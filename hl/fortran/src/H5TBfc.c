/* * * * * * * * * * * * * * * * * * * * * * * * * * * * * * * * * * * * * * *
* Copyright by The HDF Group.                                               *
* Copyright by the Board of Trustees of the University of Illinois.         *
* All rights reserved.                                                      *
*                                                                           *
* This file is part of HDF5.  The full HDF5 copyright notice, including     *
* terms governing use, modification, and redistribution, is contained in    *
* the files COPYING and Copyright.html.  COPYING can be found at the root   *
* of the source code distribution tree; Copyright.html can be found at the  *
* root level of an installed copy of the electronic HDF5 document set and   *
* is linked from the top-level documents page.  It can also be found at     *
* http://hdfgroup.org/HDF5/doc/Copyright.html.  If you do not have          *
* access to either file, you may request a copy from help@hdfgroup.org.     *
* * * * * * * * * * * * * * * * * * * * * * * * * * * * * * * * * * * * * * */

/* This files contains C stubs for H5D Fortran APIs */

#include "H5TBprivate.h"
#include "H5LTf90proto.h"
#include "H5Eprivate.h"

/*-------------------------------------------------------------------------
* Function: h5tbmake_table_c
*
* Purpose: Call H5TBmake_table
*
* Return: Success: 0, Failure: -1
*
* Programmer: pvn@ncsa.uiuc.edu
*
* Date: October 06, 2004
*
* Comments:
*
*-------------------------------------------------------------------------
*/
int_f
nh5tbmake_table_c(int_f *namelen1,
                  _fcd name1,
                  hid_t_f *loc_id,
                  int_f *namelen,
                  _fcd name,
                  hsize_t_f *nfields,
                  hsize_t_f *nrecords,
                  size_t_f *type_size,
                  size_t_f *field_offset,
                  hid_t_f *field_types,
                  hsize_t_f *chunk_size,
                  int_f *compress,
                  int_f *namelen2,       /* field_names lenghts */
                  _fcd field_names)      /* field_names */
{
    char *c_name = NULL;
    char *c_name1 = NULL;
    hsize_t num_elem;
    hsize_t i;
    int max_len = 1;
    hsize_t c_nfields = (hsize_t)*nfields;
    size_t *c_field_offset = NULL;
    hid_t *c_field_types = NULL;
    char **c_field_names = NULL;
    char *tmp = NULL, *tmp_p;
    int_f ret_value = 0;

    num_elem = *nfields;
    for(i = 0; i < num_elem; i++)
        if(namelen2[i] > max_len)
            max_len = namelen2[i];

    /*
     * convert FORTRAN name to C name
     */
    if(NULL == (c_name = (char *)HD5f2cstring(name, (size_t)*namelen)))
        HGOTO_DONE(FAIL)
    if(NULL == (c_name1 = (char *)HD5f2cstring(name1, (size_t)*namelen1)))
        HGOTO_DONE(FAIL)
    if(NULL == (c_field_offset = (size_t *)HDmalloc(sizeof(size_t) * (size_t)c_nfields)))
        HGOTO_DONE(FAIL)
    if(NULL == (c_field_types = (hid_t *)HDmalloc(sizeof(hid_t) * (size_t)c_nfields)))
        HGOTO_DONE(FAIL)

    for(i = 0; i < num_elem; i++) {
        c_field_offset[i] = field_offset[i];
        c_field_types[i] = field_types[i];
    } /* end for */

    /*
     * allocate array of character pointers
     */
    if(NULL == (c_field_names = (char **)HDcalloc((size_t)num_elem, sizeof(char *))))
        HGOTO_DONE(FAIL)

    /* copy data to long C string */
    if(NULL == (tmp = (char *)HD5f2cstring(field_names, (size_t)(max_len * num_elem))))
        HGOTO_DONE(FAIL)

    /*
     * move data from temorary buffer
     */
    tmp_p = tmp;
    for(i = 0; i < num_elem; i++) {
        if(NULL == (c_field_names[i] = (char *)HDmalloc((size_t)namelen2[i] + 1)))
            HGOTO_DONE(FAIL)

        HDmemcpy(c_field_names[i], tmp_p, (size_t)namelen2[i]);
        c_field_names[i][namelen2[i]] = '\0';
        tmp_p = tmp_p + max_len;
    } /* end for */

    /*
     * call H5TBmake_table function.
     */
    if(H5TBmake_table(c_name1, (hid_t)*loc_id, c_name, c_nfields, (hsize_t)*nrecords,
            (size_t)*type_size, (const char **)c_field_names, c_field_offset, c_field_types,
            (hsize_t)*chunk_size, NULL, *compress, NULL) < 0)
        HGOTO_DONE(FAIL)

done:
    if(c_name)
        HDfree(c_name);
    if(c_name1)
        HDfree(c_name1);
    if(c_field_names) {
        for(i = 0; i < num_elem; i++) {
            if(c_field_names[i])
                HDfree(c_field_names[i]);
        } /* end for */
        HDfree(c_field_names);
    } /* end if */
    if(tmp)
        HDfree(tmp);
    if(c_field_offset)
        HDfree(c_field_offset);
    if(c_field_types)
        HDfree(c_field_types);

    return ret_value;
} /* end nh5tbmake_table_c() */

/*-------------------------------------------------------------------------
* Function: h5tbwrite_field_name_c
*
* Purpose: Call H5TBwrite_fields_name
*
* Return: Success: 0, Failure: -1
*
* Programmer: pvn@ncsa.uiuc.edu
*
* Date: October 12, 2004
*
* Comments:
*
*-------------------------------------------------------------------------
*/
int_f
nh5tbwrite_field_name_c(hid_t_f *loc_id,
                        int_f *namelen,
                        _fcd name,
                        int_f *namelen1,
                        _fcd field_name,
                        hsize_t_f *start,
                        hsize_t_f *nrecords,
                        size_t_f *type_size,
                        void *buf)
{
    char   *c_name = NULL;
<<<<<<< HEAD
    char   *c_name1 =  NULL;
    hid_t   c_loc_id     = *loc_id;
    hsize_t c_start      = *start;
    hsize_t c_nrecords   = *nrecords;
    size_t  c_type_size[1]  = {0};
=======
    char   *c_name1 = NULL;
    size_t  c_type_size[1]  = {(size_t)*type_size};
>>>>>>> 84ef7b0a
    int_f   ret_value = 0;

    c_type_size[0]  = *type_size;

    /*
     * convert FORTRAN name to C name
     */
    if(NULL == (c_name = (char *)HD5f2cstring(name, (size_t)*namelen)))
        HGOTO_DONE(FAIL)
    if(NULL == (c_name1 = (char *)HD5f2cstring(field_name, (size_t)*namelen1)))
        HGOTO_DONE(FAIL)

    /*
<<<<<<< HEAD
    * call H5TBwrite_fields_name function.
    */
    if(H5TBwrite_fields_name(c_loc_id, c_name, c_name1, c_start, c_nrecords,
            c_type_size[0], 0, c_type_size, buf) < 0)
=======
     * call H5TBwrite_fields_name function.
     */
    if(H5TBwrite_fields_name((hid_t)*loc_id, c_name, c_name1, (hsize_t)*start,
            (hsize_t)*nrecords, c_type_size[0], 0, c_type_size, buf) < 0)
>>>>>>> 84ef7b0a
        HGOTO_DONE(FAIL)

done:
    if(c_name)
        HDfree(c_name);
    if(c_name1)
        HDfree(c_name1);

    return ret_value;
}

int_f
nh5tbwrite_field_name_int_c(hid_t_f *loc_id,
                            int_f *namelen,
                            _fcd name,
                            int_f *namelen1,
                            _fcd field_name,
                            hsize_t_f *start,
                            hsize_t_f *nrecords,
                            size_t_f *type_size,
                            void *buf)
{
    return nh5tbwrite_field_name_c(loc_id, namelen, name, namelen1, field_name,
            start, nrecords, type_size, buf);
}

int_f
nh5tbwrite_field_name_fl_c(hid_t_f *loc_id,
                           int_f *namelen,
                           _fcd name,
                           int_f *namelen1,
                           _fcd field_name,
                           hsize_t_f *start,
                           hsize_t_f *nrecords,
                           size_t_f *type_size,
                           void *buf)
{
    return nh5tbwrite_field_name_c(loc_id, namelen, name, namelen1, field_name,
            start, nrecords, type_size, buf);
}

int_f
nh5tbwrite_field_name_dl_c(hid_t_f *loc_id,
                           int_f *namelen,
                           _fcd name,
                           int_f *namelen1,
                           _fcd field_name,
                           hsize_t_f *start,
                           hsize_t_f *nrecords,
                           size_t_f *type_size,
                           void *buf)
{
    return nh5tbwrite_field_name_c(loc_id, namelen, name, namelen1, field_name,
            start, nrecords, type_size, buf);
}

int_f
nh5tbwrite_field_name_st_c(hid_t_f *loc_id,
                           int_f *namelen,
                           _fcd name,
                           int_f *namelen1,
                           _fcd field_name,
                           hsize_t_f *start,
                           hsize_t_f *nrecords,
                           size_t_f *type_size,
                           void *buf)
{
    return nh5tbwrite_field_name_c(loc_id, namelen, name, namelen1, field_name,
            start, nrecords, type_size, buf);
}

/*-------------------------------------------------------------------------
* Function: h5tbread_field_name_c
*
* Purpose: Call H5TBread_fields_name
*
* Return: Success: 0, Failure: -1
*
* Programmer: pvn@ncsa.uiuc.edu
*
* Date: October 12, 2004
*
* Comments:
*
*-------------------------------------------------------------------------
*/
int_f
nh5tbread_field_name_c(hid_t_f *loc_id,
                       int_f *namelen,
                       _fcd name,
                       int_f *namelen1,
                       _fcd field_name,
                       hsize_t_f *start,
                       hsize_t_f *nrecords,
                       size_t_f *type_size,
                       void *buf)
{
    char   *c_name = NULL;
    char   *c_name1 = NULL;
<<<<<<< HEAD
    hid_t   c_loc_id     = *loc_id;
    hsize_t c_start      = *start;
    hsize_t c_nrecords   = *nrecords;
    size_t  c_type_size[1]  = {0};
=======
    size_t  c_type_size[1]  = {(size_t)*type_size};
>>>>>>> 84ef7b0a
    int_f   ret_value = 0;

    c_type_size[0]  = *type_size;

    /*
     * convert FORTRAN name to C name
     */
    if(NULL == (c_name = (char *)HD5f2cstring(name, (size_t)*namelen)))
        HGOTO_DONE(FAIL)
    if(NULL == (c_name1 = (char *)HD5f2cstring(field_name, (size_t)*namelen1)))
        HGOTO_DONE(FAIL)

    /*
<<<<<<< HEAD
    * call H5TBread_fields_name function.
    */
    if(H5TBread_fields_name(c_loc_id, c_name, c_name1, c_start, c_nrecords,
            c_type_size[0], 0, c_type_size, buf) < 0)
=======
     * call H5TBread_fields_name function.
     */
    if(H5TBread_fields_name((hid_t)*loc_id, c_name, c_name1, (hsize_t)*start,
            (hsize_t)*nrecords, c_type_size[0], 0, c_type_size, buf) < 0)
>>>>>>> 84ef7b0a
        HGOTO_DONE(FAIL)

done:
    if(c_name)
        HDfree(c_name);
    if(c_name1)
        HDfree(c_name1);

    return ret_value;
}

int_f
nh5tbread_field_name_int_c(hid_t_f *loc_id,
                           int_f *namelen,
                           _fcd name,
                           int_f *namelen1,
                           _fcd field_name,
                           hsize_t_f *start,
                           hsize_t_f *nrecords,
                           size_t_f *type_size,
                           void *buf)
{
    return nh5tbread_field_name_c(loc_id, namelen, name, namelen1, field_name,
            start, nrecords, type_size, buf);
}

int_f
nh5tbread_field_name_fl_c(hid_t_f *loc_id,
                          int_f *namelen,
                          _fcd name,
                          int_f *namelen1,
                          _fcd field_name,
                          hsize_t_f *start,
                          hsize_t_f *nrecords,
                          size_t_f *type_size,
                          void *buf)
{
    return nh5tbread_field_name_c(loc_id, namelen, name, namelen1, field_name,
            start, nrecords, type_size, buf);
}

int_f
nh5tbread_field_name_dl_c(hid_t_f *loc_id,
                          int_f *namelen,
                          _fcd name,
                          int_f *namelen1,
                          _fcd field_name,
                          hsize_t_f *start,
                          hsize_t_f *nrecords,
                          size_t_f *type_size,
                          void *buf)
{
    return nh5tbread_field_name_c(loc_id, namelen, name, namelen1, field_name,
            start, nrecords, type_size, buf);
}

int_f
nh5tbread_field_name_st_c(hid_t_f *loc_id,
                          int_f *namelen,
                          _fcd name,
                          int_f *namelen1,
                          _fcd field_name,
                          hsize_t_f *start,
                          hsize_t_f *nrecords,
                          size_t_f *type_size,
                          void *buf)
{
    return nh5tbread_field_name_c(loc_id, namelen, name, namelen1, field_name,
            start, nrecords, type_size, buf);
}

/*-------------------------------------------------------------------------
* Function: h5tbwrite_field_index_c
*
* Purpose: Call H5TBwrite_fields_index
*
* Return: Success: 0, Failure: -1
*
* Programmer: pvn@ncsa.uiuc.edu
*
* Date: October 12, 2004
*
* Comments:
*
*-------------------------------------------------------------------------
*/
int_f
nh5tbwrite_field_index_c(hid_t_f *loc_id,
                         int_f *namelen,
                         _fcd name,
                         int_f *field_index,
                         hsize_t_f *start,
                         hsize_t_f *nrecords,
                         size_t_f *type_size,
                         void *buf)
{
    char   *c_name =  NULL;
    size_t  c_type_size  = *type_size;
    int     c_field_index = *field_index - 1; /* C zero based index */
    int_f   ret_value = 0;

    /*
     * convert FORTRAN name to C name
     */
    if(NULL == (c_name = (char *)HD5f2cstring(name, (size_t)*namelen)))
        HGOTO_DONE(FAIL)


    /*
     * call H5TBwrite_fields_name function.
     */
    if(H5TBwrite_fields_index((hid_t)*loc_id, c_name, (hsize_t)1, &c_field_index,
            (hsize_t)*start, (hsize_t)*nrecords, c_type_size, 0, &c_type_size, buf) < 0)
        HGOTO_DONE(FAIL)

done:
    if(c_name)
        HDfree(c_name);

    return ret_value;
}

int_f
nh5tbwrite_field_index_int_c(hid_t_f *loc_id,
                             int_f *namelen,
                             _fcd name,
                             int_f *field_index,
                             hsize_t_f *start,
                             hsize_t_f *nrecords,
                             size_t_f *type_size,
                             void *buf)
{
    return nh5tbwrite_field_index_c(loc_id, namelen, name, field_index, start,
            nrecords, type_size, buf);
}

int_f
nh5tbwrite_field_index_fl_c(hid_t_f *loc_id,
                            int_f *namelen,
                            _fcd name,
                            int_f *field_index,
                            hsize_t_f *start,
                            hsize_t_f *nrecords,
                            size_t_f *type_size,
                            void *buf)
{
    return nh5tbwrite_field_index_c(loc_id, namelen, name, field_index, start,
            nrecords, type_size, buf);
}

int_f
nh5tbwrite_field_index_dl_c(hid_t_f *loc_id,
                            int_f *namelen,
                            _fcd name,
                            int_f *field_index,
                            hsize_t_f *start,
                            hsize_t_f *nrecords,
                            size_t_f *type_size,
                            void *buf)
{
    return nh5tbwrite_field_index_c(loc_id, namelen, name, field_index, start,
            nrecords, type_size, buf);
}

int_f
nh5tbwrite_field_index_st_c(hid_t_f *loc_id,
                            int_f *namelen,
                            _fcd name,
                            int_f *field_index,
                            hsize_t_f *start,
                            hsize_t_f *nrecords,
                            size_t_f *type_size,
                            void *buf)
{
    return nh5tbwrite_field_index_c(loc_id, namelen, name, field_index, start,
            nrecords, type_size, buf);
}

/*-------------------------------------------------------------------------
* Function: h5tbread_field_index_c
*
* Purpose: Call H5TBread_fields_index
*
* Return: Success: 0, Failure: -1
*
* Programmer: pvn@ncsa.uiuc.edu
*
* Date: October 12, 2004
*
* Comments:
*
*-------------------------------------------------------------------------
*/
int_f
nh5tbread_field_index_c(hid_t_f *loc_id,
                        int_f *namelen,
                        _fcd name,
                        int_f *field_index,
                        hsize_t_f *start,
                        hsize_t_f *nrecords,
                        size_t_f *type_size,
                        void *buf)
{
    char   *c_name = NULL;
    size_t  c_type_size  = *type_size;
    int     c_field_index = *field_index - 1; /* C zero based index */
    int_f   ret_value = 0;

    /*
     * convert FORTRAN name to C name
     */
    if(NULL == (c_name = (char *)HD5f2cstring(name, (size_t)*namelen)))
        HGOTO_DONE(FAIL)

    /*
     * call H5TBread_fields_index function.
     */
    if(H5TBread_fields_index((hid_t)*loc_id, c_name,(hsize_t)1, &c_field_index,
            (hsize_t)*start, (hsize_t)*nrecords, c_type_size, 0, &c_type_size, buf) < 0)
        HGOTO_DONE(FAIL)

done:
    if(c_name)
        HDfree(c_name);

    return ret_value;
}

int_f
nh5tbread_field_index_int_c(hid_t_f *loc_id,
                            int_f *namelen,
                            _fcd name,
                            int_f *field_index,
                            hsize_t_f *start,
                            hsize_t_f *nrecords,
                            size_t_f *type_size,
                            void *buf)
{
    return nh5tbread_field_index_c(loc_id, namelen, name, field_index, start,
        nrecords, type_size, buf);
}

int_f
nh5tbread_field_index_fl_c(hid_t_f *loc_id,
                           int_f *namelen,
                           _fcd name,
                           int_f *field_index,
                           hsize_t_f *start,
                           hsize_t_f *nrecords,
                           size_t_f *type_size,
                           void *buf)
{
    return nh5tbread_field_index_c(loc_id, namelen, name, field_index, start,
            nrecords, type_size, buf);
}

int_f
nh5tbread_field_index_dl_c(hid_t_f *loc_id,
                           int_f *namelen,
                           _fcd name,
                           int_f *field_index,
                           hsize_t_f *start,
                           hsize_t_f *nrecords,
                           size_t_f *type_size,
                           void *buf)
{
    return nh5tbread_field_index_c(loc_id, namelen, name, field_index, start,
            nrecords, type_size, buf);
}

int_f
nh5tbread_field_index_st_c(hid_t_f *loc_id,
                           int_f *namelen,
                           _fcd name,
                           int_f *field_index,
                           hsize_t_f *start,
                           hsize_t_f *nrecords,
                           size_t_f *type_size,
                           void *buf)
{
    return nh5tbread_field_index_c(loc_id, namelen, name, field_index, start,
            nrecords, type_size, buf);
}

/*-------------------------------------------------------------------------
* Function: h5tbinsert_field_c
*
* Purpose: Call H5TBinsert_field
*
* Return: Success: 0, Failure: -1
*
* Programmer: pvn@ncsa.uiuc.edu
*
* Date: October 13, 2004
*
* Comments:
*
*-------------------------------------------------------------------------
*/
int_f
nh5tbinsert_field_c(hid_t_f *loc_id,
                    int_f *namelen,
                    _fcd name,
                    int_f *namelen1,
                    _fcd field_name,
                    hid_t_f *field_type,
                    int_f *position,
                    void *buf)
{
    char   *c_name = NULL;
    char   *c_name1 = NULL;
    int_f   ret_value = 0;

    /*
     * convert FORTRAN name to C name
     */
    if(NULL == (c_name = (char *)HD5f2cstring(name, (size_t)*namelen)))
        HGOTO_DONE(FAIL)
    if(NULL == (c_name1 = (char *)HD5f2cstring(field_name, (size_t)*namelen1)))
        HGOTO_DONE(FAIL)

    /*
     * call H5TBinsert_field function.
     */
    if(H5TBinsert_field((hid_t)*loc_id, c_name, c_name1, (hid_t)*field_type, 
            (hsize_t)*position, NULL, buf) < 0)
        HGOTO_DONE(FAIL)

done:
    if(c_name)
        HDfree(c_name);
    if(c_name1)
        HDfree(c_name1);

    return ret_value;
}

int_f
nh5tbinsert_field_int_c(hid_t_f *loc_id,
                        int_f *namelen,
                        _fcd name,
                        int_f *namelen1,
                        _fcd field_name,
                        hid_t_f *field_type,
                        int_f *position,
                        void *buf)
{
    return nh5tbinsert_field_c(loc_id, namelen, name, namelen1, field_name,
            field_type, position, buf);
}

int_f
nh5tbinsert_field_fl_c(hid_t_f *loc_id,
                       int_f *namelen,
                       _fcd name,
                       int_f *namelen1,
                       _fcd field_name,
                       hid_t_f *field_type,
                       int_f *position,
                       void *buf)
{
    return nh5tbinsert_field_c(loc_id, namelen, name, namelen1, field_name,
            field_type, position, buf);
}

int_f
nh5tbinsert_field_dl_c(hid_t_f *loc_id,
                       int_f *namelen,
                       _fcd name,
                       int_f *namelen1,
                       _fcd field_name,
                       hid_t_f *field_type,
                       int_f *position,
                       void *buf)
{
    return nh5tbinsert_field_c(loc_id, namelen, name, namelen1, field_name,
            field_type, position, buf);
}

int_f
nh5tbinsert_field_st_c(hid_t_f *loc_id,
                       int_f *namelen,
                       _fcd name,
                       int_f *namelen1,
                       _fcd field_name,
                       hid_t_f *field_type,
                       int_f *position,
                       void *buf)
{
    return nh5tbinsert_field_c(loc_id, namelen, name, namelen1, field_name,
            field_type, position, buf);
}

/*-------------------------------------------------------------------------
* Function: h5tbdelete_field_c
*
* Purpose: Call H5TBdelete_field
*
* Return: Success: 0, Failure: -1
*
* Programmer: pvn@ncsa.uiuc.edu
*
* Date: October 13, 2004
*
* Comments:
*
*-------------------------------------------------------------------------
*/
int_f
nh5tbdelete_field_c(hid_t_f *loc_id,
                    int_f *namelen,
                    _fcd name,
                    int_f *namelen1,
                    _fcd field_name)
{
    char   *c_name = NULL;
    char   *c_name1 = NULL;
    int_f   ret_value = 0;

    /*
     * convert FORTRAN name to C name
     */
    if(NULL == (c_name = (char *)HD5f2cstring(name, (size_t)*namelen)))
        HGOTO_DONE(FAIL)
    if(NULL == (c_name1 = (char *)HD5f2cstring(field_name, (size_t)*namelen1)))
        HGOTO_DONE(FAIL)

    /*
     * call H5TBinsert_field function.
     */
    if(H5TBdelete_field((hid_t)*loc_id, c_name, c_name1) < 0)
        HGOTO_DONE(FAIL)

done:
    if(c_name)
        HDfree(c_name);
    if(c_name1)
        HDfree(c_name1);

    return ret_value;
}

/*-------------------------------------------------------------------------
* Function: h5tbget_table_info_c
*
* Purpose: Call H5TBread_fields_index
*
* Return: Success: 0, Failure: -1
*
* Programmer: pvn@ncsa.uiuc.edu
*
* Date: October 12, 2004
*
* Comments:
*
*-------------------------------------------------------------------------
*/
int_f
nh5tbget_table_info_c(hid_t_f *loc_id,
                      int_f *namelen,
                      _fcd name,
                      hsize_t_f *nfields,
                      hsize_t_f *nrecords)
{
    char   *c_name = NULL;
    hsize_t c_nfields;
    hsize_t c_nrecords;
    int_f   ret_value = 0;

    /*
     * convert FORTRAN name to C name
     */
    if(NULL == (c_name = (char *)HD5f2cstring(name, (size_t)*namelen)))
        HGOTO_DONE(FAIL)

    /*
     * call H5TBread_fields_index function.
     */
    if(H5TBget_table_info((hid_t)*loc_id, c_name, &c_nfields, &c_nrecords) < 0)
        HGOTO_DONE(FAIL)

    *nfields = (hsize_t_f) c_nfields;;
    *nrecords = (hsize_t_f) c_nrecords;

done:
    if(c_name)
        HDfree(c_name);

    return ret_value;
}

/*-------------------------------------------------------------------------
* Function: h5tbget_field_info_c
*
* Purpose: Call H5TBget_field_info
*
* Return: Success: 0, Failure: -1
*
* Programmer: pvn@ncsa.uiuc.edu
*
* Date: October 13, 2004
*
* Comments:
*
*-------------------------------------------------------------------------
*/
int_f
nh5tbget_field_info_c(hid_t_f *loc_id,
                      int_f *namelen,
                      _fcd name,
                      hsize_t_f *nfields,
                      size_t_f *field_sizes,
                      size_t_f *field_offsets,
                      size_t_f *type_size,
                      int_f *namelen2,       /* field_names lenghts */
                      _fcd field_names)      /* field_names */

{
    char   *c_name = NULL;
    hsize_t num_elem;
    int     max_len = 1;
    hsize_t c_nfields  = *nfields;
    size_t *c_field_sizes = NULL;
    size_t *c_field_offsets = NULL;
    size_t  c_type_size;
    char  **c_field_names = NULL;
    char   *tmp = NULL, *tmp_p;
    int     c_lenmax = HLTB_MAX_FIELD_LEN;
    hsize_t i;
    int_f   ret_value = 0;

    num_elem = c_nfields;
    for(i = 0; i < num_elem; i++)
        if(namelen2[i] > max_len)
            max_len = namelen2[i];

    /*
     * convert FORTRAN name to C name
     */
    if(NULL == (c_name = (char *)HD5f2cstring(name, (size_t)*namelen)))
        HGOTO_DONE(FAIL)
    if(NULL == (c_field_offsets =  (size_t *)HDmalloc(sizeof(size_t) * (size_t)c_nfields)))
        HGOTO_DONE(FAIL)
    if(NULL == (c_field_sizes =  (size_t *)HDmalloc(sizeof(size_t) * (size_t)c_nfields)))
        HGOTO_DONE(FAIL)
    if(NULL == (c_field_names = (char **)HDcalloc((size_t)c_nfields, sizeof(char *))))
        HGOTO_DONE(FAIL)

    for(i = 0; i < c_nfields; i++)
        if(NULL == (c_field_names[i] = (char *)HDmalloc(sizeof(char) * HLTB_MAX_FIELD_LEN)))
            HGOTO_DONE(FAIL)

    /*
     * call H5TBget_field_info function.
     */
    if(H5TBget_field_info((hid_t)*loc_id, c_name, c_field_names, c_field_sizes,
            c_field_offsets, &c_type_size) < 0)
        HGOTO_DONE(FAIL)

    /* return values */

    /* names array */
    if(NULL == (tmp = (char *)HDmalloc((c_lenmax * (size_t)c_nfields) + 1)))
        HGOTO_DONE(FAIL)

    tmp_p = tmp;
    HDmemset(tmp, ' ', c_lenmax * (size_t)c_nfields);
    tmp[c_lenmax * c_nfields] = '\0';
    for(i = 0; i < c_nfields; i++) {
        size_t field_name_len = HDstrlen(c_field_names[i]);

        HDmemcpy(tmp_p, c_field_names[i], field_name_len);
        namelen2[i] = (int_f)field_name_len;
        tmp_p += c_lenmax;
    } /* end for */
    HD5packFstring(tmp, _fcdtocp(field_names), (int)(c_lenmax * c_nfields));

    *type_size = (size_t_f)c_type_size;
    for(i = 0; i < num_elem; i++) {
        field_sizes[i]   = (size_t_f)c_field_sizes[i];
        field_offsets[i] = (size_t_f)c_field_offsets[i];
    } /* end for */

done:
    if(c_name)
        HDfree(c_name);
    if(c_field_names) {
        for(i = 0; i < num_elem; i++)
            if(c_field_names[i])
                HDfree(c_field_names[i]);
        HDfree(c_field_names);
    } /* end if */
    if(tmp)
        HDfree(tmp);
    if(c_field_offsets)
        HDfree(c_field_offsets);
    if(c_field_sizes)
        HDfree(c_field_sizes);

    return ret_value;
}
<|MERGE_RESOLUTION|>--- conflicted
+++ resolved
@@ -164,20 +164,10 @@
                         void *buf)
 {
     char   *c_name = NULL;
-<<<<<<< HEAD
-    char   *c_name1 =  NULL;
-    hid_t   c_loc_id     = *loc_id;
-    hsize_t c_start      = *start;
-    hsize_t c_nrecords   = *nrecords;
-    size_t  c_type_size[1]  = {0};
-=======
     char   *c_name1 = NULL;
     size_t  c_type_size[1]  = {(size_t)*type_size};
->>>>>>> 84ef7b0a
     int_f   ret_value = 0;
 
-    c_type_size[0]  = *type_size;
-
     /*
      * convert FORTRAN name to C name
      */
@@ -187,17 +177,10 @@
         HGOTO_DONE(FAIL)
 
     /*
-<<<<<<< HEAD
-    * call H5TBwrite_fields_name function.
-    */
-    if(H5TBwrite_fields_name(c_loc_id, c_name, c_name1, c_start, c_nrecords,
-            c_type_size[0], 0, c_type_size, buf) < 0)
-=======
      * call H5TBwrite_fields_name function.
      */
     if(H5TBwrite_fields_name((hid_t)*loc_id, c_name, c_name1, (hsize_t)*start,
             (hsize_t)*nrecords, c_type_size[0], 0, c_type_size, buf) < 0)
->>>>>>> 84ef7b0a
         HGOTO_DONE(FAIL)
 
 done:
@@ -297,18 +280,9 @@
 {
     char   *c_name = NULL;
     char   *c_name1 = NULL;
-<<<<<<< HEAD
-    hid_t   c_loc_id     = *loc_id;
-    hsize_t c_start      = *start;
-    hsize_t c_nrecords   = *nrecords;
-    size_t  c_type_size[1]  = {0};
-=======
     size_t  c_type_size[1]  = {(size_t)*type_size};
->>>>>>> 84ef7b0a
     int_f   ret_value = 0;
 
-    c_type_size[0]  = *type_size;
-
     /*
      * convert FORTRAN name to C name
      */
@@ -318,17 +292,10 @@
         HGOTO_DONE(FAIL)
 
     /*
-<<<<<<< HEAD
-    * call H5TBread_fields_name function.
-    */
-    if(H5TBread_fields_name(c_loc_id, c_name, c_name1, c_start, c_nrecords,
-            c_type_size[0], 0, c_type_size, buf) < 0)
-=======
      * call H5TBread_fields_name function.
      */
     if(H5TBread_fields_name((hid_t)*loc_id, c_name, c_name1, (hsize_t)*start,
             (hsize_t)*nrecords, c_type_size[0], 0, c_type_size, buf) < 0)
->>>>>>> 84ef7b0a
         HGOTO_DONE(FAIL)
 
 done:
