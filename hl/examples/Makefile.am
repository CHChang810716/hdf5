--- conflicted
+++ resolved
@@ -26,11 +26,7 @@
 endif
 
 # Example directory
-<<<<<<< HEAD
-EXAMPLEDIR=$(exec_prefix)/examples/hl/c
-=======
 EXAMPLEDIR=${DESTDIR}/$(exec_prefix)/share/hdf5_examples/hl/c
->>>>>>> df8026cc
 
 # Example programs.
 # Don't tell automake about them, because if it knew they were programs,
