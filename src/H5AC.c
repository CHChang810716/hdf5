--- conflicted
+++ resolved
@@ -2266,7 +2266,6 @@
  
 /*-------------------------------------------------------------------------
-<<<<<<< HEAD
  * Function:    H5AC_validate_cache_image_config()
  *
  * Purpose:     Run a sanity check on the contents of the supplied
@@ -2327,10 +2326,7 @@
  
 /*-------------------------------------------------------------------------
- * Function:    H5AC_close_trace_file()
-=======
  * Function:    H5AC__close_trace_file()
->>>>>>> 3b507bb8
  *
  * Purpose:     If a trace file is open, stop logging calls to the cache,
  *              and close the file.
