/* * * * * * * * * * * * * * * * * * * * * * * * * * * * * * * * * * * * * * *
 * Copyright by The HDF Group.                                               *
 * Copyright by the Board of Trustees of the University of Illinois.         *
 * All rights reserved.                                                      *
 *                                                                           *
 * This file is part of HDF5.  The full HDF5 copyright notice, including     *
 * terms governing use, modification, and redistribution, is contained in    *
 * the files COPYING and Copyright.html.  COPYING can be found at the root   *
 * of the source code distribution tree; Copyright.html can be found at the  *
 * root level of an installed copy of the electronic HDF5 document set and   *
 * is linked from the top-level documents page.  It can also be found at     *
 * http://hdfgroup.org/HDF5/doc/Copyright.html.  If you do not have          *
 * access to either file, you may request a copy from help@hdfgroup.org.     *
 * * * * * * * * * * * * * * * * * * * * * * * * * * * * * * * * * * * * * * */

/* Programmer:  Robb Matzke <matzke@llnl.gov>
 *              Wednesday, September 30, 1998
 *
 * Purpose:	The fill message indicates a bit pattern to use for
 *		uninitialized data points of a dataset.
 */

#define H5O_PACKAGE		/*suppress error about including H5Opkg	  */

#include "H5private.h"		/* Generic Functions			*/
#include "H5Dprivate.h"		/* Datasets				*/
#include "H5Eprivate.h"		/* Error handling		  	*/
#include "H5FLprivate.h"	/* Free Lists				*/
#include "H5Iprivate.h"		/* IDs			  		*/
#include "H5MMprivate.h"	/* Memory management			*/
#include "H5Opkg.h"             /* Object headers			*/
#include "H5Pprivate.h"		/* Property lists			*/
#include "H5Sprivate.h"		/* Dataspaces				*/


static void  *H5O_fill_old_decode(H5F_t *f, hid_t dxpl_id, H5O_t *open_oh,
    unsigned mesg_flags, unsigned *ioflags, const uint8_t *p);
static herr_t H5O_fill_old_encode(H5F_t *f, uint8_t *p, const void *_mesg);
static size_t H5O_fill_old_size(const H5F_t *f, const void *_mesg);
static void  *H5O_fill_new_decode(H5F_t *f, hid_t dxpl_id, H5O_t *open_oh,
    unsigned mesg_flags, unsigned *ioflags, const uint8_t *p);
static herr_t H5O_fill_new_encode(H5F_t *f, uint8_t *p, const void *_mesg);
static size_t H5O_fill_new_size(const H5F_t *f, const void *_mesg);
static void  *H5O_fill_copy(const void *_mesg, void *_dest);
static herr_t H5O_fill_reset(void *_mesg);
static herr_t H5O_fill_free(void *_mesg);
static herr_t H5O_fill_debug(H5F_t *f, hid_t dxpl_id, const void *_mesg, FILE *stream,
			     int indent, int fwidth);

/* Set up & include shared message "interface" info */
#define H5O_SHARED_TYPE			H5O_MSG_FILL
#define H5O_SHARED_DECODE		H5O_fill_shared_decode
#define H5O_SHARED_DECODE_REAL		H5O_fill_old_decode
#define H5O_SHARED_ENCODE		H5O_fill_shared_encode
#define H5O_SHARED_ENCODE_REAL		H5O_fill_old_encode
#define H5O_SHARED_SIZE			H5O_fill_shared_size
#define H5O_SHARED_SIZE_REAL		H5O_fill_old_size
#define H5O_SHARED_DELETE		H5O_fill_shared_delete
#undef H5O_SHARED_DELETE_REAL
#define H5O_SHARED_LINK			H5O_fill_shared_link
#undef H5O_SHARED_LINK_REAL
#define H5O_SHARED_COPY_FILE		H5O_fill_shared_copy_file
#undef H5O_SHARED_COPY_FILE_REAL
#define H5O_SHARED_POST_COPY_FILE	H5O_fill_shared_post_copy_file
#undef H5O_SHARED_POST_COPY_FILE_REAL
#define H5O_SHARED_DEBUG		H5O_fill_shared_debug
#define H5O_SHARED_DEBUG_REAL		H5O_fill_debug
#include "H5Oshared.h"			/* Shared Object Header Message Callbacks */

/* Set up & include shared message "interface" info */
/* (Kludgy 'undef's in order to re-include the H5Oshared.h header) */
#undef H5O_SHARED_TYPE
#define H5O_SHARED_TYPE			H5O_MSG_FILL_NEW
#undef H5O_SHARED_DECODE
#define H5O_SHARED_DECODE		H5O_fill_new_shared_decode
#undef H5O_SHARED_DECODE_REAL
#define H5O_SHARED_DECODE_REAL		H5O_fill_new_decode
#undef H5O_SHARED_ENCODE
#define H5O_SHARED_ENCODE		H5O_fill_new_shared_encode
#undef H5O_SHARED_ENCODE_REAL
#define H5O_SHARED_ENCODE_REAL		H5O_fill_new_encode
#undef H5O_SHARED_SIZE
#define H5O_SHARED_SIZE			H5O_fill_new_shared_size
#undef H5O_SHARED_SIZE_REAL
#define H5O_SHARED_SIZE_REAL		H5O_fill_new_size
#undef H5O_SHARED_DELETE
#define H5O_SHARED_DELETE		H5O_fill_new_shared_delete
#undef H5O_SHARED_DELETE_REAL
#undef H5O_SHARED_LINK
#define H5O_SHARED_LINK			H5O_fill_new_shared_link
#undef H5O_SHARED_LINK_REAL
#undef H5O_SHARED_COPY_FILE
#define H5O_SHARED_COPY_FILE		H5O_fill_new_shared_copy_file
#undef H5O_SHARED_COPY_FILE_REAL
#undef H5O_SHARED_POST_COPY_FILE
#define H5O_SHARED_POST_COPY_FILE	H5O_fill_new_shared_post_copy_file
#undef H5O_SHARED_POST_COPY_FILE_REAL
#undef H5O_SHARED_DEBUG
#define H5O_SHARED_DEBUG		H5O_fill_new_shared_debug
#undef H5O_SHARED_DEBUG_REAL
#define H5O_SHARED_DEBUG_REAL		H5O_fill_debug
#undef H5Oshared_H
#include "H5Oshared.h"			/* Shared Object Header Message Callbacks */

/* This message derives from H5O message class, for old fill value before version 1.5 */
const H5O_msg_class_t H5O_MSG_FILL[1] = {{
    H5O_FILL_ID,                /*message id number                     */
    "fill",                     /*message name for debugging            */
    sizeof(H5O_fill_t),		/*native message size                   */
    H5O_SHARE_IS_SHARABLE|H5O_SHARE_IN_OHDR,	/* messages are sharable?       */
    H5O_fill_shared_decode,	/*decode message                        */
    H5O_fill_shared_encode,	/*encode message                        */
    H5O_fill_copy,		/*copy the native value                 */
    H5O_fill_shared_size,	/*raw message size			*/
    H5O_fill_reset,		/*free internal memory			*/
    H5O_fill_free,		/* free method				*/
    H5O_fill_shared_delete,	/* file delete method			*/
    H5O_fill_shared_link,	/* link method				*/
    NULL,			/* set share method			*/
    NULL,		    	/*can share method		*/
    NULL,			/* pre copy native value to file	*/
    H5O_fill_shared_copy_file,	/* copy native value to file		*/
    NULL,			/* post copy native value to file	*/
    NULL,			/* get creation index		*/
    NULL,			/* set creation index		*/
    H5O_fill_shared_debug       /*debug the message			*/
}};

/* This message derives from H5O message class, for new fill value after version 1.4  */
const H5O_msg_class_t H5O_MSG_FILL_NEW[1] = {{
    H5O_FILL_NEW_ID,		/*message id number			*/
    "fill_new", 		/*message name for debugging		*/
    sizeof(H5O_fill_t),		/*native message size			*/
    H5O_SHARE_IS_SHARABLE|H5O_SHARE_IN_OHDR,	/* messages are sharable?       */
    H5O_fill_new_shared_decode,	/*decode message			*/
    H5O_fill_new_shared_encode,	/*encode message			*/
    H5O_fill_copy,		/*copy the native value			*/
    H5O_fill_new_shared_size,	/*raw message size			*/
    H5O_fill_reset,		/*free internal memory			*/
    H5O_fill_free,		/* free method				*/
    H5O_fill_new_shared_delete,	/* file delete method			*/
    H5O_fill_new_shared_link,	/* link method				*/
    NULL,			/* set share method			*/
    NULL,		    	/*can share method		*/
    NULL,			/* pre copy native value to file	*/
    H5O_fill_new_shared_copy_file, /* copy native value to file		*/
    NULL,			/* post copy native value to file	*/
    NULL,			/* get creation index		*/
    NULL,			/* set creation index		*/
    H5O_fill_new_shared_debug	/*debug the message			*/
}};

/* Masks, shift values & flags for fill value message */
#define H5O_FILL_MASK_ALLOC_TIME        0x03
#define H5O_FILL_SHIFT_ALLOC_TIME       0
#define H5O_FILL_MASK_FILL_TIME         0x03
#define H5O_FILL_SHIFT_FILL_TIME        2
#define H5O_FILL_FLAG_UNDEFINED_VALUE   0x10
#define H5O_FILL_FLAG_HAVE_VALUE        0x20
#define H5O_FILL_FLAGS_ALL              (H5O_FILL_MASK_ALLOC_TIME | (H5O_FILL_MASK_FILL_TIME << H5O_FILL_SHIFT_FILL_TIME) | H5O_FILL_FLAG_UNDEFINED_VALUE | H5O_FILL_FLAG_HAVE_VALUE)

/* Declare a free list to manage the H5O_fill_t struct */
H5FL_DEFINE(H5O_fill_t);

/* Declare extern the free list to manage blocks of type conversion data */
H5FL_BLK_EXTERN(type_conv);


/*-------------------------------------------------------------------------
 * Function:	H5O_fill_new_decode
 *
 * Purpose:	Decode a new fill value message.  The new fill value
 * 		message is fill value plus space allocation time and
 * 		fill value writing time and whether fill value is defined.
 *
 * Return:	Success:	Ptr to new message in native struct.
 *		Failure:	NULL
 *
 * Programmer:  Raymond Lu
 *              Feb 26, 2002
 *
 *-------------------------------------------------------------------------
 */
static void *
H5O_fill_new_decode(H5F_t UNUSED *f, hid_t UNUSED dxpl_id, H5O_t UNUSED *open_oh,
    unsigned UNUSED mesg_flags, unsigned UNUSED *ioflags, const uint8_t *p)
{
    H5O_fill_t	*fill = NULL;
    void	*ret_value;

    FUNC_ENTER_NOAPI_NOINIT(H5O_fill_new_decode)

    HDassert(f);
    HDassert(p);

    if(NULL == (fill = H5FL_CALLOC(H5O_fill_t)))
	HGOTO_ERROR(H5E_RESOURCE, H5E_NOSPACE, NULL, "memory allocation failed for fill value message")

    /* Version */
    fill->version = *p++;
    if(fill->version < H5O_FILL_VERSION_1 || fill->version > H5O_FILL_VERSION_LATEST)
        HGOTO_ERROR(H5E_OHDR, H5E_CANTLOAD, NULL, "bad version number for fill value message")

    /* Decode each version */
    if(fill->version < H5O_FILL_VERSION_3) {
        /* Space allocation time */
        fill->alloc_time = (H5D_alloc_time_t)*p++;

        /* Fill value write time */
        fill->fill_time = (H5D_fill_time_t)*p++;

        /* Whether fill value is defined */
        fill->fill_defined = *p++;

        /* Only decode fill value information if one is defined */
        if(fill->fill_defined) {
            INT32DECODE(p, fill->size);
            if(fill->size > 0) {
                H5_CHECK_OVERFLOW(fill->size, ssize_t, size_t);
                if(NULL == (fill->buf = H5MM_malloc((size_t)fill->size)))
                    HGOTO_ERROR(H5E_RESOURCE, H5E_NOSPACE, NULL, "memory allocation failed for fill value")
                HDmemcpy(fill->buf, p, (size_t)fill->size);
            } /* end if */
        } /* end if */
        else
            fill->size = (-1);
    } /* end if */
    else {
        unsigned flags;          /* Status flags */

        /* Flags */
        flags = *p++;

        /* Check for unknown flags */
        if(flags & (unsigned)~H5O_FILL_FLAGS_ALL)
            HGOTO_ERROR(H5E_OHDR, H5E_CANTLOAD, NULL, "unknown flag for fill value message")

        /* Space allocation time */
        fill->alloc_time = (H5D_alloc_time_t)((flags >> H5O_FILL_SHIFT_ALLOC_TIME) & H5O_FILL_MASK_ALLOC_TIME);

        /* Fill value write time */
        fill->fill_time = (H5D_fill_time_t)((flags >> H5O_FILL_SHIFT_FILL_TIME) & H5O_FILL_MASK_FILL_TIME);

        /* Check for undefined fill value */
        if(flags & H5O_FILL_FLAG_UNDEFINED_VALUE) {
            /* Sanity check */
            HDassert(!(flags & H5O_FILL_FLAG_HAVE_VALUE));

            /* Set value for "undefined" fill value */
            fill->size = (-1);
        } /* end if */
        else if(flags & H5O_FILL_FLAG_HAVE_VALUE) {
            /* Fill value size */
            UINT32DECODE(p, fill->size);

            /* Fill value */
            H5_CHECK_OVERFLOW(fill->size, ssize_t, size_t);
            if(NULL == (fill->buf = H5MM_malloc((size_t)fill->size)))
                HGOTO_ERROR(H5E_RESOURCE, H5E_NOSPACE, NULL, "memory allocation failed for fill value")
            HDmemcpy(fill->buf, p, (size_t)fill->size);

            /* Set the "defined" flag */
            fill->fill_defined = TRUE;
        } /* end else */
        else {
            /* Set the "defined" flag */
            fill->fill_defined = TRUE;
        } /* end else */
    } /* end else */

    /* Set return value */
    ret_value = (void *)fill;

done:
    if(!ret_value && fill) {
        if(fill->buf)
            H5MM_xfree(fill->buf);
	(void)H5FL_FREE(H5O_fill_t, fill);
    } /* end if */

    FUNC_LEAVE_NOAPI(ret_value)
} /* end H5O_fill_new_decode() */


/*-------------------------------------------------------------------------
 * Function:    H5O_fill_old_decode
 *
 * Purpose:     Decode an old fill value message.
 *
 * Return:      Success:        Ptr to new message in native struct.
 *              Failure:        NULL
 *
 * Programmer:  Robb Matzke
 *              Wednesday, September 30, 1998
 *
 *-------------------------------------------------------------------------
 */
static void *
H5O_fill_old_decode(H5F_t UNUSED *f, hid_t UNUSED dxpl_id, H5O_t UNUSED *open_oh,
    unsigned UNUSED mesg_flags, unsigned UNUSED *ioflags, const uint8_t *p)
{
    H5O_fill_t *fill = NULL;		/* Decoded fill value message */
    void *ret_value;                    /* Return value */

    FUNC_ENTER_NOAPI_NOINIT(H5O_fill_old_decode)

    HDassert(f);
    HDassert(p);

    if(NULL == (fill = H5FL_CALLOC(H5O_fill_t)))
        HGOTO_ERROR(H5E_RESOURCE, H5E_NOSPACE, NULL, "memory allocation failed for fill value message")

    /* Set non-zero default fields */
    fill->version = H5O_FILL_VERSION_2;
    fill->alloc_time = H5D_ALLOC_TIME_LATE;
    fill->fill_time = H5D_FILL_TIME_IFSET;

    /* Fill value size */
    UINT32DECODE(p, fill->size);

    /* Only decode the fill value itself if there is one */
    if(fill->size > 0) {
        if(NULL == (fill->buf = H5MM_malloc((size_t)fill->size)))
            HGOTO_ERROR(H5E_RESOURCE, H5E_NOSPACE, NULL, "memory allocation failed for fill value")
        HDmemcpy(fill->buf, p, (size_t)fill->size);
        fill->fill_defined = TRUE;
    } /* end if */
    else
        fill->size = (-1);

    /* Set return value */
    ret_value = (void*)fill;

done:
    if(!ret_value && fill) {
        if(fill->buf)
            H5MM_xfree(fill->buf);
	(void)H5FL_FREE(H5O_fill_t, fill);
    } /* end if */

    FUNC_LEAVE_NOAPI(ret_value)
} /* end H5O_fill_old_decode() */


/*-------------------------------------------------------------------------
 * Function:	H5O_fill_new_encode
 *
 * Purpose:	Encode a new fill value message.  The new fill value
 *              message is fill value plus space allocation time and
 *              fill value writing time and whether fill value is defined.
 *
 * Return:	Non-negative on success/Negative on failure
 *
 * Programmer:  Raymond Lu
 *              Feb 26, 2002
 *
 *-------------------------------------------------------------------------
 */
static herr_t
H5O_fill_new_encode(H5F_t UNUSED *f, uint8_t *p, const void *_fill)
{
    const H5O_fill_t	*fill = (const H5O_fill_t *)_fill;

    FUNC_ENTER_NOAPI_NOINIT_NOFUNC(H5O_fill_new_encode)

    HDassert(f);
    HDassert(p);
    HDassert(fill && NULL == fill->type);

    /* Version */
    *p++ = (uint8_t)fill->version;

    if(fill->version < H5O_FILL_VERSION_3) {
        /* Space allocation time */
        *p++ = fill->alloc_time;

        /* Fill value writing time */
        *p++ = fill->fill_time;

        /* Whether fill value is defined */
        *p++ = (uint8_t)fill->fill_defined;

        /* Only write out the size and fill value if it is defined */
        if(fill->fill_defined) {
            UINT32ENCODE(p, fill->size);
            if(fill->size > 0)
                if(fill->buf) {
                    H5_CHECK_OVERFLOW(fill->size, ssize_t, size_t);
                    HDmemcpy(p, fill->buf, (size_t)fill->size);
                } /* end if */
        } /* end if */
    } /* end if */
    else {
        uint8_t flags = 0;      /* Fill value setting flags */

        /* Encode space allocation time */
        HDassert(fill->alloc_time == (H5O_FILL_MASK_ALLOC_TIME & fill->alloc_time));
        flags |= (H5O_FILL_MASK_ALLOC_TIME & fill->alloc_time) << H5O_FILL_SHIFT_ALLOC_TIME;

        /* Encode fill value writing time */
        HDassert(fill->fill_time == (H5O_FILL_MASK_FILL_TIME & fill->fill_time));
        flags |= (H5O_FILL_MASK_FILL_TIME & fill->fill_time) << H5O_FILL_SHIFT_FILL_TIME;

        /* Check if we need to encode a fill value size */
        if(fill->size < 0) {
            /* Indicate that the fill value has been "undefined" by the user */
            flags |= H5O_FILL_FLAG_UNDEFINED_VALUE;

            /* Flags */
            *p++ = (uint8_t)flags;

            /* Sanity check */
            HDassert(!fill->buf);
        } /* end if */
        else if(fill->size > 0) {
            /* Indicate that a fill value size is present */
            flags |= H5O_FILL_FLAG_HAVE_VALUE;

            /* Flags */
            *p++ = (uint8_t)flags;

            /* Encode the size of fill value */
            INT32ENCODE(p, fill->size);

            /* Encode the fill value */
            HDassert(fill->buf);
            H5_CHECK_OVERFLOW(fill->size, ssize_t, size_t);
            HDmemcpy(p, fill->buf, (size_t)fill->size);
        } /* end if */
        else {
            /* Flags */
            *p++ = (uint8_t)flags;

            /* Sanity check */
            HDassert(!fill->buf);
        } /* end else */
    } /* end else */

    FUNC_LEAVE_NOAPI(SUCCEED)
} /* end H5O_fill_new_encode() */


/*-------------------------------------------------------------------------
 * Function:    H5O_fill_old_encode
 *
 * Purpose:     Encode an old fill value message.
 *
 * Return:      Non-negative on success/Negative on failure
 *
 * Programmer:  Robb Matzke
 *              Thursday, October  1, 1998
 *
 *-------------------------------------------------------------------------
 */
static herr_t
H5O_fill_old_encode(H5F_t UNUSED *f, uint8_t *p, const void *_fill)
{
    const H5O_fill_t *fill = (const H5O_fill_t *)_fill;

    FUNC_ENTER_NOAPI_NOINIT_NOFUNC(H5O_fill_old_encode)

    HDassert(f);
    HDassert(p);
    HDassert(fill && NULL == fill->type);

    UINT32ENCODE(p, fill->size);
    if(fill->buf)
        HDmemcpy(p, fill->buf, (size_t)fill->size);

    FUNC_LEAVE_NOAPI(SUCCEED)
} /* end H5O_fill_old_encode() */


/*-------------------------------------------------------------------------
 * Function:	H5O_fill_copy
 *
 * Purpose:	Copies a message from _MESG to _DEST, allocating _DEST if
 *		necessary.  The new fill value message is fill value plus
 *		space allocation time and fill value writing time and
 *		whether fill value is defined.
 *
 * Return:	Success:	Ptr to _DEST
 *		Failure:	NULL
 *
 * Programmer:  Raymond Lu
 *              Feb 26, 2002
 *
 *-------------------------------------------------------------------------
 */
static void *
H5O_fill_copy(const void *_src, void *_dst)
{
    const H5O_fill_t	*src = (const H5O_fill_t *)_src;
    H5O_fill_t		*dst = (H5O_fill_t *)_dst;
    void		*ret_value;

    FUNC_ENTER_NOAPI_NOINIT(H5O_fill_copy)

    HDassert(src);

    if(!dst && NULL == (dst = H5FL_MALLOC(H5O_fill_t)))
	HGOTO_ERROR(H5E_RESOURCE, H5E_NOSPACE, NULL, "memory allocation failed for fill message")

    /* Shallow copy basic fields */
    *dst = *src;

    /* Copy data type of fill value */
    if(src->type) {
        if(NULL == (dst->type = H5T_copy(src->type, H5T_COPY_TRANSIENT)))
            HGOTO_ERROR(H5E_OHDR, H5E_CANTCOPY, NULL, "can't copy datatype")
    } /* end if */
    else
        dst->type = NULL;

    /* Copy fill value and its size */
    if(src->buf) {
        H5_CHECK_OVERFLOW(src->size, ssize_t, size_t);
	if(NULL == (dst->buf = H5MM_malloc((size_t)src->size)))
	    HGOTO_ERROR(H5E_RESOURCE, H5E_NOSPACE, NULL, "memory allocation failed for fill value")
	HDmemcpy(dst->buf, src->buf, (size_t)src->size);

        /* Check for needing to convert/copy fill value */
        if(src->type) {
            H5T_path_t *tpath;      /* Conversion information */

            /* Set up type conversion function */
            if(NULL == (tpath = H5T_path_find(src->type, dst->type, NULL, NULL, H5AC_ind_dxpl_id, FALSE)))
                HGOTO_ERROR(H5E_DATASET, H5E_UNSUPPORTED, NULL, "unable to convert between src and dst data types")

            /* If necessary, convert fill value datatypes (which copies VL components, etc.) */
            if(!H5T_path_noop(tpath)) {
                hid_t dst_id, src_id;       /* Source & destination datatypes for type conversion */
                uint8_t *bkg_buf = NULL;    /* Background conversion buffer */
                size_t bkg_size;            /* Size of background buffer */

                /* Wrap copies of types to convert */
                dst_id = H5I_register(H5I_DATATYPE, H5T_copy(dst->type, H5T_COPY_TRANSIENT), FALSE);
                if(dst_id < 0)
                    HGOTO_ERROR(H5E_DATATYPE, H5E_CANTINIT, NULL, "unable to copy/register datatype")
                src_id = H5I_register(H5I_DATATYPE, H5T_copy(src->type, H5T_COPY_ALL), FALSE);
                if(src_id < 0) {
                    H5I_dec_ref(dst_id, FALSE);
                    HGOTO_ERROR(H5E_DATATYPE, H5E_CANTINIT, NULL, "unable to copy/register datatype")
                } /* end if */

                /* Allocate a background buffer */
                bkg_size = MAX(H5T_get_size(dst->type), H5T_get_size(src->type));
                if(H5T_path_bkg(tpath) && NULL == (bkg_buf = H5FL_BLK_CALLOC(type_conv, bkg_size))) {
                    H5I_dec_ref(src_id, FALSE);
                    H5I_dec_ref(dst_id, FALSE);
                    HGOTO_ERROR(H5E_RESOURCE, H5E_NOSPACE, NULL, "memory allocation failed")
                } /* end if */

                /* Convert fill value */
                if(H5T_convert(tpath, src_id, dst_id, (size_t)1, (size_t)0, (size_t)0, dst->buf, bkg_buf, H5AC_ind_dxpl_id) < 0) {
                    H5I_dec_ref(src_id, FALSE);
                    H5I_dec_ref(dst_id, FALSE);
                    if(bkg_buf)
<<<<<<< HEAD
                        (void)H5FL_BLK_FREE(type_conv, bkg_buf);
=======
                        bkg_buf = H5FL_BLK_FREE(type_conv, bkg_buf);
>>>>>>> 77038a81
                    HGOTO_ERROR(H5E_DATASET, H5E_CANTCONVERT, NULL, "datatype conversion failed")
                } /* end if */

                /* Release the background buffer */
                H5I_dec_ref(src_id, FALSE);
                H5I_dec_ref(dst_id, FALSE);
                if(bkg_buf)
<<<<<<< HEAD
                    (void)H5FL_BLK_FREE(type_conv, bkg_buf);
=======
                    bkg_buf = H5FL_BLK_FREE(type_conv, bkg_buf);
>>>>>>> 77038a81
            } /* end if */
        } /* end if */
    } /* end if */
    else
        dst->buf = NULL;

    /* Set return value */
    ret_value = dst;

done:
    if(!ret_value && dst) {
        if(dst->buf)
            H5MM_xfree(dst->buf);
	if(dst->type)
            H5T_close(dst->type);
	if(!_dst)
            (void)H5FL_FREE(H5O_fill_t, dst);
    } /* end if */

    FUNC_LEAVE_NOAPI(ret_value)
} /* end H5O_fill_copy() */


/*-------------------------------------------------------------------------
 * Function:	H5O_fill_new_size
 *
 * Purpose:	Returns the size of the raw message in bytes not counting the
 *		message type or size fields, but only the data fields.  This
 *		function doesn't take into account alignment.  The new fill
 *		value message is fill value plus space allocation time and
 *              fill value writing time and whether fill value is defined.
 *
 * Return:	Success:	Message data size in bytes w/o alignment.
 *		Failure:	0
 *
 * Programmer:  Raymond Lu
 *              Feb 26, 2002
 *
 *-------------------------------------------------------------------------
 */
static size_t
H5O_fill_new_size(const H5F_t UNUSED *f, const void *_fill)
{
    const H5O_fill_t	*fill = (const H5O_fill_t *)_fill;
    size_t		ret_value;

    FUNC_ENTER_NOAPI_NOINIT_NOFUNC(H5O_fill_new_size)

    HDassert(f);
    HDassert(fill);

    /* Determine size for different versions */
    if(fill->version < H5O_FILL_VERSION_3) {
        ret_value = 1 +	 		/* Version number        */
                    1 + 		/* Space allocation time */
                    1 + 		/* Fill value write time */
                    1; 			/* Fill value defined    */
        if(fill->fill_defined)
            ret_value += 4 +	/* Fill value size	 */
                    (fill->size > 0 ? (size_t)fill->size : 0);	/* Size of fill value	 */
    } /* end if */
    else {
        ret_value = 1 +	 		/* Version number        */
                    1;			/* Status flags          */
        if(fill->size > 0)
            ret_value += 4 +		/* Fill value size	 */
                    (size_t)fill->size;		/* Size of fill value	 */
    } /* end else */

    FUNC_LEAVE_NOAPI(ret_value)
} /* end H5O_fill_new_size() */


/*-------------------------------------------------------------------------
 * Function:    H5O_fill_old_size
 *
 * Purpose:     Returns the size of the raw message in bytes not counting the
 *              message type or size fields, but only the data fields.  This
 *              function doesn't take into account alignment.
 *
 * Return:      Success:        Message data size in bytes w/o alignment.
 *              Failure:        0
 *
 * Programmer:  Robb Matzke
 *              Thursday, October  1, 1998
 *
 *-------------------------------------------------------------------------
 */
static size_t
H5O_fill_old_size(const H5F_t UNUSED *f, const void *_fill)
{
    const H5O_fill_t *fill = (const H5O_fill_t *)_fill;

    FUNC_ENTER_NOAPI_NOINIT_NOFUNC(H5O_fill_old_size)

    HDassert(fill);

    FUNC_LEAVE_NOAPI(4 + (size_t)fill->size)
} /* end H5O_fill_old_size() */


/*-------------------------------------------------------------------------
 * Function:	H5O_fill_reset_dyn
 *
 * Purpose:	Resets dynamic fill value fields
 *
 * Return:	Non-negative on success/Negative on failure
 *
 * Programmer:	Quincey Koziol
 *              Monday, January 22, 2007
 *
 *-------------------------------------------------------------------------
 */
herr_t
H5O_fill_reset_dyn(H5O_fill_t *fill)
{
    hid_t fill_type_id = -1;            /* Datatype ID for fill value datatype when reclaiming VL fill values */
    herr_t ret_value = SUCCEED;         /* Return value */

    FUNC_ENTER_NOAPI(H5O_fill_reset_dyn, FAIL)

    HDassert(fill);

    if(fill->buf) {
        if(fill->type && H5T_detect_class(fill->type, H5T_VLEN, FALSE) > 0) {
            H5T_t *fill_type;           /* Copy of fill value datatype */
            H5S_t *fill_space;          /* Scalar dataspace for fill value element */

            /* Copy the fill value datatype and get an ID for it */
            if(NULL == (fill_type = H5T_copy(fill->type, H5T_COPY_TRANSIENT)))
                HGOTO_ERROR(H5E_DATATYPE, H5E_CANTINIT, FAIL, "unable to copy fill value datatype")
            if((fill_type_id = H5I_register(H5I_DATATYPE, fill_type, FALSE)) < 0) {
                H5T_close(fill_type);
                HGOTO_ERROR(H5E_DATATYPE, H5E_CANTREGISTER, FAIL, "unable to register fill value datatype")
            } /* end if */

            /* Create a scalar dataspace for the fill value element */
            if(NULL == (fill_space = H5S_create(H5S_SCALAR)))
                HGOTO_ERROR(H5E_DATASPACE, H5E_CANTCREATE, FAIL, "can't create scalar dataspace")

            /* Reclaim any variable length components of the fill value */
            if(H5D_vlen_reclaim(fill_type_id, fill_space, H5P_DATASET_XFER_DEFAULT, fill->buf) < 0) {
                H5S_close(fill_space);
                HGOTO_ERROR(H5E_DATASET, H5E_BADITER, FAIL, "unable to reclaim variable-length fill value data")
            } /* end if */

            /* Release the scalar fill value dataspace */
            H5S_close(fill_space);
        } /* end if */

        /* Release the fill value buffer now */
        fill->buf = H5MM_xfree(fill->buf);
    } /* end if */
    fill->size = 0;
    if(fill->type) {
	H5T_close(fill->type);
	fill->type = NULL;
    } /* end if */

done:
    if(fill_type_id > 0)
        H5I_dec_ref(fill_type_id, FALSE);
    FUNC_LEAVE_NOAPI(ret_value)
} /* end H5O_fill_reset_dyn() */


/*-------------------------------------------------------------------------
 * Function:	H5O_fill_reset
 *
 * Purpose:	Resets a message to an initial state.
 *
 * Return:	Non-negative on success/Negative on failure
 *
 * Programmer:	Robb Matzke
 *              Thursday, October  1, 1998
 *
 *-------------------------------------------------------------------------
 */
static herr_t
H5O_fill_reset(void *_fill)
{
    H5O_fill_t	*fill = (H5O_fill_t *)_fill;

    FUNC_ENTER_NOAPI_NOINIT_NOFUNC(H5O_fill_reset)

    HDassert(fill);

    /* Reset dynamic fields */
    H5O_fill_reset_dyn(fill);

    /* Reset value fields */
    fill->alloc_time   = H5D_ALLOC_TIME_LATE;
    fill->fill_time    = H5D_FILL_TIME_IFSET;
    fill->fill_defined = FALSE;

    FUNC_LEAVE_NOAPI(SUCCEED)
} /* end H5O_fill_reset() */


/*-------------------------------------------------------------------------
 * Function:	H5O_fill_free
 *
 * Purpose:	Frees the message
 *
 * Return:	Non-negative on success/Negative on failure
 *
 * Programmer:	Quincey Koziol
 *              Thursday, December 5, 2002
 *
 *-------------------------------------------------------------------------
 */
static herr_t
H5O_fill_free(void *fill)
{
    FUNC_ENTER_NOAPI_NOINIT_NOFUNC(H5O_fill_free)

    HDassert(fill);

    (void)H5FL_FREE(H5O_fill_t, fill);

    FUNC_LEAVE_NOAPI(SUCCEED)
} /* end H5O_fill_free() */


/*-------------------------------------------------------------------------
 * Function:	H5O_fill_debug
 *
 * Purpose:	Prints debugging info for the message.
 *
 * Return:	Non-negative on success/Negative on failure
 *
 * Programmer:	Robb Matzke
 *              Thursday, October  1, 1998
 *
 *-------------------------------------------------------------------------
 */
static herr_t
H5O_fill_debug(H5F_t UNUSED *f, hid_t UNUSED dxpl_id, const void *_fill, FILE *stream,
	       int indent, int fwidth)
{
    const H5O_fill_t *fill = (const H5O_fill_t *)_fill;
    H5D_fill_value_t fill_status;       /* Whether the fill value is defined */

    FUNC_ENTER_NOAPI_NOINIT_NOFUNC(H5O_fill_debug)

    HDassert(f);
    HDassert(fill);
    HDassert(stream);
    HDassert(indent >= 0);
    HDassert(fwidth >= 0);

    HDfprintf(stream, "%*s%-*s ", indent, "", fwidth, "Space Allocation Time:");
    switch(fill->alloc_time) {
        case H5D_ALLOC_TIME_EARLY:
            fprintf(stream,"Early\n");
            break;

        case H5D_ALLOC_TIME_LATE:
            fprintf(stream,"Late\n");
            break;

        case H5D_ALLOC_TIME_INCR:
            fprintf(stream,"Incremental\n");
            break;

        default:
            fprintf(stream,"Unknown!\n");
            break;

    } /* end switch */
    HDfprintf(stream, "%*s%-*s ", indent, "", fwidth, "Fill Time:");
    switch(fill->fill_time) {
        case H5D_FILL_TIME_ALLOC:
            fprintf(stream,"On Allocation\n");
            break;

        case H5D_FILL_TIME_NEVER:
            fprintf(stream,"Never\n");
            break;

        case H5D_FILL_TIME_IFSET:
            fprintf(stream,"If Set\n");
            break;

        default:
            fprintf(stream,"Unknown!\n");
            break;

    } /* end switch */
    HDfprintf(stream, "%*s%-*s ", indent, "", fwidth, "Fill Value Defined:");
    H5P_is_fill_value_defined((const H5O_fill_t *)fill, &fill_status);
    switch(fill_status) {
        case H5D_FILL_VALUE_UNDEFINED:
            fprintf(stream,"Undefined\n");
            break;

        case H5D_FILL_VALUE_DEFAULT:
            fprintf(stream,"Default\n");
            break;

        case H5D_FILL_VALUE_USER_DEFINED:
            fprintf(stream,"User Defined\n");
            break;

        default:
            fprintf(stream,"Unknown!\n");
            break;

    } /* end switch */
    HDfprintf(stream, "%*s%-*s %Zd\n", indent, "", fwidth,
	      "Size:", fill->size);
    HDfprintf(stream, "%*s%-*s ", indent, "", fwidth, "Data type:");
    if(fill->type) {
	H5T_debug(fill->type, stream);
	fprintf(stream, "\n");
    } /* end if */
    else
	fprintf(stream, "<dataset type>\n");

    FUNC_LEAVE_NOAPI(SUCCEED);
} /* end H5O_fill_debug() */


/*-------------------------------------------------------------------------
 * Function:	H5O_fill_convert
 *
 * Purpose:	Convert a fill value from whatever data type it currently has
 *		to the specified dataset type.  The `type' field of the fill
 *		value struct will be set to NULL to indicate that it has the
 *		same type as the dataset.
 *
 * Return:	Non-negative on success/Negative on failure
 *
 * Programmer:	Robb Matzke
 *              Thursday, October  1, 1998
 *
 *-------------------------------------------------------------------------
 */
herr_t
H5O_fill_convert(H5O_fill_t *fill, H5T_t *dset_type, hbool_t *fill_changed, hid_t dxpl_id)
{
    H5T_path_t		*tpath;			    /* Type conversion info	*/
    void		*buf = NULL, *bkg = NULL;   /* Conversion buffers	*/
    hid_t		src_id = -1, dst_id = -1;   /* Datatype identifiers	*/
    herr_t      	ret_value = SUCCEED;        /* Return value */

    FUNC_ENTER_NOAPI_NOINIT(H5O_fill_convert)

    HDassert(fill);
    HDassert(dset_type);
    HDassert(fill_changed);

    /* No-op cases */
    if(!fill->buf || !fill->type || 0 == H5T_cmp(fill->type, dset_type, FALSE)) {
        /* Don't need datatype for fill value */
	if(fill->type)
            H5T_close(fill->type);
	fill->type = NULL;

        /* Note that the fill value info has changed */
        *fill_changed = TRUE;

	HGOTO_DONE(SUCCEED);
    } /* end if */

    /*
     * Can we convert between source and destination data types?
     */
    if(NULL == (tpath = H5T_path_find(fill->type, dset_type, NULL, NULL, dxpl_id, FALSE)))
	HGOTO_ERROR(H5E_DATATYPE, H5E_CANTINIT, FAIL, "unable to convert between src and dst datatypes")

    /* Don't bother doing anything if there will be no actual conversion */
    if(!H5T_path_noop(tpath)) {
        if((src_id = H5I_register(H5I_DATATYPE, H5T_copy(fill->type, H5T_COPY_ALL), FALSE)) < 0 ||
                (dst_id = H5I_register(H5I_DATATYPE, H5T_copy(dset_type, H5T_COPY_ALL), FALSE)) < 0)
            HGOTO_ERROR(H5E_DATATYPE, H5E_CANTINIT, FAIL, "unable to copy/register data type")

        /*
         * Datatype conversions are always done in place, so we need a buffer
         * that is large enough for both source and destination.
         */
        if(H5T_get_size(fill->type) >= H5T_get_size(dset_type))
            buf = fill->buf;
        else {
            if(NULL == (buf = H5MM_malloc(H5T_get_size(dset_type))))
                HGOTO_ERROR(H5E_RESOURCE, H5E_NOSPACE, FAIL, "memory allocation failed for type conversion")
            HDmemcpy(buf, fill->buf, H5T_get_size(fill->type));
        } /* end else */

        /* Use CALLOC here to clear the buffer in case later the library thinks there's
         * data in the background. */
        if(H5T_path_bkg(tpath) && NULL == (bkg = H5MM_calloc(H5T_get_size(dset_type))))
            HGOTO_ERROR(H5E_RESOURCE, H5E_NOSPACE, FAIL, "memory allocation failed for type conversion")

        /* Do the conversion */
        if(H5T_convert(tpath, src_id, dst_id, (size_t)1, (size_t)0, (size_t)0, buf, bkg, dxpl_id) < 0)
            HGOTO_ERROR(H5E_DATATYPE, H5E_CANTINIT, FAIL, "datatype conversion failed")

        /* Update the fill message */
        if(buf != fill->buf) {
            H5MM_xfree(fill->buf);
            fill->buf = buf;
        } /* end if */
        H5T_close(fill->type);
        fill->type = NULL;
        H5_ASSIGN_OVERFLOW(fill->size, H5T_get_size(dset_type), size_t, ssize_t);

        /* Note that the fill value info has changed */
        *fill_changed = TRUE;
    } /* end if */

done:
    if(src_id >= 0)
        H5I_dec_ref(src_id, FALSE);
    if(dst_id >= 0)
        H5I_dec_ref(dst_id, FALSE);
    if(buf != fill->buf)
        H5MM_xfree(buf);
    if(bkg)
        H5MM_xfree(bkg);

    FUNC_LEAVE_NOAPI(ret_value);
} /* end H5O_fill_convert() */


/*-------------------------------------------------------------------------
 * Function:    H5O_fill_set_latest_version
 *
 * Purpose:     Set the encoding for a fill value to the latest version.
 *
 * Return:	Non-negative on success/Negative on failure
 *
 * Programmer:  Quincey Koziol
 *              Tuesday, July 24, 2007
 *
 *-------------------------------------------------------------------------
 */
herr_t
H5O_fill_set_latest_version(H5O_fill_t *fill)
{
    FUNC_ENTER_NOAPI_NOFUNC(H5O_fill_set_latest_version)

    /* Sanity check */
    HDassert(fill);

    /* Set encoding of fill value to latest version */
    fill->version = H5O_FILL_VERSION_LATEST;

    FUNC_LEAVE_NOAPI(SUCCEED)
} /* end H5O_fill_set_latest_version() */
<|MERGE_RESOLUTION|>--- conflicted
+++ resolved
@@ -561,11 +561,7 @@
                     H5I_dec_ref(src_id, FALSE);
                     H5I_dec_ref(dst_id, FALSE);
                     if(bkg_buf)
-<<<<<<< HEAD
-                        (void)H5FL_BLK_FREE(type_conv, bkg_buf);
-=======
                         bkg_buf = H5FL_BLK_FREE(type_conv, bkg_buf);
->>>>>>> 77038a81
                     HGOTO_ERROR(H5E_DATASET, H5E_CANTCONVERT, NULL, "datatype conversion failed")
                 } /* end if */
 
@@ -573,11 +569,7 @@
                 H5I_dec_ref(src_id, FALSE);
                 H5I_dec_ref(dst_id, FALSE);
                 if(bkg_buf)
-<<<<<<< HEAD
-                    (void)H5FL_BLK_FREE(type_conv, bkg_buf);
-=======
                     bkg_buf = H5FL_BLK_FREE(type_conv, bkg_buf);
->>>>>>> 77038a81
             } /* end if */
         } /* end if */
     } /* end if */
