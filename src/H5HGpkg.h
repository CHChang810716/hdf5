--- conflicted
+++ resolved
@@ -150,9 +150,6 @@
 /* Package Private Prototypes */
 /******************************/
 H5_DLL herr_t H5HG_free(H5HG_heap_t *heap);
-<<<<<<< HEAD
-=======
 H5_DLL H5HG_t *H5HG_protect(H5F_t *f, hid_t dxpl_id, haddr_t addr, H5AC_protect_t rw);
->>>>>>> df8026cc
 
 #endif /* _H5HGpkg_H */
