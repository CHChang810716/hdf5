--- conflicted
+++ resolved
@@ -1000,15 +1000,8 @@
 herr_t
 H5Fget_filesize(hid_t file_id, hsize_t *size)
 {
-<<<<<<< HEAD
     H5VL_object_t   *file;                          /* File info */
     herr_t          ret_value = SUCCEED;            /* Return value */
-=======
-    H5F_t       *file;                  /* File object for file ID */
-    haddr_t     max_eof_eoa;            /* Maximum of the EOA & EOF */
-    haddr_t     base_addr;              /* Base address for the file */
-    herr_t      ret_value = SUCCEED;    /* Return value */
->>>>>>> 0e01f589
 
     FUNC_ENTER_API(FAIL)
     H5TRACE2("e", "i*h", file_id, size);
@@ -1019,21 +1012,10 @@
     if (NULL == (file = (H5VL_object_t *)H5I_object_verify(file_id, H5I_FILE)))
         HGOTO_ERROR(H5E_ARGS, H5E_BADVALUE, FAIL, "not a file ID")
 
-<<<<<<< HEAD
     /* Get the file size */
     if (H5VL_file_optional(file->vol_obj, file->vol_info->vol_cls, H5AC_ind_read_dxpl_id, 
                           H5_REQUEST_NULL, H5VL_FILE_GET_SIZE, size) < 0)
         HGOTO_ERROR(H5E_INTERNAL, H5E_CANTGET, FAIL, "unable to get file size")
-=======
-    /* Go get the actual file size */
-    if(H5F__get_max_eof_eoa(file, &max_eof_eoa) < 0)
-        HGOTO_ERROR(H5E_FILE, H5E_CANTGET, FAIL, "file can't get max eof/eoa ")
-
-    base_addr = H5FD_get_base_addr(file->shared->lf);
-
-    if(size)
-        *size = (hsize_t)(max_eof_eoa + base_addr);     /* Convert relative base address for file to absolute address */
->>>>>>> 0e01f589
 
 done:
     FUNC_LEAVE_API(ret_value)
@@ -1557,139 +1539,8 @@
     H5TRACE1("e", "i", file_id);
 
     /* check args */
-<<<<<<< HEAD
     if (NULL == (file = (H5VL_object_t *)H5I_object_verify(file_id, H5I_FILE)))
         HGOTO_ERROR(H5E_ARGS, H5E_BADTYPE, FAIL, "hid_t identifier is not a file ID")
-=======
-    if(NULL == (file = (H5F_t *)H5I_object_verify(file_id, H5I_FILE)))
-        HGOTO_ERROR(H5E_ARGS, H5E_BADTYPE, FAIL, "not a file")
-
-    /* Should have write permission */
-    if((H5F_INTENT(file) & H5F_ACC_RDWR) == 0)
-        HGOTO_ERROR(H5E_FILE, H5E_BADVALUE, FAIL, "no write intent on file")
-
-    if(file->shared->sblock->super_vers < HDF5_SUPERBLOCK_VERSION_3)
-        HGOTO_ERROR(H5E_FILE, H5E_BADVALUE, FAIL, "file superblock version should be at least 3")
-
-    HDassert((file->shared->low_bound == H5F_LIBVER_V110) && (file->shared->high_bound == H5F_LIBVER_V110));
-
-    /* Should not be marked for SWMR writing mode already */
-    if(file->shared->sblock->status_flags & H5F_SUPER_SWMR_WRITE_ACCESS)
-        HGOTO_ERROR(H5E_FILE, H5E_BADVALUE, FAIL, "file already in SWMR writing mode")
-
-    HDassert(file->shared->sblock->status_flags & H5F_SUPER_WRITE_ACCESS);
-
-    /* Check to see if cache image is enabled.  Fail if so */
-    if(H5C_cache_image_status(file, &ci_load, &ci_write) < 0)
-        HGOTO_ERROR(H5E_FILE, H5E_CANTGET, FAIL, "can't get MDC cache image status")
-    if(ci_load || ci_write )
-        HGOTO_ERROR(H5E_FILE, H5E_UNSUPPORTED, FAIL, "can't have both SWMR and MDC cache image")
-
-    /* Flush the superblock extension */
-    if(H5F_flush_tagged_metadata(file, file->shared->sblock->ext_addr, H5AC_ind_read_dxpl_id) < 0)
-        HGOTO_ERROR(H5E_FILE, H5E_CANTFLUSH, FAIL, "unable to flush superblock extension")
-
-    /* Flush data buffers */
-    if(H5F__flush(file, H5AC_ind_read_dxpl_id, H5AC_rawdata_dxpl_id, FALSE) < 0)
-        HGOTO_ERROR(H5E_FILE, H5E_CANTFLUSH, FAIL, "unable to flush file's cached information")
-
-    /* Get the # of opened named datatypes and attributes */
-    if(H5F_get_obj_count(file, H5F_OBJ_DATATYPE|H5F_OBJ_ATTR, FALSE, &nt_attr_count) < 0)
-        HGOTO_ERROR(H5E_INTERNAL, H5E_BADITER, FAIL, "H5F_get_obj_count failed")
-    if(nt_attr_count)
-        HGOTO_ERROR(H5E_FILE, H5E_BADVALUE, FAIL, "named datatypes and/or attributes opened in the file")
-
-    /* Get the # of opened datasets and groups */
-    if(H5F_get_obj_count(file, H5F_OBJ_GROUP|H5F_OBJ_DATASET, FALSE, &grp_dset_count) < 0)
-        HGOTO_ERROR(H5E_INTERNAL, H5E_BADITER, FAIL, "H5F_get_obj_count failed")
-
-    if(grp_dset_count) {
-        /* Allocate space for group and object locations */
-    if((obj_ids = (hid_t *) H5MM_malloc(grp_dset_count * sizeof(hid_t))) == NULL)
-        HGOTO_ERROR(H5E_FILE, H5E_NOSPACE, FAIL, "can't allocate buffer for hid_t")
-    if((obj_glocs = (H5G_loc_t *) H5MM_malloc(grp_dset_count * sizeof(H5G_loc_t))) == NULL)
-        HGOTO_ERROR(H5E_FILE, H5E_NOSPACE, FAIL, "can't allocate buffer for H5G_loc_t")
-    if((obj_olocs = (H5O_loc_t *) H5MM_malloc(grp_dset_count * sizeof(H5O_loc_t))) == NULL)
-        HGOTO_ERROR(H5E_FILE, H5E_NOSPACE, FAIL, "can't allocate buffer for H5O_loc_t")
-    if((obj_paths = (H5G_name_t *) H5MM_malloc(grp_dset_count * sizeof(H5G_name_t))) == NULL)
-        HGOTO_ERROR(H5E_FILE, H5E_NOSPACE, FAIL, "can't allocate buffer for H5G_name_t")
-
-        /* Get the list of opened object ids (groups & datasets) */
-    if(H5F_get_obj_ids(file, H5F_OBJ_GROUP|H5F_OBJ_DATASET, grp_dset_count, obj_ids, FALSE, &grp_dset_count) < 0)
-        HGOTO_ERROR(H5E_FILE, H5E_CANTGET, FAIL, "H5F_get_obj_ids failed")
-
-        /* Refresh opened objects (groups, datasets) in the file */
-        for(u = 0; u < grp_dset_count; u++) {
-            H5O_loc_t *oloc;            /* object location */
-            H5G_loc_t tmp_loc;
-
-            /* Set up the id's group location */
-            obj_glocs[u].oloc = &obj_olocs[u];
-            obj_glocs[u].path = &obj_paths[u];
-            H5G_loc_reset(&obj_glocs[u]);
-
-            /* get the id's object location */
-            if((oloc = H5O_get_loc(obj_ids[u])) == NULL)
-                HGOTO_ERROR(H5E_ARGS, H5E_BADTYPE, FAIL, "not an object")
-
-            /* Make deep local copy of object's location information */
-            H5G_loc(obj_ids[u], &tmp_loc);
-            H5G_loc_copy(&obj_glocs[u], &tmp_loc, H5_COPY_DEEP);
-
-            /* Close the object */
-            if(H5I_dec_ref(obj_ids[u]) < 0)
-                HGOTO_ERROR(H5E_ATOM, H5E_CANTCLOSEOBJ, FAIL, "decrementing object ID failed")
-        } /* end for */
-    } /* end if */
-
-    /* Set up I/O info for operation */
-    fio_info.f = file;
-    if(NULL == (fio_info.meta_dxpl = (H5P_genplist_t *)H5I_object(H5AC_ind_read_dxpl_id)))
-        HGOTO_ERROR(H5E_ARGS, H5E_BADTYPE, FAIL, "can't get property list")
-    if(NULL == (fio_info.raw_dxpl = (H5P_genplist_t *)H5I_object(H5AC_rawdata_dxpl_id)))
-        HGOTO_ERROR(H5E_ARGS, H5E_BADTYPE, FAIL, "can't get property list")
-
-    /* Flush and reset the accumulator */
-    if(H5F__accum_reset(&fio_info, TRUE) < 0)
-        HGOTO_ERROR(H5E_IO, H5E_CANTRESET, FAIL, "can't reset accumulator")
-
-    /* Turn on SWMR write in shared file open flags */
-    file->shared->flags |= H5F_ACC_SWMR_WRITE;
-
-    /* Mark the file in SWMR writing mode */
-    file->shared->sblock->status_flags |= H5F_SUPER_SWMR_WRITE_ACCESS;
-
-    /* Set up metadata read attempts */
-    file->shared->read_attempts = H5F_SWMR_METADATA_READ_ATTEMPTS;
-
-    /* Initialize "retries" and "retries_nbins" */
-    if(H5F_set_retries(file) < 0)
-        HGOTO_ERROR(H5E_FILE, H5E_CANTINIT, FAIL, "can't set retries and retries_nbins")
-
-    /* Turn off usage of accumulator */
-    file->shared->feature_flags &= ~(unsigned)H5FD_FEAT_ACCUMULATE_METADATA;
-    if(H5FD_set_feature_flags(file->shared->lf, file->shared->feature_flags) < 0)
-        HGOTO_ERROR(H5E_FILE, H5E_CANTSET, FAIL, "can't set feature_flags in VFD")
-
-    setup = TRUE;
-
-    /* Mark superblock as dirty */
-    if(H5F_super_dirty(file) < 0)
-        HGOTO_ERROR(H5E_FILE, H5E_CANTMARKDIRTY, FAIL, "unable to mark superblock as dirty")
-
-    /* Flush the superblock */
-    if(H5F_flush_tagged_metadata(file, H5AC__SUPERBLOCK_TAG, H5AC_ind_read_dxpl_id) < 0)
-        HGOTO_ERROR(H5E_FILE, H5E_CANTFLUSH, FAIL, "unable to flush superblock")
-
-    /* Evict all flushed entries in the cache except the pinned superblock */
-    if(H5F__evict_cache_entries(file, H5AC_ind_read_dxpl_id) < 0)
-        HGOTO_ERROR(H5E_FILE, H5E_CANTFLUSH, FAIL, "unable to evict file's cached information")
-
-    /* Refresh (reopen) the objects (groups & datasets) in the file */
-    for(u = 0; u < grp_dset_count; u++)
-        if(H5O_refresh_metadata_reopen(obj_ids[u], &obj_glocs[u], H5AC_ind_read_dxpl_id, TRUE) < 0)
-            HGOTO_ERROR(H5E_ATOM, H5E_CLOSEERROR, FAIL, "can't refresh-close object")
->>>>>>> 0e01f589
 
     /* start SWMR writing */
     if (H5VL_file_optional(file->vol_obj, file->vol_info->vol_cls, H5AC_ind_read_dxpl_id, 
@@ -1808,20 +1659,14 @@
  
 /*-------------------------------------------------------------------------
-<<<<<<< HEAD
- * Function:    H5Fset_latest_format
- *
- * Purpose:     Enable switching the "latest format" flag while a file is open.
- *
- * Return:      SUCCEED/FAIL
-=======
  * Function:    H5Fset_libver_bounds
  *
  * Purpose:     Set to a different low and high bounds while a file is open.
  *              This public routine is introduced in place of 
  *              H5Fset_latest_format() starting release 1.10.2.
  *              See explanation for H5Fset_latest_format() in H5Fdeprec.c.
->>>>>>> 0e01f589
+ *
+ * Return:      SUCCEED/FAIL
  *
  *-------------------------------------------------------------------------
  */
@@ -1831,15 +1676,9 @@
 herr_t
 H5Fset_libver_bounds(hid_t file_id, H5F_libver_t low, H5F_libver_t high)
 {
-<<<<<<< HEAD
     H5VL_object_t *obj;                 /* File as VOL object           */
-    H5F_t *f;                           /* File                         */
-    unsigned latest_flags;              /* Latest format flags for file */
-    herr_t ret_value = SUCCEED;         /* Return value                 */
-=======
-    H5F_t *f;                           /* File */
-    herr_t ret_value = SUCCEED;         /* Return value */
->>>>>>> 0e01f589
+    H5F_t *f;                           /* File 						*/
+    herr_t ret_value = SUCCEED;         /* Return value 				*/
 
     FUNC_ENTER_API(FAIL)
     H5TRACE3("e", "iFvFv", file_id, low, high);
@@ -1849,22 +1688,9 @@
         HGOTO_ERROR(H5E_FILE, H5E_BADVALUE, FAIL, "not a file ID")
     f = (H5F_t *)(obj->vol_obj);
 
-<<<<<<< HEAD
-    /* Check if the value is changing */
-    latest_flags = H5F_USE_LATEST_FLAGS(f, H5F_LATEST_ALL_FLAGS);
-    if (latest_format != (H5F_LATEST_ALL_FLAGS == latest_flags)) {
-        /* Call the flush routine, for this file */
-        if (H5F__flush(f, H5AC_ind_read_dxpl_id, H5AC_rawdata_dxpl_id, FALSE) < 0)
-            HGOTO_ERROR(H5E_FILE, H5E_CANTFLUSH, FAIL, "unable to flush file's cached information")
-
-        /* Toggle the 'latest format' flag */
-        H5F_SET_LATEST_FLAGS(f, latest_format ? H5F_LATEST_ALL_FLAGS : 0);
-    }
-=======
     /* Call private set_libver_bounds function */
-    if(H5F_set_libver_bounds(f, low, high) < 0)
+    if (H5F_set_libver_bounds(f, low, high) < 0)
         HGOTO_ERROR(H5E_FILE, H5E_CANTSET, FAIL, "cannot set low/high bounds")
->>>>>>> 0e01f589
 
 done:
     FUNC_LEAVE_API(ret_value)
