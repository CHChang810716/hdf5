--- conflicted
+++ resolved
@@ -455,13 +455,7 @@
 htri_t
 H5Fis_accessible(const char *name, hid_t fapl_id)
 {
-<<<<<<< HEAD
     htri_t	ret_value = TRUE;              /* Return value */
-=======
-    H5FD_t      *file = NULL;           /* Low-level file struct */
-    haddr_t     sig_addr;               /* Address of hdf5 file signature */
-    htri_t      ret_value;              /* Return value */
->>>>>>> ebc0b44f
 
     FUNC_ENTER_API(FAIL)
     H5TRACE2("t", "*si", name, fapl_id);
@@ -470,7 +464,6 @@
     if(!name || !*name)
         HGOTO_ERROR(H5E_ARGS, H5E_BADRANGE, FAIL, "no file name specified")
 
-<<<<<<< HEAD
     /* Check the file access property list */
     if(H5P_DEFAULT == fapl_id)
         fapl_id = H5P_FILE_ACCESS_DEFAULT;
@@ -481,16 +474,6 @@
     if(H5VL_file_misc(NULL, NULL, H5VL_FILE_IS_ACCESSIBLE, H5AC_dxpl_id, H5_EVENT_QUEUE_NULL, 
                       fapl_id, name, &ret_value) < 0)
         HGOTO_ERROR(H5E_INTERNAL, H5E_CANTGET, FAIL, "unable to get file handle")
-=======
-    /* Open the file at the virtual file layer */
-    if(NULL == (file = H5FD_open(name, H5F_ACC_RDONLY, H5P_FILE_ACCESS_DEFAULT, HADDR_UNDEF)))
-        HGOTO_ERROR(H5E_IO, H5E_CANTINIT, FAIL, "unable to open file")
-
-    /* The file is an hdf5 file if the hdf5 file signature can be found */
-    if(H5F_locate_signature(file, H5AC_ind_dxpl_id, &sig_addr) < 0)
-        HGOTO_ERROR(H5E_FILE, H5E_NOTHDF5, FAIL, "unable to locate file signature")
-    ret_value = (HADDR_UNDEF != sig_addr);
->>>>>>> ebc0b44f
 
 done:
     FUNC_LEAVE_API(ret_value)
