--- conflicted
+++ resolved
@@ -1393,13 +1393,8 @@
 herr_t
 H5Fget_metadata_read_retry_info(hid_t file_id, H5F_retry_info_t *info)
 {
-<<<<<<< HEAD
     H5VL_object_t   *file       = NULL;         /* File object for file ID */
     herr_t          ret_value   = SUCCEED;      /* Return value */
-=======
-    H5F_t          *file;                       /* File object for file ID */
-    herr_t          ret_value = SUCCEED;        /* Return value */
->>>>>>> fbcd6b6f
 
     FUNC_ENTER_API(FAIL)
     H5TRACE2("e", "i*x", file_id, info);
@@ -1409,7 +1404,6 @@
         HGOTO_ERROR(H5E_ARGS, H5E_BADVALUE, FAIL, "no info struct")
 
     /* Get the file pointer */
-<<<<<<< HEAD
     if (NULL == (file = (H5VL_object_t *)H5I_object_verify(file_id, H5I_FILE)))
         HGOTO_ERROR(H5E_ARGS, H5E_BADVALUE, FAIL, "not a file ID")
 
@@ -1417,15 +1411,6 @@
     if (H5VL_file_optional(file->vol_obj, file->vol_info->vol_cls, H5AC_ind_read_dxpl_id, 
                           H5_REQUEST_NULL, H5VL_FILE_GET_METADATA_READ_RETRY_INFO, info) < 0)
         HGOTO_ERROR(H5E_FILE, H5E_CANTRELEASE, FAIL, "can't get metadata read retry info")
-
-=======
-    if (NULL == (file = (H5F_t *)H5I_object_verify(file_id, H5I_FILE)))
-        HGOTO_ERROR(H5E_ARGS, H5E_BADVALUE, FAIL, "not a file ID")
-
-    /* Get the retry info */
-    if (H5F_get_metadata_read_retry_info(file, info) < 0)
-        HGOTO_ERROR(H5E_FILE, H5E_CANTRELEASE, FAIL, "can't get metadata read retry info")
->>>>>>> fbcd6b6f
 
 done:
     FUNC_LEAVE_API(ret_value)
@@ -1546,33 +1531,19 @@
 herr_t
 H5Fstart_swmr_write(hid_t file_id)
 {
-<<<<<<< HEAD
-    H5VL_object_t   *file;                          /* File info */
+    H5VL_object_t   *file = NULL;                   /* File info */
     herr_t          ret_value = SUCCEED;            /* Return value */
-=======
-    H5F_t      *file = NULL;            /* File info */
-    herr_t      ret_value = SUCCEED;    /* Return value */
->>>>>>> fbcd6b6f
 
     FUNC_ENTER_API(FAIL)
     H5TRACE1("e", "i", file_id);
 
     /* check args */
-<<<<<<< HEAD
     if (NULL == (file = (H5VL_object_t *)H5I_object_verify(file_id, H5I_FILE)))
         HGOTO_ERROR(H5E_ARGS, H5E_BADTYPE, FAIL, "hid_t identifier is not a file ID")
 
     /* start SWMR writing */
     if (H5VL_file_optional(file->vol_obj, file->vol_info->vol_cls, H5AC_ind_read_dxpl_id, 
                           H5_REQUEST_NULL, H5VL_FILE_START_SWMR_WRITE) < 0)
-=======
-    if (NULL == (file = (H5F_t *)H5I_object_verify(file_id, H5I_FILE)))
-        HGOTO_ERROR(H5E_ARGS, H5E_BADTYPE, FAIL, "hid_t identifier is not a file ID")
-
-    /* start SWMR writing */
-    if (H5F_start_swmr_write(file) < 0)
->>>>>>> fbcd6b6f
-        HGOTO_ERROR(H5E_FILE, H5E_SYSTEM, FAIL, "unable to start SWMR writing")
 
 done:
     FUNC_LEAVE_API(ret_value)
