--- conflicted
+++ resolved
@@ -373,11 +373,8 @@
 
 /* Superblock extension related routines */
 H5_DLL herr_t H5F_super_ext_open(H5F_t *f, haddr_t ext_addr, H5O_loc_t *ext_ptr);
-<<<<<<< HEAD
-H5_DLL herr_t H5F_super_ext_write_msg(H5F_t *f, hid_t dxpl_id, void *mesg, unsigned id, hbool_t may_create, unsigned mesg_flags);
-=======
-H5_DLL herr_t H5F_super_ext_write_msg(H5F_t *f, hid_t dxpl_id, unsigned id, void *mesg, hbool_t may_create);
->>>>>>> f63b2c50
+H5_DLL herr_t H5F_super_ext_write_msg(H5F_t *f, hid_t dxpl_id, unsigned id,
+    void *mesg, hbool_t may_create, unsigned mesg_flags);
 H5_DLL herr_t H5F_super_ext_remove_msg(H5F_t *f, hid_t dxpl_id, unsigned id);
 H5_DLL herr_t H5F_super_ext_close(H5F_t *f, H5O_loc_t *ext_ptr, hid_t dxpl_id,
     hbool_t was_created);
