/* * * * * * * * * * * * * * * * * * * * * * * * * * * * * * * * * * * * * * *
 * Copyright by The HDF Group.                                               *
 * Copyright by the Board of Trustees of the University of Illinois.         *
 * All rights reserved.                                                      *
 *                                                                           *
 * This file is part of HDF5.  The full HDF5 copyright notice, including     *
 * terms governing use, modification, and redistribution, is contained in    *
 * the files COPYING and Copyright.html.  COPYING can be found at the root   *
 * of the source code distribution tree; Copyright.html can be found at the  *
 * root level of an installed copy of the electronic HDF5 document set and   *
 * is linked from the top-level documents page.  It can also be found at     *
 * http://hdfgroup.org/HDF5/doc/Copyright.html.  If you do not have          *
 * access to either file, you may request a copy from help@hdfgroup.org.     *
 * * * * * * * * * * * * * * * * * * * * * * * * * * * * * * * * * * * * * * */

/*-------------------------------------------------------------------------
 *
 * Created:     H5C.c
 *              June 1 2004
 *              John Mainzer
 *
 * Purpose:     Functions in this file implement a generic cache for
 *              things which exist on disk, and which may be
 *	 	unambiguously referenced by their disk addresses.
 *
 *              The code in this module was initially written in
 *		support of a complete re-write of the metadata cache
 *		in H5AC.c  However, other uses for the cache code
 *		suggested themselves, and thus this file was created
 *		in an attempt to support re-use.
 *
 *		For a detailed overview of the cache, please see the
 *		header comment for H5C_t in H5Cpkg.h.
 *
 *-------------------------------------------------------------------------
 */

/**************************************************************************
 *
 *				To Do:
 *
 *	Code Changes:
 *
 *	 - Remove extra functionality in H5C__flush_single_entry()?
 *
 *	 - Change protect/unprotect to lock/unlock.
 *
 *	 - Flush entries in increasing address order in
 *	   H5C_make_space_in_cache().
 *
 *	 - Also in H5C_make_space_in_cache(), use high and low water marks
 *	   to reduce the number of I/O calls.
 *
 *	 - When flushing, attempt to combine contiguous entries to reduce
 *	   I/O overhead.  Can't do this just yet as some entries are not
 *	   contiguous.  Do this in parallel only or in serial as well?
 *
 *	 - Create MPI type for dirty objects when flushing in parallel.
 *
 *	 - Now that TBBT routines aren't used, fix nodes in memory to
 *         point directly to the skip list node from the LRU list, eliminating
 *         skip list lookups when evicting objects from the cache.
 *
 *	Tests:
 *
 *	 - Trim execution time.  (This is no longer a major issue with the
 *	   shift from the TBBT to a hash table for indexing.)
 *
 *	 - Add random tests.
 *
 **************************************************************************/

/****************/
/* Module Setup */
/****************/

#define H5C_PACKAGE		/*suppress error about including H5Cpkg   */
#define H5F_PACKAGE		/*suppress error about including H5Fpkg	  */


/***********/
/* Headers */
/***********/
#include "H5private.h"		/* Generic Functions			*/
#ifdef H5_HAVE_PARALLEL
#include "H5ACprivate.h"        /* Metadata cache                       */
#endif /* H5_HAVE_PARALLEL */
#include "H5Cpkg.h"		/* Cache				*/
#include "H5Eprivate.h"		/* Error handling		  	*/
#include "H5Fpkg.h"		/* Files				*/
#include "H5FDprivate.h"	/* File drivers				*/
#include "H5FLprivate.h"	/* Free Lists                           */
#include "H5Iprivate.h"		/* IDs			  		*/
#include "H5MFprivate.h"	/* File memory management		*/
#include "H5MMprivate.h"	/* Memory management			*/
#include "H5Pprivate.h"         /* Property lists                       */
#include "H5SLprivate.h"	/* Skip lists				*/


/****************/
/* Local Macros */
/****************/
#if H5C_DO_MEMORY_SANITY_CHECKS
#define H5C_IMAGE_EXTRA_SPACE 8
#define H5C_IMAGE_SANITY_VALUE "DeadBeef"
#else /* H5C_DO_MEMORY_SANITY_CHECKS */
#define H5C_IMAGE_EXTRA_SPACE 0
#endif /* H5C_DO_MEMORY_SANITY_CHECKS */

/******************/
/* Local Typedefs */
/******************/


/********************/
/* Local Prototypes */
/********************/

static herr_t H5C__auto_adjust_cache_size(H5F_t * f,
                                          hid_t dxpl_id,
                                          hbool_t write_permitted);

static herr_t H5C__autoadjust__ageout(H5F_t * f,
                                      hid_t dxpl_id,
                                      double hit_rate,
                                      enum H5C_resize_status * status_ptr,
                                      size_t * new_max_cache_size_ptr,
                                      hbool_t write_permitted);

static herr_t H5C__autoadjust__ageout__cycle_epoch_marker(H5C_t * cache_ptr);

static herr_t H5C__autoadjust__ageout__evict_aged_out_entries(H5F_t * f,
                                                       hid_t dxpl_id,
                                                       hbool_t write_permitted);

static herr_t H5C__autoadjust__ageout__insert_new_marker(H5C_t * cache_ptr);

static herr_t H5C__autoadjust__ageout__remove_all_markers(H5C_t * cache_ptr);

static herr_t H5C__autoadjust__ageout__remove_excess_markers(H5C_t * cache_ptr);

static herr_t H5C_flush_invalidate_cache(const H5F_t *  f,
                                          hid_t    dxpl_id,
			                  unsigned flags);

static herr_t H5C_flush_invalidate_ring(const H5F_t * f, hid_t dxpl_id,
    H5C_ring_t ring, unsigned flags);

static herr_t H5C_flush_ring(H5F_t *f, hid_t dxpl_id, H5C_ring_t ring,
    unsigned flags);

static void * H5C_load_entry(H5F_t *             f,
                             hid_t               dxpl_id,
                             const H5C_class_t * type,
                             haddr_t             addr,
                             void *              udata);

static herr_t H5C_flush_tagged_entries(H5F_t * f, 
                                       hid_t dxpl_id, 
                                       H5C_t * cache_ptr, 
                                       haddr_t tag);

static herr_t H5C_mark_tagged_entries(H5C_t * cache_ptr, 
                                      haddr_t tag);

static herr_t H5C_flush_marked_entries(H5F_t * f, 
                                       hid_t dxpl_id);

#if H5C_DO_TAGGING_SANITY_CHECKS
static herr_t H5C_verify_tag(int id, haddr_t tag);
#endif

#if H5C_DO_SLIST_SANITY_CHECKS
static hbool_t H5C_entry_in_skip_list(H5C_t * cache_ptr, 
                                      H5C_cache_entry_t *target_ptr);
#endif /* H5C_DO_SLIST_SANITY_CHECKS */

#if H5C_DO_EXTREME_SANITY_CHECKS
static herr_t H5C_validate_lru_list(H5C_t * cache_ptr);
static herr_t H5C_validate_pinned_entry_list(H5C_t * cache_ptr);
static herr_t H5C_validate_protected_entry_list(H5C_t * cache_ptr);
#endif /* H5C_DO_EXTREME_SANITY_CHECKS */

#if 0 /* debugging routines */
herr_t H5C_dump_cache(H5C_t * cache_ptr, const char *  cache_name);
herr_t H5C_dump_cache_skip_list(H5C_t * cache_ptr, char * calling_fcn);
#endif /* debugging routines */

/*********************/
/* Package Variables */
/*********************/

/* The class_mem_types array exists to allow lookups from 
 * class ID to the associated mem type.  This is needed 
 * to support writes of dirty prefetched entries with the 
 * correct mem type.
 *				JRM -- 8/14/15
 */
const H5FD_mem_t class_mem_types[H5C__MAX_NUM_TYPE_IDS + 1] = 
{
   /*  0 H5AC_BT_ID               */ H5FD_MEM_BTREE,
   /*  1 H5AC_SNODE_ID            */ H5FD_MEM_BTREE,
   /*  2 H5AC_LHEAP_PRFX_ID       */ H5FD_MEM_LHEAP,
   /*  3 H5AC_LHEAP_DBLK_ID       */ H5FD_MEM_LHEAP,
   /*  4 H5AC_GHEAP_ID            */ H5FD_MEM_GHEAP,
   /*  5 H5AC_OHDR_ID             */ H5FD_MEM_OHDR,
   /*  6 H5AC_OHDR_CHK_ID         */ H5FD_MEM_OHDR,
   /*  7 H5AC_BT2_HDR_ID          */ H5FD_MEM_BTREE,
   /*  8 H5AC_BT2_INT_ID          */ H5FD_MEM_BTREE,
   /*  9 H5AC_BT2_LEAF_ID         */ H5FD_MEM_BTREE,
   /* 10 H5AC_FHEAP_HDR_ID        */ H5FD_MEM_FHEAP_HDR,
   /* 11 H5AC_FHEAP_DBLOCK_ID     */ H5FD_MEM_FHEAP_DBLOCK,
   /* 12 H5AC_FHEAP_IBLOCK_ID     */ H5FD_MEM_FHEAP_IBLOCK,
   /* 13 H5AC_FSPACE_HDR_ID       */ H5FD_MEM_FSPACE_HDR,
   /* 14 H5AC_FSPACE_SINFO_ID     */ H5FD_MEM_FSPACE_SINFO,
   /* 15 H5AC_SOHM_TABLE_ID       */ H5FD_MEM_SOHM_TABLE,
   /* 16 H5AC_SOHM_LIST_ID        */ H5FD_MEM_SOHM_TABLE,
   /* 17 H5AC_EARRAY_HDR_ID       */ H5FD_MEM_EARRAY_HDR,
   /* 18 H5AC_EARRAY_IBLOCK_ID    */ H5FD_MEM_EARRAY_IBLOCK,
   /* 19 H5AC_EARRAY_SBLOCK_ID    */ H5FD_MEM_EARRAY_SBLOCK,
   /* 20 H5AC_EARRAY_DBLOCK_ID    */ H5FD_MEM_EARRAY_DBLOCK,
   /* 21 H5AC_EARRAY_DBLK_PAGE_ID */ H5FD_MEM_EARRAY_DBLK_PAGE,
   /* 22 H5AC_FARRAY_HDR_ID       */ H5FD_MEM_FARRAY_HDR,
   /* 23 H5AC_FARRAY_DBLOCK_ID    */ H5FD_MEM_FARRAY_DBLOCK,
   /* 24 H5AC_FARRAY_DBLK_PAGE_ID */ H5FD_MEM_FARRAY_DBLK_PAGE,
   /* 25 H5AC_SUPERBLOCK_ID       */ H5FD_MEM_SUPER,
   /* 26 H5AC_DRVRINFO_ID         */ H5FD_MEM_SUPER,
   /* 27 H5AC_TEST_ID             */ H5FD_MEM_DEFAULT,
   /* 28 H5AC_PREFETCHED_ENTRY_ID */ H5FD_MEM_DEFAULT,
   /* 28 H5AC_NTYPES              */ H5FD_MEM_DEFAULT
};


/*****************************/
/* Library Private Variables */
/*****************************/


/*******************/
/* Local Variables */
/*******************/

/* Declare a free list to manage the H5C_t struct */
H5FL_DEFINE_STATIC(H5C_t);



/****************************************************************************
 *
 * #defines and declarations for epoch marker cache entries.
 *
 * As a strategy for automatic cache size reduction, the cache may insert
 * marker entries in the LRU list at the end of each epoch.  These markers
 * are then used to identify entries that have not been accessed for n
 * epochs so that they can be evicted from the cache.
 *
 ****************************************************************************/

/* H5C__MAX_EPOCH_MARKERS and H5C__EPOCH_MARKER_TYPE are defined in H5Cpkg.h. */

#if 0 /* moved to H5Cprivate.h */ /* JRM */
#define H5C__EPOCH_MARKER_TYPE	H5C__MAX_NUM_TYPE_IDS
#endif /* moved to H5Cprivate.h */ /* JRM */

static herr_t H5C__epoch_marker_get_load_size(const void *udata_ptr,
		                            size_t *image_len_ptr);
static void * H5C__epoch_marker_deserialize(const void * image_ptr,
		                            size_t len,
			                    void * udata,
			                    hbool_t * dirty_ptr);
static herr_t H5C__epoch_marker_image_len(const void * thing,
		                          size_t *image_len_ptr,
                                          hbool_t *compressed_ptr,
                                          size_t *compressed_len_ptr);
static herr_t H5C__epoch_marker_pre_serialize(const H5F_t *f,
		                             hid_t dxpl_id,
                                             void * thing,
                                             haddr_t addr,
		                             size_t len,
					     size_t compressed_len,
		                             haddr_t * new_addr_ptr,
		                             size_t * new_len_ptr,
					     size_t * new_compressed_len_ptr,
		                             unsigned * flags_ptr);
static herr_t H5C__epoch_marker_serialize(const H5F_t *f,
		                          void * image_ptr,
		                          size_t len,
                                          void * thing);
static herr_t H5C__epoch_marker_notify(H5C_notify_action_t action, void *thing);
static herr_t H5C__epoch_marker_free_icr(void * thing);

static herr_t H5C__epoch_marker_clear(const H5F_t *f, void * thing, 
                                      hbool_t about_to_destroy);
static herr_t H5C__epoch_marker_fsf_size(const void H5_ATTR_UNUSED * thing, 
                                         size_t H5_ATTR_UNUSED * fsf_size_ptr);

const H5C_class_t epoch_marker_class =
{
    /* id               = */ H5C__EPOCH_MARKER_TYPE,
    /* name             = */ "epoch marker",
    /* mem_type         = */ H5FD_MEM_DEFAULT, /* value doesn't matter */
    /* flags		= */ H5AC__CLASS_NO_FLAGS_SET,
    /* get_load_size    = */ H5C__epoch_marker_get_load_size,
    /* deserialize      = */ H5C__epoch_marker_deserialize,
    /* image_len        = */ H5C__epoch_marker_image_len,
    /* pre_serialize    = */ H5C__epoch_marker_pre_serialize,
    /* serialize        = */ H5C__epoch_marker_serialize,
    /* notify           = */ H5C__epoch_marker_notify,
    /* free_icr         = */ H5C__epoch_marker_free_icr,
    /* clear            = */ H5C__epoch_marker_clear,
    /* fsf_size         = */ H5C__epoch_marker_fsf_size,
};



/***************************************************************************
 * Class functions for H5C__EPOCH_MAKER_TYPE:
 *
 * None of these functions should ever be called, so there is no point in
 * documenting them separately.
 *                                                     JRM - 11/16/04
 *
 ***************************************************************************/
static herr_t
H5C__epoch_marker_get_load_size(const void H5_ATTR_UNUSED *udata_ptr,
    size_t H5_ATTR_UNUSED *image_len_ptr)
{
    FUNC_ENTER_STATIC_NOERR /* Yes, even though this pushes an error on the stack */

    HERROR(H5E_CACHE, H5E_SYSTEM, "called unreachable fcn.");

    FUNC_LEAVE_NOAPI(FAIL)
} /* end H5C__epoch_marker_get_load_size() */


static void *
H5C__epoch_marker_deserialize(const void H5_ATTR_UNUSED * image_ptr, size_t H5_ATTR_UNUSED len,
    void H5_ATTR_UNUSED * udata, hbool_t H5_ATTR_UNUSED * dirty_ptr)
{
    FUNC_ENTER_STATIC_NOERR /* Yes, even though this pushes an error on the stack */

    HERROR(H5E_CACHE, H5E_SYSTEM, "called unreachable fcn.");

    FUNC_LEAVE_NOAPI(NULL)
} /* end H5C__epoch_marker_deserialize() */


static herr_t
H5C__epoch_marker_image_len(const void H5_ATTR_UNUSED *thing,
    size_t H5_ATTR_UNUSED *image_len_ptr, hbool_t H5_ATTR_UNUSED *compressed_ptr,
    size_t H5_ATTR_UNUSED *compressed_len_ptr)
{
    FUNC_ENTER_STATIC_NOERR /* Yes, even though this pushes an error on the stack */

    HERROR(H5E_CACHE, H5E_SYSTEM, "called unreachable fcn.");

    FUNC_LEAVE_NOAPI(FAIL)
} /* end H5C__epoch_marker_image_len() */


static herr_t
H5C__epoch_marker_pre_serialize(const H5F_t H5_ATTR_UNUSED *f, hid_t H5_ATTR_UNUSED dxpl_id,
    void H5_ATTR_UNUSED *thing, haddr_t H5_ATTR_UNUSED addr, size_t H5_ATTR_UNUSED len,
    size_t H5_ATTR_UNUSED compressed_len, haddr_t H5_ATTR_UNUSED *new_addr_ptr, 
    size_t H5_ATTR_UNUSED *new_len_ptr, size_t H5_ATTR_UNUSED *new_compressed_len_ptr,
    unsigned H5_ATTR_UNUSED *flags_ptr)
{
    FUNC_ENTER_STATIC_NOERR /* Yes, even though this pushes an error on the stack */

    HERROR(H5E_CACHE, H5E_SYSTEM, "called unreachable fcn.");

    FUNC_LEAVE_NOAPI(FAIL)
} /* end H5C__epoch_marker_pre_serialize() */


static herr_t
H5C__epoch_marker_serialize(const H5F_t H5_ATTR_UNUSED *f, void H5_ATTR_UNUSED *image_ptr,
    size_t H5_ATTR_UNUSED len, void H5_ATTR_UNUSED *thing)
{
    FUNC_ENTER_STATIC_NOERR /* Yes, even though this pushes an error on the stack */

    HERROR(H5E_CACHE, H5E_SYSTEM, "called unreachable fcn.");

    FUNC_LEAVE_NOAPI(FAIL)
} /* end H5C__epoch_marker_serialize() */


static herr_t
H5C__epoch_marker_notify(H5C_notify_action_t H5_ATTR_UNUSED action,
                       void H5_ATTR_UNUSED * thing)
{
    FUNC_ENTER_STATIC_NOERR /* Yes, even though this pushes an error on the stack */

    HERROR(H5E_CACHE, H5E_SYSTEM, "called unreachable fcn.");

    FUNC_LEAVE_NOAPI(FAIL)
} /* end H5C__epoch_marker_notify() */


static herr_t
H5C__epoch_marker_free_icr(void H5_ATTR_UNUSED * thing)
{
    FUNC_ENTER_STATIC_NOERR /* Yes, even though this pushes an error on the stack */

    HERROR(H5E_CACHE, H5E_SYSTEM, "called unreachable fcn.");

    FUNC_LEAVE_NOAPI(FAIL)
} /* end H5C__epoch_marker_free_icr() */


static herr_t 
H5C__epoch_marker_clear(const H5F_t H5_ATTR_UNUSED *f, void H5_ATTR_UNUSED * thing, hbool_t H5_ATTR_UNUSED about_to_destroy)
{
    FUNC_ENTER_STATIC_NOERR /* Yes, even though this pushes an error on the stack */

    HERROR(H5E_CACHE, H5E_SYSTEM, "called unreachable fcn.");

    FUNC_LEAVE_NOAPI(FAIL)
} /* end H5C__epoch_marker_clear() */


static herr_t 
H5C__epoch_marker_fsf_size(const void H5_ATTR_UNUSED * thing, size_t H5_ATTR_UNUSED *fsf_size_ptr)
{
    FUNC_ENTER_STATIC_NOERR /* Yes, even though this pushes an error on the stack */

    HERROR(H5E_CACHE, H5E_SYSTEM, "called unreachable fcn.");

    FUNC_LEAVE_NOAPI(FAIL)
} /* end H5C__epoch_marker_fsf_size() */



/*-------------------------------------------------------------------------
 * Function:    H5C_create
 *
 * Purpose:     Allocate, initialize, and return the address of a new
 *		instance of H5C_t.
 *
 *		In general, the max_cache_size parameter must be positive,
 *		and the min_clean_size parameter must lie in the closed
 *		interval [0, max_cache_size].
 *
 *		The check_write_permitted parameter must either be NULL,
 *		or point to a function of type H5C_write_permitted_func_t.
 *		If it is NULL, the cache will use the write_permitted
 *		flag to determine whether writes are permitted.
 *
 * Return:      Success:        Pointer to the new instance.
 *
 *              Failure:        NULL
 *
 * Programmer:  John Mainzer
 *              6/2/04
 *
 *-------------------------------------------------------------------------
 */
H5C_t *
H5C_create(size_t		      max_cache_size,
           size_t		      min_clean_size,
           int			      max_type_id,
           const char *		      (* type_name_table_ptr),
           H5C_write_permitted_func_t check_write_permitted,
           hbool_t		      write_permitted,
           H5C_log_flush_func_t       log_flush,
           void *                     aux_ptr)
{
    int i;
    H5C_t * cache_ptr = NULL;
    H5C_t * ret_value = NULL;      /* Return value */

    FUNC_ENTER_NOAPI(NULL)

    HDassert( max_cache_size >= H5C__MIN_MAX_CACHE_SIZE );
    HDassert( max_cache_size <= H5C__MAX_MAX_CACHE_SIZE );
    HDassert( min_clean_size <= max_cache_size );

    HDassert( max_type_id >= 0 );
    HDassert( max_type_id < H5C__MAX_NUM_TYPE_IDS );
    HDassert( type_name_table_ptr );

    HDassert( ( write_permitted == TRUE ) || ( write_permitted == FALSE ) );

    for ( i = 0; i <= max_type_id; i++ ) {

        HDassert( (type_name_table_ptr)[i] );
        HDassert( HDstrlen(( type_name_table_ptr)[i]) > 0 );
    }

    if ( NULL == (cache_ptr = H5FL_CALLOC(H5C_t)) ) {

	HGOTO_ERROR(H5E_RESOURCE, H5E_NOSPACE, NULL, \
                    "memory allocation failed")
    }

    if ( (cache_ptr->slist_ptr = H5SL_create(H5SL_TYPE_HADDR, NULL)) == NULL ) {

        HGOTO_ERROR(H5E_CACHE, H5E_CANTCREATE, NULL, "can't create skip list.")
    }

    /* If we get this far, we should succeed.  Go ahead and initialize all
     * the fields.
     */

    cache_ptr->magic 				= H5C__H5C_T_MAGIC;

    cache_ptr->flush_in_progress		= FALSE;

    cache_ptr->trace_file_ptr			= NULL;

    cache_ptr->aux_ptr				= aux_ptr;

    cache_ptr->max_type_id			= max_type_id;

    cache_ptr->type_name_table_ptr		= type_name_table_ptr;

    cache_ptr->max_cache_size			= max_cache_size;
    cache_ptr->min_clean_size			= min_clean_size;

    cache_ptr->check_write_permitted		= check_write_permitted;
    cache_ptr->write_permitted			= write_permitted;

    cache_ptr->log_flush			= log_flush;

    cache_ptr->evictions_enabled		= TRUE;

    cache_ptr->index_len			= 0;
    cache_ptr->index_size			= (size_t)0;
    cache_ptr->clean_index_size			= (size_t)0;
    cache_ptr->dirty_index_size			= (size_t)0;

    for(i = 0; i < H5C_RING_NTYPES; i++) {
	cache_ptr->index_ring_len[i]		= 0;
	cache_ptr->index_ring_size[i]		= (size_t)0;
	cache_ptr->clean_index_ring_size[i]	= (size_t)0;
	cache_ptr->dirty_index_ring_size[i]	= (size_t)0;

	cache_ptr->slist_ring_len[i]		= 0;
	cache_ptr->slist_ring_size[i]		= (size_t)0;
    } /* end for */

    /* Tagging Field Initializations */
    cache_ptr->ignore_tags                      = FALSE;

    cache_ptr->slist_changed			= FALSE;
    cache_ptr->slist_change_in_pre_serialize	= FALSE;
    cache_ptr->slist_change_in_serialize	= FALSE;
    cache_ptr->slist_len			= 0;
    cache_ptr->slist_size			= (size_t)0;

#if H5C_DO_SANITY_CHECKS
    cache_ptr->slist_len_increase		= 0;
    cache_ptr->slist_size_increase		= 0;
#endif /* H5C_DO_SANITY_CHECKS */

    for(i = 0; i < H5C__HASH_TABLE_LEN; i++)
        (cache_ptr->index)[i] = NULL;

    cache_ptr->entries_removed_counter		= 0;
    cache_ptr->last_entry_removed_ptr		= NULL;

    cache_ptr->pl_len				= 0;
    cache_ptr->pl_size				= (size_t)0;
    cache_ptr->pl_head_ptr			= NULL;
    cache_ptr->pl_tail_ptr			= NULL;

    cache_ptr->pel_len				= 0;
    cache_ptr->pel_size				= (size_t)0;
    cache_ptr->pel_head_ptr			= NULL;
    cache_ptr->pel_tail_ptr			= NULL;

    cache_ptr->LRU_list_len			= 0;
    cache_ptr->LRU_list_size			= (size_t)0;
    cache_ptr->LRU_head_ptr			= NULL;
    cache_ptr->LRU_tail_ptr			= NULL;

    cache_ptr->cLRU_list_len			= 0;
    cache_ptr->cLRU_list_size			= (size_t)0;
    cache_ptr->cLRU_head_ptr			= NULL;
    cache_ptr->cLRU_tail_ptr			= NULL;

    cache_ptr->dLRU_list_len			= 0;
    cache_ptr->dLRU_list_size			= (size_t)0;
    cache_ptr->dLRU_head_ptr			= NULL;
    cache_ptr->dLRU_tail_ptr			= NULL;

    cache_ptr->size_increase_possible		= FALSE;
    cache_ptr->flash_size_increase_possible     = FALSE;
    cache_ptr->flash_size_increase_threshold    = 0;
    cache_ptr->size_decrease_possible		= FALSE;
    cache_ptr->resize_enabled			= FALSE;
    cache_ptr->cache_full			= FALSE;
    cache_ptr->size_decreased			= FALSE;

    (cache_ptr->resize_ctl).version		= H5C__CURR_AUTO_SIZE_CTL_VER;
    (cache_ptr->resize_ctl).rpt_fcn		= NULL;
    (cache_ptr->resize_ctl).set_initial_size	= FALSE;
    (cache_ptr->resize_ctl).initial_size	= H5C__DEF_AR_INIT_SIZE;
    (cache_ptr->resize_ctl).min_clean_fraction	= H5C__DEF_AR_MIN_CLEAN_FRAC;
    (cache_ptr->resize_ctl).max_size		= H5C__DEF_AR_MAX_SIZE;
    (cache_ptr->resize_ctl).min_size		= H5C__DEF_AR_MIN_SIZE;
    (cache_ptr->resize_ctl).epoch_length	= H5C__DEF_AR_EPOCH_LENGTH;

    (cache_ptr->resize_ctl).incr_mode		= H5C_incr__off;
    (cache_ptr->resize_ctl).lower_hr_threshold	= H5C__DEF_AR_LOWER_THRESHHOLD;
    (cache_ptr->resize_ctl).increment	        = H5C__DEF_AR_INCREMENT;
    (cache_ptr->resize_ctl).apply_max_increment	= TRUE;
    (cache_ptr->resize_ctl).max_increment	= H5C__DEF_AR_MAX_INCREMENT;

    (cache_ptr->resize_ctl).flash_incr_mode     = H5C_flash_incr__off;
    (cache_ptr->resize_ctl).flash_multiple      = 1.0f;
    (cache_ptr->resize_ctl).flash_threshold     = 0.25f;

    (cache_ptr->resize_ctl).decr_mode		= H5C_decr__off;
    (cache_ptr->resize_ctl).upper_hr_threshold	= H5C__DEF_AR_UPPER_THRESHHOLD;
    (cache_ptr->resize_ctl).decrement	        = H5C__DEF_AR_DECREMENT;
    (cache_ptr->resize_ctl).apply_max_decrement	= TRUE;
    (cache_ptr->resize_ctl).max_decrement	= H5C__DEF_AR_MAX_DECREMENT;
    (cache_ptr->resize_ctl).epochs_before_eviction = H5C__DEF_AR_EPCHS_B4_EVICT;
    (cache_ptr->resize_ctl).apply_empty_reserve = TRUE;
    (cache_ptr->resize_ctl).empty_reserve	= H5C__DEF_AR_EMPTY_RESERVE;

    cache_ptr->epoch_markers_active		= 0;

    /* no need to initialize the ring buffer itself */
    cache_ptr->epoch_marker_ringbuf_first	= 1;
    cache_ptr->epoch_marker_ringbuf_last	= 0;
    cache_ptr->epoch_marker_ringbuf_size	= 0;

    /* Initialize all epoch marker entries' fields to zero/FALSE/NULL */
    HDmemset(cache_ptr->epoch_markers, 0, sizeof(cache_ptr->epoch_markers));

    /* Set non-zero/FALSE/NULL fields for epoch markers */
    for ( i = 0; i < H5C__MAX_EPOCH_MARKERS; i++ )
    {
        ((cache_ptr->epoch_markers)[i]).magic		 =
					       H5C__H5C_CACHE_ENTRY_T_MAGIC;
        ((cache_ptr->epoch_markers)[i]).addr		 = (haddr_t)i;
        ((cache_ptr->epoch_markers)[i]).type		 = &epoch_marker_class;
    }

#if 1 /* new code */ /* JRM */
    /* Initialize cache image generation on file close related fields.
     * Initial value of image_ctl must match H5C__DEFAULT_CACHE_IMAGE_CTL
     * in H5Cprivate.h.
     */
    cache_ptr->image_ctl.version        = H5C__CURR_CACHE_IMAGE_CTL_VER;
    cache_ptr->image_ctl.generate_image = FALSE;
    cache_ptr->image_ctl.max_image_size = 0;
    cache_ptr->image_ctl.flags          = H5C_CI__ALL_FLAGS;

    cache_ptr->serialization_in_progress= FALSE;
    cache_ptr->close_warning_received   = FALSE;
    cache_ptr->load_image		= FALSE;
    cache_ptr->delete_image		= FALSE;
    cache_ptr->image_addr		= HADDR_UNDEF;
    cache_ptr->image_len		= 0;

    cache_ptr->entries_loaded_counter		= 0;
    cache_ptr->entries_inserted_counter		= 0;
    cache_ptr->entries_relocated_counter	= 0;
    cache_ptr->entry_fd_height_change_counter	= 0;

    cache_ptr->num_entries_in_image	= 0;
    cache_ptr->image_entries		= NULL;
    cache_ptr->image_buffer		= NULL;
#endif /* new code */ /* JRM */

    if ( H5C_reset_cache_hit_rate_stats(cache_ptr) != SUCCEED ) {

        /* this should be impossible... */
        HGOTO_ERROR(H5E_CACHE, H5E_SYSTEM, NULL, \
                    "H5C_reset_cache_hit_rate_stats failed.")
    }

    H5C_stats__reset(cache_ptr);

    cache_ptr->prefix[0]			= '\0';  /* empty string */

#ifndef NDEBUG
    cache_ptr->get_entry_ptr_from_addr_counter	= 0;  
#endif /* NDEBUG */

    /* Set return value */
    ret_value = cache_ptr;

done:

    if ( ret_value == 0 ) {

        if ( cache_ptr != NULL ) {

            if ( cache_ptr->slist_ptr != NULL )
                H5SL_close(cache_ptr->slist_ptr);

            cache_ptr->magic = 0;
            cache_ptr = H5FL_FREE(H5C_t, cache_ptr);

        } /* end if */

    } /* end if */

    FUNC_LEAVE_NOAPI(ret_value)

} /* H5C_create() */


/*-------------------------------------------------------------------------
 * Function:    H5C_def_auto_resize_rpt_fcn
 *
 * Purpose:     Print results of a automatic cache resize.
 *
 *		This function should only be used where HDprintf() behaves
 *		well -- i.e. not on Windows.
 *
 * Return:      void
 *
 * Programmer:  John Mainzer
 *		10/27/04
 *
 *-------------------------------------------------------------------------
 */
void
H5C_def_auto_resize_rpt_fcn(H5C_t * cache_ptr,
#ifndef NDEBUG
                            int32_t version,
#else /* NDEBUG */
                            int32_t H5_ATTR_UNUSED version,
#endif /* NDEBUG */
                            double hit_rate,
                            enum H5C_resize_status status,
                            size_t old_max_cache_size,
                            size_t new_max_cache_size,
                            size_t old_min_clean_size,
                            size_t new_min_clean_size)
{
    HDassert( cache_ptr != NULL );
    HDassert( cache_ptr->magic == H5C__H5C_T_MAGIC );
    HDassert( version == H5C__CURR_AUTO_RESIZE_RPT_FCN_VER );

    switch ( status )
    {
        case in_spec:
            HDfprintf(stdout,
                      "%sAuto cache resize -- no change. (hit rate = %lf)\n",
                      cache_ptr->prefix, hit_rate);
            break;

        case increase:
            HDassert( hit_rate < (cache_ptr->resize_ctl).lower_hr_threshold );
            HDassert( old_max_cache_size < new_max_cache_size );

            HDfprintf(stdout,
                      "%sAuto cache resize -- hit rate (%lf) out of bounds low (%6.5lf).\n",
                      cache_ptr->prefix, hit_rate,
                      (cache_ptr->resize_ctl).lower_hr_threshold);

            HDfprintf(stdout,
                    "%s	cache size increased from (%Zu/%Zu) to (%Zu/%Zu).\n",
                    cache_ptr->prefix,
                    old_max_cache_size,
                    old_min_clean_size,
                    new_max_cache_size,
                    new_min_clean_size);
            break;

        case flash_increase:
            HDassert( old_max_cache_size < new_max_cache_size );

            HDfprintf(stdout,
                    "%sflash cache resize(%d) -- size threshold = %Zu.\n",
                    cache_ptr->prefix,
                    (int)((cache_ptr->resize_ctl).flash_incr_mode),
                    cache_ptr->flash_size_increase_threshold);

            HDfprintf(stdout,
                  "%s cache size increased from (%Zu/%Zu) to (%Zu/%Zu).\n",
                   cache_ptr->prefix,
                   old_max_cache_size,
                   old_min_clean_size,
                   new_max_cache_size,
                   new_min_clean_size);
                break;

        case decrease:
            HDassert( old_max_cache_size > new_max_cache_size );

            switch ( (cache_ptr->resize_ctl).decr_mode )
            {
                case H5C_decr__off:
                    HDfprintf(stdout,
                              "%sAuto cache resize -- decrease off.  HR = %lf\n",
                              cache_ptr->prefix, hit_rate);
                    break;

                case H5C_decr__threshold:
                    HDassert( hit_rate >
                              (cache_ptr->resize_ctl).upper_hr_threshold );

                    HDfprintf(stdout,
                              "%sAuto cache resize -- decrease by threshold.  HR = %lf > %6.5lf\n",
                              cache_ptr->prefix, hit_rate,
                              (cache_ptr->resize_ctl).upper_hr_threshold);

                    HDfprintf(stdout, "%sout of bounds high (%6.5lf).\n",
                              cache_ptr->prefix,
                              (cache_ptr->resize_ctl).upper_hr_threshold);
                    break;

                case H5C_decr__age_out:
                    HDfprintf(stdout,
                              "%sAuto cache resize -- decrease by ageout.  HR = %lf\n",
                              cache_ptr->prefix, hit_rate);
                    break;

                case H5C_decr__age_out_with_threshold:
                    HDassert( hit_rate >
                              (cache_ptr->resize_ctl).upper_hr_threshold );

                    HDfprintf(stdout,
                              "%sAuto cache resize -- decrease by ageout with threshold. HR = %lf > %6.5lf\n",
                              cache_ptr->prefix, hit_rate,
                              (cache_ptr->resize_ctl).upper_hr_threshold);
                    break;

                default:
                    HDfprintf(stdout,
                              "%sAuto cache resize -- decrease by unknown mode.  HR = %lf\n",
                              cache_ptr->prefix, hit_rate);
            }

            HDfprintf(stdout,
                      "%s	cache size decreased from (%Zu/%Zu) to (%Zu/%Zu).\n",
                      cache_ptr->prefix,
                      old_max_cache_size,
                      old_min_clean_size,
                      new_max_cache_size,
                      new_min_clean_size);
            break;

        case at_max_size:
            HDfprintf(stdout,
                      "%sAuto cache resize -- hit rate (%lf) out of bounds low (%6.5lf).\n",
                      cache_ptr->prefix, hit_rate,
                      (cache_ptr->resize_ctl).lower_hr_threshold);
            HDfprintf(stdout,
                      "%s	cache already at maximum size so no change.\n",
                      cache_ptr->prefix);
            break;

        case at_min_size:
            HDfprintf(stdout,
                      "%sAuto cache resize -- hit rate (%lf) -- can't decrease.\n",
                      cache_ptr->prefix, hit_rate);
            HDfprintf(stdout, "%s	cache already at minimum size.\n",
                      cache_ptr->prefix);
            break;

        case increase_disabled:
            HDfprintf(stdout,
                      "%sAuto cache resize -- increase disabled -- HR = %lf.",
                      cache_ptr->prefix, hit_rate);
            break;

        case decrease_disabled:
            HDfprintf(stdout,
                      "%sAuto cache resize -- decrease disabled -- HR = %lf.\n",
                      cache_ptr->prefix, hit_rate);
            break;

        case not_full:
            HDassert( hit_rate < (cache_ptr->resize_ctl).lower_hr_threshold );

            HDfprintf(stdout,
                      "%sAuto cache resize -- hit rate (%lf) out of bounds low (%6.5lf).\n",
                      cache_ptr->prefix, hit_rate,
                      (cache_ptr->resize_ctl).lower_hr_threshold);
            HDfprintf(stdout,
                      "%s	cache not full so no increase in size.\n",
                      cache_ptr->prefix);
            break;

        default:
            HDfprintf(stdout, "%sAuto cache resize -- unknown status code.\n",
                      cache_ptr->prefix);
            break;
    }

    return;

} /* H5C_def_auto_resize_rpt_fcn() */


/*-------------------------------------------------------------------------
 * Function:    H5C_dest
 *
 * Purpose:     Flush all data to disk and destroy the cache.
 *
 *              This function fails if any object are protected since the
 *              resulting file might not be consistent.
 *
 *		The primary_dxpl_id and secondary_dxpl_id parameters
 *		specify the dxpl_ids used on the first write occasioned
 *		by the destroy (primary_dxpl_id), and on all subsequent
 *		writes (secondary_dxpl_id).  This is useful in the metadata
 *		cache, but may not be needed elsewhere.  If so, just use the
 *		same dxpl_id for both parameters.
 *
 *		Note that *cache_ptr has been freed upon successful return.
 *
 * Return:      Non-negative on success/Negative on failure
 *
 * Programmer:  John Mainzer
 *		6/2/04
 *
 *-------------------------------------------------------------------------
 */
herr_t
H5C_dest(H5F_t * f, hid_t dxpl_id)
{
    H5C_t * cache_ptr = f->shared->cache;
    herr_t ret_value = SUCCEED;      /* Return value */

    FUNC_ENTER_NOAPI(FAIL)

    /* Sanity check */
    HDassert(cache_ptr);
    HDassert(cache_ptr->magic == H5C__H5C_T_MAGIC);
    HDassert(cache_ptr->close_warning_received);

    /* Flush and invalidate all cache entries */
    if(H5C_flush_invalidate_cache(f, dxpl_id, H5C__NO_FLAGS_SET) < 0 )
        HGOTO_ERROR(H5E_CACHE, H5E_CANTFLUSH, FAIL, "unable to flush cache")

#if 1 /* new code */ /* JRM */
    if ( cache_ptr->close_warning_received && 
         cache_ptr->image_ctl.generate_image ) {

	/* construct cache image */
        if ( H5C_construct_cache_image_buffer(f, cache_ptr) < 0 )

	    HGOTO_ERROR(H5E_CACHE, H5E_CANTFLUSH, FAIL, \
                        "Can't medatacache image block image.")

	/* free image entries array */
	if ( H5C_free_image_entries_array(cache_ptr) < 0 )

	    HGOTO_ERROR(H5E_CACHE, H5E_CANTFLUSH, FAIL, \
                        "Can't free image entries array.")

	/* write cache image block if so configured */
	if ( cache_ptr->image_ctl.flags & H5C_CI__GEN_MDC_IMAGE_BLK ) {
#if 0 
	    if ( H5F_block_write(f, H5FD_MEM_SUPER, cache_ptr->image_addr,
                                 cache_ptr->image_len, dxpl_id, 
                                 cache_ptr->image_buffer) < 0 ) {
#else
	    if ( H5AC_write_cache_image(f, dxpl_id, cache_ptr->image_addr,
					cache_ptr->image_len, 
                                        cache_ptr->image_buffer) < 0 ) {
#endif

                HGOTO_ERROR(H5E_CACHE, H5E_CANTFLUSH, FAIL, \
                           "Can't write metadata cache image block to file.")
	    }

	    H5C__UPDATE_STATS_FOR_CACHE_IMAGE_CREATE(cache_ptr);
	}

	/* free cache image buffer */
	HDassert(cache_ptr->image_buffer);
        cache_ptr->image_buffer = H5MM_xfree(cache_ptr->image_buffer);
    }
#endif /* new code */ /* JRM */

    if(cache_ptr->slist_ptr != NULL) {
        H5SL_close(cache_ptr->slist_ptr);
        cache_ptr->slist_ptr = NULL;
    } /* end if */

    /* Only display count of number of calls to H5C_get_entry_ptr_from_add()
     * if NDEBUG is undefined, and H5C_DO_SANITY_CHECKS is defined.  Need 
     * this as the print statement will upset windows, and we frequently
     * run debug builds there.
     *
     * Note that the count is still kept whenever NDEBUG is undefined, and
     * is reasonably accessible via debugger.
     */
#ifndef NDEBUG 
#if H5C_DO_SANITY_CHECKS
    if ( cache_ptr->get_entry_ptr_from_addr_counter > 0 )
        HDfprintf(stdout, 
		  "*** %ld calls to H5C_get_entry_ptr_from_add(). ***\n",
		  cache_ptr->get_entry_ptr_from_addr_counter);
#endif /* H5C_DO_SANITY_CHECKS */
#endif /* NDEBUG */

#ifndef NDEBUG
    cache_ptr->magic = 0;
#endif /* NDEBUG */

    cache_ptr = H5FL_FREE(H5C_t, cache_ptr);

done:
    FUNC_LEAVE_NOAPI(ret_value)
} /* H5C_dest() */


/*-------------------------------------------------------------------------
 *
 * Function:    H5C_expunge_entry
 *
 * Purpose:     Use this function to tell the cache to expunge an entry
 * 		from the cache without writing it to disk even if it is
 * 		dirty.  The entry may not be either pinned or protected.
 *
 * Return:      Non-negative on success/Negative on failure
 *
 * Programmer:  John Mainzer
 *              6/29/06
 *
 *-------------------------------------------------------------------------
 */
herr_t
H5C_expunge_entry(H5F_t *f, hid_t dxpl_id, const H5C_class_t *type,
    haddr_t addr, unsigned flags)
{
    H5C_t *		cache_ptr;
    H5C_cache_entry_t *	entry_ptr = NULL;
    unsigned            flush_flags = (H5C__FLUSH_INVALIDATE_FLAG | H5C__FLUSH_CLEAR_ONLY_FLAG);
#if H5C_DO_SANITY_CHECKS
    hbool_t entry_was_dirty;
    hsize_t entry_size;
#endif /* H5C_DO_SANITY_CHECKS */
    herr_t		ret_value = SUCCEED;      /* Return value */

    FUNC_ENTER_NOAPI(FAIL)

    HDassert(f);
    HDassert(f->shared);
    cache_ptr = f->shared->cache;
    HDassert(cache_ptr);
    HDassert(cache_ptr->magic == H5C__H5C_T_MAGIC);
    HDassert(type);
    HDassert(H5F_addr_defined(addr));

#if H5C_DO_EXTREME_SANITY_CHECKS
    if(H5C_validate_lru_list(cache_ptr) < 0)
        HGOTO_ERROR(H5E_CACHE, H5E_SYSTEM, FAIL, \
                    "LRU extreme sanity check failed on entry.\n");
#endif /* H5C_DO_EXTREME_SANITY_CHECKS */

    /* Look for entry in cache */
    H5C__SEARCH_INDEX(cache_ptr, addr, entry_ptr, FAIL)
    if((entry_ptr == NULL) || (entry_ptr->type != type))
        /* the target doesn't exist in the cache, so we are done. */
        HGOTO_DONE(SUCCEED)

    HDassert(entry_ptr->addr == addr);
    HDassert(entry_ptr->type == type);

    /* Check for entry being pinned or protected */
    if(entry_ptr->is_protected)
        HGOTO_ERROR(H5E_CACHE, H5E_CANTEXPUNGE, FAIL, "Target entry is protected.")
    if(entry_ptr->is_pinned)
        HGOTO_ERROR(H5E_CACHE, H5E_CANTEXPUNGE, FAIL, "Target entry is pinned.")

    /* If we get this far, call H5C__flush_single_entry() with the
     * H5C__FLUSH_INVALIDATE_FLAG and the H5C__FLUSH_CLEAR_ONLY_FLAG.
     * This will clear the entry, and then delete it from the cache.
     */

    /* Pass along 'free file space' flag to  cache client.  */
    flush_flags |= (flags & H5C__FREE_FILE_SPACE_FLAG);

#if H5C_DO_SANITY_CHECKS
    entry_was_dirty = entry_ptr->is_dirty;
    entry_size      = entry_ptr->size;
#endif /* H5C_DO_EXTREME_SANITY_CHECKS */
    
    /* Delete the entry from the skip list on destroy */
    flush_flags |= H5C__DEL_FROM_SLIST_ON_DESTROY_FLAG;

    if(H5C__flush_single_entry(f, dxpl_id, entry_ptr, flush_flags, NULL) < 0)
        HGOTO_ERROR(H5E_CACHE, H5E_CANTEXPUNGE, FAIL, "can't flush entry")

#if H5C_DO_SANITY_CHECKS
    if ( entry_was_dirty )
    {
        /* we have just removed an entry from the skip list.  Thus 
         * we must touch up cache_ptr->slist_len_increase and
         * cache_ptr->slist_size_increase to keep from skewing
         * the sanity checks on flushes.
         */
        cache_ptr->slist_len_increase -= 1;
        cache_ptr->slist_size_increase -= (int64_t)(entry_size);
    }
#endif /* H5C_DO_SANITY_CHECKS */

done:
#if H5C_DO_EXTREME_SANITY_CHECKS
    if(H5C_validate_lru_list(cache_ptr) < 0)
        HGOTO_ERROR(H5E_CACHE, H5E_SYSTEM, FAIL, \
                    "LRU extreme sanity check failed on exit.\n");
#endif /* H5C_DO_EXTREME_SANITY_CHECKS */

    FUNC_LEAVE_NOAPI(ret_value)
} /* H5C_expunge_entry() */


/*-------------------------------------------------------------------------
 * Function:    H5C_flush_cache
 *
 * Purpose:	Flush (and possibly destroy) the entries contained in the
 *		specified cache.
 *
 *		If the cache contains protected entries, the function will
 *		fail, as protected entries cannot be flushed.  However
 *		all unprotected entries should be flushed before the
 *		function returns failure.
 *
 * Return:      Non-negative on success/Negative on failure or if there was
 *		a request to flush all items and something was protected.
 *
 * Programmer:  John Mainzer
 *		6/2/04
 *
 * Changes:	Modified function to test for slist chamges in 
 *		pre_serialize and serialize callbacks, and re-start
 *		scans through the slist when such changes occur.
 *
 *		This has been a potential problem for some time,
 *		and there has been code in this function to deal 
 *		with elements of this issue.  However the shift 
 *		to the V3 cache in combination with the activities
 *		of some of the cache clients (in particular the 
 *		free space manager and the fractal heap) have
 *		made this re-work necessary.
 *
 *						JRM -- 12/13/14
 *
 *		Modified function to support rings.  Basic idea is that 
 *		every entry in the cache is assigned to a ring.  Entries
 *		in the outermost ring are flushed first, followed by 
 *		those in the next outermost ring, and so on until the 
 *		innermost ring is flushed.  See header comment on 
 *		H5C_ring_t in H5Cprivate.h for a more detailed 
 *		discussion.
 *
 *						JRM -- 8/30/15
 *
 *-------------------------------------------------------------------------
 */
herr_t
H5C_flush_cache(H5F_t *f, hid_t dxpl_id, unsigned flags)
{
#if H5C_DO_SANITY_CHECKS
    int			i;
    int32_t		index_len = 0;
    size_t		index_size = (size_t)0;
    size_t		clean_index_size = (size_t)0;
    size_t		dirty_index_size = (size_t)0;
    size_t		slist_size = (size_t)0;
    int32_t		slist_len = 0;
#endif /* H5C_DO_SANITY_CHECKS */
    H5C_ring_t		ring;
    H5C_t             * cache_ptr;
    hbool_t             destroy;
    hbool_t		ignore_protected;
    herr_t		ret_value = SUCCEED;

    FUNC_ENTER_NOAPI(FAIL)

    HDassert(f);
    HDassert(f->shared);
    cache_ptr = f->shared->cache;
    HDassert(cache_ptr);
    HDassert(cache_ptr->magic == H5C__H5C_T_MAGIC);
    HDassert(cache_ptr->slist_ptr);

#if H5C_DO_SANITY_CHECKS
    HDassert(cache_ptr->index_ring_len[H5C_RING_UNDEFINED] == 0);
    HDassert(cache_ptr->index_ring_size[H5C_RING_UNDEFINED] == (size_t)0);
    HDassert(cache_ptr->clean_index_ring_size[H5C_RING_UNDEFINED] == (size_t)0);
    HDassert(cache_ptr->dirty_index_ring_size[H5C_RING_UNDEFINED] == (size_t)0);
    HDassert(cache_ptr->slist_ring_len[H5C_RING_UNDEFINED] == 0);
    HDassert(cache_ptr->slist_ring_size[H5C_RING_UNDEFINED] == (size_t)0);

    for(i = H5C_RING_USER; i < H5C_RING_NTYPES; i++) {
        index_len += cache_ptr->index_ring_len[i];
        index_size += cache_ptr->index_ring_size[i];
        clean_index_size += cache_ptr->clean_index_ring_size[i];
        dirty_index_size += cache_ptr->dirty_index_ring_size[i];

	slist_len += cache_ptr->slist_ring_len[i];
        slist_size += cache_ptr->slist_ring_size[i];
    } /* end for */

    HDassert(cache_ptr->index_len == index_len);
    HDassert(cache_ptr->index_size == index_size);
    HDassert(cache_ptr->clean_index_size == clean_index_size);
    HDassert(cache_ptr->dirty_index_size == dirty_index_size);
    HDassert(cache_ptr->slist_len == slist_len);
    HDassert(cache_ptr->slist_size == slist_size);
#endif /* H5C_DO_SANITY_CHECKS */

#if H5C_DO_EXTREME_SANITY_CHECKS
    if((H5C_validate_protected_entry_list(cache_ptr) < 0) ||
            (H5C_validate_pinned_entry_list(cache_ptr) < 0) ||
            (H5C_validate_lru_list(cache_ptr) < 0))
        HGOTO_ERROR(H5E_CACHE, H5E_SYSTEM, FAIL, "an extreme sanity check failed on entry.\n");
#endif /* H5C_DO_EXTREME_SANITY_CHECKS */

    ignore_protected = ( (flags & H5C__FLUSH_IGNORE_PROTECTED_FLAG) != 0 );
    destroy = ( (flags & H5C__FLUSH_INVALIDATE_FLAG) != 0 );
    HDassert( ! ( destroy && ignore_protected ) );
    HDassert( ! ( cache_ptr->flush_in_progress ) );

    cache_ptr->flush_in_progress = TRUE;

    if(destroy) {
        if(H5C_flush_invalidate_cache(f, dxpl_id, flags) < 0)
            HGOTO_ERROR(H5E_CACHE, H5E_CANTFLUSH, FAIL, "flush invalidate failed.")
    } /* end if */
    else {
	/* flush each ring, starting from the outermost ring and 
         * working inward.
         */
        ring = H5C_RING_USER;
	while(ring < H5C_RING_NTYPES) {
	    if(H5C_flush_ring(f, dxpl_id, ring, flags) < 0)
                HGOTO_ERROR(H5E_CACHE, H5E_CANTFLUSH, FAIL, "flush ring failed.")
            ring++;
        } /* end while */
    } /* end else */

done:
    cache_ptr->flush_in_progress = FALSE;

    FUNC_LEAVE_NOAPI(ret_value)
} /* H5C_flush_cache() */


/*-------------------------------------------------------------------------
 * Function:    H5C_flush_to_min_clean
 *
 * Purpose:	Flush dirty entries until the caches min clean size is
 *		attained.
 *
 *		This function is used in the implementation of the
 *		metadata cache in PHDF5.  To avoid "messages from the
 *		future", the cache on process 0 can't be allowed to
 *		flush entries until the other processes have reached
 *		the same point in the calculation.  If this constraint
 *		is not met, it is possible that the other processes will
 *		read metadata generated at a future point in the
 *		computation.
 *
 *
 * Return:      Non-negative on success/Negative on failure or if
 *		write is not permitted.
 *
 * Programmer:  John Mainzer
 *		9/16/05
 *
 *-------------------------------------------------------------------------
 */
herr_t
H5C_flush_to_min_clean(H5F_t * f,
		       hid_t    dxpl_id)
{
    H5C_t *             cache_ptr;
    herr_t      	result;
    hbool_t		write_permitted;
#if 0 /* modified code -- commented out for now */
    int			i;
    int			flushed_entries_count = 0;
    size_t		flushed_entries_size = 0;
    size_t		space_needed = 0;
    haddr_t	      * flushed_entries_list = NULL;
    H5C_cache_entry_t *	entry_ptr = NULL;
#endif /* JRM */
    herr_t		ret_value = SUCCEED;

    FUNC_ENTER_NOAPI(FAIL)

    HDassert( f );
    HDassert( f->shared );

    cache_ptr = f->shared->cache;

    HDassert( cache_ptr );
    HDassert( cache_ptr->magic == H5C__H5C_T_MAGIC );

    if ( cache_ptr->check_write_permitted != NULL ) {

        result = (cache_ptr->check_write_permitted)(f, &write_permitted);

        if ( result < 0 ) {

            HGOTO_ERROR(H5E_CACHE, H5E_SYSTEM, FAIL, \
                        "Can't get write_permitted")
        }
    } else {

        write_permitted = cache_ptr->write_permitted;
    }

    if ( ! write_permitted ) {

        HGOTO_ERROR(H5E_CACHE, H5E_SYSTEM, FAIL, \
                    "cache write is not permitted!?!\n");
    }
#if 1 /* original code */
    result = H5C_make_space_in_cache(f,
                                     dxpl_id,
                                     (size_t)0,
                                     write_permitted);

    if ( result < 0 ) {

        HGOTO_ERROR(H5E_CACHE, H5E_SYSTEM, FAIL, \
                    "H5C_make_space_in_cache failed.")
    }
#else /* modified code -- commented out for now */
    if ( cache_ptr->max_cache_size > cache_ptr->index_size ) {

        if ( ((cache_ptr->max_cache_size - cache_ptr->index_size) +
               cache_ptr->cLRU_list_size) >= cache_ptr->min_clean_size ) {

            space_needed = 0;

        } else {

            space_needed = cache_ptr->min_clean_size -
                ((cache_ptr->max_cache_size - cache_ptr->index_size) +
                 cache_ptr->cLRU_list_size);
        }
    } else {

        if ( cache_ptr->min_clean_size <= cache_ptr->cLRU_list_size ) {

           space_needed = 0;

        } else {

            space_needed = cache_ptr->min_clean_size -
                           cache_ptr->cLRU_list_size;
        }
    }

    if ( space_needed > 0 ) { /* we have work to do */

        HDassert( cache_ptr->slist_len > 0 );

        /* allocate an array to keep a list of the entries that we
         * mark for flush.  We need this list to touch up the LRU
         * list after the flush.
         */
        flushed_entries_list = (haddr_t *)H5MM_malloc(sizeof(haddr_t) *
                                              (size_t)(cache_ptr->slist_len));

        if ( flushed_entries_list == NULL ) {

            HGOTO_ERROR(H5E_RESOURCE, H5E_NOSPACE, FAIL, \
                        "memory allocation failed for flushed entries list")
        }

        /* Scan the dirty LRU list from tail forward and mark sufficient
         * entries to free up the necessary space.  Keep a list of the
         * entries marked in the order in which they are encountered.
         */
        entry_ptr = cache_ptr->dLRU_tail_ptr;

        while ( ( flushed_entries_size < space_needed ) &&
                ( flushed_entries_count < cache_ptr->slist_len ) &&
                ( entry_ptr != NULL ) )
        {
            HDassert( ! (entry_ptr->is_protected) );
            HDassert( ! (entry_ptr->is_read_only) );
            HDassert( entry_ptr->ro_ref_count == 0 );
            HDassert( entry_ptr->is_dirty );
            HDassert( entry_ptr->in_slist );

            entry_ptr->flush_marker = TRUE;
            flushed_entries_size += entry_ptr->size;
            flushed_entries_list[flushed_entries_count] = entry_ptr->addr;
            flushed_entries_count++;
            entry_ptr = entry_ptr->aux_prev;
        }

        HDassert( flushed_entries_count <= cache_ptr->slist_len );
        HDassert( flushed_entries_size >= space_needed );


        /* Flush the marked entries */
	result = H5C_flush_cache(f, primary_dxpl_id, secondary_dxpl_id,
                                 H5C__FLUSH_MARKED_ENTRIES_FLAG | H5C__FLUSH_IGNORE_PROTECTED_FLAG);

        if ( result < 0 ) {

            HGOTO_ERROR(H5E_CACHE, H5E_SYSTEM, FAIL, "H5C_flush_cache failed.")
        }

        /* Now touch up the LRU list so as to place the flushed entries in
         * the order they they would be in if we had flushed them in the
         * order we encountered them in.
         */

        i = 0;
        while ( i < flushed_entries_count )
        {
            H5C__SEARCH_INDEX_NO_STATS(cache_ptr, flushed_entries_list[i], \
                                       entry_ptr, FAIL)

	    /* At present, the above search must always succeed.  However,
             * that may change.  Write the code so we need only remove the
             * following assert in that event.
             */
            HDassert( entry_ptr != NULL );
            H5C__FAKE_RP_FOR_MOST_RECENT_ACCESS(cache_ptr, entry_ptr, FAIL)
            i++;
        }
    } /* if ( space_needed > 0 ) */
#endif /* end modified code -- commented out for now */

done:
    FUNC_LEAVE_NOAPI(ret_value)
} /* H5C_flush_to_min_clean() */


/*-------------------------------------------------------------------------
 * Function:    H5C_get_cache_auto_resize_config
 *
 * Purpose:	Copy the current configuration of the cache automatic
 *		re-sizing function into the instance of H5C_auto_size_ctl_t
 *		pointed to by config_ptr.
 *
 * Return:      SUCCEED on success, and FAIL on failure.
 *
 * Programmer:  John Mainzer
 *		10/8/04
 *
 *-------------------------------------------------------------------------
 */
herr_t
H5C_get_cache_auto_resize_config(const H5C_t * cache_ptr,
                                 H5C_auto_size_ctl_t *config_ptr)
{
    herr_t ret_value = SUCCEED;      /* Return value */

    FUNC_ENTER_NOAPI(FAIL)

    if ( ( cache_ptr == NULL ) || ( cache_ptr->magic != H5C__H5C_T_MAGIC ) ) {

        HGOTO_ERROR(H5E_CACHE, H5E_SYSTEM, FAIL, "Bad cache_ptr on entry.")
    }

    if ( config_ptr == NULL ) {

        HGOTO_ERROR(H5E_CACHE, H5E_SYSTEM, FAIL, "Bad config_ptr on entry.")
    }

    *config_ptr = cache_ptr->resize_ctl;

    config_ptr->set_initial_size = FALSE;
    config_ptr->initial_size = cache_ptr->max_cache_size;

done:

    FUNC_LEAVE_NOAPI(ret_value)

} /* H5C_get_cache_auto_resize_config() */


/*-------------------------------------------------------------------------
 * Function:    H5C_get_cache_size
 *
 * Purpose:	Return the cache maximum size, the minimum clean size, the
 *		current size, and the current number of entries in
 *              *max_size_ptr, *min_clean_size_ptr, *cur_size_ptr, and
 *		*cur_num_entries_ptr respectively.  If any of these
 *		parameters are NULL, skip that value.
 *
 * Return:      SUCCEED on success, and FAIL on failure.
 *
 * Programmer:  John Mainzer
 *		10/8/04
 *
 *-------------------------------------------------------------------------
 */
herr_t
H5C_get_cache_size(H5C_t * cache_ptr,
                   size_t * max_size_ptr,
                   size_t * min_clean_size_ptr,
                   size_t * cur_size_ptr,
                   int32_t * cur_num_entries_ptr)
{
    herr_t ret_value = SUCCEED;      /* Return value */

    FUNC_ENTER_NOAPI(FAIL)

    if ( ( cache_ptr == NULL ) || ( cache_ptr->magic != H5C__H5C_T_MAGIC ) ) {

        HGOTO_ERROR(H5E_CACHE, H5E_SYSTEM, FAIL, "Bad cache_ptr on entry.")
    }

    if ( max_size_ptr != NULL ) {

        *max_size_ptr = cache_ptr->max_cache_size;
    }

    if ( min_clean_size_ptr != NULL ) {

        *min_clean_size_ptr = cache_ptr->min_clean_size;
    }

    if ( cur_size_ptr != NULL ) {

        *cur_size_ptr = cache_ptr->index_size;
    }

    if ( cur_num_entries_ptr != NULL ) {

        *cur_num_entries_ptr = cache_ptr->index_len;
    }

done:

    FUNC_LEAVE_NOAPI(ret_value)

} /* H5C_get_cache_size() */


/*-------------------------------------------------------------------------
 * Function:    H5C_get_cache_hit_rate
 *
 * Purpose:	Compute and return the current cache hit rate in
 *              *hit_rate_ptr.  If there have been no accesses since the
 *              last time the cache hit rate stats were reset, set
 *		*hit_rate_ptr to 0.0.  On error, *hit_rate_ptr is
 *		undefined.
 *
 * Return:      SUCCEED on success, and FAIL on failure.
 *
 * Programmer:  John Mainzer
 *		10/7/04
 *
 *-------------------------------------------------------------------------
 */
herr_t
H5C_get_cache_hit_rate(H5C_t * cache_ptr, double * hit_rate_ptr)
{
    herr_t ret_value = SUCCEED;      /* Return value */

    FUNC_ENTER_NOAPI(FAIL)

    if((cache_ptr == NULL) || (cache_ptr->magic != H5C__H5C_T_MAGIC))
        HGOTO_ERROR(H5E_CACHE, H5E_SYSTEM, FAIL, "Bad cache_ptr on entry.")
    if(hit_rate_ptr == NULL)
        HGOTO_ERROR(H5E_CACHE, H5E_SYSTEM, FAIL, "Bad hit_rate_ptr on entry.")

    HDassert(cache_ptr->cache_hits >= 0);
    HDassert(cache_ptr->cache_accesses >= cache_ptr->cache_hits);

    if(cache_ptr->cache_accesses > 0)
        *hit_rate_ptr = ((double)(cache_ptr->cache_hits)) /
                         ((double)(cache_ptr->cache_accesses));
    else
        *hit_rate_ptr = 0.0f;

done:
    FUNC_LEAVE_NOAPI(ret_value)
} /* H5C_get_cache_hit_rate() */


/*-------------------------------------------------------------------------
 *
 * Function:    H5C_get_entry_status
 *
 * Purpose:     This function is used to determine whether the cache
 *		contains an entry with the specified base address.  If
 *		the entry exists, it also reports some status information
 *		on the entry.
 *
 *		Status information is reported in the locations pointed
 *		to by the size_ptr, in_cache_ptr, is_dirty_ptr, and
 *		is_protected_ptr.  While in_cache_ptr must be defined,
 *		the remaining pointers may be NULL, in which case the
 *		associated data is not reported.
 *
 * Return:      Non-negative on success/Negative on failure
 *
 * Programmer:  John Mainzer
 *              7/1/05
 *
 *-------------------------------------------------------------------------
 */
herr_t
H5C_get_entry_status(const H5F_t *f,
                     haddr_t   addr,
                     size_t *  size_ptr,
                     hbool_t * in_cache_ptr,
                     hbool_t * is_dirty_ptr,
                     hbool_t * is_protected_ptr,
		     hbool_t * is_pinned_ptr,
		     hbool_t * is_flush_dep_parent_ptr,
                     hbool_t * is_flush_dep_child_ptr,
                     hbool_t * image_up_to_date_ptr)
{
    H5C_t             * cache_ptr;
    H5C_cache_entry_t *	entry_ptr = NULL;
    herr_t		ret_value = SUCCEED;      /* Return value */

    FUNC_ENTER_NOAPI(FAIL)

    HDassert( f );
    HDassert( f->shared );

    cache_ptr = f->shared->cache;

    HDassert( cache_ptr != NULL );
    HDassert( cache_ptr->magic == H5C__H5C_T_MAGIC );
    HDassert( H5F_addr_defined(addr) );
    HDassert( in_cache_ptr != NULL );

    /* this test duplicates two of the above asserts, but we need an
     * invocation of HGOTO_ERROR to keep the compiler happy.
     */
    if ( ( cache_ptr == NULL ) || ( cache_ptr->magic != H5C__H5C_T_MAGIC ) ) {

        HGOTO_ERROR(H5E_CACHE, H5E_SYSTEM, FAIL, "Bad cache_ptr on entry.")
    }

    H5C__SEARCH_INDEX(cache_ptr, addr, entry_ptr, FAIL)

    if ( entry_ptr == NULL ) {

        /* the entry doesn't exist in the cache -- report this
         * and quit.
         */
        *in_cache_ptr = FALSE;

    } else {

        *in_cache_ptr = TRUE;

        if ( size_ptr != NULL ) {

            *size_ptr = entry_ptr->size;
        }

        if ( is_dirty_ptr != NULL ) {

            *is_dirty_ptr = entry_ptr->is_dirty;
        }

        if ( is_protected_ptr != NULL ) {

            *is_protected_ptr = entry_ptr->is_protected;
        }

        if ( is_pinned_ptr != NULL ) {

            *is_pinned_ptr = entry_ptr->is_pinned;
        }

        if ( is_flush_dep_parent_ptr != NULL ) {

            *is_flush_dep_parent_ptr = (entry_ptr->flush_dep_height > 0);
        }

        if ( is_flush_dep_child_ptr != NULL ) {

            *is_flush_dep_child_ptr = (entry_ptr->flush_dep_parent != NULL);
        }
#if 1 /* new code */ /* JRM */
	if ( image_up_to_date_ptr != NULL ) {

	    *image_up_to_date_ptr = entry_ptr->image_up_to_date;
        }
#endif /* new code */ /* JRM */
    }

done:

    FUNC_LEAVE_NOAPI(ret_value)

} /* H5C_get_entry_status() */


/*-------------------------------------------------------------------------
 * Function:    H5C_get_evictions_enabled()
 *
 * Purpose:     Copy the current value of cache_ptr->evictions_enabled into
 *              *evictions_enabled_ptr.
 *
 * Return:      SUCCEED on success, and FAIL on failure.
 *
 * Programmer:  John Mainzer
 *              7/27/07
 *
 *-------------------------------------------------------------------------
 */
herr_t
H5C_get_evictions_enabled(const H5C_t *cache_ptr,
                          hbool_t * evictions_enabled_ptr)
{
    herr_t ret_value = SUCCEED;      /* Return value */

    FUNC_ENTER_NOAPI(FAIL)

    if ( ( cache_ptr == NULL ) || ( cache_ptr->magic != H5C__H5C_T_MAGIC ) ) {

        HGOTO_ERROR(H5E_CACHE, H5E_SYSTEM, FAIL, "Bad cache_ptr on entry.")
    }

    if ( evictions_enabled_ptr == NULL ) {

        HGOTO_ERROR(H5E_CACHE, H5E_SYSTEM, FAIL, \
                    "Bad evictions_enabled_ptr on entry.")
    }

    *evictions_enabled_ptr = cache_ptr->evictions_enabled;

done:

    FUNC_LEAVE_NOAPI(ret_value)

} /* H5C_get_evictions_enabled() */


/*-------------------------------------------------------------------------
 * Function:    H5C_get_aux_ptr
 *
 * Purpose:     Get the aux_ptr field from the cache.
 *
 *              This field will either be NULL (when accessing a file serially)
 *              or contains a pointer to the auxiliary info for parallel I/O.
 *
 * Return:      NULL/non-NULL (can't fail)
 *
 * Programmer:  Quincey Koziol
 *              6/29/15
 *
 *-------------------------------------------------------------------------
 */
void *
H5C_get_aux_ptr(const H5C_t *cache_ptr)
{
    FUNC_ENTER_NOAPI_NOERR

    /* Check arguments */
    HDassert(cache_ptr);
    HDassert(cache_ptr->magic == H5C__H5C_T_MAGIC);

    FUNC_LEAVE_NOAPI(cache_ptr->aux_ptr)
} /* H5C_get_aux_ptr() */


/*-------------------------------------------------------------------------
 * Function:    H5C_get_trace_file_ptr
 *
 * Purpose:     Get the trace_file_ptr field from the cache.
 *
 *              This field will either be NULL (which indicates that trace
 *              file logging is turned off), or contain a pointer to the
 *              open file to which trace file data is to be written.
 *
 * Return:      Non-NULL trace file pointer (can't fail)
 *
 * Programmer:  John Mainzer
 *              1/20/06
 *
 *-------------------------------------------------------------------------
 */
FILE *
H5C_get_trace_file_ptr(const H5C_t *cache_ptr)
{
    FUNC_ENTER_NOAPI_NOERR

    /* Check arguments */
    HDassert(cache_ptr);
    HDassert(cache_ptr->magic == H5C__H5C_T_MAGIC);

    FUNC_LEAVE_NOAPI(cache_ptr->trace_file_ptr)
} /* H5C_get_trace_file_ptr() */


/*-------------------------------------------------------------------------
 * Function:    H5C_get_trace_file_ptr_from_entry
 *
 * Purpose:     Get the trace_file_ptr field from the cache, via an entry.
 *
 *              This field will either be NULL (which indicates that trace
 *              file logging is turned off), or contain a pointer to the
 *              open file to which trace file data is to be written.
 *
 * Return:      Non-NULL trace file pointer (can't fail)
 *
 * Programmer:  Quincey Koziol
 *              6/9/08
 *
 *-------------------------------------------------------------------------
 */
FILE *
H5C_get_trace_file_ptr_from_entry(const H5C_cache_entry_t *entry_ptr)
{
    FUNC_ENTER_NOAPI_NOERR

    /* Sanity checks */
    HDassert(entry_ptr);
    HDassert(entry_ptr->cache_ptr);

    FUNC_LEAVE_NOAPI(H5C_get_trace_file_ptr(entry_ptr->cache_ptr))
} /* H5C_get_trace_file_ptr_from_entry() */


/*-------------------------------------------------------------------------
 * Function:    H5C_insert_entry
 *
 * Purpose:     Adds the specified thing to the cache.  The thing need not
 *              exist on disk yet, but it must have an address and disk
 *              space reserved.
 *
 *		The primary_dxpl_id and secondary_dxpl_id parameters
 *		specify the dxpl_ids used on the first write occasioned
 *		by the insertion (primary_dxpl_id), and on all subsequent
 *		writes (secondary_dxpl_id).  This is useful in the
 *		metadata cache, but may not be needed elsewhere.  If so,
 *		just use the same dxpl_id for both parameters.
 *
 *		The primary_dxpl_id is the dxpl_id passed to the
 *		check_write_permitted function if such a function has been
 *		provided.
 *
 *		Observe that this function cannot occasion a read.
 *
 * Return:      Non-negative on success/Negative on failure
 *
 * Programmer:  John Mainzer
 *		6/2/04
 *
 *-------------------------------------------------------------------------
 */
herr_t
H5C_insert_entry(H5F_t *             f,
                 hid_t		     dxpl_id,
                 const H5C_class_t * type,
                 haddr_t 	     addr,
                 void *		     thing,
                 unsigned int        flags)
{
    H5C_t *             cache_ptr;
    H5P_genplist_t      *dxpl;
    H5AC_ring_t         ring = H5C_RING_UNDEFINED;
    hbool_t		insert_pinned;
    hbool_t             flush_last;
#ifdef H5_HAVE_PARALLEL
    hbool_t             flush_collectively;
#endif /* H5_HAVE_PARALLEL */
    hbool_t             set_flush_marker;
    hbool_t		write_permitted = TRUE;
    size_t		empty_space;
    H5C_cache_entry_t *	entry_ptr;
    H5C_cache_entry_t *	test_entry_ptr;
    unsigned            u;                      /* Local index variable */
    herr_t		ret_value = SUCCEED;    /* Return value */

    FUNC_ENTER_NOAPI(FAIL)

    HDassert( f );
    HDassert( f->shared );

    cache_ptr = f->shared->cache;

    HDassert( cache_ptr );
    HDassert( cache_ptr->magic == H5C__H5C_T_MAGIC );
    HDassert( type );
#if 1 /* new code */ /* JRM */
    HDassert( ( type->flags & H5C__CLASS_SKIP_MEM_TYPE_CHECKS ) ||
              ( type->mem_type == class_mem_types[type->id] ) );
#endif /* new code */ /* JRM */
    HDassert( H5F_addr_defined(addr) );
    HDassert( thing );

#if H5C_DO_EXTREME_SANITY_CHECKS
    /* no need to verify that entry is not already in the index as */
    /* we already make that check below.                           */

    if ( ( H5C_validate_protected_entry_list(cache_ptr) < 0 ) ||
         ( H5C_validate_pinned_entry_list(cache_ptr) < 0 ) ||
         ( H5C_validate_lru_list(cache_ptr) < 0 ) ) {

        HGOTO_ERROR(H5E_CACHE, H5E_SYSTEM, FAIL, \
                    "an extreme sanity check failed on entry.\n");
    }
#endif /* H5C_DO_EXTREME_SANITY_CHECKS */

    set_flush_marker   = ( (flags & H5C__SET_FLUSH_MARKER_FLAG) != 0 );
    insert_pinned      = ( (flags & H5C__PIN_ENTRY_FLAG) != 0 );
    flush_last         = ( (flags & H5C__FLUSH_LAST_FLAG) != 0 );
#ifdef H5_HAVE_PARALLEL
    flush_collectively = ( (flags & H5C__FLUSH_COLLECTIVELY_FLAG) != 0 );
#endif /* H5_HAVE_PARALLEL */

    /* Get the dataset transfer property list */
    if(NULL == (dxpl = (H5P_genplist_t *)H5I_object_verify(dxpl_id, H5I_GENPROP_LST)))
        HGOTO_ERROR(H5E_CACHE, H5E_BADTYPE, FAIL, "not a property list")

    /* Get the ring type from the DXPL */
    if((H5P_get(dxpl, H5AC_RING_NAME, &ring)) < 0)
        HGOTO_ERROR(H5E_CACHE, H5E_CANTGET, FAIL, "unable to query ring value")

    entry_ptr = (H5C_cache_entry_t *)thing;

    /* verify that the new entry isn't already in the hash table -- scream
     * and die if it is.
     */

    H5C__SEARCH_INDEX(cache_ptr, addr, test_entry_ptr, FAIL)

    if(test_entry_ptr != NULL) {
        if(test_entry_ptr == entry_ptr)
            HGOTO_ERROR(H5E_CACHE, H5E_CANTINS, FAIL, "entry already in cache.")
        else
            HGOTO_ERROR(H5E_CACHE, H5E_CANTINS, FAIL, "duplicate entry in cache.")
    } /* end if */

    entry_ptr->magic = H5C__H5C_CACHE_ENTRY_T_MAGIC;
    entry_ptr->cache_ptr = cache_ptr;
    entry_ptr->addr  = addr;
    entry_ptr->type  = type;

    entry_ptr->image_ptr = NULL;
    entry_ptr->image_up_to_date = FALSE;

    /* Apply tag to newly inserted entry */
    if(H5C_tag_entry(cache_ptr, entry_ptr, dxpl_id) < 0)
        HGOTO_ERROR(H5E_CACHE, H5E_CANTTAG, FAIL, "Cannot tag metadata entry")

    entry_ptr->is_protected = FALSE;
    entry_ptr->is_read_only = FALSE;
    entry_ptr->ro_ref_count = 0;

    entry_ptr->is_pinned = insert_pinned;
    entry_ptr->pinned_from_client = insert_pinned;
    entry_ptr->pinned_from_cache = FALSE;
    entry_ptr->flush_me_last = flush_last;
#ifdef H5_HAVE_PARALLEL
    entry_ptr->flush_me_collectively = flush_collectively;
#endif

    /* newly inserted entries are assumed to be dirty */
    entry_ptr->is_dirty = TRUE;

    /* not protected, so can't be dirtied */
    entry_ptr->dirtied  = FALSE;

    /* Retrieve the size of the thing.  Set the compressed field to FALSE
     * and the compressed_size field to zero first, as they may not be 
     * initialized by the image_len call.
     */
    entry_ptr->compressed = FALSE;
    entry_ptr->compressed_size = 0;
    if((type->image_len)(thing, &(entry_ptr->size), &(entry_ptr->compressed), 
                         &(entry_ptr->compressed_size)) < 0)
        HGOTO_ERROR(H5E_RESOURCE, H5E_CANTGETSIZE, FAIL, "Can't get size of thing")
    HDassert(entry_ptr->size > 0 &&  entry_ptr->size < H5C_MAX_ENTRY_SIZE);
    HDassert(((type->flags & H5C__CLASS_COMPRESSED_FLAG) != 0) ||
             (entry_ptr->compressed == FALSE));

    /* entry has just been inserted -- thus compressed size cannot have 
     * been computed yet.  Thus if entry_ptr->compressed is TRUE, 
     * entry_ptr->size must equal entry_ptr->compressed_size.
     */
    HDassert((entry_ptr->compressed == FALSE) ||
             (entry_ptr->size == entry_ptr->compressed_size));
    HDassert((entry_ptr->compressed == TRUE) || 
             (entry_ptr->compressed_size == 0));

    entry_ptr->in_slist = FALSE;

#ifdef H5_HAVE_PARALLEL
    entry_ptr->clear_on_unprotect = FALSE;
    entry_ptr->flush_immediately = FALSE;
#endif /* H5_HAVE_PARALLEL */

    entry_ptr->flush_in_progress = FALSE;
    entry_ptr->destroy_in_progress = FALSE;

    entry_ptr->ring = ring;

    /* Initialize flush dependency height fields */
    entry_ptr->flush_dep_parent = NULL;
    for(u = 0; u < H5C__NUM_FLUSH_DEP_HEIGHTS; u++)
        entry_ptr->child_flush_dep_height_rc[u] = 0;
    entry_ptr->flush_dep_height = 0;

    entry_ptr->ht_next = NULL;
    entry_ptr->ht_prev = NULL;

    entry_ptr->next = NULL;
    entry_ptr->prev = NULL;

    entry_ptr->aux_next = NULL;
    entry_ptr->aux_prev = NULL;
#if 1 /* new code */ /* JRM */
    /* initialize cache image related fields */
    entry_ptr->include_in_image = FALSE;
    entry_ptr->lru_rank         = 0;
    entry_ptr->image_index	= -1;
    entry_ptr->image_dirty	= FALSE;
    entry_ptr->fd_parent_addr	= HADDR_UNDEF;
    entry_ptr->fd_child_count	= 0;
    entry_ptr->prefetched	= FALSE;
    entry_ptr->prefetch_type_id	= 0;
#endif /* new code */ /* JRM */
    H5C__RESET_CACHE_ENTRY_STATS(entry_ptr)

    if ( ( cache_ptr->flash_size_increase_possible ) &&
         ( entry_ptr->size > cache_ptr->flash_size_increase_threshold ) ) {

        if(H5C__flash_increase_cache_size(cache_ptr, 0, entry_ptr->size) < 0)
            HGOTO_ERROR(H5E_CACHE, H5E_CANTINS, FAIL, "H5C__flash_increase_cache_size failed.")
    }

    if(cache_ptr->index_size >= cache_ptr->max_cache_size)
       empty_space = 0;
    else
       empty_space = cache_ptr->max_cache_size - cache_ptr->index_size;

    if ( ( cache_ptr->evictions_enabled ) &&
         ( ( (cache_ptr->index_size + entry_ptr->size) >
	     cache_ptr->max_cache_size)
	   ||
	   ( ( ( empty_space + cache_ptr->clean_index_size ) <
	       cache_ptr->min_clean_size ) ) ) ) {

        size_t space_needed;

	if(empty_space <= entry_ptr->size)
            cache_ptr->cache_full = TRUE;

        if(cache_ptr->check_write_permitted != NULL) {
            if((cache_ptr->check_write_permitted)(f, &write_permitted) < 0)
                HGOTO_ERROR(H5E_CACHE, H5E_CANTINS, FAIL, "Can't get write_permitted")
        } /* end if */
        else
            write_permitted = cache_ptr->write_permitted;

        HDassert(entry_ptr->size <= H5C_MAX_ENTRY_SIZE);
        space_needed = entry_ptr->size;
        if(space_needed > cache_ptr->max_cache_size)
            space_needed = cache_ptr->max_cache_size;

        /* Note that space_needed is just the amount of space that
         * needed to insert the new entry without exceeding the cache
         * size limit.  The subsequent call to H5C_make_space_in_cache()
         * may evict the entries required to free more or less space
         * depending on conditions.  It MAY be less if the cache is
         * currently undersized, or more if the cache is oversized.
         *
         * The cache can exceed its maximum size limit via the following
         * mechanisms:
         *
         * First, it is possible for the cache to grow without
         * bound as long as entries are protected and not unprotected.
         *
         * Second, when writes are not permitted it is also possible
         * for the cache to grow without bound.
         *
         * Finally, we usually don't check to see if the cache is
         * oversized at the end of an unprotect.  As a result, it is
         * possible to have a vastly oversized cache with no protected
         * entries as long as all the protects preceed the unprotects.
         *
         * Since items 1 and 2 are not changing any time soon, I see
         * no point in worrying about the third.
         */

        if(H5C_make_space_in_cache(f, dxpl_id, space_needed, write_permitted) < 0)
            HGOTO_ERROR(H5E_CACHE, H5E_CANTINS, FAIL, "H5C_make_space_in_cache failed.")
    }

    H5C__INSERT_IN_INDEX(cache_ptr, entry_ptr, FAIL)

    /* New entries are presumed to be dirty, so this if statement is
     * unnecessary.  Rework it once the rest of the code changes are
     * in and tested.   -- JRM
     */
    if ( entry_ptr->is_dirty ) {

        entry_ptr->flush_marker = set_flush_marker;
        H5C__INSERT_ENTRY_IN_SLIST(cache_ptr, entry_ptr, FAIL)

    } else {

        entry_ptr->flush_marker = FALSE;
    }

    H5C__UPDATE_RP_FOR_INSERTION(cache_ptr, entry_ptr, FAIL)

#if H5C_DO_EXTREME_SANITY_CHECKS
    if ( ( H5C_validate_protected_entry_list(cache_ptr) < 0 ) ||
         ( H5C_validate_pinned_entry_list(cache_ptr) < 0 ) ||
         ( H5C_validate_lru_list(cache_ptr) < 0 ) ) {

        HGOTO_ERROR(H5E_CACHE, H5E_SYSTEM, FAIL, \
                    "an extreme sanity check failed just before done.\n");
    }
#endif /* H5C_DO_EXTREME_SANITY_CHECKS */

    /* If the entry's type has a 'notify' callback send a 'after insertion'
     * notice now that the entry is fully integrated into the cache.
     */
    if(entry_ptr->type->notify &&
            (entry_ptr->type->notify)(H5C_NOTIFY_ACTION_AFTER_INSERT, entry_ptr) < 0)
        HGOTO_ERROR(H5E_CACHE, H5E_CANTNOTIFY, FAIL, "can't notify client about entry inserted into cache")

    H5C__UPDATE_STATS_FOR_INSERTION(cache_ptr, entry_ptr)
#if 1 /* new code */ /* JRM */
    cache_ptr->entries_inserted_counter++;
#endif /* new code */ /* JRM */
done:

#if H5C_DO_EXTREME_SANITY_CHECKS
    if ( ( H5C_validate_protected_entry_list(cache_ptr) < 0 ) ||
         ( H5C_validate_pinned_entry_list(cache_ptr) < 0 ) ||
         ( H5C_validate_lru_list(cache_ptr) < 0 ) ) {

        HGOTO_ERROR(H5E_CACHE, H5E_SYSTEM, FAIL, \
                    "an extreme sanity check failed on exit.\n");
    }
#endif /* H5C_DO_EXTREME_SANITY_CHECKS */

    FUNC_LEAVE_NOAPI(ret_value)

} /* H5C_insert_entry() */


/*-------------------------------------------------------------------------
 * Function:    H5C_mark_entry_dirty
 *
 * Purpose:	Mark a pinned or protected entry as dirty.  The target entry
 * 		MUST be either pinned or protected, and MAY be both.
 *
 * 		In the protected case, this call is the functional
 * 		equivalent of setting the H5C__DIRTIED_FLAG on an unprotect
 * 		call.
 *
 * 		In the pinned but not protected case, if the entry is not
 * 		already dirty, the function places function marks the entry
 * 		dirty and places it on the skip list.
 *
 * Return:      Non-negative on success/Negative on failure
 *
 * Programmer:  John Mainzer
 *              5/15/06
 *
 * 		JRM -- 11/5/08
 * 		Added call to H5C__UPDATE_INDEX_FOR_ENTRY_DIRTY() to
 * 		update the new clean_index_size and dirty_index_size
 * 		fields of H5C_t in the case that the entry was clean
 * 		prior to this call, and is pinned and not protected.
 *
 *-------------------------------------------------------------------------
 */
herr_t
H5C_mark_entry_dirty(void *thing)
{
    H5C_t *             cache_ptr;
    H5C_cache_entry_t * entry_ptr = (H5C_cache_entry_t *)thing;
    herr_t              ret_value = SUCCEED;    /* Return value */

    FUNC_ENTER_NOAPI(FAIL)

    /* Sanity checks */
    HDassert(entry_ptr);
    HDassert(H5F_addr_defined(entry_ptr->addr));
    cache_ptr = entry_ptr->cache_ptr;
    HDassert(cache_ptr);
    HDassert(cache_ptr->magic == H5C__H5C_T_MAGIC);

    if ( entry_ptr->is_protected ) {
	HDassert( ! ((entry_ptr)->is_read_only) );

        /* set the dirtied flag */
        entry_ptr->dirtied = TRUE;

#if 1 /* new code */ /* JRM */
	/* reset image_up_to_date */
        entry_ptr->image_up_to_date = FALSE;
#endif /* new code */ /* JRM */

    } else if ( entry_ptr->is_pinned ) {
        hbool_t		was_pinned_unprotected_and_clean;

	was_pinned_unprotected_and_clean = ! ( entry_ptr->is_dirty );

        /* mark the entry as dirty if it isn't already */
        entry_ptr->is_dirty = TRUE;
	entry_ptr->image_up_to_date = FALSE;

	if ( was_pinned_unprotected_and_clean ) {

	    H5C__UPDATE_INDEX_FOR_ENTRY_DIRTY(cache_ptr, entry_ptr);
	}

        if ( ! (entry_ptr->in_slist) ) {

            H5C__INSERT_ENTRY_IN_SLIST(cache_ptr, entry_ptr, FAIL)
        }

        H5C__UPDATE_STATS_FOR_DIRTY_PIN(cache_ptr, entry_ptr)

    } else {

        HGOTO_ERROR(H5E_CACHE, H5E_CANTMARKDIRTY, FAIL, \
                    "Entry is neither pinned nor protected??")
    }

done:
    FUNC_LEAVE_NOAPI(ret_value)
} /* H5C_mark_entry_dirty() */


/*-------------------------------------------------------------------------
 *
 * Function:    H5C_move_entry
 *
 * Purpose:     Use this function to notify the cache that an entry's
 *              file address changed.
 *
 * Return:      Non-negative on success/Negative on failure
 *
 * Programmer:  John Mainzer
 *              6/2/04
 *
 *-------------------------------------------------------------------------
 */
herr_t
H5C_move_entry(H5C_t *	     cache_ptr,
                 const H5C_class_t * type,
                 haddr_t 	     old_addr,
	         haddr_t 	     new_addr)
{
    H5C_cache_entry_t *	entry_ptr = NULL;
    H5C_cache_entry_t *	test_entry_ptr = NULL;
#if H5C_MAINTAIN_CLEAN_AND_DIRTY_LRU_LISTS
    hbool_t			was_dirty;
#endif /* H5C_MAINTAIN_CLEAN_AND_DIRTY_LRU_LISTS */
#if H5C_DO_SANITY_CHECKS
    hbool_t			removed_entry_from_slist = FALSE;
#endif /* H5C_DO_SANITY_CHECKS */
    herr_t			ret_value = SUCCEED;      /* Return value */

    FUNC_ENTER_NOAPI(FAIL)

    HDassert( cache_ptr );
    HDassert( cache_ptr->magic == H5C__H5C_T_MAGIC );
    HDassert( type );
    HDassert( H5F_addr_defined(old_addr) );
    HDassert( H5F_addr_defined(new_addr) );
    HDassert( H5F_addr_ne(old_addr, new_addr) );

#if H5C_DO_EXTREME_SANITY_CHECKS
    if ( ( H5C_validate_protected_entry_list(cache_ptr) < 0 ) ||
         ( H5C_validate_pinned_entry_list(cache_ptr) < 0 ) ||
         ( H5C_validate_lru_list(cache_ptr) < 0 ) ) {

        HGOTO_ERROR(H5E_CACHE, H5E_SYSTEM, FAIL, \
                    "an extreme sanity check failed on entry.\n");
    }
#endif /* H5C_DO_EXTREME_SANITY_CHECKS */

    H5C__SEARCH_INDEX(cache_ptr, old_addr, entry_ptr, FAIL)

    if ( ( entry_ptr == NULL ) || ( entry_ptr->type != type ) ) {

        /* the old item doesn't exist in the cache, so we are done. */
        HGOTO_DONE(SUCCEED)
    }

    HDassert( entry_ptr->addr == old_addr );
    HDassert( entry_ptr->type == type );

    if ( entry_ptr->is_protected ) {

        HGOTO_ERROR(H5E_CACHE, H5E_CANTMOVE, FAIL, \
		    "Target entry is protected.")
    }

    H5C__SEARCH_INDEX(cache_ptr, new_addr, test_entry_ptr, FAIL)

    if ( test_entry_ptr != NULL ) { /* we are hosed */

        if ( test_entry_ptr->type == type ) {

            HGOTO_ERROR(H5E_CACHE, H5E_CANTMOVE, FAIL, \
                        "Target already moved & reinserted???.")

        } else {

            HGOTO_ERROR(H5E_CACHE, H5E_CANTMOVE, FAIL, \
                        "New address already in use?.")

        }
    }

    /* If we get this far we have work to do.  Remove *entry_ptr from
     * the hash table (and skip list if necessary), change its address to the
     * new address, mark it as dirty (if it isn't already) and then re-insert.
     *
     * Update the replacement policy for a hit to avoid an eviction before
     * the moved entry is touched.  Update stats for a move.
     *
     * Note that we do not check the size of the cache, or evict anything.
     * Since this is a simple re-name, cache size should be unaffected.
     *
     * Check to see if the target entry is in the process of being destroyed
     * before we delete from the index, etc.  If it is, all we do is
     * change the addr.  If the entry is only in the process of being flushed,
     * don't mark it as dirty either, lest we confuse the flush call back.
     */

    if ( ! ( entry_ptr->destroy_in_progress ) ) {

        H5C__DELETE_FROM_INDEX(cache_ptr, entry_ptr)

        if ( entry_ptr->in_slist ) {

            HDassert( cache_ptr->slist_ptr );

            H5C__REMOVE_ENTRY_FROM_SLIST(cache_ptr, entry_ptr)

#if H5C_DO_SANITY_CHECKS

            removed_entry_from_slist = TRUE;

#endif /* H5C_DO_SANITY_CHECKS */
        }
    }

    entry_ptr->addr = new_addr;

    if ( ! ( entry_ptr->destroy_in_progress ) ) {

#if H5C_MAINTAIN_CLEAN_AND_DIRTY_LRU_LISTS
        was_dirty = entry_ptr->is_dirty;
#endif /* H5C_MAINTAIN_CLEAN_AND_DIRTY_LRU_LISTS */

        entry_ptr->is_dirty = TRUE;
        /* This shouldn't be needed, but it keeps the test code happy */
        entry_ptr->image_up_to_date = FALSE;

        H5C__INSERT_IN_INDEX(cache_ptr, entry_ptr, FAIL)

        H5C__INSERT_ENTRY_IN_SLIST(cache_ptr, entry_ptr, FAIL)

#if H5C_DO_SANITY_CHECKS

        if ( removed_entry_from_slist ) {

	    /* we just removed the entry from the slist.  Thus we
	     * must touch up cache_ptr->slist_len_increase and
	     * cache_ptr->slist_size_increase to keep from skewing
	     * the sanity checks.
	     */
	    cache_ptr->slist_len_increase -= 1;
	    cache_ptr->slist_size_increase -= (int64_t)(entry_ptr->size);
        }

#endif /* H5C_DO_SANITY_CHECKS */

	if ( ! ( entry_ptr->flush_in_progress ) ) {

            /* skip the update if a flush is in progress */
            H5C__UPDATE_RP_FOR_MOVE(cache_ptr, entry_ptr, was_dirty, FAIL)
        }
    }

    H5C__UPDATE_STATS_FOR_MOVE(cache_ptr, entry_ptr)
#if 1 /* new code */ /* JRM */
    cache_ptr->entries_relocated_counter++;
#endif /* new code */ /* JRM */
done:

#if H5C_DO_EXTREME_SANITY_CHECKS
    if ( ( H5C_validate_protected_entry_list(cache_ptr) < 0 ) ||
         ( H5C_validate_pinned_entry_list(cache_ptr) < 0 ) ||
         ( H5C_validate_lru_list(cache_ptr) < 0 ) ) {

        HGOTO_ERROR(H5E_CACHE, H5E_SYSTEM, FAIL, \
                    "an extreme sanity check failed on exit.\n");
    }
#endif /* H5C_DO_EXTREME_SANITY_CHECKS */

    FUNC_LEAVE_NOAPI(ret_value)

} /* H5C_move_entry() */


/*-------------------------------------------------------------------------
 * Function:    H5C_resize_entry
 *
 * Purpose:	Resize a pinned or protected entry.
 *
 * 		Resizing an entry dirties it, so if the entry is not
 * 		already dirty, the function places the entry on the
 * 		skip list.
 *
 * Return:      Non-negative on success/Negative on failure
 *
 * Programmer:  John Mainzer
 *              7/5/06
 *
 *-------------------------------------------------------------------------
 */
herr_t
H5C_resize_entry(void *thing, size_t new_size)
{
    H5C_t             * cache_ptr;
    H5C_cache_entry_t * entry_ptr = (H5C_cache_entry_t *)thing;
    herr_t              ret_value = SUCCEED;    /* Return value */

    FUNC_ENTER_NOAPI(FAIL)

    /* Sanity checks */
    HDassert(entry_ptr);
    HDassert(H5F_addr_defined(entry_ptr->addr));
    cache_ptr = entry_ptr->cache_ptr;
    HDassert(cache_ptr);
    HDassert(cache_ptr->magic == H5C__H5C_T_MAGIC);

    /* Check for usage errors */
    if(new_size <= 0)
        HGOTO_ERROR(H5E_CACHE, H5E_BADVALUE, FAIL, "New size is non-positive.")
    if(!(entry_ptr->is_pinned || entry_ptr->is_protected))
        HGOTO_ERROR(H5E_CACHE, H5E_BADTYPE, FAIL, "Entry isn't pinned or protected??")

#if H5C_DO_EXTREME_SANITY_CHECKS
    if ( ( H5C_validate_protected_entry_list(cache_ptr) < 0 ) ||
         ( H5C_validate_pinned_entry_list(cache_ptr) < 0 ) ) {

        HGOTO_ERROR(H5E_CACHE, H5E_SYSTEM, FAIL, \
                    "an extreme sanity check failed on entry.\n");
    }
#endif /* H5C_DO_EXTREME_SANITY_CHECKS */

    /* update for change in entry size if necessary */
    if ( entry_ptr->size != new_size ) {
        hbool_t		was_clean;

        /* make note of whether the entry was clean to begin with */
        was_clean = ! ( entry_ptr->is_dirty );

        /* mark the entry as dirty if it isn't already */
        entry_ptr->is_dirty = TRUE;
        entry_ptr->image_up_to_date = FALSE;

        /* Release the current image */
        if( entry_ptr->image_ptr )
            entry_ptr->image_ptr = H5MM_xfree(entry_ptr->image_ptr);

        /* do a flash cache size increase if appropriate */
        if ( cache_ptr->flash_size_increase_possible ) {

            if ( new_size > entry_ptr->size ) {
                size_t             	size_increase;

                size_increase = new_size - entry_ptr->size;

                if(size_increase >= cache_ptr->flash_size_increase_threshold) {
                    if(H5C__flash_increase_cache_size(cache_ptr, entry_ptr->size, new_size) < 0)
                        HGOTO_ERROR(H5E_CACHE, H5E_CANTRESIZE, FAIL, "flash cache increase failed")
                }
            }
        }

        /* update the pinned and/or protected entry list */
        if(entry_ptr->is_pinned) {
            H5C__DLL_UPDATE_FOR_SIZE_CHANGE((cache_ptr->pel_len), \
                                            (cache_ptr->pel_size), \
                                            (entry_ptr->size), (new_size))
        } /* end if */
        if(entry_ptr->is_protected) {
            H5C__DLL_UPDATE_FOR_SIZE_CHANGE((cache_ptr->pl_len), \
                                            (cache_ptr->pl_size), \
                                            (entry_ptr->size), (new_size))
        } /* end if */

        /* update the hash table */
	H5C__UPDATE_INDEX_FOR_SIZE_CHANGE((cache_ptr), (entry_ptr->size),\
                                          (new_size), (entry_ptr), (was_clean));

        /* if the entry is in the skip list, update that too */
        if ( entry_ptr->in_slist ) {
	    H5C__UPDATE_SLIST_FOR_SIZE_CHANGE((cache_ptr), (entry_ptr->size),\
                                              (new_size));
        } /* end if */

        /* update statistics just before changing the entry size */
	H5C__UPDATE_STATS_FOR_ENTRY_SIZE_CHANGE((cache_ptr), (entry_ptr), \
                                                (new_size));

	/* finally, update the entry size proper */
	entry_ptr->size = new_size;

        if(!entry_ptr->in_slist) {
            H5C__INSERT_ENTRY_IN_SLIST(cache_ptr, entry_ptr, FAIL)
        } /* end if */

        if(entry_ptr->is_pinned) {
            H5C__UPDATE_STATS_FOR_DIRTY_PIN(cache_ptr, entry_ptr)
        } /* end if */
    } /* end if */

done:

#if H5C_DO_EXTREME_SANITY_CHECKS
    if ( ( H5C_validate_protected_entry_list(cache_ptr) < 0 ) ||
         ( H5C_validate_pinned_entry_list(cache_ptr) < 0 ) ) {

        HGOTO_ERROR(H5E_CACHE, H5E_SYSTEM, FAIL, \
                    "an extreme sanity check failed on exit.\n");
    }
#endif /* H5C_DO_EXTREME_SANITY_CHECKS */

    FUNC_LEAVE_NOAPI(ret_value)
} /* H5C_resize_entry() */


/*-------------------------------------------------------------------------
 * Function:    H5C_pin_entry_from_client()
 *
 * Purpose:	Internal routine to pin a cache entry from a client action.
 *
 * Return:      Non-negative on success/Negative on failure
 *
 * Programmer:  Quincey Koziol
 *              3/26/09
 *
 * Changes:	Added sanity checks to clarify the circumstances under
 *		which an entry can be pinned.   JRM -- 4/27/14 
 *
 *-------------------------------------------------------------------------
 */
#ifndef NDEBUG
static herr_t
H5C_pin_entry_from_client(H5C_t *	          cache_ptr,
                        H5C_cache_entry_t * entry_ptr)
#else
static herr_t
H5C_pin_entry_from_client(H5C_t H5_ATTR_UNUSED *	cache_ptr,
                        H5C_cache_entry_t * entry_ptr)
#endif
{
    herr_t              ret_value = SUCCEED;    /* Return value */

    FUNC_ENTER_NOAPI_NOINIT

    /* Sanity checks */
    HDassert( cache_ptr );
    HDassert( entry_ptr );
    HDassert( entry_ptr->is_protected );

    /* Check if the entry is already pinned */
    if(entry_ptr->is_pinned) {
        /* Check if the entry was pinned through an explicit pin from a client */
        if(entry_ptr->pinned_from_client)
            HGOTO_ERROR(H5E_CACHE, H5E_CANTPIN, FAIL, "Entry is already pinned")
    } /* end if */
    else {
        entry_ptr->is_pinned = TRUE;

        H5C__UPDATE_STATS_FOR_PIN(cache_ptr, entry_ptr)
    } /* end else */

    /* Mark that the entry was pinned through an explicit pin from a client */
    entry_ptr->pinned_from_client = TRUE;

done:

    FUNC_LEAVE_NOAPI(ret_value)

} /* H5C_pin_entry_from_client() */


/*-------------------------------------------------------------------------
 * Function:    H5C_pin_protected_entry()
 *
 * Purpose:	Pin a protected cache entry.  The entry must be protected
 * 		at the time of call, and must be unpinned.
 *
 * Return:      Non-negative on success/Negative on failure
 *
 * Programmer:  John Mainzer
 *              4/26/06
 *
 * Changes:	Added extreme sanity checks on entry and exit.
 *                                          JRM -- 4/26/14
 *
 *-------------------------------------------------------------------------
 */
herr_t
H5C_pin_protected_entry(void *thing)
{
    H5C_t             * cache_ptr;
    H5C_cache_entry_t * entry_ptr = (H5C_cache_entry_t *)thing; /* Pointer to entry to pin */
    herr_t              ret_value = SUCCEED;    /* Return value */

    FUNC_ENTER_NOAPI(FAIL)

    /* Sanity checks */
    HDassert(entry_ptr);
    HDassert(H5F_addr_defined(entry_ptr->addr));
    cache_ptr = entry_ptr->cache_ptr;
    HDassert(cache_ptr);
    HDassert(cache_ptr->magic == H5C__H5C_T_MAGIC);

#if H5C_DO_EXTREME_SANITY_CHECKS
    if ( ( H5C_validate_protected_entry_list(cache_ptr) < 0 ) ||
         ( H5C_validate_pinned_entry_list(cache_ptr) < 0 ) ||
         ( H5C_validate_lru_list(cache_ptr) < 0 ) ) {

        HGOTO_ERROR(H5E_CACHE, H5E_SYSTEM, FAIL, \
                    "an extreme sanity check failed on entry.\n");
    }
#endif /* H5C_DO_EXTREME_SANITY_CHECKS */


    /* Only protected entries can be pinned */
    if(!entry_ptr->is_protected)
        HGOTO_ERROR(H5E_CACHE, H5E_CANTPIN, FAIL, "Entry isn't protected")

    /* Pin the entry from a client */
    if(H5C_pin_entry_from_client(cache_ptr, entry_ptr) < 0)
        HGOTO_ERROR(H5E_CACHE, H5E_CANTPIN, FAIL, "Can't pin entry by client")

done:

#if H5C_DO_EXTREME_SANITY_CHECKS
    if ( ( H5C_validate_protected_entry_list(cache_ptr) < 0 ) ||
         ( H5C_validate_pinned_entry_list(cache_ptr) < 0 ) ||
         ( H5C_validate_lru_list(cache_ptr) < 0 ) ) {

        HGOTO_ERROR(H5E_CACHE, H5E_SYSTEM, FAIL, \
                    "an extreme sanity check failed on exit.\n");
    }
#endif /* H5C_DO_EXTREME_SANITY_CHECKS */

    FUNC_LEAVE_NOAPI(ret_value)
} /* H5C_pin_protected_entry() */


/*-------------------------------------------------------------------------
 * Function:    H5C_protect
 *
 * Purpose:     If the target entry is not in the cache, load it.  If
 *		necessary, attempt to evict one or more entries to keep
 *		the cache within its maximum size.
 *
 *		Mark the target entry as protected, and return its address
 *		to the caller.  The caller must call H5C_unprotect() when
 *		finished with the entry.
 *
 *		While it is protected, the entry may not be either evicted
 *		or flushed -- nor may it be accessed by another call to
 *		H5C_protect.  Any attempt to do so will result in a failure.
 *
 * Return:      Success:        Ptr to the desired entry
 *              Failure:        NULL
 *
 * Programmer:  John Mainzer -  6/2/04
 *
 * 		JRM -- 11/13/08
 * 		Modified function to call H5C_make_space_in_cache() when
 * 		the min_clean_size is violated, not just when there isn't
 * 		enough space for and entry that has just been loaded.
 *
 *              The purpose of this modification is to avoid "metadata
 *              blizzards" in the write only case.  In such instances,
 *              the cache was allowed to fill with dirty metadata.  When
 *              we finally needed to evict an entry to make space, we had
 *              to flush out a whole cache full of metadata -- which has
 *              interesting performance effects.  We hope to avoid (or
 *              perhaps more accurately hide) this effect by maintaining
 *              the min_clean_size, which should force us to start flushing
 *              entries long before we actually have to evict something
 *              to make space.
 *
 *		JRM -- 9/1/14
 *		Replace the old rw parameter with the flags parameter.
 *		This allows H5C_protect to accept flags other than 
 *		H5C__READ_ONLY_FLAG.  
 *
 *		Added support for the H5C__FLUSH_LAST_FLAG and 
 *		H5C__FLUSH_COLLECTIVELY_FLAG flags.  At present, these 
 *		flags are only applied if the entry is not in cache, and 
 *		is loaded into the cache as a result of this call.
 *
 *		JRM -- 7/8/15
 *		Added code to call H5C_load_cache_image() if 
 *		cache_ptr->load_image is TRUE.
 *
 *		JRM -- 8/13/15
 *		Added code to manage prefetched entries.
 *
 *-------------------------------------------------------------------------
 */
void *
H5C_protect(H5F_t *		f,
            hid_t	        dxpl_id,
            const H5C_class_t * type,
            haddr_t 	        addr,
            void *              udata,
	    unsigned		flags)
{
    H5C_t *		cache_ptr;
    H5P_genplist_t      *dxpl;
    H5AC_ring_t         ring = H5C_RING_UNDEFINED;
    hbool_t		hit;
    hbool_t		have_write_permitted = FALSE;
    hbool_t		read_only = FALSE;
    hbool_t             flush_last;
#ifdef H5_HAVE_PARALLEL
    hbool_t             flush_collectively;
#endif /* H5_HAVE_PARALLEL */
    hbool_t		write_permitted;
    size_t		empty_space;
    void *		thing;
    H5C_cache_entry_t *	entry_ptr;
    void *		ret_value;      /* Return value */

    FUNC_ENTER_NOAPI(NULL)

    /* check args */
    HDassert( f );
    HDassert( f->shared );

    cache_ptr = f->shared->cache;

    HDassert( cache_ptr );
    HDassert( cache_ptr->magic == H5C__H5C_T_MAGIC );
    HDassert( type );
#if 1 /* new code */ /* JRM */
    HDassert( ( type->flags & H5C__CLASS_SKIP_MEM_TYPE_CHECKS ) ||
              ( type->mem_type == class_mem_types[type->id] ) );
#endif /* new code */ /* JRM */
    HDassert( H5F_addr_defined(addr) );

#if H5C_DO_EXTREME_SANITY_CHECKS
    if ( ( H5C_validate_protected_entry_list(cache_ptr) < 0 ) ||
         ( H5C_validate_pinned_entry_list(cache_ptr) < 0 ) ||
         ( H5C_validate_lru_list(cache_ptr) < 0 ) ) {

        HGOTO_ERROR(H5E_CACHE, H5E_SYSTEM, NULL, \
                    "an extreme sanity check failed on entry.\n");
    }
#endif /* H5C_DO_EXTREME_SANITY_CHECKS */

#if 1 /* new code */ /* JRM */
    if ( cache_ptr->load_image ) {

        cache_ptr->load_image = FALSE;

        if ( H5C_load_cache_image(f, dxpl_id) < 0 )

	    HGOTO_ERROR(H5E_CACHE, H5E_CANTLOAD, NULL, "Can't load cache image")
    }
#endif /* new code */ /* JRM */

    read_only          = ( (flags & H5C__READ_ONLY_FLAG) != 0 );
    flush_last         = ( (flags & H5C__FLUSH_LAST_FLAG) != 0 );
#ifdef H5_HAVE_PARALLEL
    flush_collectively = ( (flags & H5C__FLUSH_COLLECTIVELY_FLAG) != 0 );
#endif /* H5_HAVE_PARALLEL */

    /* Get the dataset transfer property list */
    if(NULL == (dxpl = (H5P_genplist_t *)H5I_object_verify(dxpl_id, H5I_GENPROP_LST)))
        HGOTO_ERROR(H5E_CACHE, H5E_BADTYPE, NULL, "not a property list")

    /* Get the ring type from the DXPL */
    if((H5P_get(dxpl, H5AC_RING_NAME, &ring)) < 0)
        HGOTO_ERROR(H5E_CACHE, H5E_CANTGET, NULL, "unable to query ring value")

    /* first check to see if the target is in cache */
    H5C__SEARCH_INDEX(cache_ptr, addr, entry_ptr, NULL)

    if ( entry_ptr != NULL ) {
        if(entry_ptr->ring != ring)
            HGOTO_ERROR(H5E_CACHE, H5E_SYSTEM, NULL, "ring type mismatch occured for cache entry\n");

#if 1 /* new code */ /* JRM */
	HDassert(entry_ptr->magic == H5C__H5C_CACHE_ENTRY_T_MAGIC);

        if ( entry_ptr->prefetched ) {

	    /* This call removes the prefetched entry from the cache,
             * and replaces it with an entry deserialized from the 
             * image of the prefetched entry.
             */
            if ( H5C_deserialize_prefetched_entry(f, dxpl_id, cache_ptr, 
                                          &entry_ptr, type, addr, udata) < 0 ) {

                HGOTO_ERROR(H5E_CACHE, H5E_CANTLOAD, NULL, 
			    "can't deserialize prefetched entry.");
            }

	    HDassert(entry_ptr->magic == H5C__H5C_CACHE_ENTRY_T_MAGIC);
	    HDassert(!entry_ptr->prefetched);
            HDassert(entry_ptr->addr == addr);
        }
#endif /* new code */ /* JRM */

        /* Check for trying to load the wrong type of entry from an address */
        if(entry_ptr->type != type)
            HGOTO_ERROR(H5E_CACHE, H5E_BADTYPE, NULL, "incorrect cache entry type")

#if H5C_DO_TAGGING_SANITY_CHECKS
{
        haddr_t     tag = HADDR_UNDEF;

        /* The entry is already in the cache, but make sure that the tag value 
           being passed in via dxpl is still legal. This will ensure that had
           the entry NOT been in the cache, tagging was still set up correctly
           and it would have received a legal tag value after getting loaded
           from disk. */

        /* Get the tag from the DXPL */
        if((H5P_get(dxpl, "H5AC_metadata_tag", &tag)) < 0)
            HGOTO_ERROR(H5E_PLIST, H5E_CANTGET, NULL, "unable to query property value");
    
        /* Verify tag value */
        if(cache_ptr->ignore_tags != TRUE) {
            /* Verify legal tag value */
            if((H5C_verify_tag(entry_ptr->type->id, tag)) < 0)
                HGOTO_ERROR(H5E_CACHE, H5E_CANTGET, NULL, "tag verification failed");
        } /* end if */
}
#endif

        hit = TRUE;
        thing = (void *)entry_ptr;

    } else {

        /* must try to load the entry from disk. */

        hit = FALSE;

        thing = H5C_load_entry(f, dxpl_id, type, addr, udata);

        if ( thing == NULL ) {

            HGOTO_ERROR(H5E_CACHE, H5E_CANTLOAD, NULL, "can't load entry")

        } 

        entry_ptr = (H5C_cache_entry_t *)thing;
#if 1 /* new code */ /* JRM */
	cache_ptr->entries_loaded_counter++;
#endif /* new code */ /* JRM */

        entry_ptr->ring  = ring;

        /* Apply tag to newly protected entry */
        if(H5C_tag_entry(cache_ptr, entry_ptr, dxpl_id) < 0)
            HGOTO_ERROR(H5E_CACHE, H5E_CANTTAG, NULL, "Cannot tag metadata entry")

        /* If the entry is very large, and we are configured to allow it,
         * we may wish to perform a flash cache size increase.
         */
        if ( ( cache_ptr->flash_size_increase_possible ) &&
             ( entry_ptr->size > cache_ptr->flash_size_increase_threshold ) ) {

            if(H5C__flash_increase_cache_size(cache_ptr, 0, entry_ptr->size) < 0)
                HGOTO_ERROR(H5E_CACHE, H5E_CANTPROTECT, NULL, "H5C__flash_increase_cache_size failed.")
        }

        if(cache_ptr->index_size >= cache_ptr->max_cache_size)
           empty_space = 0;
        else
           empty_space = cache_ptr->max_cache_size - cache_ptr->index_size;

	/* try to free up if necceary and if evictions are permitted.  Note
	 * that if evictions are enabled, we will call H5C_make_space_in_cache()
	 * regardless if the min_free_space requirement is not met.
	 */
        if ( ( cache_ptr->evictions_enabled ) &&
             ( ( (cache_ptr->index_size + entry_ptr->size) >
	         cache_ptr->max_cache_size)
	       ||
	       ( ( empty_space + cache_ptr->clean_index_size ) <
	         cache_ptr->min_clean_size )
	     )
           ) {

            size_t space_needed;

	    if(empty_space <= entry_ptr->size)
                cache_ptr->cache_full = TRUE;

            if(cache_ptr->check_write_permitted != NULL) {
                if((cache_ptr->check_write_permitted)(f, &write_permitted) < 0)
                    HGOTO_ERROR(H5E_CACHE, H5E_CANTPROTECT, NULL, "Can't get write_permitted 1")
                else
                    have_write_permitted = TRUE;
            } else {

                write_permitted = cache_ptr->write_permitted;

                have_write_permitted = TRUE;

            }

            HDassert( entry_ptr->size <= H5C_MAX_ENTRY_SIZE );

            space_needed = entry_ptr->size;

            if ( space_needed > cache_ptr->max_cache_size ) {

                space_needed = cache_ptr->max_cache_size;
            }

            /* Note that space_needed is just the amount of space that
             * needed to insert the new entry without exceeding the cache
             * size limit.  The subsequent call to H5C_make_space_in_cache()
             * may evict the entries required to free more or less space
             * depending on conditions.  It MAY be less if the cache is
             * currently undersized, or more if the cache is oversized.
             *
             * The cache can exceed its maximum size limit via the following
             * mechanisms:
             *
             * First, it is possible for the cache to grow without
             * bound as long as entries are protected and not unprotected.
             *
             * Second, when writes are not permitted it is also possible
             * for the cache to grow without bound.
	     *
	     * Third, the user may choose to disable evictions -- causing
	     * the cache to grow without bound until evictions are
	     * re-enabled.
             *
             * Finally, we usually don't check to see if the cache is
             * oversized at the end of an unprotect.  As a result, it is
             * possible to have a vastly oversized cache with no protected
             * entries as long as all the protects preceed the unprotects.
             *
             * Since items 1, 2, and 3 are not changing any time soon, I
             * see no point in worrying about the fourth.
             */

            if(H5C_make_space_in_cache(f, dxpl_id, space_needed, write_permitted) < 0 )
                HGOTO_ERROR(H5E_CACHE, H5E_CANTPROTECT, NULL, "H5C_make_space_in_cache failed 1.")
        }

        /* Insert the entry in the hash table.  It can't be dirty yet, so
         * we don't even check to see if it should go in the skip list.
         *
         * This is no longer true -- due to a bug fix, we may modify
         * data on load to repair a file.
         *
         *   *******************************************
         *
         * Set the flush_last (and possibly flush_collectively) fields 
 	 * of the newly loaded entry before inserting it into the 
         * index.  Must do this, as the index tracked the number of 
         * entries with the flush_last field set, but assumes that 
         * the field will not change after insertion into the index.
         *
         * Note that this means that the H5C__FLUSH_LAST_FLAG and 
         * H5C__FLUSH_COLLECTIVELY_FLAG flags are ignored if the 
         * entry is already in cache.
         */
        entry_ptr->flush_me_last = flush_last;
#ifdef H5_HAVE_PARALLEL
        entry_ptr->flush_me_collectively = flush_collectively;
#endif

        H5C__INSERT_IN_INDEX(cache_ptr, entry_ptr, NULL)

        if ( ( entry_ptr->is_dirty ) && ( ! (entry_ptr->in_slist) ) ) {

            H5C__INSERT_ENTRY_IN_SLIST(cache_ptr, entry_ptr, NULL)
        }

        /* insert the entry in the data structures used by the replacement
         * policy.  We are just going to take it out again when we update
         * the replacement policy for a protect, but this simplifies the
         * code.  If we do this often enough, we may want to optimize this.
         */
        H5C__UPDATE_RP_FOR_INSERTION(cache_ptr, entry_ptr, NULL)

        /* If the entry's type has a 'notify' callback send a 'after load'
         * notice now that the entry is fully integrated into the cache.
         */
        if(entry_ptr->type->notify &&
                (entry_ptr->type->notify)(H5C_NOTIFY_ACTION_AFTER_LOAD, entry_ptr) < 0)
            HGOTO_ERROR(H5E_CACHE, H5E_CANTNOTIFY, NULL, "can't notify client about entry inserted into cache")
    }

    HDassert( entry_ptr->addr == addr );
    HDassert( entry_ptr->type == type );

    if ( entry_ptr->is_protected ) {

	if ( ( read_only ) && ( entry_ptr->is_read_only ) ) {

	    HDassert( entry_ptr->ro_ref_count > 0 );

	    (entry_ptr->ro_ref_count)++;

	} else {

            HGOTO_ERROR(H5E_CACHE, H5E_CANTPROTECT, NULL, \
                        "Target already protected & not read only?!?.")
	}
    } else {

    	H5C__UPDATE_RP_FOR_PROTECT(cache_ptr, entry_ptr, NULL)

    	entry_ptr->is_protected = TRUE;

	if ( read_only ) {

	    entry_ptr->is_read_only = TRUE;
	    entry_ptr->ro_ref_count = 1;
	}

    	entry_ptr->dirtied = FALSE;
    }

    H5C__UPDATE_CACHE_HIT_RATE_STATS(cache_ptr, hit)

    H5C__UPDATE_STATS_FOR_PROTECT(cache_ptr, entry_ptr, hit)

    ret_value = thing;

    if ( ( cache_ptr->evictions_enabled ) &&
         ( ( cache_ptr->size_decreased ) ||
           ( ( cache_ptr->resize_enabled ) &&
             ( cache_ptr->cache_accesses >=
               (cache_ptr->resize_ctl).epoch_length ) ) ) ) {

        if ( ! have_write_permitted ) {

            if ( cache_ptr->check_write_permitted != NULL ) {
                if((cache_ptr->check_write_permitted)(f, &write_permitted) < 0)
                    HGOTO_ERROR(H5E_CACHE, H5E_CANTPROTECT, NULL, "Can't get write_permitted 2")
                else
                    have_write_permitted = TRUE;
            } else {

                write_permitted = cache_ptr->write_permitted;

                have_write_permitted = TRUE;

            }
        }

        if ( ( cache_ptr->resize_enabled ) &&
             ( cache_ptr->cache_accesses >=
               (cache_ptr->resize_ctl).epoch_length ) ) {

            if(H5C__auto_adjust_cache_size(f, dxpl_id, write_permitted) < 0)
                HGOTO_ERROR(H5E_CACHE, H5E_CANTPROTECT, NULL, "Cache auto-resize failed.")
        }

        if ( cache_ptr->size_decreased  ) {

            cache_ptr->size_decreased = FALSE;

            /* check to see if the cache is now oversized due to the cache
             * size reduction.  If it is, try to evict enough entries to
             * bring the cache size down to the current maximum cache size.
	     *
	     * Also, if the min_clean_size requirement is not met, we
	     * should also call H5C_make_space_in_cache() to bring us
	     * into complience.
             */

            if(cache_ptr->index_size >= cache_ptr->max_cache_size)
               empty_space = 0;
            else
               empty_space = cache_ptr->max_cache_size - cache_ptr->index_size;

            if ( ( cache_ptr->index_size > cache_ptr->max_cache_size )
	         ||
	         ( ( empty_space + cache_ptr->clean_index_size ) <
	           cache_ptr->min_clean_size) ) {

		if(cache_ptr->index_size > cache_ptr->max_cache_size)
                    cache_ptr->cache_full = TRUE;

                if(H5C_make_space_in_cache(f, dxpl_id, (size_t)0, write_permitted) < 0 )
                    HGOTO_ERROR(H5E_CACHE, H5E_CANTPROTECT, NULL, "H5C_make_space_in_cache failed 2.")
            }
        }
    }

done:

#if H5C_DO_EXTREME_SANITY_CHECKS
    if ( ( H5C_validate_protected_entry_list(cache_ptr) < 0 ) ||
         ( H5C_validate_pinned_entry_list(cache_ptr) < 0 ) ||
         ( H5C_validate_lru_list(cache_ptr) < 0 ) ) {

        HGOTO_ERROR(H5E_CACHE, H5E_SYSTEM, FAIL, \
                    "an extreme sanity check failed on exit.\n");
    }
#endif /* H5C_DO_EXTREME_SANITY_CHECKS */

    FUNC_LEAVE_NOAPI(ret_value)

} /* H5C_protect() */


/*-------------------------------------------------------------------------
 *
 * Function:    H5C_reset_cache_hit_rate_stats()
 *
 * Purpose:     Reset the cache hit rate computation fields.
 *
 * Return:      SUCCEED on success, and FAIL on failure.
 *
 * Programmer:  John Mainzer, 10/5/04
 *
 *-------------------------------------------------------------------------
 */
herr_t
H5C_reset_cache_hit_rate_stats(H5C_t * cache_ptr)
{
    herr_t	ret_value = SUCCEED;      /* Return value */

    FUNC_ENTER_NOAPI(FAIL)

    if ( ( cache_ptr == NULL ) || ( cache_ptr->magic != H5C__H5C_T_MAGIC ) ) {

        HGOTO_ERROR(H5E_CACHE, H5E_SYSTEM, FAIL, "Bad cache_ptr on entry.")
    }

    cache_ptr->cache_hits		= 0;
    cache_ptr->cache_accesses		= 0;

done:

    FUNC_LEAVE_NOAPI(ret_value)

} /* H5C_reset_cache_hit_rate_stats() */


/*-------------------------------------------------------------------------
 * Function:    H5C_set_cache_auto_resize_config
 *
 * Purpose:	Set the cache automatic resize configuration to the
 *		provided values if they are in range, and fail if they
 *		are not.
 *
 *		If the new configuration enables automatic cache resizing,
 *		coerce the cache max size and min clean size into agreement
 *		with the new policy and re-set the full cache hit rate
 *		stats.
 *
 * Return:      SUCCEED on success, and FAIL on failure.
 *
 * Programmer:  John Mainzer
 *		10/8/04
 *
 *-------------------------------------------------------------------------
 */
herr_t
H5C_set_cache_auto_resize_config(H5C_t *cache_ptr,
                                 H5C_auto_size_ctl_t *config_ptr)
{
    herr_t	result;
    size_t      new_max_cache_size;
    size_t      new_min_clean_size;
    herr_t	ret_value = SUCCEED;      /* Return value */

    FUNC_ENTER_NOAPI(FAIL)

    if ( ( cache_ptr == NULL ) || ( cache_ptr->magic != H5C__H5C_T_MAGIC ) ) {

        HGOTO_ERROR(H5E_CACHE, H5E_SYSTEM, FAIL, "Bad cache_ptr on entry.")
    }

    if ( config_ptr == NULL ) {

        HGOTO_ERROR(H5E_CACHE, H5E_SYSTEM, FAIL, "NULL config_ptr on entry.")
    }

    if ( config_ptr->version != H5C__CURR_AUTO_SIZE_CTL_VER ) {

        HGOTO_ERROR(H5E_CACHE, H5E_SYSTEM, FAIL, "Unknown config version.")
    }

    /* check general configuration section of the config: */
    if ( SUCCEED != H5C_validate_resize_config(config_ptr,
                                   H5C_RESIZE_CFG__VALIDATE_GENERAL) ) {

        HGOTO_ERROR(H5E_ARGS, H5E_BADRANGE, FAIL, \
                    "error in general configuration fields of new config.")
    }

    /* check size increase control fields of the config: */
    if ( SUCCEED != H5C_validate_resize_config(config_ptr,
                                   H5C_RESIZE_CFG__VALIDATE_INCREMENT) ) {

        HGOTO_ERROR(H5E_ARGS, H5E_BADRANGE, FAIL, \
                    "error in the size increase control fields of new config.")
    }

    /* check size decrease control fields of the config: */
    if ( SUCCEED != H5C_validate_resize_config(config_ptr,
                                   H5C_RESIZE_CFG__VALIDATE_DECREMENT) ) {

        HGOTO_ERROR(H5E_ARGS, H5E_BADRANGE, FAIL, \
                    "error in the size decrease control fields of new config.")
    }

    /* check for conflicts between size increase and size decrease controls: */
    if ( SUCCEED != H5C_validate_resize_config(config_ptr,
                                   H5C_RESIZE_CFG__VALIDATE_INTERACTIONS) ) {

        HGOTO_ERROR(H5E_ARGS, H5E_BADRANGE, FAIL, \
                    "conflicting threshold fields in new config.")
    }

    /* will set the increase possible fields to FALSE later if needed */
    cache_ptr->size_increase_possible       = TRUE;
    cache_ptr->flash_size_increase_possible = TRUE;
    cache_ptr->size_decrease_possible       = TRUE;

    switch ( config_ptr->incr_mode )
    {
        case H5C_incr__off:
            cache_ptr->size_increase_possible = FALSE;
            break;

        case H5C_incr__threshold:
            if ( ( config_ptr->lower_hr_threshold <= (double)0.0f ) ||
                 ( config_ptr->increment <= (double)1.0f ) ||
                 ( ( config_ptr->apply_max_increment ) &&
                   ( config_ptr->max_increment <= 0 ) ) ) {

                 cache_ptr->size_increase_possible = FALSE;
            }
            break;

        default: /* should be unreachable */
            HGOTO_ERROR(H5E_CACHE, H5E_SYSTEM, FAIL, "Unknown incr_mode?!?!?.")
    }

    /* logically, this is were configuration for flash cache size increases
     * should go.  However, this configuration depends on max_cache_size, so
     * we wait until the end of the function, when this field is set.
     */

    switch ( config_ptr->decr_mode )
    {
        case H5C_decr__off:
            cache_ptr->size_decrease_possible = FALSE;
            break;

        case H5C_decr__threshold:
            if ( ( config_ptr->upper_hr_threshold >= (double)1.0f ) ||
                 ( config_ptr->decrement >= (double)1.0f ) ||
                 ( ( config_ptr->apply_max_decrement ) &&
                   ( config_ptr->max_decrement <= 0 ) ) ) {

                cache_ptr->size_decrease_possible = FALSE;
            }
            break;

        case H5C_decr__age_out:
            if ( ( ( config_ptr->apply_empty_reserve ) &&
                   ( config_ptr->empty_reserve >= (double)1.0f ) ) ||
                 ( ( config_ptr->apply_max_decrement ) &&
                   ( config_ptr->max_decrement <= 0 ) ) ) {

                cache_ptr->size_decrease_possible = FALSE;
            }
            break;

        case H5C_decr__age_out_with_threshold:
            if ( ( ( config_ptr->apply_empty_reserve ) &&
                   ( config_ptr->empty_reserve >= (double)1.0f ) ) ||
                 ( ( config_ptr->apply_max_decrement ) &&
                   ( config_ptr->max_decrement <= 0 ) ) ||
                 ( config_ptr->upper_hr_threshold >= (double)1.0f ) ) {

                cache_ptr->size_decrease_possible = FALSE;
            }
            break;

        default: /* should be unreachable */
            HGOTO_ERROR(H5E_CACHE, H5E_SYSTEM, FAIL, "Unknown decr_mode?!?!?.")
    }

    if ( config_ptr->max_size == config_ptr->min_size ) {

        cache_ptr->size_increase_possible = FALSE;
	cache_ptr->flash_size_increase_possible = FALSE;
        cache_ptr->size_decrease_possible = FALSE;
    }

    /* flash_size_increase_possible is intentionally omitted from the
     * following:
     */
    cache_ptr->resize_enabled = cache_ptr->size_increase_possible ||
                                cache_ptr->size_decrease_possible;

    cache_ptr->resize_ctl = *config_ptr;

    /* Resize the cache to the supplied initial value if requested, or as
     * necessary to force it within the bounds of the current automatic
     * cache resizing configuration.
     *
     * Note that the min_clean_fraction may have changed, so we
     * go through the exercise even if the current size is within
     * range and an initial size has not been provided.
     */
    if ( (cache_ptr->resize_ctl).set_initial_size ) {

        new_max_cache_size = (cache_ptr->resize_ctl).initial_size;
    }
    else if ( cache_ptr->max_cache_size > (cache_ptr->resize_ctl).max_size ) {

        new_max_cache_size = (cache_ptr->resize_ctl).max_size;
    }
    else if ( cache_ptr->max_cache_size < (cache_ptr->resize_ctl).min_size ) {

        new_max_cache_size = (cache_ptr->resize_ctl).min_size;

    } else {

        new_max_cache_size = cache_ptr->max_cache_size;
    }

    new_min_clean_size = (size_t)
                         ((double)new_max_cache_size *
                          ((cache_ptr->resize_ctl).min_clean_fraction));


    /* since new_min_clean_size is of type size_t, we have
     *
     * 	( 0 <= new_min_clean_size )
     *
     * by definition.
     */
    HDassert( new_min_clean_size <= new_max_cache_size );
    HDassert( (cache_ptr->resize_ctl).min_size <= new_max_cache_size );
    HDassert( new_max_cache_size <= (cache_ptr->resize_ctl).max_size );

    if ( new_max_cache_size < cache_ptr->max_cache_size ) {

        cache_ptr->size_decreased = TRUE;
    }

    cache_ptr->max_cache_size = new_max_cache_size;
    cache_ptr->min_clean_size = new_min_clean_size;

    if ( H5C_reset_cache_hit_rate_stats(cache_ptr) != SUCCEED ) {

        /* this should be impossible... */
        HGOTO_ERROR(H5E_CACHE, H5E_SYSTEM, FAIL, \
                    "H5C_reset_cache_hit_rate_stats failed.")
    }

    /* remove excess epoch markers if any */
    if ( ( config_ptr->decr_mode == H5C_decr__age_out_with_threshold ) ||
         ( config_ptr->decr_mode == H5C_decr__age_out ) ) {

        if ( cache_ptr->epoch_markers_active >
             (cache_ptr->resize_ctl).epochs_before_eviction ) {

            result =
                H5C__autoadjust__ageout__remove_excess_markers(cache_ptr);

            if ( result != SUCCEED ) {

                HGOTO_ERROR(H5E_CACHE, H5E_SYSTEM, FAIL, \
                            "can't remove excess epoch markers.")
            }
        }
    } else if ( cache_ptr->epoch_markers_active > 0 ) {

        result = H5C__autoadjust__ageout__remove_all_markers(cache_ptr);

        if ( result != SUCCEED ) {

            HGOTO_ERROR(H5E_CACHE, H5E_SYSTEM, FAIL, \
                        "error removing all epoch markers.")
        }
    }

    /* configure flash size increase facility.  We wait until the
     * end of the function, as we need the max_cache_size set before
     * we start to keep things simple.
     *
     * If we haven't already ruled out flash cache size increases above,
     * go ahead and configure it.
     */

    if ( cache_ptr->flash_size_increase_possible ) {

        switch ( config_ptr->flash_incr_mode )
        {
            case H5C_flash_incr__off:
                cache_ptr->flash_size_increase_possible = FALSE;
                break;

            case H5C_flash_incr__add_space:
                cache_ptr->flash_size_increase_possible = TRUE;
                cache_ptr->flash_size_increase_threshold =
                    (size_t)
                    (((double)(cache_ptr->max_cache_size)) *
                     ((cache_ptr->resize_ctl).flash_threshold));
                break;

            default: /* should be unreachable */
                 HGOTO_ERROR(H5E_CACHE, H5E_SYSTEM, FAIL, \
                             "Unknown flash_incr_mode?!?!?.")
                 break;
        }
    }

done:

    FUNC_LEAVE_NOAPI(ret_value)

} /* H5C_set_cache_auto_resize_config() */


/*-------------------------------------------------------------------------
 * Function:    H5C_set_evictions_enabled()
 *
 * Purpose:     Set cache_ptr->evictions_enabled to the value of the
 *              evictions enabled parameter.
 *
 * Return:      SUCCEED on success, and FAIL on failure.
 *
 * Programmer:  John Mainzer
 *              7/27/07
 *
 *-------------------------------------------------------------------------
 */
herr_t
H5C_set_evictions_enabled(H5C_t *cache_ptr,
                          hbool_t evictions_enabled)
{
    herr_t ret_value = SUCCEED;      /* Return value */

    FUNC_ENTER_NOAPI(FAIL)

    if ( ( cache_ptr == NULL ) || ( cache_ptr->magic != H5C__H5C_T_MAGIC ) ) {

        HGOTO_ERROR(H5E_CACHE, H5E_SYSTEM, FAIL, "Bad cache_ptr on entry.")
    }

    if ( ( evictions_enabled != TRUE ) && ( evictions_enabled != FALSE ) ) {

        HGOTO_ERROR(H5E_CACHE, H5E_SYSTEM, FAIL, \
                    "Bad evictions_enabled on entry.")
    }

    /* There is no fundamental reason why we should not permit
     * evictions to be disabled while automatic resize is enabled.
     * However, I can't think of any good reason why one would
     * want to, and allowing it would greatly complicate testing
     * the feature.  Hence the following:
     */
    if ( ( evictions_enabled != TRUE ) &&
         ( ( cache_ptr->resize_ctl.incr_mode != H5C_incr__off ) ||
	   ( cache_ptr->resize_ctl.decr_mode != H5C_decr__off ) ) ) {

        HGOTO_ERROR(H5E_CACHE, H5E_SYSTEM, FAIL, \
                    "Can't disable evictions when auto resize enabled.")
    }

    cache_ptr->evictions_enabled = evictions_enabled;

done:

    FUNC_LEAVE_NOAPI(ret_value)

} /* H5C_set_evictions_enabled() */


/*-------------------------------------------------------------------------
 * Function:    H5C_set_prefix
 *
 * Purpose:     Set the values of the prefix field of H5C_t.  This
 *		filed is used to label some debugging output.
 *
 * Return:      Non-negative on success/Negative on failure
 *
 * Programmer:  John Mainzer
 *              1/20/06
 *
 *-------------------------------------------------------------------------
 */
herr_t
H5C_set_prefix(H5C_t * cache_ptr, char * prefix)
{
    herr_t ret_value = SUCCEED;   /* Return value */

    FUNC_ENTER_NOAPI(FAIL)

    if ( ( cache_ptr == NULL ) ||
         ( cache_ptr->magic != H5C__H5C_T_MAGIC ) ||
         ( prefix == NULL ) ||
         ( HDstrlen(prefix) >= H5C__PREFIX_LEN ) ) {

        HGOTO_ERROR(H5E_CACHE, H5E_SYSTEM, FAIL, "Bad param(s) on entry.")
    }

    HDstrncpy(&(cache_ptr->prefix[0]), prefix, (size_t)(H5C__PREFIX_LEN));

    cache_ptr->prefix[H5C__PREFIX_LEN - 1] = '\0';

done:
    FUNC_LEAVE_NOAPI(ret_value)
} /* H5C_set_prefix() */


/*-------------------------------------------------------------------------
 * Function:    H5C_set_trace_file_ptr
 *
 * Purpose:     Set the trace_file_ptr field for the cache.
 *
 *              This field must either be NULL (which turns of trace
 *              file logging), or be a pointer to an open file to which
 *              trace file data is to be written.
 *
 * Return:      Non-negative on success/Negative on failure
 *
 * Programmer:  John Mainzer
 *              1/20/06
 *
 *-------------------------------------------------------------------------
 */
herr_t
H5C_set_trace_file_ptr(H5C_t * cache_ptr,
                       FILE * trace_file_ptr)
{
    herr_t		ret_value = SUCCEED;   /* Return value */

    FUNC_ENTER_NOAPI(FAIL)

    /* This would normally be an assert, but we need to use an HGOTO_ERROR
     * call to shut up the compiler.
     */
    if ( ( ! cache_ptr ) || ( cache_ptr->magic != H5C__H5C_T_MAGIC ) ) {

        HGOTO_ERROR(H5E_CACHE, H5E_SYSTEM, FAIL, "Bad cache_ptr")
    }

    cache_ptr->trace_file_ptr = trace_file_ptr;

done:
    FUNC_LEAVE_NOAPI(ret_value)

} /* H5C_set_trace_file_ptr() */


/*-------------------------------------------------------------------------
 * Function:    H5C_stats
 *
 * Purpose:     Prints statistics about the cache.
 *
 * Return:      Non-negative on success/Negative on failure
 *
 * Programmer:  John Mainzer
 *              6/2/04
 *
 *		JRM -- 11/13/08
 *		Added code displaying the max_clean_index_size and
 *		max_dirty_index_size.
 *
 *              MAM -- 01/06/09
 *              Added code displaying the calls_to_msic,
 *              total_entries_skipped_in_msic, total_entries_scanned_in_msic,
 *              and max_entries_skipped_in_msic fields.
 *
 *		JRM -- 4/11/15
 *		Added code displaying the new slist_scan_restarts,
 *		LRU_scan_restarts, and hash_bucket_scan_restarts fields;
 *
 *		JRM -- 7/28/15
 *		Added code displaying the new index_scan_restarts field.
 *
 *		JRM -- 8/20/15
 *		Added code displaying the images created/loaded fields,
 *		and also stats on prefetched entries.
 *
 *-------------------------------------------------------------------------
 */
herr_t
H5C_stats(H5C_t * cache_ptr,
          const char *  cache_name,
          hbool_t
#if !H5C_COLLECT_CACHE_STATS
          H5_ATTR_UNUSED
#endif /* H5C_COLLECT_CACHE_STATS */
          display_detailed_stats)
{
#if H5C_COLLECT_CACHE_STATS
    int		i;
    int64_t     total_hits = 0;
    int64_t     total_misses = 0;
    int64_t	total_write_protects = 0;
    int64_t	total_read_protects = 0;
    int64_t	max_read_protects = 0;
    int64_t     total_insertions = 0;
    int64_t     total_pinned_insertions = 0;
    int64_t     total_clears = 0;
    int64_t     total_flushes = 0;
    int64_t     total_evictions = 0;
    int64_t     total_take_ownerships = 0;
    int64_t     total_moves = 0;
    int64_t     total_entry_flush_moves = 0;
    int64_t     total_cache_flush_moves = 0;
    int64_t	total_size_increases = 0;
    int64_t	total_size_decreases = 0;
    int64_t	total_entry_flush_size_changes = 0;
    int64_t	total_cache_flush_size_changes = 0;
    int64_t	total_pins = 0;
    int64_t	total_unpins = 0;
    int64_t	total_dirty_pins = 0;
    int64_t	total_pinned_flushes = 0;
    int64_t	total_pinned_clears = 0;
    int32_t     aggregate_max_accesses = 0;
    int32_t     aggregate_min_accesses = 1000000;
    int32_t     aggregate_max_clears = 0;
    int32_t     aggregate_max_flushes = 0;
    size_t      aggregate_max_size = 0;
    int32_t	aggregate_max_pins = 0;
    double      hit_rate;
    double      prefetch_use_rate;
    double	average_successful_search_depth = 0.0f;
    double	average_failed_search_depth = 0.0f;
    double      average_entries_skipped_per_calls_to_msic = 0.0f;
    double      average_entries_scanned_per_calls_to_msic = 0.0f;
#endif /* H5C_COLLECT_CACHE_STATS */
    herr_t	ret_value = SUCCEED;   /* Return value */

    FUNC_ENTER_NOAPI(FAIL)

    HDassert( cache_ptr->magic == H5C__H5C_T_MAGIC );

    /* This would normally be an assert, but we need to use an HGOTO_ERROR
     * call to shut up the compiler.
     */
    if ( ( ! cache_ptr ) ||
         ( cache_ptr->magic != H5C__H5C_T_MAGIC ) ||
         ( !cache_name ) ) {

        HGOTO_ERROR(H5E_CACHE, H5E_SYSTEM, FAIL, "Bad cache_ptr or cache_name")
    }

#if H5C_COLLECT_CACHE_STATS

    for ( i = 0; i <= cache_ptr->max_type_id; i++ ) {

        total_hits              += cache_ptr->hits[i];
        total_misses            += cache_ptr->misses[i];
	total_write_protects	+= cache_ptr->write_protects[i];
	total_read_protects	+= cache_ptr->read_protects[i];
	if ( max_read_protects < cache_ptr->max_read_protects[i] ) {
	    max_read_protects = cache_ptr->max_read_protects[i];
	}
        total_insertions        += cache_ptr->insertions[i];
        total_pinned_insertions += cache_ptr->pinned_insertions[i];
        total_clears            += cache_ptr->clears[i];
        total_flushes           += cache_ptr->flushes[i];
        total_evictions         += cache_ptr->evictions[i];
        total_take_ownerships   += cache_ptr->take_ownerships[i];
        total_moves             += cache_ptr->moves[i];
	total_entry_flush_moves += cache_ptr->entry_flush_moves[i];
	total_cache_flush_moves += cache_ptr->cache_flush_moves[i];
        total_size_increases    += cache_ptr->size_increases[i];
        total_size_decreases    += cache_ptr->size_decreases[i];
    	total_entry_flush_size_changes
				+= cache_ptr->entry_flush_size_changes[i];
    	total_cache_flush_size_changes
				+= cache_ptr->cache_flush_size_changes[i];
	total_pins              += cache_ptr->pins[i];
	total_unpins            += cache_ptr->unpins[i];
	total_dirty_pins        += cache_ptr->dirty_pins[i];
	total_pinned_flushes    += cache_ptr->pinned_flushes[i];
	total_pinned_clears     += cache_ptr->pinned_clears[i];
#if H5C_COLLECT_CACHE_ENTRY_STATS
    if ( aggregate_max_accesses < cache_ptr->max_accesses[i] )
        aggregate_max_accesses = cache_ptr->max_accesses[i];
    if ( aggregate_min_accesses > aggregate_max_accesses )
        aggregate_min_accesses = aggregate_max_accesses;
    if ( aggregate_min_accesses > cache_ptr->min_accesses[i] )
        aggregate_min_accesses = cache_ptr->min_accesses[i];
    if ( aggregate_max_clears < cache_ptr->max_clears[i] )
        aggregate_max_clears = cache_ptr->max_clears[i];
    if ( aggregate_max_flushes < cache_ptr->max_flushes[i] )
        aggregate_max_flushes = cache_ptr->max_flushes[i];
    if ( aggregate_max_size < cache_ptr->max_size[i] )
        aggregate_max_size = cache_ptr->max_size[i];
    if ( aggregate_max_pins < cache_ptr->max_pins[i] )
        aggregate_max_pins = cache_ptr->max_pins[i];
#endif /* H5C_COLLECT_CACHE_ENTRY_STATS */
    }

    if ( ( total_hits > 0 ) || ( total_misses > 0 ) ) {

        hit_rate = (double)100.0f * ((double)(total_hits)) /
                   ((double)(total_hits + total_misses));
    } else {
        hit_rate = 0.0f;
    }

    if ( cache_ptr->successful_ht_searches > 0 ) {

        average_successful_search_depth =
            ((double)(cache_ptr->total_successful_ht_search_depth)) /
            ((double)(cache_ptr->successful_ht_searches));
    }

    if ( cache_ptr->failed_ht_searches > 0 ) {

        average_failed_search_depth =
            ((double)(cache_ptr->total_failed_ht_search_depth)) /
            ((double)(cache_ptr->failed_ht_searches));
    }


    HDfprintf(stdout, "\n%sH5C: cache statistics for %s\n",
              cache_ptr->prefix, cache_name);

    HDfprintf(stdout, "\n");

    HDfprintf(stdout,
              "%s  hash table insertion / deletions   = %ld / %ld\n",
              cache_ptr->prefix,
              (long)(cache_ptr->total_ht_insertions),
              (long)(cache_ptr->total_ht_deletions));

    HDfprintf(stdout,
              "%s  HT successful / failed searches    = %ld / %ld\n",
              cache_ptr->prefix,
              (long)(cache_ptr->successful_ht_searches),
              (long)(cache_ptr->failed_ht_searches));

    HDfprintf(stdout,
              "%s  Av. HT suc / failed search depth   = %f / %f\n",
              cache_ptr->prefix,
              average_successful_search_depth,
              average_failed_search_depth);

    HDfprintf(stdout,
             "%s  current (max) index size / length  = %ld (%ld) / %ld (%ld)\n",
              cache_ptr->prefix,
              (long)(cache_ptr->index_size),
              (long)(cache_ptr->max_index_size),
              (long)(cache_ptr->index_len),
              (long)(cache_ptr->max_index_len));

    HDfprintf(stdout,
             "%s  current (max) clean/dirty idx size = %ld (%ld) / %ld (%ld)\n",
              cache_ptr->prefix,
              (long)(cache_ptr->clean_index_size),
              (long)(cache_ptr->max_clean_index_size),
              (long)(cache_ptr->dirty_index_size),
              (long)(cache_ptr->max_dirty_index_size));

    HDfprintf(stdout,
             "%s  current (max) slist size / length  = %ld (%ld) / %ld (%ld)\n",
              cache_ptr->prefix,
              (long)(cache_ptr->slist_size),
              (long)(cache_ptr->max_slist_size),
              (long)(cache_ptr->slist_len),
              (long)(cache_ptr->max_slist_len));

    HDfprintf(stdout,
             "%s  current (max) PL size / length     = %ld (%ld) / %ld (%ld)\n",
              cache_ptr->prefix,
              (long)(cache_ptr->pl_size),
              (long)(cache_ptr->max_pl_size),
              (long)(cache_ptr->pl_len),
              (long)(cache_ptr->max_pl_len));

    HDfprintf(stdout,
             "%s  current (max) PEL size / length    = %ld (%ld) / %ld (%ld)\n",
              cache_ptr->prefix,
              (long)(cache_ptr->pel_size),
              (long)(cache_ptr->max_pel_size),
              (long)(cache_ptr->pel_len),
              (long)(cache_ptr->max_pel_len));

    HDfprintf(stdout,
              "%s  current LRU list size / length     = %ld / %ld\n",
              cache_ptr->prefix,
              (long)(cache_ptr->LRU_list_size),
              (long)(cache_ptr->LRU_list_len));

    HDfprintf(stdout,
              "%s  current clean LRU size / length    = %ld / %ld\n",
              cache_ptr->prefix,
              (long)(cache_ptr->cLRU_list_size),
              (long)(cache_ptr->cLRU_list_len));

    HDfprintf(stdout,
              "%s  current dirty LRU size / length    = %ld / %ld\n",
              cache_ptr->prefix,
              (long)(cache_ptr->dLRU_list_size),
              (long)(cache_ptr->dLRU_list_len));

    HDfprintf(stdout,
              "%s  Total hits / misses / hit_rate     = %ld / %ld / %f\n",
              cache_ptr->prefix,
              (long)total_hits,
              (long)total_misses,
              hit_rate);

    HDfprintf(stdout,
              "%s  Total write / read (max) protects  = %ld / %ld (%ld)\n",
              cache_ptr->prefix,
              (long)total_write_protects,
              (long)total_read_protects,
              (long)max_read_protects);

    HDfprintf(stdout,
              "%s  Total clears / flushes             = %ld / %ld\n",
              cache_ptr->prefix,
              (long)total_clears,
              (long)total_flushes);

    HDfprintf(stdout,
              "%s  Total evictions / take ownerships  = %ld / %ld\n",
              cache_ptr->prefix,
              (long)total_evictions,
              (long)total_take_ownerships);

    HDfprintf(stdout,
	      "%s  Total insertions(pinned) / moves   = %ld(%ld) / %ld\n",
              cache_ptr->prefix,
              (long)total_insertions,
              (long)total_pinned_insertions,
              (long)total_moves);

    HDfprintf(stdout,
	      "%s  Total entry / cache flush moves    = %ld / %ld\n",
              cache_ptr->prefix,
              (long)total_entry_flush_moves,
              (long)total_cache_flush_moves);

    HDfprintf(stdout, "%s  Total entry size incrs / decrs     = %ld / %ld\n",
              cache_ptr->prefix,
              (long)total_size_increases,
              (long)total_size_decreases);

    HDfprintf(stdout, "%s  Ttl entry/cache flush size changes = %ld / %ld\n",
              cache_ptr->prefix,
              (long)total_entry_flush_size_changes,
              (long)total_cache_flush_size_changes);

    HDfprintf(stdout,
	      "%s  Total entry pins(dirtied) / unpins = %lld (%lld) / %lld\n",
              cache_ptr->prefix,
              (long long)total_pins,
	      (long long)total_dirty_pins,
              (long long)total_unpins);

    HDfprintf(stdout, "%s  Total pinned flushes / clears      = %ld / %ld\n",
              cache_ptr->prefix,
              (long)total_pinned_flushes,
              (long)total_pinned_clears);

    HDfprintf(stdout, "%s  MSIC: (make space in cache) calls  = %lld\n",
              cache_ptr->prefix,
              (long long)(cache_ptr->calls_to_msic));

    if (cache_ptr->calls_to_msic > 0) {
        average_entries_skipped_per_calls_to_msic =
            (((double)(cache_ptr->total_entries_skipped_in_msic)) /
            ((double)(cache_ptr->calls_to_msic)));
    }

    HDfprintf(stdout, "%s  MSIC: Average/max entries skipped  = %lf / %ld\n",
              cache_ptr->prefix,
              (double)average_entries_skipped_per_calls_to_msic,
              (long)(cache_ptr->max_entries_skipped_in_msic));

    if (cache_ptr->calls_to_msic > 0) {
        average_entries_scanned_per_calls_to_msic =
            (((double)(cache_ptr->total_entries_scanned_in_msic)) /
            ((double)(cache_ptr->calls_to_msic)));
    }

    HDfprintf(stdout, "%s  MSIC: Average/max entries scanned  = %lf / %ld\n",
              cache_ptr->prefix,
              (double)average_entries_scanned_per_calls_to_msic,
              (long)(cache_ptr->max_entries_scanned_in_msic));

    HDfprintf(stdout, "%s  MSIC: Scanned to make space(evict) = %lld\n",
              cache_ptr->prefix,
              (long long)(cache_ptr->entries_scanned_to_make_space));

    HDfprintf(stdout, "%s  MSIC: Scanned to satisfy min_clean = %lld\n",
              cache_ptr->prefix,
              (long long)(cache_ptr->total_entries_scanned_in_msic -
                            cache_ptr->entries_scanned_to_make_space));

    HDfprintf(stdout, 
#if 0 /* old code */ /* JRM */
              "%s  slist/LRU/hash bkt scan restarts   = %lld / %lld / %lld.\n",
              cache_ptr->prefix, 
              (long long)(cache_ptr->slist_scan_restarts),
              (long long)(cache_ptr->LRU_scan_restarts),
              (long long)(cache_ptr->hash_bucket_scan_restarts));
#else /* new code */ /* JRM */
        "%s  slist/LRU/bkt/index scan restarts  = %lld / %lld / %lld / %lld.\n",
              cache_ptr->prefix, 
              (long long)(cache_ptr->slist_scan_restarts),
              (long long)(cache_ptr->LRU_scan_restarts),
              (long long)(cache_ptr->hash_bucket_scan_restarts),
              (long long)(cache_ptr->index_scan_restarts));

    HDfprintf(stdout,
	      "%s  cache image creations/loads        = %d / %d\n",
	      cache_ptr->prefix,
              cache_ptr->images_created,
              cache_ptr->images_loaded);

    HDfprintf(stdout,
	      "%s  prefetches / dirty prefetches      = %lld / %lld\n",
	      cache_ptr->prefix,
              (long long)(cache_ptr->prefetches),
              (long long)(cache_ptr->dirty_prefetches));

    HDfprintf(stdout,
	      "%s  prefetch hits/flushes/evictions    = %lld / %lld / %lld\n",
	      cache_ptr->prefix,
              (long long)(cache_ptr->prefetch_hits),
              (long long)(cache_ptr->flushes[H5AC_PREFETCHED_ENTRY_ID]),
              (long long)(cache_ptr->evictions[H5AC_PREFETCHED_ENTRY_ID]));

    if ( cache_ptr->prefetches > 0 ) {

        prefetch_use_rate = 
                   (double)100.0f * ((double)(cache_ptr->prefetch_hits)) /
                   ((double)(cache_ptr->prefetches));
    } else {
        prefetch_use_rate = 0.0f;
    }

    HDfprintf(stdout,
	      "%s  prefetched entry use rate          = %lf\n",
	      cache_ptr->prefix, prefetch_use_rate);

#endif /* new code */ /* JRM */

#if H5C_COLLECT_CACHE_ENTRY_STATS

    HDfprintf(stdout, "%s  aggregate max / min accesses       = %d / %d\n",
              cache_ptr->prefix,
              (int)aggregate_max_accesses,
              (int)aggregate_min_accesses);

    HDfprintf(stdout, "%s  aggregate max_clears / max_flushes = %d / %d\n",
              cache_ptr->prefix,
              (int)aggregate_max_clears,
              (int)aggregate_max_flushes);

    HDfprintf(stdout, "%s  aggregate max_size / max_pins      = %d / %d\n",
              cache_ptr->prefix,
              (int)aggregate_max_size,
	      (int)aggregate_max_pins);

#endif /* H5C_COLLECT_CACHE_ENTRY_STATS */

    if ( display_detailed_stats )
    {

        for ( i = 0; i <= cache_ptr->max_type_id; i++ ) {

            HDfprintf(stdout, "\n");

            HDfprintf(stdout, "%s  Stats on %s:\n",
                      cache_ptr->prefix,
                      ((cache_ptr->type_name_table_ptr))[i]);

            if ( ( cache_ptr->hits[i] > 0 ) || ( cache_ptr->misses[i] > 0 ) ) {

                hit_rate = (double)100.0f * ((double)(cache_ptr->hits[i])) /
                          ((double)(cache_ptr->hits[i] + cache_ptr->misses[i]));
            } else {
                hit_rate = 0.0f;
            }

            HDfprintf(stdout,
                      "%s    hits / misses / hit_rate       = %ld / %ld / %f\n",
                      cache_ptr->prefix,
                      (long)(cache_ptr->hits[i]),
                      (long)(cache_ptr->misses[i]),
                      hit_rate);

            HDfprintf(stdout,
                      "%s    write / read (max) protects    = %ld / %ld (%d)\n",
                      cache_ptr->prefix,
                      (long)(cache_ptr->write_protects[i]),
                      (long)(cache_ptr->read_protects[i]),
                      (int)(cache_ptr->max_read_protects[i]));

            HDfprintf(stdout,
                      "%s    clears / flushes               = %ld / %ld\n", 
                      cache_ptr->prefix,
                      (long)(cache_ptr->clears[i]),
                      (long)(cache_ptr->flushes[i]));

            HDfprintf(stdout,
                      "%s    evictions / take ownerships    = %ld / %ld\n",
                      cache_ptr->prefix,
                      (long)(cache_ptr->evictions[i]),
                      (long)(cache_ptr->take_ownerships[i]));

            HDfprintf(stdout,
                      "%s    insertions(pinned) / moves     = %ld(%ld) / %ld\n",
                      cache_ptr->prefix,
                      (long)(cache_ptr->insertions[i]),
                      (long)(cache_ptr->pinned_insertions[i]),
                      (long)(cache_ptr->moves[i]));

            HDfprintf(stdout,
                      "%s    entry / cache flush moves      = %ld / %ld\n",
                      cache_ptr->prefix,
                      (long)(cache_ptr->entry_flush_moves[i]),
                      (long)(cache_ptr->cache_flush_moves[i]));

            HDfprintf(stdout,
                      "%s    size increases / decreases     = %ld / %ld\n",
                      cache_ptr->prefix,
                      (long)(cache_ptr->size_increases[i]),
                      (long)(cache_ptr->size_decreases[i]));

            HDfprintf(stdout,
                      "%s    entry/cache flush size changes = %ld / %ld\n",
                      cache_ptr->prefix,
                      (long)(cache_ptr->entry_flush_size_changes[i]),
                      (long)(cache_ptr->cache_flush_size_changes[i]));


            HDfprintf(stdout,
                      "%s    entry pins / unpins            = %ld / %ld\n",
                      cache_ptr->prefix,
                      (long)(cache_ptr->pins[i]),
                      (long)(cache_ptr->unpins[i]));

            HDfprintf(stdout,
                      "%s    entry dirty pins/pin'd flushes = %ld / %ld\n",
                      cache_ptr->prefix,
                      (long)(cache_ptr->dirty_pins[i]),
                      (long)(cache_ptr->pinned_flushes[i]));

#if H5C_COLLECT_CACHE_ENTRY_STATS

            HDfprintf(stdout,
                      "%s    entry max / min accesses       = %d / %d\n",
                      cache_ptr->prefix,
                      cache_ptr->max_accesses[i],
                      cache_ptr->min_accesses[i]);

            HDfprintf(stdout,
                      "%s    entry max_clears / max_flushes = %d / %d\n",
                      cache_ptr->prefix,
                      cache_ptr->max_clears[i],
                      cache_ptr->max_flushes[i]);

            HDfprintf(stdout,
                      "%s    entry max_size / max_pins      = %d / %d\n",
                      cache_ptr->prefix,
                      (int)(cache_ptr->max_size[i]),
		      (int)(cache_ptr->max_pins[i]));


#endif /* H5C_COLLECT_CACHE_ENTRY_STATS */

        }
    }

    HDfprintf(stdout, "\n");

#endif /* H5C_COLLECT_CACHE_STATS */

done:
    FUNC_LEAVE_NOAPI(ret_value)

} /* H5C_stats() */


/*-------------------------------------------------------------------------
 *
 * Function:    H5C_stats__reset
 *
 * Purpose:     Reset the stats fields to their initial values.
 *
 * Return:      void
 *
 * Programmer:  John Mainzer, 4/28/04
 *
 *		JRM 11/13/08
 *		Added initialization for the new max_clean_index_size and
 *		max_dirty_index_size fields.
 *
 *              MAM -- 01/06/09
 *              Added code to initalize the calls_to_msic,
 *              total_entries_skipped_in_msic, total_entries_scanned_in_msic,
 *              and max_entries_skipped_in_msic fields.
 *
 *		JRM 4/11/15
 *		Added code to initialize the new slist_scan_restarts,
 *		LRU_scan_restarts, hash_bucket_scan_restarts, and 
 *		take_ownerships fields.
 *
 *		JRM 7/28/15
 *		Added code to initialize the new index_scan_restarts
 *		field.
 *
 *		JRM 8/20/15
 *		Added code to initialize the images created/loaded 
 *		and prefetched entry related fields.
 *
 *-------------------------------------------------------------------------
 */
void
#ifndef NDEBUG
H5C_stats__reset(H5C_t * cache_ptr)
#else /* NDEBUG */
#if H5C_COLLECT_CACHE_STATS
H5C_stats__reset(H5C_t * cache_ptr)
#else /* H5C_COLLECT_CACHE_STATS */
H5C_stats__reset(H5C_t H5_ATTR_UNUSED * cache_ptr)
#endif /* H5C_COLLECT_CACHE_STATS */
#endif /* NDEBUG */
{
#if H5C_COLLECT_CACHE_STATS
    int i;
#endif /* H5C_COLLECT_CACHE_STATS */

    HDassert( cache_ptr );
    HDassert( cache_ptr->magic == H5C__H5C_T_MAGIC );

#if H5C_COLLECT_CACHE_STATS
    for ( i = 0; i <= cache_ptr->max_type_id; i++ )
    {
        cache_ptr->hits[i]			= 0;
        cache_ptr->misses[i]			= 0;
        cache_ptr->write_protects[i]		= 0;
        cache_ptr->read_protects[i]		= 0;
        cache_ptr->max_read_protects[i]		= 0;
        cache_ptr->insertions[i]		= 0;
        cache_ptr->pinned_insertions[i]		= 0;
        cache_ptr->clears[i]			= 0;
        cache_ptr->flushes[i]			= 0;
        cache_ptr->evictions[i]	 		= 0;
        cache_ptr->take_ownerships[i] 		= 0;
        cache_ptr->moves[i]	 		= 0;
        cache_ptr->entry_flush_moves[i]		= 0;
        cache_ptr->cache_flush_moves[i]		= 0;
        cache_ptr->pins[i]	 		= 0;
        cache_ptr->unpins[i]	 		= 0;
        cache_ptr->dirty_pins[i]	 	= 0;
        cache_ptr->pinned_flushes[i]	 	= 0;
        cache_ptr->pinned_clears[i]	 	= 0;
        cache_ptr->size_increases[i] 		= 0;
        cache_ptr->size_decreases[i] 		= 0;
	cache_ptr->entry_flush_size_changes[i]	= 0;
	cache_ptr->cache_flush_size_changes[i]	= 0;
    }

    cache_ptr->total_ht_insertions		= 0;
    cache_ptr->total_ht_deletions		= 0;
    cache_ptr->successful_ht_searches		= 0;
    cache_ptr->total_successful_ht_search_depth	= 0;
    cache_ptr->failed_ht_searches		= 0;
    cache_ptr->total_failed_ht_search_depth	= 0;

    cache_ptr->max_index_len			= 0;
    cache_ptr->max_index_size			= (size_t)0;
    cache_ptr->max_clean_index_size		= (size_t)0;
    cache_ptr->max_dirty_index_size		= (size_t)0;

    cache_ptr->max_slist_len			= 0;
    cache_ptr->max_slist_size			= (size_t)0;

    cache_ptr->max_pl_len			= 0;
    cache_ptr->max_pl_size			= (size_t)0;

    cache_ptr->max_pel_len			= 0;
    cache_ptr->max_pel_size			= (size_t)0;

    cache_ptr->calls_to_msic                    = 0;
    cache_ptr->total_entries_skipped_in_msic    = 0;
    cache_ptr->total_entries_scanned_in_msic    = 0;
    cache_ptr->max_entries_skipped_in_msic      = 0;
    cache_ptr->max_entries_scanned_in_msic      = 0;
    cache_ptr->entries_scanned_to_make_space    = 0;

    cache_ptr->slist_scan_restarts		= 0;
    cache_ptr->LRU_scan_restarts		= 0;
    cache_ptr->hash_bucket_scan_restarts	= 0;
#if 1 /* new code */ /* JRM */
    cache_ptr->index_scan_restarts		= 0;

    cache_ptr->images_created			= 0;
    cache_ptr->images_loaded			= 0;

    cache_ptr->prefetches			= 0;
    cache_ptr->dirty_prefetches			= 0;
    cache_ptr->prefetch_hits			= 0;
#endif /* new_code */ /* JRM */

#if H5C_COLLECT_CACHE_ENTRY_STATS

    for ( i = 0; i <= cache_ptr->max_type_id; i++ )
    {
        cache_ptr->max_accesses[i]		= 0;
        cache_ptr->min_accesses[i]		= 1000000;
        cache_ptr->max_clears[i]		= 0;
        cache_ptr->max_flushes[i]		= 0;
        cache_ptr->max_size[i]			= (size_t)0;
        cache_ptr->max_pins[i]			= 0;
    }

#endif /* H5C_COLLECT_CACHE_ENTRY_STATS */
#endif /* H5C_COLLECT_CACHE_STATS */

    return;

} /* H5C_stats__reset() */


/*-------------------------------------------------------------------------
 * Function:    H5C_dump_cache
 *
 * Purpose:     Print a summary of the contents of the metadata cache for
 *              debugging purposes.
 *
 * Return:      Non-negative on success/Negative on failure
 *
 * Programmer:  John Mainzer
 *              10/10/10
 *
 *-------------------------------------------------------------------------
 */
herr_t
H5C_dump_cache(H5C_t * cache_ptr,
               const char *  cache_name)
{
    herr_t              ret_value = SUCCEED;   /* Return value */
    int                 i;
    H5C_cache_entry_t * entry_ptr = NULL;
    H5SL_t *            slist_ptr = NULL;
    H5SL_node_t *       node_ptr = NULL;

    FUNC_ENTER_NOAPI(FAIL)

    HDassert(cache_ptr != NULL);
    HDassert(cache_ptr->magic == H5C__H5C_T_MAGIC);
    HDassert(cache_name != NULL );

    /* First, create a skip list */
    slist_ptr = H5SL_create(H5SL_TYPE_HADDR, NULL);

    if ( slist_ptr == NULL ) {

        HGOTO_ERROR(H5E_CACHE, H5E_CANTCREATE, FAIL, "can't create skip list.")
    }

    /* Next, scan the index, and insert all entries in the skip list.
     * Do this, as we want to display cache entries in increasing address
     * order.
     */
    for ( i = 0; i < H5C__HASH_TABLE_LEN; i++ ) {

        entry_ptr = cache_ptr->index[i];

        while ( entry_ptr != NULL ) {

            HDassert( entry_ptr->magic == H5C__H5C_CACHE_ENTRY_T_MAGIC );

            if ( H5SL_insert(slist_ptr, entry_ptr, &(entry_ptr->addr)) < 0 ) {

                HGOTO_ERROR(H5E_CACHE, H5E_BADVALUE, FAIL, \
                            "Can't insert entry in skip list")
            }

            entry_ptr = entry_ptr->ht_next;
        }
    }

    /* If we get this far, all entries in the cache are listed in the
     * skip list -- scan the skip list generating the desired output.
     */

    HDfprintf(stdout, "\n\nDump of metadata cache \"%s\".\n", cache_name);
    HDfprintf(stdout,
        "Num:   Addr:           Len:    Type:   Prot:   Pinned: Dirty:\n");

    i = 0;

    node_ptr = H5SL_first(slist_ptr);

    if ( node_ptr != NULL ) {

        entry_ptr = (H5C_cache_entry_t *)H5SL_item(node_ptr);

    } else {

        entry_ptr = NULL;
    }

    while ( entry_ptr != NULL ) {

        HDassert( entry_ptr->magic == H5C__H5C_CACHE_ENTRY_T_MAGIC );

        HDfprintf(stdout,
            "%s%d       0x%08llx        0x%3llx %2d     %d      %d      %d\n",
             cache_ptr->prefix, i,
             (long long)(entry_ptr->addr),
             (long long)(entry_ptr->size),
             (int)(entry_ptr->type->id),
             (int)(entry_ptr->is_protected),
             (int)(entry_ptr->is_pinned),
             (int)(entry_ptr->is_dirty));

        /* increment node_ptr before we delete its target */
        node_ptr = H5SL_next(node_ptr);

        /* remove the first item in the skip list */
        if ( H5SL_remove(slist_ptr, &(entry_ptr->addr)) != entry_ptr ) {

            HGOTO_ERROR(H5E_CACHE, H5E_BADVALUE, FAIL, \
                        "Can't delete entry from skip list.")
        }

        if ( node_ptr != NULL ) {

            entry_ptr = (H5C_cache_entry_t *)H5SL_item(node_ptr);

        } else {

            entry_ptr = NULL;
        }

        i++;
    }

    HDfprintf(stdout, "\n\n");

    /* Finally, discard the skip list */

    HDassert( H5SL_count(slist_ptr) == 0 );

    H5SL_close(slist_ptr);

done:

    FUNC_LEAVE_NOAPI(ret_value)

} /* H5C_dump_cache() */


/*-------------------------------------------------------------------------
 * Function:    H5C_dump_cache_skip_list
 *
 * Purpose:     Debugging routine that prints a summary of the contents of 
 *		the skip list used by the metadata cache metadata cache to 
 *		maintain an address sorted list of dirty entries.
 *
 * Return:      Non-negative on success/Negative on failure
 *
 * Programmer:  John Mainzer
 *              11/15/14
 *
 *-------------------------------------------------------------------------
 */
#if 0 /* debugging routine */
herr_t
H5C_dump_cache_skip_list(H5C_t * cache_ptr, char * calling_fcn)
{
    herr_t              ret_value = SUCCEED;   /* Return value */
    int                 i;
    H5C_cache_entry_t * entry_ptr = NULL;
    H5SL_node_t *       node_ptr = NULL;

    FUNC_ENTER_NOAPI(FAIL)

    HDassert(cache_ptr != NULL);
    HDassert(cache_ptr->magic == H5C__H5C_T_MAGIC);
    HDassert(calling_fcn != NULL);

    HDfprintf(stdout, "\n\nDumping metadata cache skip list from %s.\n",
              calling_fcn);
    HDfprintf(stdout, "	slist len = %d.\n", cache_ptr->slist_len);
    HDfprintf(stdout, "	slist size = %lld.\n", 
              (long long)(cache_ptr->slist_size));

    if ( cache_ptr->slist_len > 0 )
    {
        /* If we get this far, all entries in the cache are listed in the
         * skip list -- scan the skip list generating the desired output.
         */

        HDfprintf(stdout,
                  "Num:    Addr:               Len: Prot/Pind: Dirty: Type:\n");

        i = 0;

        node_ptr = H5SL_first(cache_ptr->slist_ptr);

        if ( node_ptr != NULL ) {

            entry_ptr = (H5C_cache_entry_t *)H5SL_item(node_ptr);

        } else {

            entry_ptr = NULL;
        }

        while ( entry_ptr != NULL ) {

            HDassert( entry_ptr->magic == H5C__H5C_CACHE_ENTRY_T_MAGIC );

            HDfprintf(stdout,
               "%s%d       0x%016llx  %4lld    %d/%d       %d    %s\n",
               cache_ptr->prefix, i,
               (long long)(entry_ptr->addr),
               (long long)(entry_ptr->size),
               (int)(entry_ptr->is_protected),
               (int)(entry_ptr->is_pinned),
               (int)(entry_ptr->is_dirty),
               entry_ptr->type->name);

            HDfprintf(stdout, "		node_ptr = 0x%llx, item = 0x%llx\n",
                      (unsigned long long)node_ptr,
                      (unsigned long long)H5SL_item(node_ptr));

            /* increment node_ptr before we delete its target */
            node_ptr = H5SL_next(node_ptr);

            if ( node_ptr != NULL ) {

                entry_ptr = (H5C_cache_entry_t *)H5SL_item(node_ptr);

            } else {

                entry_ptr = NULL;
            }

            i++;
        }
    }

    HDfprintf(stdout, "\n\n");

done:

    FUNC_LEAVE_NOAPI(ret_value)

} /* H5C_dump_cache_skip_list() */
#endif /* debugging routine */


/*-------------------------------------------------------------------------
 * Function:    H5C_unpin_entry_from_client()
 *
 * Purpose:	Internal routine to unpin a cache entry from a client action.
 *
 * Return:      Non-negative on success/Negative on failure
 *
 * Programmer:  Quincey Koziol
 *              3/24/09
 *
 *-------------------------------------------------------------------------
 */
static herr_t
H5C_unpin_entry_from_client(H5C_t *		  cache_ptr,
                H5C_cache_entry_t *	  entry_ptr,
                hbool_t update_rp)
{
    herr_t              ret_value = SUCCEED;    /* Return value */

    FUNC_ENTER_NOAPI_NOINIT

    /* Sanity checking */
    HDassert( cache_ptr );
    HDassert( entry_ptr );

    /* Error checking (should be sanity checks?) */
    if(!entry_ptr->is_pinned)
        HGOTO_ERROR(H5E_CACHE, H5E_CANTUNPIN, FAIL, "Entry isn't pinned")
    if(!entry_ptr->pinned_from_client)
        HGOTO_ERROR(H5E_CACHE, H5E_CANTUNPIN, FAIL, "Entry wasn't pinned by cache client")

    /* Check if the entry is not pinned from a flush dependency */
    if(!entry_ptr->pinned_from_cache) {
        /* If requested, update the replacement policy if the entry is not protected */
        if(update_rp && !entry_ptr->is_protected)
            H5C__UPDATE_RP_FOR_UNPIN(cache_ptr, entry_ptr, FAIL)

        /* Unpin the entry now */
        entry_ptr->is_pinned = FALSE;

        /* Update the stats for an unpin operation */
        H5C__UPDATE_STATS_FOR_UNPIN(cache_ptr, entry_ptr)
    } /* end if */

    /* Mark the entry as explicitly unpinned by the client */
    entry_ptr->pinned_from_client = FALSE;

done:

    FUNC_LEAVE_NOAPI(ret_value)

} /* H5C_unpin_entry_from_client() */


/*-------------------------------------------------------------------------
 * Function:    H5C_unpin_entry()
 *
 * Purpose:	Unpin a cache entry.  The entry can be either protected or
 * 		unprotected at the time of call, but must be pinned.
 *
 * Return:      Non-negative on success/Negative on failure
 *
 * Programmer:  John Mainzer
 *              3/22/06
 *
 * Changes:	Added extreme sanity checks on entry and exit.
                				JRM -- 4/26/14 
 *
 *-------------------------------------------------------------------------
 */
herr_t
H5C_unpin_entry(void *_entry_ptr)
{
    H5C_t             * cache_ptr;
    H5C_cache_entry_t * entry_ptr = (H5C_cache_entry_t *)_entry_ptr; /* Pointer to entry to unpin */
    herr_t              ret_value = SUCCEED;    /* Return value */

    FUNC_ENTER_NOAPI(FAIL)

    /* Sanity check */
    HDassert(entry_ptr);
    cache_ptr = entry_ptr->cache_ptr;
    HDassert(cache_ptr);
    HDassert(cache_ptr->magic == H5C__H5C_T_MAGIC);

#if H5C_DO_EXTREME_SANITY_CHECKS
    if ( ( H5C_validate_protected_entry_list(cache_ptr) < 0 ) ||
         ( H5C_validate_pinned_entry_list(cache_ptr) < 0 ) ||
         ( H5C_validate_lru_list(cache_ptr) < 0 ) ) {

        HGOTO_ERROR(H5E_CACHE, H5E_SYSTEM, FAIL, \
                    "an extreme sanity check failed on entry.\n");
    }
#endif /* H5C_DO_EXTREME_SANITY_CHECKS */


    /* Unpin the entry */
    if(H5C_unpin_entry_from_client(cache_ptr, entry_ptr, TRUE) < 0)
        HGOTO_ERROR(H5E_CACHE, H5E_CANTUNPIN, FAIL, "Can't unpin entry from client")

done:

#if H5C_DO_EXTREME_SANITY_CHECKS
    if ( ( H5C_validate_protected_entry_list(cache_ptr) < 0 ) ||
         ( H5C_validate_pinned_entry_list(cache_ptr) < 0 ) ||
         ( H5C_validate_lru_list(cache_ptr) < 0 ) ) {

        HGOTO_ERROR(H5E_CACHE, H5E_SYSTEM, FAIL, \
                    "an extreme sanity check failed on exit.\n");
    }
#endif /* H5C_DO_EXTREME_SANITY_CHECKS */

    FUNC_LEAVE_NOAPI(ret_value)

} /* H5C_unpin_entry() */


/*-------------------------------------------------------------------------
 * Function:    H5C_unprotect
 *
 * Purpose:	Undo an H5C_protect() call -- specifically, mark the
 *		entry as unprotected, remove it from the protected list,
 *		and give it back to the replacement policy.
 *
 *		The TYPE and ADDR arguments must be the same as those in
 *		the corresponding call to H5C_protect() and the THING
 *		argument must be the value returned by that call to
 *		H5C_protect().
 *
 * Return:      Non-negative on success/Negative on failure
 *
 *		If the deleted flag is TRUE, simply remove the target entry
 *		from the cache, clear it, and free it without writing it to
 *		disk.
 *
 * Return:      Non-negative on success/Negative on failure
 *
 * Programmer:  John Mainzer
 *              6/2/04
 *
 *-------------------------------------------------------------------------
 */
herr_t
H5C_unprotect(H5F_t *		  f,
              hid_t		  dxpl_id,
              haddr_t		  addr,
              void *		  thing,
              unsigned int        flags)
{
    H5C_t *             cache_ptr;
    hbool_t		deleted;
    hbool_t		dirtied;
    hbool_t             set_flush_marker;
    hbool_t		pin_entry;
    hbool_t		unpin_entry;
    hbool_t		free_file_space;
    hbool_t		take_ownership;
    hbool_t 		was_clean;
#ifdef H5_HAVE_PARALLEL
    hbool_t		clear_entry = FALSE;
#endif /* H5_HAVE_PARALLEL */
    H5C_cache_entry_t *	entry_ptr;
    H5C_cache_entry_t *	test_entry_ptr;
    herr_t              ret_value = SUCCEED;    /* Return value */

    FUNC_ENTER_NOAPI(FAIL)

    deleted                = ((flags & H5C__DELETED_FLAG) != 0);
    dirtied                = ((flags & H5C__DIRTIED_FLAG) != 0);
    set_flush_marker       = ((flags & H5C__SET_FLUSH_MARKER_FLAG) != 0);
    pin_entry              = ((flags & H5C__PIN_ENTRY_FLAG) != 0);
    unpin_entry            = ((flags & H5C__UNPIN_ENTRY_FLAG) != 0);
    free_file_space        = ((flags & H5C__FREE_FILE_SPACE_FLAG) != 0);
    take_ownership         = ((flags & H5C__TAKE_OWNERSHIP_FLAG) != 0);

    HDassert( f );
    HDassert( f->shared );

    cache_ptr = f->shared->cache;

    HDassert( cache_ptr );
    HDassert( cache_ptr->magic == H5C__H5C_T_MAGIC );
    HDassert( H5F_addr_defined(addr) );
    HDassert( thing );
    HDassert( ! ( pin_entry && unpin_entry ) );
    HDassert( ( ! free_file_space ) || ( deleted ) );   /* deleted flag must accompany free_file_space */
    HDassert( ( ! take_ownership ) || ( deleted ) );    /* deleted flag must accompany take_ownership */
    HDassert( ! ( free_file_space && take_ownership ) );    /* can't have both free_file_space & take_ownership */

    entry_ptr = (H5C_cache_entry_t *)thing;

    HDassert( entry_ptr->addr == addr );

    /* also set the dirtied variable if the dirtied field is set in
     * the entry.
     */
    dirtied |= entry_ptr->dirtied;
    was_clean = ! ( entry_ptr->is_dirty );

#if H5C_DO_EXTREME_SANITY_CHECKS
    if ( ( H5C_validate_protected_entry_list(cache_ptr) < 0 ) ||
         ( H5C_validate_pinned_entry_list(cache_ptr) < 0 ) ||
         ( H5C_validate_lru_list(cache_ptr) < 0 ) ) {

        HGOTO_ERROR(H5E_CACHE, H5E_SYSTEM, FAIL, \
                    "an extreme sanity check failed on entry.\n");
    }
#endif /* H5C_DO_EXTREME_SANITY_CHECKS */

    /* if the entry has multiple read only protects, just decrement
     * the ro_ref_counter.  Don't actually unprotect until the ref count
     * drops to zero.
     */
    if(entry_ptr->ro_ref_count > 1) {
        /* Sanity check */
	HDassert(entry_ptr->is_protected);
        HDassert(entry_ptr->is_read_only);

	if(dirtied)
            HGOTO_ERROR(H5E_CACHE, H5E_CANTUNPROTECT, FAIL, "Read only entry modified??")

        /* Reduce the RO ref count */
	(entry_ptr->ro_ref_count)--;

        /* Pin or unpin the entry as requested. */
        if(pin_entry) {
            /* Pin the entry from a client */
            if(H5C_pin_entry_from_client(cache_ptr, entry_ptr) < 0)
                HGOTO_ERROR(H5E_CACHE, H5E_CANTPIN, FAIL, "Can't pin entry by client")
        } else if(unpin_entry) {
            /* Unpin the entry from a client */
            if(H5C_unpin_entry_from_client(cache_ptr, entry_ptr, FALSE) < 0)
                HGOTO_ERROR(H5E_CACHE, H5E_CANTUNPIN, FAIL, "Can't unpin entry by client")
        } /* end if */

    } else {
	if(entry_ptr->is_read_only) {
            /* Sanity check */
	    HDassert(entry_ptr->ro_ref_count == 1);

	    if(dirtied)
                HGOTO_ERROR(H5E_CACHE, H5E_CANTUNPROTECT, FAIL, "Read only entry modified??")

	    entry_ptr->is_read_only = FALSE;
	    entry_ptr->ro_ref_count = 0;
	} /* end if */

#ifdef H5_HAVE_PARALLEL
        /* When the H5C code is used to implement the metadata cache in the
         * PHDF5 case, only the cache on process 0 is allowed to write to file.
         * All the other metadata caches must hold dirty entries until they
         * are told that the entries are clean.
         *
         * The clear_on_unprotect flag in the H5C_cache_entry_t structure
         * exists to deal with the case in which an entry is protected when
         * its cache receives word that the entry is now clean.  In this case,
         * the clear_on_unprotect flag is set, and the entry is flushed with
         * the H5C__FLUSH_CLEAR_ONLY_FLAG.
         *
         * All this is a bit awkward, but until the metadata cache entries
         * are contiguous, with only one dirty flag, we have to let the supplied
         * functions deal with the reseting the is_dirty flag.
         */
        if(entry_ptr->clear_on_unprotect) {
            /* Sanity check */
            HDassert(entry_ptr->is_dirty);

            entry_ptr->clear_on_unprotect = FALSE;
            if(!dirtied)
                clear_entry = TRUE;
        } /* end if */
#endif /* H5_HAVE_PARALLEL */

        if(!entry_ptr->is_protected)
            HGOTO_ERROR(H5E_CACHE, H5E_CANTUNPROTECT, FAIL, "Entry already unprotected??")

        /* Mark the entry as dirty if appropriate */
        entry_ptr->is_dirty = (entry_ptr->is_dirty || dirtied);

        /* the image_up_to_date field was introduced to support 
         * journaling.  Until we re-introduce journaling, this 
         * field should be equal to !entry_ptr->is_dirty.  
         *
         * When journaling is re-enabled it should be set 
         * to FALSE if dirtied is TRUE.
         */
#if 0 /* original code */ /* JRM */
#if 1 /* JRM */
	entry_ptr->image_up_to_date = FALSE;
#else /* JRM */
	entry_ptr->image_up_to_date = !entry_ptr->is_dirty;
#endif /* JRM */
#else /* modified code */ /* JRM */
	if ( dirtied ) {

	    entry_ptr->image_up_to_date = FALSE;
        } 
#endif /* modified code */ /* JRM */


        /* Update index for newly dirtied entry */
        if(was_clean && entry_ptr->is_dirty)
	    H5C__UPDATE_INDEX_FOR_ENTRY_DIRTY(cache_ptr, entry_ptr)

        /* Pin or unpin the entry as requested. */
        if(pin_entry) {
            /* Pin the entry from a client */
            if(H5C_pin_entry_from_client(cache_ptr, entry_ptr) < 0)
                HGOTO_ERROR(H5E_CACHE, H5E_CANTPIN, FAIL, "Can't pin entry by client")
        } else if(unpin_entry) {
            /* Unpin the entry from a client */
            if(H5C_unpin_entry_from_client(cache_ptr, entry_ptr, FALSE) < 0)
                HGOTO_ERROR(H5E_CACHE, H5E_CANTUNPIN, FAIL, "Can't unpin entry by client")
        } /* end if */

        /* H5C__UPDATE_RP_FOR_UNPROTECT will place the unprotected entry on
         * the pinned entry list if entry_ptr->is_pinned is TRUE.
         */
        H5C__UPDATE_RP_FOR_UNPROTECT(cache_ptr, entry_ptr, FAIL)

        entry_ptr->is_protected = FALSE;

        /* if the entry is dirty, 'or' its flush_marker with the set flush flag,
         * and then add it to the skip list if it isn't there already.
         */
        if(entry_ptr->is_dirty) {
            entry_ptr->flush_marker |= set_flush_marker;
            if(!entry_ptr->in_slist)
                H5C__INSERT_ENTRY_IN_SLIST(cache_ptr, entry_ptr, FAIL)
        } /* end if */

        /* this implementation of the "deleted" option is a bit inefficient, as
         * we re-insert the entry to be deleted into the replacement policy
         * data structures, only to remove them again.  Depending on how often
         * we do this, we may want to optimize a bit.
         *
         * On the other hand, this implementation is reasonably clean, and
         * makes good use of existing code.
         *                                             JRM - 5/19/04
         */
        if ( deleted ) {
            unsigned    flush_flags = (H5C__FLUSH_CLEAR_ONLY_FLAG |
                                         H5C__FLUSH_INVALIDATE_FLAG);

	    /* we can't delete a pinned entry */
	    HDassert ( ! (entry_ptr->is_pinned ) );

            /* verify that the target entry is in the cache. */
            H5C__SEARCH_INDEX(cache_ptr, addr, test_entry_ptr, FAIL)
            if(test_entry_ptr == NULL)
                HGOTO_ERROR(H5E_CACHE, H5E_CANTUNPROTECT, FAIL, "entry not in hash table?!?.")
            else if(test_entry_ptr != entry_ptr)
                HGOTO_ERROR(H5E_CACHE, H5E_CANTUNPROTECT, FAIL, "hash table contains multiple entries for addr?!?.")

            /* Set the 'free file space' flag for the flush, if needed */
            if(free_file_space)
                flush_flags |= H5C__FREE_FILE_SPACE_FLAG;

            /* Set the "take ownership" flag for the flush, if needed */
            if(take_ownership)
                flush_flags |= H5C__TAKE_OWNERSHIP_FLAG;

            /* Delete the entry from the skip list on destroy */
            flush_flags |= H5C__DEL_FROM_SLIST_ON_DESTROY_FLAG;

            if(H5C__flush_single_entry(f, dxpl_id, entry_ptr, flush_flags, NULL) < 0)
                HGOTO_ERROR(H5E_CACHE, H5E_CANTUNPROTECT, FAIL, "Can't flush entry")

#if H5C_DO_SANITY_CHECKS
	    if ( ( take_ownership ) && ( ! was_clean ) )
            {
                /* we have just removed an entry from the skip list.  Thus 
                 * we must touch up cache_ptr->slist_len_increase and
                 * cache_ptr->slist_size_increase to keep from skewing
                 * the sanity checks on flushes.
                 */
                cache_ptr->slist_len_increase -= 1;
                cache_ptr->slist_size_increase -= (int64_t)(entry_ptr->size);
            }
#endif /* H5C_DO_SANITY_CHECKS */
        }
#ifdef H5_HAVE_PARALLEL
        else if ( clear_entry ) {

            /* verify that the target entry is in the cache. */
            H5C__SEARCH_INDEX(cache_ptr, addr, test_entry_ptr, FAIL)
            if(test_entry_ptr == NULL)
                HGOTO_ERROR(H5E_CACHE, H5E_CANTUNPROTECT, FAIL, "entry not in hash table?!?.")
            else if(test_entry_ptr != entry_ptr)
                HGOTO_ERROR(H5E_CACHE, H5E_CANTUNPROTECT, FAIL, "hash table contains multiple entries for addr?!?.")

            if(H5C__flush_single_entry(f, dxpl_id, entry_ptr, H5C__FLUSH_CLEAR_ONLY_FLAG | H5C__DEL_FROM_SLIST_ON_DESTROY_FLAG, NULL) < 0)
                HGOTO_ERROR(H5E_CACHE, H5E_CANTUNPROTECT, FAIL, "Can't clear entry")
        }
#endif /* H5_HAVE_PARALLEL */
    }

    H5C__UPDATE_STATS_FOR_UNPROTECT(cache_ptr)

done:

#if H5C_DO_EXTREME_SANITY_CHECKS
    if ( ( H5C_validate_protected_entry_list(cache_ptr) < 0 ) ||
         ( H5C_validate_pinned_entry_list(cache_ptr) < 0 ) ||
         ( H5C_validate_lru_list(cache_ptr) < 0 ) ) {

        HGOTO_ERROR(H5E_CACHE, H5E_SYSTEM, FAIL, \
                    "an extreme sanity check failed on exit.\n");
    }
#endif /* H5C_DO_EXTREME_SANITY_CHECKS */

    FUNC_LEAVE_NOAPI(ret_value)

} /* H5C_unprotect() */


/*-------------------------------------------------------------------------
 * Function:    H5C_validate_resize_config()
 *
 * Purpose:	Run a sanity check on the specified sections of the
 *		provided instance of struct H5C_auto_size_ctl_t.
 *
 *		Do nothing and return SUCCEED if no errors are detected,
 *		and flag an error and return FAIL otherwise.
 *
 * Return:      Non-negative on success/Negative on failure
 *
 * Programmer:  John Mainzer
 *              3/23/05
 *
 *-------------------------------------------------------------------------
 */
herr_t
H5C_validate_resize_config(H5C_auto_size_ctl_t * config_ptr,
                           unsigned int tests)
{
    herr_t              ret_value = SUCCEED;    /* Return value */

    FUNC_ENTER_NOAPI(FAIL)

    if ( config_ptr == NULL ) {

        HGOTO_ERROR(H5E_CACHE, H5E_SYSTEM, FAIL, "NULL config_ptr on entry.")
    }

    if ( config_ptr->version != H5C__CURR_AUTO_SIZE_CTL_VER ) {

        HGOTO_ERROR(H5E_CACHE, H5E_SYSTEM, FAIL, "Unknown config version.")
    }


    if ( (tests & H5C_RESIZE_CFG__VALIDATE_GENERAL) != 0 ) {

        if ( ( config_ptr->set_initial_size != TRUE ) &&
             ( config_ptr->set_initial_size != FALSE ) ) {

            HGOTO_ERROR(H5E_ARGS, H5E_BADVALUE, FAIL, \
                        "set_initial_size must be either TRUE or FALSE");
        }

        if ( config_ptr->max_size > H5C__MAX_MAX_CACHE_SIZE ) {

            HGOTO_ERROR(H5E_ARGS, H5E_BADVALUE, FAIL, "max_size too big");
        }

        if ( config_ptr->min_size < H5C__MIN_MAX_CACHE_SIZE ) {

            HGOTO_ERROR(H5E_ARGS, H5E_BADVALUE, FAIL, "min_size too small");
        }

        if ( config_ptr->min_size > config_ptr->max_size ) {

            HGOTO_ERROR(H5E_ARGS, H5E_BADVALUE, FAIL, "min_size > max_size");
        }

        if ( ( config_ptr->set_initial_size ) &&
             ( ( config_ptr->initial_size < config_ptr->min_size ) ||
               ( config_ptr->initial_size > config_ptr->max_size ) ) ) {

            HGOTO_ERROR(H5E_ARGS, H5E_BADVALUE, FAIL, \
                  "initial_size must be in the interval [min_size, max_size]");
        }

        if ( ( config_ptr->min_clean_fraction < (double)0.0f ) ||
             ( config_ptr->min_clean_fraction > (double)1.0f ) ) {

            HGOTO_ERROR(H5E_ARGS, H5E_BADVALUE, FAIL, \
                  "min_clean_fraction must be in the interval [0.0, 1.0]");
        }

        if ( config_ptr->epoch_length < H5C__MIN_AR_EPOCH_LENGTH ) {

            HGOTO_ERROR(H5E_ARGS, H5E_BADVALUE, FAIL, "epoch_length too small");
        }

        if ( config_ptr->epoch_length > H5C__MAX_AR_EPOCH_LENGTH ) {

            HGOTO_ERROR(H5E_ARGS, H5E_BADVALUE, FAIL, "epoch_length too big");
        }
    } /* H5C_RESIZE_CFG__VALIDATE_GENERAL */


    if ( (tests & H5C_RESIZE_CFG__VALIDATE_INCREMENT) != 0 ) {

        if ( ( config_ptr->incr_mode != H5C_incr__off ) &&
             ( config_ptr->incr_mode != H5C_incr__threshold ) ) {

            HGOTO_ERROR(H5E_ARGS, H5E_BADVALUE, FAIL, "Invalid incr_mode");
        }

        if ( config_ptr->incr_mode == H5C_incr__threshold ) {

            if ( ( config_ptr->lower_hr_threshold < (double)0.0f ) ||
                 ( config_ptr->lower_hr_threshold > (double)1.0f ) ) {

                HGOTO_ERROR(H5E_ARGS, H5E_BADVALUE, FAIL, \
                    "lower_hr_threshold must be in the range [0.0, 1.0]");
            }

            if ( config_ptr->increment < (double)1.0f ) {

                HGOTO_ERROR(H5E_ARGS, H5E_BADVALUE, FAIL, \
                            "increment must be greater than or equal to 1.0");
            }

            if ( ( config_ptr->apply_max_increment != TRUE ) &&
                 ( config_ptr->apply_max_increment != FALSE ) ) {

                HGOTO_ERROR(H5E_ARGS, H5E_BADVALUE, FAIL, \
                            "apply_max_increment must be either TRUE or FALSE");
            }

            /* no need to check max_increment, as it is a size_t,
             * and thus must be non-negative.
             */
        } /* H5C_incr__threshold */

        switch ( config_ptr->flash_incr_mode )
        {
            case H5C_flash_incr__off:
                /* nothing to do here */
                break;

            case H5C_flash_incr__add_space:
                if ( ( config_ptr->flash_multiple < (double)0.1f ) ||
                     ( config_ptr->flash_multiple > (double)10.0f ) ) {

                    HGOTO_ERROR(H5E_ARGS, H5E_BADVALUE, FAIL, \
                        "flash_multiple must be in the range [0.1, 10.0]");
                }

                if ( ( config_ptr->flash_threshold < (double)0.1f ) ||
                     ( config_ptr->flash_threshold > (double)1.0f ) ) {

                    HGOTO_ERROR(H5E_ARGS, H5E_BADVALUE, FAIL, \
                           "flash_threshold must be in the range [0.1, 1.0]");
                }
                break;

            default:
                HGOTO_ERROR(H5E_ARGS, H5E_BADVALUE, FAIL, \
                            "Invalid flash_incr_mode");
                break;
        }
    } /* H5C_RESIZE_CFG__VALIDATE_INCREMENT */


    if ( (tests & H5C_RESIZE_CFG__VALIDATE_DECREMENT) != 0 ) {

        if ( ( config_ptr->decr_mode != H5C_decr__off ) &&
             ( config_ptr->decr_mode != H5C_decr__threshold ) &&
             ( config_ptr->decr_mode != H5C_decr__age_out ) &&
             ( config_ptr->decr_mode != H5C_decr__age_out_with_threshold )
           ) {

            HGOTO_ERROR(H5E_ARGS, H5E_BADVALUE, FAIL, "Invalid decr_mode");
        }

        if ( config_ptr->decr_mode == H5C_decr__threshold ) {

            if ( config_ptr->upper_hr_threshold > (double)1.0f ) {

                HGOTO_ERROR(H5E_ARGS, H5E_BADVALUE, FAIL, \
                            "upper_hr_threshold must be <= 1.0");
            }

            if ( ( config_ptr->decrement > (double)1.0f ) ||
                 ( config_ptr->decrement < (double)0.0f ) ) {

                HGOTO_ERROR(H5E_ARGS, H5E_BADVALUE, FAIL, \
                            "decrement must be in the interval [0.0, 1.0]");
            }

            /* no need to check max_decrement as it is a size_t
             * and thus must be non-negative.
             */
        } /* H5C_decr__threshold */

        if ( ( config_ptr->decr_mode == H5C_decr__age_out ) ||
             ( config_ptr->decr_mode == H5C_decr__age_out_with_threshold )
           ) {

            if ( config_ptr->epochs_before_eviction < 1 ) {

                HGOTO_ERROR(H5E_ARGS, H5E_BADVALUE, FAIL, \
                            "epochs_before_eviction must be positive");
            }

            if ( config_ptr->epochs_before_eviction > H5C__MAX_EPOCH_MARKERS ) {

                HGOTO_ERROR(H5E_ARGS, H5E_BADVALUE, FAIL, \
                            "epochs_before_eviction too big");
            }

            if ( ( config_ptr->apply_empty_reserve != TRUE ) &&
                 ( config_ptr->apply_empty_reserve != FALSE ) ) {

                HGOTO_ERROR(H5E_ARGS, H5E_BADVALUE, FAIL, \
                            "apply_empty_reserve must be either TRUE or FALSE");
            }

            if ( ( config_ptr->apply_empty_reserve ) &&
                 ( ( config_ptr->empty_reserve > (double)1.0f ) ||
                   ( config_ptr->empty_reserve < (double)0.0f ) ) ) {

                HGOTO_ERROR(H5E_ARGS, H5E_BADVALUE, FAIL, \
                            "empty_reserve must be in the interval [0.0, 1.0]");
            }

            /* no need to check max_decrement as it is a size_t
             * and thus must be non-negative.
             */
        } /* H5C_decr__age_out || H5C_decr__age_out_with_threshold */

        if ( config_ptr->decr_mode == H5C_decr__age_out_with_threshold ) {

            if ( ( config_ptr->upper_hr_threshold > (double)1.0f ) ||
                 ( config_ptr->upper_hr_threshold < (double)0.0f ) ) {

                HGOTO_ERROR(H5E_ARGS, H5E_BADVALUE, FAIL, \
                       "upper_hr_threshold must be in the interval [0.0, 1.0]");
            }
        } /* H5C_decr__age_out_with_threshold */

    } /* H5C_RESIZE_CFG__VALIDATE_DECREMENT */


    if ( (tests & H5C_RESIZE_CFG__VALIDATE_INTERACTIONS) != 0 ) {

        if ( ( config_ptr->incr_mode == H5C_incr__threshold )
             &&
             ( ( config_ptr->decr_mode == H5C_decr__threshold )
               ||
               ( config_ptr->decr_mode == H5C_decr__age_out_with_threshold )
             )
             &&
             ( config_ptr->lower_hr_threshold
               >=
               config_ptr->upper_hr_threshold
             )
           ) {

            HGOTO_ERROR(H5E_ARGS, H5E_BADVALUE, FAIL, \
                        "conflicting threshold fields in config.")
        }
    } /* H5C_RESIZE_CFG__VALIDATE_INTERACTIONS */

done:

    FUNC_LEAVE_NOAPI(ret_value)

} /* H5C_validate_resize_config() */


/*-------------------------------------------------------------------------
 * Function:    H5C_adjust_flush_dependency_rc()
 *
 * Purpose:	"Atomicly" adjust flush dependency ref. counts for an entry,
 *              as a result of a flush dependency child's height changing.
 *
 * Note:	Entry will remain in flush dependency relationship with its
 *              child entry (i.e. it's not going to get unpinned as a result
 *              of this change), but change could trickle upward, if this
 *              entry's height changes and it has a flush dependency parent.
 *
 * Return:      Non-negative on success/Negative on failure
 *
 * Programmer:  Quincey Koziol
 *              3/05/09
 *
 *-------------------------------------------------------------------------
 */
static void
H5C_adjust_flush_dependency_rc(H5C_cache_entry_t * cache_entry,
    unsigned old_child_height, unsigned new_child_height)
{
    FUNC_ENTER_NOAPI_NOINIT_NOERR

    /* Sanity checks */
    HDassert(cache_entry);
    HDassert(cache_entry->is_pinned);
    HDassert(cache_entry->flush_dep_height > 0);
    HDassert(cache_entry->flush_dep_height < H5C__NUM_FLUSH_DEP_HEIGHTS);
    HDassert(cache_entry->child_flush_dep_height_rc[old_child_height] > 0);
    HDassert(old_child_height < H5C__NUM_FLUSH_DEP_HEIGHTS);
    HDassert(old_child_height != new_child_height);
    HDassert(new_child_height < H5C__NUM_FLUSH_DEP_HEIGHTS);
#if 1 /* new code */ /* JRM */
    HDassert(cache_entry->magic == H5C__H5C_CACHE_ENTRY_T_MAGIC);
    HDassert(cache_entry->cache_ptr);
    HDassert(cache_entry->cache_ptr->magic == H5C__H5C_T_MAGIC);
#endif /* new code */ /* JRM */

    /* Adjust ref. counts for entry's flush dependency children heights */
    cache_entry->child_flush_dep_height_rc[new_child_height]++;
    cache_entry->child_flush_dep_height_rc[old_child_height]--;

    /* Check for flush dependency height of entry increasing */
    if((new_child_height + 1) > cache_entry->flush_dep_height) {

        /* Check if entry has _its_ own parent flush dependency entry */
        if(NULL != cache_entry->flush_dep_parent) {
            /* Adjust flush dependency ref. counts on entry's parent */
            H5C_adjust_flush_dependency_rc(cache_entry->flush_dep_parent, cache_entry->flush_dep_height, new_child_height + 1);
        } /* end if */

        /* Set new flush dependency height of entry */
        cache_entry->flush_dep_height = new_child_height + 1;

#if 1 /* new code */ /* JRM */
	cache_entry->cache_ptr->entry_fd_height_change_counter++;
#endif /* new code */ /* JRM */
    } /* end if */
    else {
        /* Check for child's flush dep. height decreasing and ref. count of
         *      old child height going to zero, it could mean the parent's
         *      flush dependency height dropped.
         */
        if((new_child_height < old_child_height)
                && ((old_child_height + 1) == cache_entry->flush_dep_height)
                && (0 == cache_entry->child_flush_dep_height_rc[old_child_height])) {
            int i;                      /* Local index variable */

#if 1 /* new code */ /* JRM */
	    cache_entry->cache_ptr->entry_fd_height_change_counter++;
#endif /* new code */ /* JRM */

            /* Re-scan child flush dependency height ref. counts to determine
             *  this entry's height.
             */
#ifndef NDEBUG
            for(i = (H5C__NUM_FLUSH_DEP_HEIGHTS - 1); i > (int)new_child_height; i--)
                HDassert(0 == cache_entry->child_flush_dep_height_rc[i]);
#endif /* NDEBUG */
            for(i = (int)new_child_height; i >= 0; i--)
                /* Check for child flush dependencies of this height */
                if(cache_entry->child_flush_dep_height_rc[i] > 0)
                    break;

            /* Sanity checks */
            HDassert((unsigned)(i + 1) < cache_entry->flush_dep_height);

            /* Check if entry has _its_ own parent flush dependency entry */
            if(NULL != cache_entry->flush_dep_parent) {
                /* Adjust flush dependency ref. counts on entry's parent */
                H5C_adjust_flush_dependency_rc(cache_entry->flush_dep_parent, cache_entry->flush_dep_height, (unsigned)(i + 1));
            } /* end if */

            /* Set new flush dependency height of entry */
            cache_entry->flush_dep_height = (unsigned)(i + 1);
        } /* end if */
    } /* end else */


    /* Post-conditions, for successful operation */
    HDassert(cache_entry->is_pinned);
    HDassert(cache_entry->flush_dep_height > 0);
    HDassert(cache_entry->flush_dep_height <= H5C__NUM_FLUSH_DEP_HEIGHTS);
    HDassert(cache_entry->child_flush_dep_height_rc[new_child_height] > 0);

    FUNC_LEAVE_NOAPI_VOID
} /* H5C_adjust_flush_dependency_rc() */


/*-------------------------------------------------------------------------
 * Function:    H5C_create_flush_dependency()
 *
 * Purpose:	Initiates a parent<->child entry flush dependency.  The parent
 *              entry must be pinned or protected at the time of call, and must
 *              have all dependencies removed before the cache can shut down.
 *
 * Note:	Flush dependencies in the cache indicate that a child entry
 *              must be flushed to the file before its parent.  (This is
 *              currently used to implement Single-Writer/Multiple-Reader (SWMR)
 *              I/O access for data structures in the file).
 *
 *              Each child entry can have only one parent entry, but parent
 *              entries can have >1 child entries.  The flush dependency
 *              height of a parent entry is one greater than the max. flush
 *              dependency height of its children.
 *
 *              Creating a flush dependency between two entries will also pin
 *              the parent entry.
 *
 * Return:      Non-negative on success/Negative on failure
 *
 * Programmer:  Quincey Koziol
 *              3/05/09
 *
 *-------------------------------------------------------------------------
 */
herr_t
H5C_create_flush_dependency(void * parent_thing, void * child_thing)
{
    H5C_t             * cache_ptr;
    H5C_cache_entry_t *	parent_entry = (H5C_cache_entry_t *)parent_thing;   /* Ptr to parent thing's entry */
    H5C_cache_entry_t * child_entry = (H5C_cache_entry_t *)child_thing;    /* Ptr to child thing's entry */
#ifndef NDEBUG
    unsigned prev_flush_dep_height = parent_entry->flush_dep_height; /* Previous flush height for parent entry */
#endif /* NDEBUG */
    herr_t ret_value = SUCCEED;         /* Return value */

    FUNC_ENTER_NOAPI(FAIL)

    /* Sanity checks */
    HDassert(parent_entry);
    HDassert(parent_entry->magic == H5C__H5C_CACHE_ENTRY_T_MAGIC);
    HDassert(parent_entry->flush_dep_height <= H5C__NUM_FLUSH_DEP_HEIGHTS);
    HDassert(H5F_addr_defined(parent_entry->addr));
    HDassert(child_entry);
    HDassert(child_entry->magic == H5C__H5C_CACHE_ENTRY_T_MAGIC);
    HDassert(H5F_addr_defined(child_entry->addr));
    HDassert(child_entry->flush_dep_height <= H5C__NUM_FLUSH_DEP_HEIGHTS);
    cache_ptr = parent_entry->cache_ptr;
    HDassert(parent_entry->ring == child_entry->ring);
    HDassert(cache_ptr);
    HDassert(cache_ptr->magic == H5C__H5C_T_MAGIC);
    HDassert(cache_ptr == child_entry->cache_ptr);

    /* More sanity checks */
    if(child_entry == parent_entry)
        HGOTO_ERROR(H5E_CACHE, H5E_CANTDEPEND, FAIL, "Child entry flush dependency parent can't be itself")
    if(!(parent_entry->is_protected || parent_entry->is_pinned))
        HGOTO_ERROR(H5E_CACHE, H5E_CANTDEPEND, FAIL, "Parent entry isn't pinned or protected")
    if(NULL != child_entry->flush_dep_parent)
        HGOTO_ERROR(H5E_CACHE, H5E_CANTDEPEND, FAIL, "Child entry already has flush dependency parent")
    {
        H5C_cache_entry_t *tmp_entry = parent_entry;  /* Temporary cache entry in flush dependency chain */
        unsigned tmp_flush_height = 0;          /* Different in heights of parent entry */

        /* Find the top entry in the flush dependency list */
        while(NULL != tmp_entry->flush_dep_parent) {
            tmp_flush_height++;
            tmp_entry = tmp_entry->flush_dep_parent;
        } /* end while */

        /* Check if we will make the dependency chain too long */
        if((tmp_flush_height + child_entry->flush_dep_height + 1)
                > H5C__NUM_FLUSH_DEP_HEIGHTS)
        HGOTO_ERROR(H5E_CACHE, H5E_CANTDEPEND, FAIL, "Combined flush dependency height too large")
    }

    /* Check for parent not pinned */
    if(!parent_entry->is_pinned) {
        /* Sanity check */
        HDassert(parent_entry->flush_dep_height == 0);
        HDassert(!parent_entry->pinned_from_client);
        HDassert(!parent_entry->pinned_from_cache);

        /* Pin the parent entry */
        parent_entry->is_pinned = TRUE;
        H5C__UPDATE_STATS_FOR_PIN(cache_ptr, parent_entry)
    } /* end else */

    /* Mark the entry as pinned from the cache's action (possibly redundantly) */
    parent_entry->pinned_from_cache = TRUE;

    /* Increment ref. count for parent's flush dependency children heights */
    parent_entry->child_flush_dep_height_rc[child_entry->flush_dep_height]++;

    /* Check for increasing parent flush dependency height */
    if((child_entry->flush_dep_height + 1) > parent_entry->flush_dep_height) {

        /* Check if parent entry has _its_ own parent flush dependency entry */
        if(NULL != parent_entry->flush_dep_parent) {
            /* Adjust flush dependency ref. counts on parent entry's parent */
            H5C_adjust_flush_dependency_rc(parent_entry->flush_dep_parent, parent_entry->flush_dep_height, (child_entry->flush_dep_height + 1));
        } /* end if */

        /* Increase flush dependency height of parent entry */
        parent_entry->flush_dep_height = child_entry->flush_dep_height + 1;
#if 1 /* new code */ /* JRM */
	cache_ptr->entry_fd_height_change_counter++;
#endif /* new code */ /* JRM */
    } /* end if */

    /* Set parent for child entry */
    child_entry->flush_dep_parent = parent_entry;


    /* Post-conditions, for successful operation */
    HDassert(parent_entry->is_pinned);
    HDassert(parent_entry->flush_dep_height > 0);
    HDassert(parent_entry->flush_dep_height < H5C__NUM_FLUSH_DEP_HEIGHTS);
    HDassert(prev_flush_dep_height <= parent_entry->flush_dep_height);
    HDassert(parent_entry->child_flush_dep_height_rc[child_entry->flush_dep_height] > 0);
    HDassert(NULL != child_entry->flush_dep_parent);

done:
    FUNC_LEAVE_NOAPI(ret_value)
} /* H5C_create_flush_dependency() */


/*-------------------------------------------------------------------------
 * Function:    H5C_destroy_flush_dependency()
 *
 * Purpose:	Terminates a parent<-> child entry flush dependency.  The
 *              parent entry must be pinned and have a positive flush
 *              dependency height (which could go to zero as a result of
 *              this operation).
 *
 * Return:      Non-negative on success/Negative on failure
 *
 * Programmer:  Quincey Koziol
 *              3/05/09
 *
 *-------------------------------------------------------------------------
 */
herr_t
H5C_destroy_flush_dependency(void *parent_thing, void * child_thing)
{
    H5C_t             * cache_ptr;
    H5C_cache_entry_t *	parent_entry = (H5C_cache_entry_t *)parent_thing; /* Ptr to parent entry */
    H5C_cache_entry_t *	child_entry = (H5C_cache_entry_t *)child_thing; /* Ptr to child entry */
#ifndef NDEBUG
    unsigned prev_flush_dep_height = parent_entry->flush_dep_height; /* Previous flush height for parent entry */
#endif /* NDEBUG */
    herr_t              ret_value = SUCCEED;    /* Return value */

    FUNC_ENTER_NOAPI(FAIL)

    /* Sanity checks */
    HDassert(parent_entry);
    HDassert(parent_entry->magic == H5C__H5C_CACHE_ENTRY_T_MAGIC);
    HDassert(H5F_addr_defined(parent_entry->addr));
    HDassert(parent_entry->flush_dep_height <= H5C__NUM_FLUSH_DEP_HEIGHTS);
    HDassert(child_entry);
    HDassert(child_entry->flush_dep_parent != child_entry);
    HDassert(child_entry->magic == H5C__H5C_CACHE_ENTRY_T_MAGIC);
    HDassert(H5F_addr_defined(child_entry->addr));
    cache_ptr = parent_entry->cache_ptr;
    HDassert(cache_ptr);
    HDassert(cache_ptr->magic == H5C__H5C_T_MAGIC);
    HDassert(cache_ptr == child_entry->cache_ptr);

    /* Usage checks */
    if(!parent_entry->is_pinned)
        HGOTO_ERROR(H5E_CACHE, H5E_CANTUNDEPEND, FAIL, "Parent entry isn't pinned")
    if(0 == parent_entry->flush_dep_height)
        HGOTO_ERROR(H5E_CACHE, H5E_CANTUNDEPEND, FAIL, "Parent entry isn't a flush dependency parent")
    if(NULL == child_entry->flush_dep_parent)
        HGOTO_ERROR(H5E_CACHE, H5E_CANTUNDEPEND, FAIL, "Child entry doesn't have a flush dependency parent")
    if(0 == parent_entry->child_flush_dep_height_rc[child_entry->flush_dep_height])
        HGOTO_ERROR(H5E_CACHE, H5E_CANTUNDEPEND, FAIL, "Parent entry flush dependency ref. count has no child entries of this height")
    if(child_entry->flush_dep_parent != parent_entry)
        HGOTO_ERROR(H5E_CACHE, H5E_CANTUNDEPEND, FAIL, "Parent entry isn't flush dependency parent for child entry")

    /* Decrement the ref. count for flush dependency height of children for parent entry */
    parent_entry->child_flush_dep_height_rc[child_entry->flush_dep_height]--;

    /* Check for flush dependency ref. count at this height going to zero and
     *  parent entry flush dependency height dropping
     */
    if(((child_entry->flush_dep_height + 1) == parent_entry->flush_dep_height) &&
            0 == parent_entry->child_flush_dep_height_rc[child_entry->flush_dep_height]) {
        int i;             /* Local index variable */

        /* Reverse scan for new flush dependency height of parent */
#ifndef NDEBUG
        for(i = (H5C__NUM_FLUSH_DEP_HEIGHTS - 1); i > (int)child_entry->flush_dep_height; i--)
            HDassert(0 == parent_entry->child_flush_dep_height_rc[i]);
#endif /* NDEBUG */

#if 1 /* new code */ /* JRM */
	cache_ptr->entry_fd_height_change_counter++;
#endif /* new code */ /* JRM */

        for(i = (int)child_entry->flush_dep_height; i >= 0; i--)
            /* Check for child flush dependencies of this height */
            if(parent_entry->child_flush_dep_height_rc[i] > 0)
                break;

        /* Sanity check */
        HDassert((unsigned)(i + 1) < parent_entry->flush_dep_height);

        /* Check if parent entry is a child in another flush dependency relationship */
        if(NULL != parent_entry->flush_dep_parent) {
            /* Change flush dependency ref. counts of parent's parent */
            H5C_adjust_flush_dependency_rc(parent_entry->flush_dep_parent, parent_entry->flush_dep_height, (unsigned)(i + 1));
        } /* end if */

        /* Increase flush dependency height of parent entry */
        parent_entry->flush_dep_height = (unsigned)(i + 1);

        /* Check for height of parent dropping to zero (i.e. no longer a
         *  parent of _any_ child flush dependencies).
         */
        if(0 == parent_entry->flush_dep_height) {
            /* Sanity check */
            HDassert(parent_entry->pinned_from_cache);

            /* Check if we should unpin parent entry now */
            if(!parent_entry->pinned_from_client) {
                /* Update the replacement policy if the entry is not protected */
                if(!parent_entry->is_protected)
                    H5C__UPDATE_RP_FOR_UNPIN(cache_ptr, parent_entry, FAIL)

                /* Unpin the entry now */
                parent_entry->is_pinned = FALSE;

                /* Update the stats for an unpin operation */
                H5C__UPDATE_STATS_FOR_UNPIN(cache_ptr, parent_entry)
            } /* end if */

            /* Mark the entry as unpinned from the cache's action */
            parent_entry->pinned_from_cache = FALSE;
        } /* end if */
    } /* end if */

    /* Reset parent of child entry */
    child_entry->flush_dep_parent = NULL;

    /* Post-conditions, for successful operation */
    HDassert(prev_flush_dep_height >= parent_entry->flush_dep_height);
    HDassert(NULL == child_entry->flush_dep_parent);

done:
    FUNC_LEAVE_NOAPI(ret_value)
} /* H5C_destroy_flush_dependency() */


/*************************************************************************/
/**************************** Private Functions: *************************/
/*************************************************************************/

/*-------------------------------------------------------------------------
 *
 * Function:	H5C__auto_adjust_cache_size
 *
 * Purpose:    	Obtain the current full cache hit rate, and compare it
 *		with the hit rate thresholds for modifying cache size.
 *		If one of the thresholds has been crossed, adjusts the
 *		size of the cache accordingly.
 *
 *		The function then resets the full cache hit rate
 *		statistics, and exits.
 *
 * Return:      Non-negative on success/Negative on failure or if there was
 *		an attempt to flush a protected item.
 *
 *
 * Programmer:  John Mainzer, 10/7/04
 *
 *-------------------------------------------------------------------------
 */
static herr_t
H5C__auto_adjust_cache_size(H5F_t * f,
                            hid_t dxpl_id,
                            hbool_t write_permitted)
{
    H5C_t *			cache_ptr = f->shared->cache;
    herr_t			result;
    hbool_t			inserted_epoch_marker = FALSE;
    size_t			new_max_cache_size = 0;
    size_t			old_max_cache_size = 0;
    size_t			new_min_clean_size = 0;
    size_t			old_min_clean_size = 0;
    double			hit_rate;
    enum H5C_resize_status	status = in_spec; /* will change if needed */
    herr_t			ret_value = SUCCEED;      /* Return value */

    FUNC_ENTER_NOAPI_NOINIT

    HDassert( f );
    HDassert( cache_ptr );
    HDassert( cache_ptr->magic == H5C__H5C_T_MAGIC );
    HDassert( cache_ptr->cache_accesses >=
              (cache_ptr->resize_ctl).epoch_length );
    HDassert( (double)0.0f <= (cache_ptr->resize_ctl).min_clean_fraction );
    HDassert( (cache_ptr->resize_ctl).min_clean_fraction <= (double)100.0f );

    if ( !cache_ptr->resize_enabled ) {

        HGOTO_ERROR(H5E_CACHE, H5E_SYSTEM, FAIL, "Auto cache resize disabled.")
    }

    HDassert( ( (cache_ptr->resize_ctl).incr_mode != H5C_incr__off ) || \
              ( (cache_ptr->resize_ctl).decr_mode != H5C_decr__off ) );

    if ( H5C_get_cache_hit_rate(cache_ptr, &hit_rate) != SUCCEED ) {

        HGOTO_ERROR(H5E_CACHE, H5E_SYSTEM, FAIL, "Can't get hit rate.")
    }

    HDassert( ( (double)0.0f <= hit_rate ) && ( hit_rate <= (double)1.0f ) );

    switch ( (cache_ptr->resize_ctl).incr_mode )
    {
        case H5C_incr__off:
            if ( cache_ptr->size_increase_possible ) {

                HGOTO_ERROR(H5E_CACHE, H5E_SYSTEM, FAIL, \
                           "size_increase_possible but H5C_incr__off?!?!?")
            }
            break;

        case H5C_incr__threshold:
            if ( hit_rate < (cache_ptr->resize_ctl).lower_hr_threshold ) {

                if ( ! cache_ptr->size_increase_possible ) {

                    status = increase_disabled;

                } else if ( cache_ptr->max_cache_size >=
                            (cache_ptr->resize_ctl).max_size ) {

                    HDassert( cache_ptr->max_cache_size == \
                              (cache_ptr->resize_ctl).max_size );
                    status = at_max_size;

                } else if ( ! cache_ptr->cache_full ) {

                    status = not_full;

                } else {

                    new_max_cache_size = (size_t)
                                     (((double)(cache_ptr->max_cache_size)) *
                                      (cache_ptr->resize_ctl).increment);

                    /* clip to max size if necessary */
                    if ( new_max_cache_size >
                         (cache_ptr->resize_ctl).max_size ) {

                        new_max_cache_size = (cache_ptr->resize_ctl).max_size;
                    }

                    /* clip to max increment if necessary */
                    if ( ( (cache_ptr->resize_ctl).apply_max_increment ) &&
                         ( (cache_ptr->max_cache_size +
                            (cache_ptr->resize_ctl).max_increment) <
                           new_max_cache_size ) ) {

                        new_max_cache_size = cache_ptr->max_cache_size +
                                         (cache_ptr->resize_ctl).max_increment;
                    }

                    status = increase;
                }
            }
            break;

        default:
            HGOTO_ERROR(H5E_CACHE, H5E_SYSTEM, FAIL, "unknown incr_mode.")
    }

    /* If the decr_mode is either age out or age out with threshold, we
     * must run the marker maintenance code, whether we run the size
     * reduction code or not.  We do this in two places -- here we
     * insert a new marker if the number of active epoch markers is
     * is less than the the current epochs before eviction, and after
     * the ageout call, we cycle the markers.
     *
     * However, we can't call the ageout code or cycle the markers
     * unless there was a full complement of markers in place on
     * entry.  The inserted_epoch_marker flag is used to track this.
     */

    if ( ( ( (cache_ptr->resize_ctl).decr_mode == H5C_decr__age_out )
           ||
           ( (cache_ptr->resize_ctl).decr_mode ==
              H5C_decr__age_out_with_threshold
           )
         )
         &&
         ( cache_ptr->epoch_markers_active <
           (cache_ptr->resize_ctl).epochs_before_eviction
         )
       ) {

        result = H5C__autoadjust__ageout__insert_new_marker(cache_ptr);

        if ( result != SUCCEED ) {

            HGOTO_ERROR(H5E_CACHE, H5E_SYSTEM, FAIL, \
                        "can't insert new epoch marker.")

        } else {

            inserted_epoch_marker = TRUE;
        }
    }

    /* don't run the cache size decrease code unless the cache size
     * increase code is disabled, or the size increase code sees no need
     * for action.  In either case, status == in_spec at this point.
     */

    if ( status == in_spec ) {

        switch ( (cache_ptr->resize_ctl).decr_mode )
        {
            case H5C_decr__off:
                break;

            case H5C_decr__threshold:
                if ( hit_rate > (cache_ptr->resize_ctl).upper_hr_threshold ) {

                    if ( ! cache_ptr->size_decrease_possible ) {

                        status = decrease_disabled;

                    } else if ( cache_ptr->max_cache_size <=
                                (cache_ptr->resize_ctl).min_size ) {

                        HDassert( cache_ptr->max_cache_size ==
                                  (cache_ptr->resize_ctl).min_size );
                        status = at_min_size;

                    } else {

                        new_max_cache_size = (size_t)
                                 (((double)(cache_ptr->max_cache_size)) *
                                  (cache_ptr->resize_ctl).decrement);

                        /* clip to min size if necessary */
                        if ( new_max_cache_size <
                             (cache_ptr->resize_ctl).min_size ) {

                            new_max_cache_size =
                                (cache_ptr->resize_ctl).min_size;
                        }

                        /* clip to max decrement if necessary */
                        if ( ( (cache_ptr->resize_ctl).apply_max_decrement ) &&
                             ( ((cache_ptr->resize_ctl).max_decrement +
                                new_max_cache_size) <
                               cache_ptr->max_cache_size ) ) {

                            new_max_cache_size = cache_ptr->max_cache_size -
                                         (cache_ptr->resize_ctl).max_decrement;
                        }

                        status = decrease;
                    }
                }
                break;

            case H5C_decr__age_out_with_threshold:
            case H5C_decr__age_out:
                if ( ! inserted_epoch_marker ) {

                    if ( ! cache_ptr->size_decrease_possible ) {

                        status = decrease_disabled;

                    } else {

                        result = H5C__autoadjust__ageout(f,
                                                         dxpl_id,
                                                         hit_rate,
                                                         &status,
                                                         &new_max_cache_size,
                                                         write_permitted);

                        if ( result != SUCCEED ) {

                            HGOTO_ERROR(H5E_CACHE, H5E_SYSTEM, FAIL, \
                                        "ageout code failed.")
                        }
                    }
                }
                break;

            default:
                HGOTO_ERROR(H5E_CACHE, H5E_SYSTEM, FAIL, "unknown incr_mode.")
        }
    }

    /* cycle the epoch markers here if appropriate */
    if ( ( ( (cache_ptr->resize_ctl).decr_mode == H5C_decr__age_out )
           ||
           ( (cache_ptr->resize_ctl).decr_mode ==
              H5C_decr__age_out_with_threshold
           )
         )
         &&
         ( ! inserted_epoch_marker )
       ) {

        /* move last epoch marker to the head of the LRU list */
        result = H5C__autoadjust__ageout__cycle_epoch_marker(cache_ptr);

        if ( result != SUCCEED ) {

            HGOTO_ERROR(H5E_CACHE, H5E_SYSTEM, FAIL, \
                        "error cycling epoch marker.")
        }
    }

    if ( ( status == increase ) || ( status == decrease ) ) {

        old_max_cache_size = cache_ptr->max_cache_size;
        old_min_clean_size = cache_ptr->min_clean_size;

        new_min_clean_size = (size_t)
                             ((double)new_max_cache_size *
                              ((cache_ptr->resize_ctl).min_clean_fraction));

        /* new_min_clean_size is of size_t, and thus must be non-negative.
         * Hence we have
         *
         * 	( 0 <= new_min_clean_size ).
         *
 	 * by definition.
         */
        HDassert( new_min_clean_size <= new_max_cache_size );
        HDassert( (cache_ptr->resize_ctl).min_size <= new_max_cache_size );
        HDassert( new_max_cache_size <= (cache_ptr->resize_ctl).max_size );

        cache_ptr->max_cache_size = new_max_cache_size;
        cache_ptr->min_clean_size = new_min_clean_size;

        if ( status == increase ) {

            cache_ptr->cache_full = FALSE;

        } else if ( status == decrease ) {

            cache_ptr->size_decreased = TRUE;
        }

	/* update flash cache size increase fields as appropriate */
	if ( cache_ptr->flash_size_increase_possible ) {

            switch ( (cache_ptr->resize_ctl).flash_incr_mode )
            {
                case H5C_flash_incr__off:

                    HGOTO_ERROR(H5E_CACHE, H5E_SYSTEM, FAIL, \
                     "flash_size_increase_possible but H5C_flash_incr__off?!")
                    break;

                case H5C_flash_incr__add_space:
                    cache_ptr->flash_size_increase_threshold =
                        (size_t)
                        (((double)(cache_ptr->max_cache_size)) *
                         ((cache_ptr->resize_ctl).flash_threshold));
                     break;

                default: /* should be unreachable */
                    HGOTO_ERROR(H5E_CACHE, H5E_SYSTEM, FAIL, \
                                "Unknown flash_incr_mode?!?!?.")
                    break;
            }
        }
    }

    if ( (cache_ptr->resize_ctl).rpt_fcn != NULL ) {

        (*((cache_ptr->resize_ctl).rpt_fcn))
            (cache_ptr,
             H5C__CURR_AUTO_RESIZE_RPT_FCN_VER,
             hit_rate,
             status,
             old_max_cache_size,
             new_max_cache_size,
             old_min_clean_size,
             new_min_clean_size);
    }

    if ( H5C_reset_cache_hit_rate_stats(cache_ptr) != SUCCEED ) {

        /* this should be impossible... */
        HGOTO_ERROR(H5E_CACHE, H5E_SYSTEM, FAIL, \
                    "H5C_reset_cache_hit_rate_stats failed.")
    }

done:

    FUNC_LEAVE_NOAPI(ret_value)

} /* H5C__auto_adjust_cache_size() */


/*-------------------------------------------------------------------------
 *
 * Function:    H5C__autoadjust__ageout
 *
 * Purpose:     Implement the ageout automatic cache size decrement
 *		algorithm.  Note that while this code evicts aged out
 *		entries, the code does not change the maximum cache size.
 *		Instead, the function simply computes the new value (if
 *		any change is indicated) and reports this value in
 *		*new_max_cache_size_ptr.
 *
 * Return:      Non-negative on success/Negative on failure or if there was
 *              an attempt to flush a protected item.
 *
 *
 * Programmer:  John Mainzer, 11/18/04
 *
 *-------------------------------------------------------------------------
 */
static herr_t
H5C__autoadjust__ageout(H5F_t * f,
                        hid_t dxpl_id,
                        double hit_rate,
                        enum H5C_resize_status * status_ptr,
                        size_t * new_max_cache_size_ptr,
                        hbool_t write_permitted)
{
    H5C_t *     cache_ptr = f->shared->cache;
    herr_t	result;
    size_t	test_size;
    herr_t	ret_value = SUCCEED;      /* Return value */

    FUNC_ENTER_NOAPI_NOINIT

    HDassert( f );
    HDassert( cache_ptr );
    HDassert( cache_ptr->magic == H5C__H5C_T_MAGIC );
    HDassert( ( status_ptr ) && ( *status_ptr == in_spec ) );
    HDassert( ( new_max_cache_size_ptr ) && ( *new_max_cache_size_ptr == 0 ) );

    /* remove excess epoch markers if any */
    if ( cache_ptr->epoch_markers_active >
         (cache_ptr->resize_ctl).epochs_before_eviction ) {

        result = H5C__autoadjust__ageout__remove_excess_markers(cache_ptr);

        if ( result != SUCCEED ) {

            HGOTO_ERROR(H5E_CACHE, H5E_SYSTEM, FAIL, \
                        "can't remove excess epoch markers.")
        }
    }

    if ( ( (cache_ptr->resize_ctl).decr_mode == H5C_decr__age_out )
         ||
         ( ( (cache_ptr->resize_ctl).decr_mode ==
              H5C_decr__age_out_with_threshold
               )
           &&
           ( hit_rate >= (cache_ptr->resize_ctl).upper_hr_threshold )
         )
       ) {

        if ( cache_ptr->max_cache_size > (cache_ptr->resize_ctl).min_size ){

            /* evict aged out cache entries if appropriate... */
            if(H5C__autoadjust__ageout__evict_aged_out_entries(f, dxpl_id, write_permitted) < 0)
                HGOTO_ERROR(H5E_CACHE, H5E_SYSTEM, FAIL, "error flushing aged out entries.")

            /* ... and then reduce cache size if appropriate */
            if ( cache_ptr->index_size < cache_ptr->max_cache_size ) {

                if ( (cache_ptr->resize_ctl).apply_empty_reserve ) {

                    test_size = (size_t)(((double)cache_ptr->index_size) /
                                (1 - (cache_ptr->resize_ctl).empty_reserve));

                    if ( test_size < cache_ptr->max_cache_size ) {

                        *status_ptr = decrease;
                        *new_max_cache_size_ptr = test_size;
                    }
                } else {

                    *status_ptr = decrease;
                    *new_max_cache_size_ptr = cache_ptr->index_size;
                }

                if ( *status_ptr == decrease ) {

                    /* clip to min size if necessary */
                    if ( *new_max_cache_size_ptr <
                         (cache_ptr->resize_ctl).min_size ) {

                        *new_max_cache_size_ptr =
                                (cache_ptr->resize_ctl).min_size;
                    }

                    /* clip to max decrement if necessary */
                    if ( ( (cache_ptr->resize_ctl).apply_max_decrement ) &&
                         ( ((cache_ptr->resize_ctl).max_decrement +
                            *new_max_cache_size_ptr) <
                           cache_ptr->max_cache_size ) ) {

                        *new_max_cache_size_ptr = cache_ptr->max_cache_size -
                                         (cache_ptr->resize_ctl).max_decrement;
                    }
                }
            }
        } else {

            *status_ptr = at_min_size;
        }
    }

done:

    FUNC_LEAVE_NOAPI(ret_value)

} /* H5C__autoadjust__ageout() */


/*-------------------------------------------------------------------------
 *
 * Function:    H5C__autoadjust__ageout__cycle_epoch_marker
 *
 * Purpose:     Remove the oldest epoch marker from the LRU list,
 *		and reinsert it at the head of the LRU list.  Also
 *		remove the epoch marker's index from the head of the
 *		ring buffer, and re-insert it at the tail of the ring
 *		buffer.
 *
 * Return:      SUCCEED on success/FAIL on failure.
 *
 * Programmer:  John Mainzer, 11/22/04
 *
 *-------------------------------------------------------------------------
 */
static herr_t
H5C__autoadjust__ageout__cycle_epoch_marker(H5C_t * cache_ptr)
{
    herr_t                      ret_value = SUCCEED;      /* Return value */
    int i;

    FUNC_ENTER_NOAPI_NOINIT

    HDassert( cache_ptr );
    HDassert( cache_ptr->magic == H5C__H5C_T_MAGIC );

    if ( cache_ptr->epoch_markers_active <= 0 ) {

        HGOTO_ERROR(H5E_CACHE, H5E_SYSTEM, FAIL, \
                    "No active epoch markers on entry?!?!?.")
    }

    /* remove the last marker from both the ring buffer and the LRU list */

    i = cache_ptr->epoch_marker_ringbuf[cache_ptr->epoch_marker_ringbuf_first];

    cache_ptr->epoch_marker_ringbuf_first =
            (cache_ptr->epoch_marker_ringbuf_first + 1) %
            (H5C__MAX_EPOCH_MARKERS + 1);

    cache_ptr->epoch_marker_ringbuf_size -= 1;

    if ( cache_ptr->epoch_marker_ringbuf_size < 0 ) {

        HGOTO_ERROR(H5E_CACHE, H5E_SYSTEM, FAIL, "ring buffer underflow.")
    }

    if ( (cache_ptr->epoch_marker_active)[i] != TRUE ) {

        HGOTO_ERROR(H5E_CACHE, H5E_SYSTEM, FAIL, "unused marker in LRU?!?")
    }

    H5C__DLL_REMOVE((&((cache_ptr->epoch_markers)[i])), \
                    (cache_ptr)->LRU_head_ptr, \
                    (cache_ptr)->LRU_tail_ptr, \
                    (cache_ptr)->LRU_list_len, \
                    (cache_ptr)->LRU_list_size, \
                    (FAIL))

    /* now, re-insert it at the head of the LRU list, and at the tail of
     * the ring buffer.
     */

    HDassert( ((cache_ptr->epoch_markers)[i]).addr == (haddr_t)i );
    HDassert( ((cache_ptr->epoch_markers)[i]).next == NULL );
    HDassert( ((cache_ptr->epoch_markers)[i]).prev == NULL );

    cache_ptr->epoch_marker_ringbuf_last =
        (cache_ptr->epoch_marker_ringbuf_last + 1) %
        (H5C__MAX_EPOCH_MARKERS + 1);

    (cache_ptr->epoch_marker_ringbuf)[cache_ptr->epoch_marker_ringbuf_last] = i;

    cache_ptr->epoch_marker_ringbuf_size += 1;

    if ( cache_ptr->epoch_marker_ringbuf_size > H5C__MAX_EPOCH_MARKERS ) {

        HGOTO_ERROR(H5E_CACHE, H5E_SYSTEM, FAIL, "ring buffer overflow.")
    }

    H5C__DLL_PREPEND((&((cache_ptr->epoch_markers)[i])), \
                     (cache_ptr)->LRU_head_ptr, \
                     (cache_ptr)->LRU_tail_ptr, \
                     (cache_ptr)->LRU_list_len, \
                     (cache_ptr)->LRU_list_size, \
                     (FAIL))
done:

    FUNC_LEAVE_NOAPI(ret_value)

} /* H5C__autoadjust__ageout__cycle_epoch_marker() */


/*-------------------------------------------------------------------------
 *
 * Function:    H5C__autoadjust__ageout__evict_aged_out_entries
 *
 * Purpose:     Evict clean entries in the cache that haven't
 *		been accessed for at least
 *              (cache_ptr->resize_ctl).epochs_before_eviction epochs,
 *      	and flush dirty entries that haven't been accessed for
 *		that amount of time.
 *
 *		Depending on configuration, the function will either
 *		flush or evict all such entries, or all such entries it
 *		encounters until it has freed the maximum amount of space
 *		allowed under the maximum decrement.
 *
 *		If we are running in parallel mode, writes may not be
 *		permitted.  If so, the function simply skips any dirty
 *		entries it may encounter.
 *
 *		The function makes no attempt to maintain the minimum
 *		clean size, as there is no guarantee that the cache size
 *		will be changed.
 *
 *		If there is no cache size change, the minimum clean size
 *		constraint will be met through a combination of clean
 *		entries and free space in the cache.
 *
 *		If there is a cache size reduction, the minimum clean size
 *		will be re-calculated, and will be enforced the next time
 *		we have to make space in the cache.
 *
 *              The primary_dxpl_id and secondary_dxpl_id parameters
 *              specify the dxpl_ids used depending on the value of
 *		*first_flush_ptr.  The idea is to use the primary_dxpl_id
 *		on the first write in a sequence of writes, and to use
 *		the secondary_dxpl_id on all subsequent writes.
 *
 *              This is useful in the metadata cache, but may not be
 *		needed elsewhere.  If so, just use the same dxpl_id for
 *		both parameters.
 *
 *              Observe that this function cannot occasion a read.
 *
 * Return:      Non-negative on success/Negative on failure.
 *
 * Programmer:  John Mainzer, 11/22/04
 *
 * Changes:	Modified function to detect deletions of entries
 *              during a scan of the LRU, and where appropriate,
 *              restart the scan to avoid proceeding with a next
 *              entry that is no longer in the cache.
 *
 *              Note the absence of checks after flushes of clean
 *              entries.  As a second entry can only be removed by
 *              by a call to the pre_serialize or serialize callback
 *              of the first, and as these callbacks will not be called
 *              on clean entries, no checks are needed.
 *
 *                                              JRM -- 4/6/15
 *
 *-------------------------------------------------------------------------
 */
static herr_t
H5C__autoadjust__ageout__evict_aged_out_entries(H5F_t * f,
                                                hid_t   dxpl_id,
                                                hbool_t write_permitted)
{
    H5C_t *		cache_ptr = f->shared->cache;
    size_t		eviction_size_limit;
    size_t		bytes_evicted = 0;
    hbool_t		prev_is_dirty = FALSE;
    hbool_t             restart_scan;
    H5C_cache_entry_t * entry_ptr;
    H5C_cache_entry_t * next_ptr;
    H5C_cache_entry_t * prev_ptr;
    herr_t              ret_value = SUCCEED;      /* Return value */

    FUNC_ENTER_NOAPI_NOINIT

    HDassert( f );
    HDassert( cache_ptr );
    HDassert( cache_ptr->magic == H5C__H5C_T_MAGIC );

    /* if there is a limit on the amount that the cache size can be decrease
     * in any one round of the cache size reduction algorithm, load that
     * limit into eviction_size_limit.  Otherwise, set eviction_size_limit
     * to the equivalent of infinity.  The current size of the index will
     * do nicely.
     */
    if ( (cache_ptr->resize_ctl).apply_max_decrement ) {

        eviction_size_limit = (cache_ptr->resize_ctl).max_decrement;

    } else {

        eviction_size_limit = cache_ptr->index_size; /* i.e. infinity */
    }

    if ( write_permitted ) {

        restart_scan = FALSE;
        entry_ptr = cache_ptr->LRU_tail_ptr;

        while ( ( entry_ptr != NULL ) &&
                ( (entry_ptr->type)->id != H5C__EPOCH_MARKER_TYPE ) &&
                ( bytes_evicted < eviction_size_limit ) )
        {
            HDassert(entry_ptr->magic == H5C__H5C_CACHE_ENTRY_T_MAGIC);
            HDassert( ! (entry_ptr->is_protected) );
            HDassert( ! (entry_ptr->is_read_only) );
            HDassert( (entry_ptr->ro_ref_count) == 0 );

	    next_ptr = entry_ptr->next;
            prev_ptr = entry_ptr->prev;

	    if ( prev_ptr != NULL ) {

                prev_is_dirty = prev_ptr->is_dirty;
            }

            if ( entry_ptr->is_dirty ) {

                /* reset entries_removed_counter and
                 * last_entry_removed_ptr prior to the call to
                 * H5C__flush_single_entry() so that we can spot
                 * unexpected removals of entries from the cache,
                 * and set the restart_scan flag if proceeding
                 * would be likely to cause us to scan an entry
                 * that is no longer in the cache.
                 */
                cache_ptr->entries_removed_counter = 0;
                cache_ptr->last_entry_removed_ptr  = NULL;

                if(H5C__flush_single_entry(f, dxpl_id, entry_ptr, H5C__NO_FLAGS_SET, NULL) < 0)
                    HGOTO_ERROR(H5E_CACHE, H5E_CANTFLUSH, FAIL, "unable to flush entry")

                if ( ( cache_ptr->entries_removed_counter > 1 ) ||
                     ( cache_ptr->last_entry_removed_ptr == prev_ptr ) )

                    restart_scan = TRUE;

            } else {

                bytes_evicted += entry_ptr->size;

                if(H5C__flush_single_entry(f, dxpl_id, entry_ptr, H5C__FLUSH_INVALIDATE_FLAG | H5C__DEL_FROM_SLIST_ON_DESTROY_FLAG, NULL) < 0 )
                    HGOTO_ERROR(H5E_CACHE, H5E_CANTFLUSH, FAIL, "unable to flush entry")
            }

            if ( prev_ptr != NULL ) {

		if ( ( restart_scan )
                     ||
                     ( prev_ptr->is_dirty != prev_is_dirty )
                     ||
                     ( prev_ptr->next != next_ptr )
                     ||
                     ( prev_ptr->is_protected )
                     ||
                     ( prev_ptr->is_pinned ) ) {

                    /* something has happened to the LRU -- start over
		     * from the tail.
                     */
                    restart_scan = FALSE;
                    entry_ptr = cache_ptr->LRU_tail_ptr;

		    H5C__UPDATE_STATS_FOR_LRU_SCAN_RESTART(cache_ptr)

                } else {

                    entry_ptr = prev_ptr;

                }
	    } else {

		entry_ptr = NULL;

	    }
        } /* end while */

        /* for now at least, don't bother to maintain the minimum clean size,
         * as the cache should now be less than its maximum size.  Due to
         * the vaguries of the cache size reduction algorthim, we may not
         * reduce the size of the cache.
         *
         * If we do, we will calculate a new minimum clean size, which will
         * be enforced the next time we try to make space in the cache.
         *
         * If we don't, no action is necessary, as we have just evicted and/or
         * or flushed a bunch of entries and therefore the sum of the clean
         * and free space in the cache must be greater than or equal to the
         * min clean space requirement (assuming that requirement was met on
         * entry).
         */

    } else /* ! write_permitted */  {

        /* since we are not allowed to write, all we can do is evict
         * any clean entries that we may encounter before we either
         * hit the eviction size limit, or encounter the epoch marker.
         *
         * If we are operating read only, this isn't an issue, as there
         * will not be any dirty entries.
         *
         * If we are operating in R/W mode, all the dirty entries we
         * skip will be flushed the next time we attempt to make space
         * when writes are permitted.  This may have some local
         * performance implications, but it shouldn't cause any net
         * slowdown.
         */

        HDassert( H5C_MAINTAIN_CLEAN_AND_DIRTY_LRU_LISTS );

        entry_ptr = cache_ptr->LRU_tail_ptr;

        while ( ( entry_ptr != NULL ) &&
                ( (entry_ptr->type)->id != H5C__EPOCH_MARKER_TYPE ) &&
                ( bytes_evicted < eviction_size_limit ) )
        {
            HDassert( ! (entry_ptr->is_protected) );

            prev_ptr = entry_ptr->prev;

            if ( ! (entry_ptr->is_dirty) ) {

                if(H5C__flush_single_entry(f, dxpl_id, entry_ptr, H5C__FLUSH_INVALIDATE_FLAG | H5C__DEL_FROM_SLIST_ON_DESTROY_FLAG, NULL) < 0)
                    HGOTO_ERROR(H5E_CACHE, H5E_CANTFLUSH, FAIL, "unable to flush clean entry")
            }
            /* just skip the entry if it is dirty, as we can't do
             * anything with it now since we can't write.
	     *
	     * Since all entries are clean, serialize() will not be called,
	     * and thus we needn't test to see if the LRU has been changed
	     * out from under us.
             */

            entry_ptr = prev_ptr;

        } /* end while */
    }

    if ( cache_ptr->index_size < cache_ptr->max_cache_size ) {

        cache_ptr->cache_full = FALSE;
    }

done:

    FUNC_LEAVE_NOAPI(ret_value)

} /* H5C__autoadjust__ageout__evict_aged_out_entries() */


/*-------------------------------------------------------------------------
 *
 * Function:    H5C__autoadjust__ageout__insert_new_marker
 *
 * Purpose:     Find an unused marker cache entry, mark it as used, and
 *		insert it at the head of the LRU list.  Also add the
 *		marker's index in the epoch_markers array.
 *
 * Return:      SUCCEED on success/FAIL on failure.
 *
 * Programmer:  John Mainzer, 11/19/04
 *
 *-------------------------------------------------------------------------
 */
static herr_t
H5C__autoadjust__ageout__insert_new_marker(H5C_t * cache_ptr)
{
    herr_t                      ret_value = SUCCEED;      /* Return value */
    int i;

    FUNC_ENTER_NOAPI_NOINIT

    HDassert( cache_ptr );
    HDassert( cache_ptr->magic == H5C__H5C_T_MAGIC );

    if ( cache_ptr->epoch_markers_active >=
         (cache_ptr->resize_ctl).epochs_before_eviction ) {

        HGOTO_ERROR(H5E_CACHE, H5E_SYSTEM, FAIL, \
                    "Already have a full complement of markers.")
    }

    /* find an unused marker */
    i = 0;
    while ( ( (cache_ptr->epoch_marker_active)[i] ) &&
            ( i < H5C__MAX_EPOCH_MARKERS ) )
    {
        i++;
    }

    if(i >= H5C__MAX_EPOCH_MARKERS)
        HGOTO_ERROR(H5E_CACHE, H5E_SYSTEM, FAIL, "Can't find unused marker.")

    HDassert( ((cache_ptr->epoch_markers)[i]).addr == (haddr_t)i );
    HDassert( ((cache_ptr->epoch_markers)[i]).next == NULL );
    HDassert( ((cache_ptr->epoch_markers)[i]).prev == NULL );

    (cache_ptr->epoch_marker_active)[i] = TRUE;

    cache_ptr->epoch_marker_ringbuf_last =
        (cache_ptr->epoch_marker_ringbuf_last + 1) %
        (H5C__MAX_EPOCH_MARKERS + 1);

    (cache_ptr->epoch_marker_ringbuf)[cache_ptr->epoch_marker_ringbuf_last] = i;

    cache_ptr->epoch_marker_ringbuf_size += 1;

    if ( cache_ptr->epoch_marker_ringbuf_size > H5C__MAX_EPOCH_MARKERS ) {

        HGOTO_ERROR(H5E_CACHE, H5E_SYSTEM, FAIL, "ring buffer overflow.")
    }

    H5C__DLL_PREPEND((&((cache_ptr->epoch_markers)[i])), \
                     (cache_ptr)->LRU_head_ptr, \
                     (cache_ptr)->LRU_tail_ptr, \
                     (cache_ptr)->LRU_list_len, \
                     (cache_ptr)->LRU_list_size, \
                     (FAIL))

    cache_ptr->epoch_markers_active += 1;

done:

    FUNC_LEAVE_NOAPI(ret_value)

} /* H5C__autoadjust__ageout__insert_new_marker() */


/*-------------------------------------------------------------------------
 *
 * Function:    H5C__autoadjust__ageout__remove_all_markers
 *
 * Purpose:     Remove all epoch markers from the LRU list and mark them
 *		as inactive.
 *
 * Return:      SUCCEED on success/FAIL on failure.
 *
 * Programmer:  John Mainzer, 11/22/04
 *
 *-------------------------------------------------------------------------
 */
static herr_t
H5C__autoadjust__ageout__remove_all_markers(H5C_t * cache_ptr)
{
    herr_t                      ret_value = SUCCEED;      /* Return value */
    int i;
    int ring_buf_index;

    FUNC_ENTER_NOAPI_NOINIT

    HDassert( cache_ptr );
    HDassert( cache_ptr->magic == H5C__H5C_T_MAGIC );

    while ( cache_ptr->epoch_markers_active > 0 )
    {
        /* get the index of the last epoch marker in the LRU list
         * and remove it from the ring buffer.
         */

        ring_buf_index = cache_ptr->epoch_marker_ringbuf_first;
        i = (cache_ptr->epoch_marker_ringbuf)[ring_buf_index];

        cache_ptr->epoch_marker_ringbuf_first =
            (cache_ptr->epoch_marker_ringbuf_first + 1) %
            (H5C__MAX_EPOCH_MARKERS + 1);

        cache_ptr->epoch_marker_ringbuf_size -= 1;

        if ( cache_ptr->epoch_marker_ringbuf_size < 0 ) {

            HGOTO_ERROR(H5E_CACHE, H5E_SYSTEM, FAIL, "ring buffer underflow.")
        }

        if ( (cache_ptr->epoch_marker_active)[i] != TRUE ) {

            HGOTO_ERROR(H5E_CACHE, H5E_SYSTEM, FAIL, "unused marker in LRU?!?")
        }

        /* remove the epoch marker from the LRU list */
        H5C__DLL_REMOVE((&((cache_ptr->epoch_markers)[i])), \
                        (cache_ptr)->LRU_head_ptr, \
                        (cache_ptr)->LRU_tail_ptr, \
                        (cache_ptr)->LRU_list_len, \
                        (cache_ptr)->LRU_list_size, \
                        (FAIL))

        /* mark the epoch marker as unused. */
        (cache_ptr->epoch_marker_active)[i] = FALSE;

        HDassert( ((cache_ptr->epoch_markers)[i]).addr == (haddr_t)i );
        HDassert( ((cache_ptr->epoch_markers)[i]).next == NULL );
        HDassert( ((cache_ptr->epoch_markers)[i]).prev == NULL );

        /* decrement the number of active epoch markers */
        cache_ptr->epoch_markers_active -= 1;

        HDassert( cache_ptr->epoch_markers_active == \
                  cache_ptr->epoch_marker_ringbuf_size );
    }

done:

    FUNC_LEAVE_NOAPI(ret_value)

} /* H5C__autoadjust__ageout__remove_all_markers() */


/*-------------------------------------------------------------------------
 *
 * Function:    H5C__autoadjust__ageout__remove_excess_markers
 *
 * Purpose:     Remove epoch markers from the end of the LRU list and
 *		mark them as inactive until the number of active markers
 *		equals the the current value of
 *		(cache_ptr->resize_ctl).epochs_before_eviction.
 *
 * Return:      SUCCEED on success/FAIL on failure.
 *
 * Programmer:  John Mainzer, 11/19/04
 *
 *-------------------------------------------------------------------------
 */
static herr_t
H5C__autoadjust__ageout__remove_excess_markers(H5C_t * cache_ptr)
{
    herr_t	ret_value = SUCCEED;      /* Return value */
    int		i;
    int		ring_buf_index;

    FUNC_ENTER_NOAPI_NOINIT

    HDassert( cache_ptr );
    HDassert( cache_ptr->magic == H5C__H5C_T_MAGIC );

    if ( cache_ptr->epoch_markers_active <=
         (cache_ptr->resize_ctl).epochs_before_eviction ) {

        HGOTO_ERROR(H5E_CACHE, H5E_SYSTEM, FAIL, "no excess markers on entry.")
    }

    while ( cache_ptr->epoch_markers_active >
            (cache_ptr->resize_ctl).epochs_before_eviction )
    {
        /* get the index of the last epoch marker in the LRU list
         * and remove it from the ring buffer.
         */

        ring_buf_index = cache_ptr->epoch_marker_ringbuf_first;
        i = (cache_ptr->epoch_marker_ringbuf)[ring_buf_index];

        cache_ptr->epoch_marker_ringbuf_first =
            (cache_ptr->epoch_marker_ringbuf_first + 1) %
            (H5C__MAX_EPOCH_MARKERS + 1);

        cache_ptr->epoch_marker_ringbuf_size -= 1;

        if ( cache_ptr->epoch_marker_ringbuf_size < 0 ) {

            HGOTO_ERROR(H5E_CACHE, H5E_SYSTEM, FAIL, "ring buffer underflow.")
        }

        if ( (cache_ptr->epoch_marker_active)[i] != TRUE ) {

            HGOTO_ERROR(H5E_CACHE, H5E_SYSTEM, FAIL, "unused marker in LRU?!?")
        }

        /* remove the epoch marker from the LRU list */
        H5C__DLL_REMOVE((&((cache_ptr->epoch_markers)[i])), \
                        (cache_ptr)->LRU_head_ptr, \
                        (cache_ptr)->LRU_tail_ptr, \
                        (cache_ptr)->LRU_list_len, \
                        (cache_ptr)->LRU_list_size, \
                        (FAIL))

        /* mark the epoch marker as unused. */
        (cache_ptr->epoch_marker_active)[i] = FALSE;

        HDassert( ((cache_ptr->epoch_markers)[i]).addr == (haddr_t)i );
        HDassert( ((cache_ptr->epoch_markers)[i]).next == NULL );
        HDassert( ((cache_ptr->epoch_markers)[i]).prev == NULL );

        /* decrement the number of active epoch markers */
        cache_ptr->epoch_markers_active -= 1;

        HDassert( cache_ptr->epoch_markers_active == \
                  cache_ptr->epoch_marker_ringbuf_size );
    }

done:

    FUNC_LEAVE_NOAPI(ret_value)

} /* H5C__autoadjust__ageout__remove_excess_markers() */


/*-------------------------------------------------------------------------
 *
 * Function:    H5C__flash_increase_cache_size
 *
 * Purpose:     If there is not at least new_entry_size - old_entry_size
 *              bytes of free space in the cache and the current
 *              max_cache_size is less than (cache_ptr->resize_ctl).max_size,
 *              perform a flash increase in the cache size and then reset
 *              the full cache hit rate statistics, and exit.
 *
 * Return:      Non-negative on success/Negative on failure.
 *
 * Programmer:  John Mainzer, 12/31/07
 *
 *-------------------------------------------------------------------------
 */
herr_t
H5C__flash_increase_cache_size(H5C_t * cache_ptr,
                               size_t old_entry_size,
                               size_t new_entry_size)
{
    size_t                     new_max_cache_size = 0;
    size_t                     old_max_cache_size = 0;
    size_t                     new_min_clean_size = 0;
    size_t                     old_min_clean_size = 0;
    size_t                     space_needed;
    enum H5C_resize_status     status = flash_increase;  /* may change */
    double                     hit_rate;
    herr_t                     ret_value = SUCCEED;      /* Return value */

    FUNC_ENTER_NOAPI_NOINIT

    HDassert( cache_ptr );
    HDassert( cache_ptr->magic == H5C__H5C_T_MAGIC );
    HDassert( cache_ptr->flash_size_increase_possible );
    HDassert( new_entry_size > cache_ptr->flash_size_increase_threshold );
    HDassert( old_entry_size < new_entry_size );

    if ( old_entry_size >= new_entry_size ) {

        HGOTO_ERROR(H5E_CACHE, H5E_SYSTEM, FAIL, \
                    "old_entry_size >= new_entry_size")
    }

    space_needed = new_entry_size - old_entry_size;

    if ( ( (cache_ptr->index_size + space_needed) >
                            cache_ptr->max_cache_size ) &&
         ( cache_ptr->max_cache_size < (cache_ptr->resize_ctl).max_size ) ) {

        /* we have work to do */

        switch ( (cache_ptr->resize_ctl).flash_incr_mode )
        {
            case H5C_flash_incr__off:
                HGOTO_ERROR(H5E_CACHE, H5E_SYSTEM, FAIL, \
                   "flash_size_increase_possible but H5C_flash_incr__off?!")
                break;

            case H5C_flash_incr__add_space:
                if ( cache_ptr->index_size < cache_ptr->max_cache_size ) {

                    HDassert( (cache_ptr->max_cache_size - cache_ptr->index_size)
                               < space_needed );
                    space_needed -= cache_ptr->max_cache_size -
			            cache_ptr->index_size;
                }
                space_needed =
                    (size_t)(((double)space_needed) *
                             (cache_ptr->resize_ctl).flash_multiple);

                new_max_cache_size = cache_ptr->max_cache_size + space_needed;

                break;

            default: /* should be unreachable */
                HGOTO_ERROR(H5E_CACHE, H5E_SYSTEM, FAIL, \
                            "Unknown flash_incr_mode?!?!?.")
                break;
        }

        if ( new_max_cache_size > (cache_ptr->resize_ctl).max_size ) {

            new_max_cache_size = (cache_ptr->resize_ctl).max_size;
        }

        HDassert( new_max_cache_size > cache_ptr->max_cache_size );

        new_min_clean_size = (size_t)
                             ((double)new_max_cache_size *
                              ((cache_ptr->resize_ctl).min_clean_fraction));

        HDassert( new_min_clean_size <= new_max_cache_size );

        old_max_cache_size = cache_ptr->max_cache_size;
        old_min_clean_size = cache_ptr->min_clean_size;

        cache_ptr->max_cache_size = new_max_cache_size;
        cache_ptr->min_clean_size = new_min_clean_size;

        /* update flash cache size increase fields as appropriate */
        HDassert ( cache_ptr->flash_size_increase_possible );

        switch ( (cache_ptr->resize_ctl).flash_incr_mode )
        {
            case H5C_flash_incr__off:
                HGOTO_ERROR(H5E_CACHE, H5E_SYSTEM, FAIL, \
                    "flash_size_increase_possible but H5C_flash_incr__off?!")
                break;

            case H5C_flash_incr__add_space:
                cache_ptr->flash_size_increase_threshold =
                    (size_t)
                    (((double)(cache_ptr->max_cache_size)) *
                     ((cache_ptr->resize_ctl).flash_threshold));
                break;

            default: /* should be unreachable */
                HGOTO_ERROR(H5E_CACHE, H5E_SYSTEM, FAIL, \
                            "Unknown flash_incr_mode?!?!?.")
                break;
        }

        /* note that we don't cycle the epoch markers.  We can
	 * argue either way as to whether we should, but for now
	 * we don't.
	 */

        if ( (cache_ptr->resize_ctl).rpt_fcn != NULL ) {

            /* get the hit rate for the reporting function.  Should still
             * be good as we havent reset the hit rate statistics.
             */
            if ( H5C_get_cache_hit_rate(cache_ptr, &hit_rate) != SUCCEED ) {

                HGOTO_ERROR(H5E_CACHE, H5E_SYSTEM, FAIL, "Can't get hit rate.")
            }

            (*((cache_ptr->resize_ctl).rpt_fcn))
                (cache_ptr,
                 H5C__CURR_AUTO_RESIZE_RPT_FCN_VER,
                 hit_rate,
                 status,
                 old_max_cache_size,
                 new_max_cache_size,
                 old_min_clean_size,
                 new_min_clean_size);
        }

        if ( H5C_reset_cache_hit_rate_stats(cache_ptr) != SUCCEED ) {

            /* this should be impossible... */
            HGOTO_ERROR(H5E_CACHE, H5E_SYSTEM, FAIL, \
                        "H5C_reset_cache_hit_rate_stats failed.")
        }
    }

done:

    FUNC_LEAVE_NOAPI(ret_value)

} /* H5C__flash_increase_cache_size() */


/*-------------------------------------------------------------------------
 * Function:    H5C_flush_invalidate_cache
 *
 * Purpose:	Flush and destroy the entries contained in the target
 *		cache.
 *
 *		If the cache contains protected entries, the function will
 *		fail, as protected entries cannot be either flushed or
 *		destroyed.  However all unprotected entries should be
 *		flushed and destroyed before the function returns failure.
 *
 *		While pinned entries can usually be flushed, they cannot
 *		be destroyed.  However, they should be unpinned when all
 *		the entries that reference them have been destroyed (thus
 *		reduding the pinned entry's reference count to 0, allowing
 *		it to be unpinned).
 *
 *		If pinned entries are present, the function makes repeated
 *		passes through the cache, flushing all dirty entries
 *		(including the pinned dirty entries where permitted) and
 *		destroying all unpinned entries.  This process is repeated
 *		until either the cache is empty, or the number of pinned
 *		entries stops decreasing on each pass.
 *
 *		The primary_dxpl_id and secondary_dxpl_id parameters
 *		specify the dxpl_ids used on the first write occasioned
 *		by the flush (primary_dxpl_id), and on all subsequent
 *		writes (secondary_dxpl_id).
 *
 * Return:      Non-negative on success/Negative on failure or if there was
 *		a request to flush all items and something was protected.
 *
 * Programmer:  John Mainzer
 *		3/24/065
 *
 *-------------------------------------------------------------------------
 */
static herr_t
H5C_flush_invalidate_cache(const H5F_t * f, hid_t dxpl_id, unsigned flags)
{
    H5C_t *		cache_ptr;
    H5C_ring_t		ring;
    herr_t		ret_value = SUCCEED;

    FUNC_ENTER_NOAPI(FAIL)

    HDassert(f);
    HDassert(f->shared);
    cache_ptr = f->shared->cache;
    HDassert(cache_ptr);
    HDassert(cache_ptr->magic == H5C__H5C_T_MAGIC);
    HDassert(cache_ptr->slist_ptr);

#if H5C_DO_SANITY_CHECKS
{
    int32_t		i;
    int32_t		index_len = 0;
    int32_t		slist_len = 0;
    size_t		index_size = (size_t)0;
    size_t		clean_index_size = (size_t)0;
    size_t		dirty_index_size = (size_t)0;
    size_t		slist_size = (size_t)0;

    HDassert(cache_ptr->index_ring_len[H5C_RING_UNDEFINED] == 0);
    HDassert(cache_ptr->index_ring_size[H5C_RING_UNDEFINED] == (size_t)0);
    HDassert(cache_ptr->clean_index_ring_size[H5C_RING_UNDEFINED] == (size_t)0);
    HDassert(cache_ptr->dirty_index_ring_size[H5C_RING_UNDEFINED] == (size_t)0);
    HDassert(cache_ptr->slist_ring_len[H5C_RING_UNDEFINED] == 0);
    HDassert(cache_ptr->slist_ring_size[H5C_RING_UNDEFINED] == (size_t)0);

    for(i = H5C_RING_USER; i < H5C_RING_NTYPES; i++) {
        index_len += cache_ptr->index_ring_len[i];
        index_size += cache_ptr->index_ring_size[i];
        clean_index_size += cache_ptr->clean_index_ring_size[i];
        dirty_index_size += cache_ptr->dirty_index_ring_size[i];

        slist_len += cache_ptr->slist_ring_len[i];
        slist_size += cache_ptr->slist_ring_size[i];
    } /* end for */

    HDassert(cache_ptr->index_len == index_len);
    HDassert(cache_ptr->index_size == index_size);
    HDassert(cache_ptr->clean_index_size == clean_index_size);
    HDassert(cache_ptr->dirty_index_size == dirty_index_size);
    HDassert(cache_ptr->slist_len == slist_len);
    HDassert(cache_ptr->slist_size == slist_size);
}
#endif /* H5C_DO_SANITY_CHECKS */

    /* remove ageout markers if present */
    if(cache_ptr->epoch_markers_active > 0)
        if(H5C__autoadjust__ageout__remove_all_markers(cache_ptr) < 0)
            HGOTO_ERROR(H5E_CACHE, H5E_SYSTEM, FAIL, "error removing all epoch markers.")

    /* flush invalidate each ring, starting from the outermost ring and
     * working inward.
     */
    ring = H5C_RING_USER;
    while(ring < H5C_RING_NTYPES) {
        if(H5C_flush_invalidate_ring(f, dxpl_id, ring, flags) < 0)
            HGOTO_ERROR(H5E_CACHE, H5E_CANTFLUSH, FAIL, "flush invalidate ring failed.")
        ring++;
    } /* end while */

    /* Invariants, after destroying all entries in the hash table */
    HDassert(cache_ptr->index_size == 0);
    HDassert(cache_ptr->clean_index_size == 0);
    HDassert(cache_ptr->dirty_index_size == 0);
    HDassert(cache_ptr->slist_len == 0);
    HDassert(cache_ptr->slist_size == 0);
    HDassert(cache_ptr->pel_len == 0);
    HDassert(cache_ptr->pel_size == 0);
    HDassert(cache_ptr->pl_len == 0);
    HDassert(cache_ptr->pl_size == 0);
    HDassert(cache_ptr->LRU_list_len == 0);
    HDassert(cache_ptr->LRU_list_size == 0);

done:
    FUNC_LEAVE_NOAPI(ret_value)
} /* H5C_flush_invalidate_cache() */


/*-------------------------------------------------------------------------
 * Function:    H5C_flush_invalidate_ring
 *
 * Purpose:	Flush and destroy the entries contained in the target
 *		cache and ring.
 *
 *		If the ring contains protected entries, the function will
 *		fail, as protected entries cannot be either flushed or
 *		destroyed.  However all unprotected entries should be
 *		flushed and destroyed before the function returns failure.
 *
 *		While pinned entries can usually be flushed, they cannot
 *		be destroyed.  However, they should be unpinned when all
 *		the entries that reference them have been destroyed (thus
 *		reduding the pinned entry's reference count to 0, allowing
 *		it to be unpinned).
 *
 *		If pinned entries are present, the function makes repeated
 *		passes through the cache, flushing all dirty entries
 *		(including the pinned dirty entries where permitted) and
 *		destroying all unpinned entries.  This process is repeated
 *		until either the cache is empty, or the number of pinned
 *		entries stops decreasing on each pass.
 *
 *		If flush dependencies appear in the target ring, the 
 *		function makes repeated passes through the cache flushing
 *		entries in flush dependency order.
 *
 * Return:      Non-negative on success/Negative on failure or if there was
 *		a request to flush all items and something was protected.
 *
 * Programmer:  John Mainzer
 *		9/1/15
 *
 *-------------------------------------------------------------------------
 */
static herr_t
H5C_flush_invalidate_ring(const H5F_t * f, hid_t dxpl_id, H5C_ring_t ring,
    unsigned flags)
{
    H5C_t *		cache_ptr;
    hbool_t             restart_slist_scan;
    int32_t		protected_entries = 0;
    int32_t		i;
    int32_t		cur_ring_pel_len;
    int32_t		old_ring_pel_len;
    int32_t		passes = 0;
    unsigned		cooked_flags;
    H5SL_node_t * 	node_ptr = NULL;
    H5C_cache_entry_t *	entry_ptr = NULL;
    H5C_cache_entry_t *	next_entry_ptr = NULL;
#if H5C_DO_SANITY_CHECKS
    int64_t		flushed_slist_len = 0;
    int64_t		initial_slist_len = 0;
    int64_t             flushed_slist_size = 0;
    size_t              initial_slist_size = 0;
    int64_t		entry_size_change;
    int64_t	      * entry_size_change_ptr = &entry_size_change;
#else /* H5C_DO_SANITY_CHECKS */
    int64_t           * entry_size_change_ptr = NULL;
#endif /* H5C_DO_SANITY_CHECKS */
    herr_t		ret_value = SUCCEED;

    FUNC_ENTER_NOAPI(FAIL)

    HDassert(f);
    HDassert(f->shared);
    cache_ptr = f->shared->cache;
    HDassert(cache_ptr);
    HDassert(cache_ptr->magic == H5C__H5C_T_MAGIC);
    HDassert(cache_ptr->slist_ptr);
    HDassert(ring > H5C_RING_UNDEFINED);
    HDassert(ring < H5C_RING_NTYPES);

    HDassert(cache_ptr->epoch_markers_active == 0);

    /* Filter out the flags that are not relevant to the flush/invalidate.
     * At present, only the H5C__FLUSH_CLEAR_ONLY_FLAG is kept.
     */
    cooked_flags = flags & H5C__FLUSH_CLEAR_ONLY_FLAG;


    /* The flush proceedure here is a bit strange.
     *
     * In the outer while loop we make at least one pass through the
     * cache, and then repeat until either all the pinned entries in 
     * the ring unpin themselves, or until the number of pinned entries 
     * in the ring stops declining.  In this later case, we scream and die.
     *
     * Since the fractal heap can dirty, resize, and/or move entries
     * in is flush callback, it is possible that the cache will still
     * contain dirty entries at this point.  If so, we must make up to
     * H5C__MAX_PASSES_ON_FLUSH more passes through the skip list
     * to allow it to empty.  If is is not empty at this point, we again
     * scream and die.
     *
     * Further, since clean entries can be dirtied, resized, and/or moved
     * as the result of a flush call back (either the entries own, or that
     * for some other cache entry), we can no longer promise to flush
     * the cache entries in increasing address order.
     *
     * Instead, we just do the best we can -- making a pass through
     * the skip list, and then a pass through the "clean" entries, and
     * then repeating as needed.  Thus it is quite possible that an
     * entry will be evicted from the cache only to be re-loaded later
     * in the flush process (From what Quincey tells me, the pin
     * mechanism makes this impossible, but even it it is true now,
     * we shouldn't count on it in the future.)
     *
     * The bottom line is that entries will probably be flushed in close
     * to increasing address order, but there are no guarantees.
     */

    /* compute the number of pinned entries in this ring */
    entry_ptr = cache_ptr->pel_head_ptr;
    cur_ring_pel_len = 0;
    while(entry_ptr != NULL) {
        HDassert(entry_ptr->magic == H5C__H5C_CACHE_ENTRY_T_MAGIC);
        HDassert(entry_ptr->ring >= ring);
        if(entry_ptr->ring == ring)
            cur_ring_pel_len++;

        entry_ptr = entry_ptr->next;
    } /* end while */

    old_ring_pel_len = cur_ring_pel_len;
    while(cache_ptr->index_ring_len[ring] > 0) {
        unsigned curr_flush_dep_height = 0;
        unsigned flush_dep_passes = 0;

        /* Loop over all flush dependency heights of entries */
        while((curr_flush_dep_height <= H5C__NUM_FLUSH_DEP_HEIGHTS) &&
                (cache_ptr->index_ring_len[ring] > 0) &&
                (flush_dep_passes < H5C__MAX_PASSES_ON_FLUSH)) {
            hbool_t flushed_during_dep_loop = FALSE;

            /* first, try to flush-destroy any dirty entries.   Do this by
             * making a scan through the slist.  Note that new dirty entries
             * may be created by the flush call backs.  Thus it is possible
             * that the slist will not be empty after we finish the scan.
             */

#if H5C_DO_SANITY_CHECKS
            /* Depending on circumstances, H5C__flush_single_entry() will
             * remove dirty entries from the slist as it flushes them.
             * Thus for sanity checks we must make note of the initial
             * slist length and size before we do any flushes.
             */
            initial_slist_len = cache_ptr->slist_len;
            initial_slist_size = cache_ptr->slist_size;

            /* There is also the possibility that entries will be
             * dirtied, resized, moved, and/or removed from the cache
             * as the result of calls to the flush callbacks.  We use 
             * the slist_len_increase and slist_size_increase increase 
             * fields in struct H5C_t to track these changes for purpose 
             * of sanity checking.
             *
             * To this end, we must zero these fields before we start
             * the pass through the slist.
             */
            cache_ptr->slist_len_increase = 0;
            cache_ptr->slist_size_increase = 0;

            /* Finally, reset the flushed_slist_len and flushed_slist_size
             * fields to zero, as these fields are used to accumulate
             * the slist lenght and size that we see as we scan through
             * the slist.
             */
            flushed_slist_len = 0;
            flushed_slist_size = 0;
#endif /* H5C_DO_SANITY_CHECKS */

            /* set the cache_ptr->slist_change_in_pre_serialize and
             * cache_ptr->slist_change_in_serialize to false.
             *
             * These flags are set to TRUE by H5C__flush_single_entry if the
             * slist is modified by a pre_serialize or serialize call 
             * respectively.
             *
             * H5C_flush_invalidate_cache() uses these flags to detect any 
             * modifications to the slist that might corrupt the scan of 
             * the slist -- and restart the scan in this event.
             */
            cache_ptr->slist_change_in_pre_serialize = FALSE;
            cache_ptr->slist_change_in_serialize = FALSE;

            /* this done, start the scan of the slist */
            restart_slist_scan = TRUE;
            while(restart_slist_scan || (node_ptr != NULL)) {
                if(restart_slist_scan) {
                    restart_slist_scan = FALSE;

                    /* Start at beginning of skip list */
                    node_ptr = H5SL_first(cache_ptr->slist_ptr);
                    if(node_ptr == NULL)
                        /* the slist is empty -- break out of inner loop */
                        break;

                    /* Get cache entry for this node */
                    next_entry_ptr = (H5C_cache_entry_t *)H5SL_item(node_ptr);
                    if ( NULL == next_entry_ptr )
                        HGOTO_ERROR(H5E_CACHE, H5E_SYSTEM, FAIL, "next_entry_ptr == NULL ?!?!")

                    HDassert(next_entry_ptr->magic == H5C__H5C_CACHE_ENTRY_T_MAGIC);
                    HDassert(next_entry_ptr->is_dirty);
                    HDassert(next_entry_ptr->in_slist);
                    HDassert(next_entry_ptr->ring >= ring);
                } /* end if */

                entry_ptr = next_entry_ptr;

                /* It is possible that entries will be dirtied, resized, 
                 * flushed, or removed from the cache via the take ownership
                 * flag as the result of pre_serialize or serialized callbacks. 
                 * 
                 * This in turn can corrupt the scan through the slist.
                 *
                 * We test for slist modifications in the pre_serialize 
                 * and serialize callbacks, and restart the scan of the 
                 * slist if we find them.  However, best we do some extra
                 * sanity checking just in case.
                 */
                HDassert(entry_ptr->magic == H5C__H5C_CACHE_ENTRY_T_MAGIC);
                HDassert(entry_ptr->in_slist);
                HDassert(entry_ptr->is_dirty);
                HDassert(entry_ptr->ring >= ring);

                /* increment node pointer now, before we delete its target
                 * from the slist.
                 */
                node_ptr = H5SL_next(node_ptr);
                if(node_ptr != NULL) {
                    next_entry_ptr = (H5C_cache_entry_t *)H5SL_item(node_ptr);
                    if(NULL == next_entry_ptr)
                        HGOTO_ERROR(H5E_CACHE, H5E_SYSTEM, FAIL, "next_entry_ptr == NULL ?!?!")
                    HDassert(next_entry_ptr->magic == H5C__H5C_CACHE_ENTRY_T_MAGIC);
                    HDassert(next_entry_ptr->is_dirty);
                    HDassert(next_entry_ptr->in_slist);
                    HDassert(next_entry_ptr->ring >= ring);
                    HDassert(entry_ptr != next_entry_ptr);
                } /* end if */
                else
                    next_entry_ptr = NULL;

                /* Note that we now remove nodes from the slist as we flush
                 * the associated entries, instead of leaving them there
                 * until we are done, and then destroying all nodes in
                 * the slist.
                 *
                 * While this optimization used to be easy, with the possibility
                 * of new entries being added to the slist in the midst of the
                 * flush, we must keep the slist in cannonical form at all
                 * times.
                 */
                HDassert(entry_ptr != NULL);
                HDassert(entry_ptr->in_slist);

                if(((!entry_ptr->flush_me_last) ||
                        ((entry_ptr->flush_me_last) &&
                            (cache_ptr->num_last_entries >= cache_ptr->slist_len))) &&
                        (entry_ptr->ring == ring)) {
                    if(entry_ptr->is_protected) {
                        /* we have major problems -- but lets flush
                         * everything we can before we flag an error.
                         */
                        protected_entries++;
                    } else if(entry_ptr->is_pinned) {

                        /* Test to see if we are can flush the entry now.
                         * If we can, go ahead and flush, but don't tell
                         * H5C__flush_single_entry() to destroy the entry
                         * as pinned entries can't be evicted.
                         */
                        if(entry_ptr->flush_dep_height == curr_flush_dep_height) {
#if H5C_DO_SANITY_CHECKS
                            /* update flushed_slist_len & flushed_slist_size 
                             * before the flush.  Note that the entry will 
                             * be removed from the slist after the flush, 
                             * and thus may be resized by the flush callback.
                             * This is OK, as we will catch the size delta in
                             * cache_ptr->slist_size_increase.
                             *
                             */
                            flushed_slist_len++;
                            flushed_slist_size += (int64_t)entry_ptr->size;
		            entry_size_change = 0;
#endif /* H5C_DO_SANITY_CHECKS */

                            if(H5C__flush_single_entry(f, dxpl_id, entry_ptr, H5C__NO_FLAGS_SET, entry_size_change_ptr) < 0)
                                HGOTO_ERROR(H5E_CACHE, H5E_CANTFLUSH, FAIL, "dirty pinned entry flush failed.")
#if H5C_DO_SANITY_CHECKS
                            /* entry size may have changed during the flush.
                             * Update flushed_slist_size to account for this.
                             */
                            flushed_slist_size += entry_size_change;
#endif /* H5C_DO_SANITY_CHECKS */

                            flushed_during_dep_loop = TRUE;
                            if((cache_ptr->slist_change_in_serialize) ||
                                    (cache_ptr->slist_change_in_pre_serialize)) {
                                /* The slist has been modified by something
                                 * other than the simple removal of the
                                 * of the flushed entry after the flush.
                                 *
                                 * This has the potential to corrupt the
                                 * scan through the slist, so restart it.
                                 */
                                restart_slist_scan = TRUE;
                                cache_ptr->slist_change_in_pre_serialize = FALSE;
                                cache_ptr->slist_change_in_serialize = FALSE;
				H5C__UPDATE_STATS_FOR_SLIST_SCAN_RESTART(cache_ptr);
                            } /* end if */
                        } /* end if */
                        else if(entry_ptr->flush_dep_height < curr_flush_dep_height)
                            /* This shouldn't happen -- if it does, just scream and die.  */
                            HGOTO_ERROR(H5E_CACHE, H5E_CANTFLUSH, FAIL, "dirty entry below current flush dep. height.")
                    } /* end if */
                    else {
                        if(entry_ptr->flush_dep_height == curr_flush_dep_height) {
#if H5C_DO_SANITY_CHECKS
                            /* update flushed_slist_len & flushed_slist_size 
                             * before the flush.  Note that the entry will 
                             * be removed from the slist after the flush, 
                             * and thus may be resized by the flush callback.
                             * This is OK, as we will catch the size delta in
                             * cache_ptr->slist_size_increase.
                             *
                             */
                            flushed_slist_len++;
                            flushed_slist_size += (int64_t)entry_ptr->size;
		            entry_size_change = 0;
#endif /* H5C_DO_SANITY_CHECKS */

                            if(H5C__flush_single_entry(f, dxpl_id, entry_ptr,
                                        (cooked_flags | H5C__FLUSH_INVALIDATE_FLAG | H5C__DEL_FROM_SLIST_ON_DESTROY_FLAG), 
                                        entry_size_change_ptr) < 0)
                                HGOTO_ERROR(H5E_CACHE, H5E_CANTFLUSH, FAIL, "dirty entry flush destroy failed.")
#if H5C_DO_SANITY_CHECKS
                            /* entry size may have changed during the flush.
                             * Update flushed_slist_size to account for this.
                             */
                            flushed_slist_size += entry_size_change;
#endif /* H5C_DO_SANITY_CHECKS */

                            flushed_during_dep_loop = TRUE;

                            if((cache_ptr->slist_change_in_serialize) ||
                                    (cache_ptr->slist_change_in_pre_serialize)) {
                                /* The slist has been modified by something
                                 * other than the simple removal of the
                                 * of the flushed entry after the flush.
                                 *
                                 * This has the potential to corrupt the
                                 * scan through the slist, so restart it.
                                 */
                                restart_slist_scan = TRUE;
                                cache_ptr->slist_change_in_pre_serialize = FALSE;
                                cache_ptr->slist_change_in_serialize = FALSE;
				H5C__UPDATE_STATS_FOR_SLIST_SCAN_RESTART(cache_ptr)
                            } /* end if */
                        } /* end if */
                        else if(entry_ptr->flush_dep_height < curr_flush_dep_height)
                            /* This shouldn't happen -- if it does, just scream and die.  */
                            HGOTO_ERROR(H5E_CACHE, H5E_CANTFLUSH, FAIL, "dirty entry below current flush dep. height.")
                    } /* end else */
                } /* end if */
            } /* end while loop scanning skip list */

#if H5C_DO_SANITY_CHECKS
            /* It is possible that entries were added to the slist during
             * the scan, either before or after scan pointer.  The following
             * asserts take this into account.
             *
             * Don't bother with the sanity checks if node_ptr != NULL, as
             * in this case we broke out of the loop because it got changed
             * out from under us.
             */

            if(node_ptr == NULL) {
                HDassert((flushed_slist_len + cache_ptr->slist_len) ==
                        (initial_slist_len + cache_ptr->slist_len_increase));
                HDassert((flushed_slist_size + (int64_t)cache_ptr->slist_size) ==
                        ((int64_t)initial_slist_size + cache_ptr->slist_size_increase));
            } /* end if */
#endif /* H5C_DO_SANITY_CHECKS */

            /* Since we are doing a destroy, we must make a pass through
             * the hash table and try to flush - destroy all entries that
             * remain.
             *
             * It used to be that all entries remaining in the cache at
             * this point had to be clean, but with the fractal heap mods
             * this may not be the case.  If so, we will flush entries out
             * of increasing address order.
             *
             * Writes to disk are possible here.
             */
            for(i = 0; i < H5C__HASH_TABLE_LEN; i++) {
                next_entry_ptr = cache_ptr->index[i];

                while(next_entry_ptr != NULL) {
                    entry_ptr = next_entry_ptr;
                    HDassert(entry_ptr->magic == H5C__H5C_CACHE_ENTRY_T_MAGIC);
                    HDassert(entry_ptr->ring >= ring);

                    next_entry_ptr = entry_ptr->ht_next;
                    HDassert((next_entry_ptr == NULL) ||
                            (next_entry_ptr->magic == H5C__H5C_CACHE_ENTRY_T_MAGIC));

                    if(((!entry_ptr->flush_me_last) ||
                           ((entry_ptr->flush_me_last) &&
                                (cache_ptr->num_last_entries >= cache_ptr->slist_len))) &&
                           (entry_ptr->ring == ring)) {

                        if(entry_ptr->is_protected) {
                            /* we have major problems -- but lets flush and 
                             * destroy everything we can before we flag an 
                             * error.
                             */
                            protected_entries++;
                            if(!entry_ptr->in_slist)
                                HDassert(!(entry_ptr->is_dirty));
                        } else if(!(entry_ptr->is_pinned)) {

                            /* Test to see if we are can flush the entry now.
                             * If we can, go ahead and flush.
                             */
                            if(entry_ptr->flush_dep_height == curr_flush_dep_height) {
				/* if *entry_ptr is dirty, it is possible 
                                 * that one or more other entries may be 
                                 * either removed from the cache, loaded 
                                 * into the cache, or moved to a new location
                                 * in the file as a side effect of the flush.
                                 *
                                 * If this happens, and one of the target 
                                 * entries happens to be the next entry in 
                                 * the hash bucket, we could find ourselves 
				 * either find ourselves either scanning a 
                                 * non-existant entry, scanning through a 
                                 * different bucket, or skipping an entry.
                                 *
                                 * Neither of these are good, so restart the 
                                 * the scan at the head of the hash bucket 
                                 * after the flush if *entry_ptr was dirty,
                                 * on the off chance that the next entry was
                                 * a target.
                                 *
                                 * This is not as inefficient at it might seem,
                                 * as hash buckets typically have at most two
                                 * or three entries.
                                 */
                                hbool_t entry_was_dirty;

                                entry_was_dirty = entry_ptr->is_dirty;

                                if(H5C__flush_single_entry(f, dxpl_id, entry_ptr, 
                                        (cooked_flags | H5C__FLUSH_INVALIDATE_FLAG | H5C__DEL_FROM_SLIST_ON_DESTROY_FLAG),
                                        NULL) < 0)
                                    HGOTO_ERROR(H5E_CACHE, H5E_CANTFLUSH, FAIL, "Entry flush destroy failed.")

				if(entry_was_dirty) {
                                    /* update stats for hash bucket scan
                                     * restart here.
                                     *                   -- JRM 
                                     */
                                    next_entry_ptr = cache_ptr->index[i];
				    H5C__UPDATE_STATS_FOR_HASH_BUCKET_SCAN_RESTART(cache_ptr)
                                } /* end if */

                                flushed_during_dep_loop = TRUE;
                            } /* end if */
                            else if(entry_ptr->flush_dep_height < curr_flush_dep_height)
                                /* This shouldn't happen -- if it does, just scream and die.  */
                                HGOTO_ERROR(H5E_CACHE, H5E_CANTFLUSH, FAIL, "dirty entry below current flush dep. height.")
                        } /* end if */
                    } /* end if */
                    /* We can't do anything if the entry is pinned.  The
                     * hope is that the entry will be unpinned as the
                     * result of destroys of entries that reference it.
                     *
                     * We detect this by noting the change in the number
                     * of pinned entries from pass to pass.  If it stops
                     * shrinking before it hits zero, we scream and die.
                     */
                    /* if the serialize function on the entry we last evicted
                     * loaded an entry into cache (as Quincey has promised me
                     * it never will), and if the cache was full, it is
                     * possible that *next_entry_ptr was flushed or evicted.
                     *
                     * Test to see if this happened here.  Note that if this
                     * test is triggred, we are accessing a deallocated piece
                     * of dynamically allocated memory, so we just scream and
                     * die.
                     *
                     * Update: The code to restart the scan after flushes
                     *         of dirty entries should make it impossible 
                     *         to satisfy the following test.  Leave it in
                     *         in case I am wrong.
                     *                                    -- JRM
                     */
                    if((next_entry_ptr != NULL) && (next_entry_ptr->magic != H5C__H5C_CACHE_ENTRY_T_MAGIC))
                        /* Something horrible has happened to
                         * *next_entry_ptr -- scream and die.
                         */
                        HGOTO_ERROR(H5E_CACHE, H5E_SYSTEM, FAIL, "next_entry_ptr->magic is invalid?!?!?.")
                } /* end while loop scanning hash table bin */
            } /* end for loop scanning hash table */

            /* Check for incrementing flush dependency height */
            if(flushed_during_dep_loop) {
                /* If we flushed an entry at this flush dependency height
                 *  start over at the bottom level of the flush dependencies
                 */
                curr_flush_dep_height = 0;

                /* Make certain we don't get stuck in an infinite loop */
                flush_dep_passes++;
            } /* end if */
            else
                curr_flush_dep_height++;

        } /* end while loop over flush dependency heights */

	old_ring_pel_len = cur_ring_pel_len;
        entry_ptr = cache_ptr->pel_head_ptr;
        cur_ring_pel_len = 0;
        while(entry_ptr != NULL) {
            HDassert(entry_ptr->magic == H5C__H5C_CACHE_ENTRY_T_MAGIC);
            HDassert(entry_ptr->ring >= ring);

	    if(entry_ptr->ring == ring)
                cur_ring_pel_len++;

            entry_ptr = entry_ptr->next;
        } /* end while */

	if((cur_ring_pel_len > 0) && (cur_ring_pel_len >= old_ring_pel_len)) {
	   /* The number of pinned entries in the ring is positive, and 
            * it is not declining.  Scream and die.
	    */
            HGOTO_ERROR(H5E_CACHE, H5E_CANTFLUSH, FAIL, "Pinned entry count not decreasing, cur_ring_pel_len = %d, old_ring_pel_len = %d, ring = %d", (int)cur_ring_pel_len, (int)old_ring_pel_len, (int)ring)
        } else if((cur_ring_pel_len == 0) && (old_ring_pel_len == 0)) {
	    /* increment the pass count */
	    passes++;
	}

	if(passes >= H5C__MAX_PASSES_ON_FLUSH)
	    /* we have exceeded the maximum number of passes through the
	     * cache to flush and destroy all entries.  Scream and die.
	     */
            HGOTO_ERROR(H5E_CACHE, H5E_CANTFLUSH, FAIL, "Maximum passes on flush exceeded.")
    } /* main while loop */

    /* Invariants, after destroying all entries in the ring */
    for(i = (int)H5C_RING_UNDEFINED; i <= (int)ring; i++) {
        HDassert(cache_ptr->index_ring_len[i] == 0);
        HDassert(cache_ptr->index_ring_size[i] == (size_t)0);
        HDassert(cache_ptr->clean_index_ring_size[i] == (size_t)0);
        HDassert(cache_ptr->dirty_index_ring_size[i] == (size_t)0);

        HDassert(cache_ptr->slist_ring_len[i] == 0);
        HDassert(cache_ptr->slist_ring_size[i] == (size_t)0);
    } /* end for */

    HDassert(protected_entries <= cache_ptr->pl_len);

    if(protected_entries > 0)
        HGOTO_ERROR(H5E_CACHE, H5E_CANTFLUSH, FAIL, "Cache has protected entries.")
    else if(cur_ring_pel_len > 0)
        HGOTO_ERROR(H5E_CACHE, H5E_CANTFLUSH, FAIL, "Can't unpin all pinned entries in ring.")

done:
    FUNC_LEAVE_NOAPI(ret_value)
} /* H5C_flush_invalidate_ring() */


/*-------------------------------------------------------------------------
 * Function:    H5C_flush_ring
 *
 * Purpose:	Flush the entries contained in the specified cache and 
 *		ring.  All entries in rings outside the specified ring
 *		must have been flushed on entry.
 *
 *		If the cache contains protected entries in the specified
 *		ring, the function will fail, as protected entries cannot 
 *		be flushed.  However all unprotected entries in the target
 *		ring should be flushed before the function returns failure.
 *
 *		If flush dependencies appear in the target ring, the 
 *		function makes repeated passes through the slist flushing
 *		entries in flush dependency order.
 *
 * Return:      Non-negative on success/Negative on failure or if there was
 *		a request to flush all items and something was protected.
 *
 * Programmer:  John Mainzer
 *		9/1/15
 *
 *-------------------------------------------------------------------------
 */
herr_t
H5C_flush_ring(H5F_t *f, hid_t dxpl_id, H5C_ring_t ring,  unsigned flags)
{
    H5C_t * cache_ptr = f->shared->cache;
    hbool_t		flushed_entries_last_pass;
    hbool_t		flush_marked_entries;
    hbool_t		ignore_protected;
    hbool_t		tried_to_flush_protected_entry = FALSE;
    hbool_t		restart_slist_scan;
    int32_t		passes = 0;
    int32_t		protected_entries = 0;
    H5SL_node_t * 	node_ptr = NULL;
    H5C_cache_entry_t *	entry_ptr = NULL;
    H5C_cache_entry_t *	next_entry_ptr = NULL;
#if H5C_DO_SANITY_CHECKS
    int64_t		flushed_entries_count = 0;
    int64_t		flushed_entries_size = 0;
    int64_t		initial_slist_len = 0;
    size_t              initial_slist_size = 0;
    int64_t		entry_size_change;
    int64_t	      * entry_size_change_ptr = &entry_size_change;
#else /* H5C_DO_SANITY_CHECKS */
    int64_t           * entry_size_change_ptr = NULL;
#endif /* H5C_DO_SANITY_CHECKS */
    int                 i;
    herr_t		ret_value = SUCCEED;

    FUNC_ENTER_NOAPI(FAIL)

    HDassert(cache_ptr);
    HDassert(cache_ptr->magic == H5C__H5C_T_MAGIC);
    HDassert(cache_ptr->slist_ptr);
    HDassert((flags & H5C__FLUSH_INVALIDATE_FLAG) == 0);
    HDassert(ring > H5C_RING_UNDEFINED);
    HDassert(ring < H5C_RING_NTYPES);

#if H5C_DO_EXTREME_SANITY_CHECKS
    if((H5C_validate_protected_entry_list(cache_ptr) < 0) ||
            (H5C_validate_pinned_entry_list(cache_ptr) < 0  ||
            (H5C_validate_lru_list(cache_ptr) < 0)) {
        HGOTO_ERROR(H5E_CACHE, H5E_SYSTEM, FAIL, "an extreme sanity check failed on entry.\n");
#endif /* H5C_DO_EXTREME_SANITY_CHECKS */

    ignore_protected = ( (flags & H5C__FLUSH_IGNORE_PROTECTED_FLAG) != 0 );
    flush_marked_entries = ( (flags & H5C__FLUSH_MARKED_ENTRIES_FLAG) != 0 );

    if(!flush_marked_entries)
        for(i = (int)H5C_RING_UNDEFINED; i < (int)ring; i++)
	    HDassert(cache_ptr->slist_ring_len[i] == 0);

    HDassert(cache_ptr->flush_in_progress);

    /* When we are only flushing marked entries, the slist will usually
     * still contain entries when we have flushed everything we should.
     * Thus we track whether we have flushed any entries in the last
     * pass, and terminate if we haven't.
     */
    flushed_entries_last_pass = TRUE;

    /* set the cache_ptr->slist_change_in_pre_serialize and
     * cache_ptr->slist_change_in_serialize to false.
     *
     * These flags are set to TRUE by H5C__flush_single_entry if the 
     * slist is modified by a pre_serialize or serialize call respectively.
     * H5C_flush_cache uses these flags to detect any modifications
     * to the slist that might corrupt the scan of the slist -- and 
     * restart the scan in this event.
     */
    cache_ptr->slist_change_in_pre_serialize = FALSE;
    cache_ptr->slist_change_in_serialize = FALSE;

    while((passes < H5C__MAX_PASSES_ON_FLUSH) &&
            (cache_ptr->slist_ring_len[ring] > 0) &&
	    (protected_entries == 0)  &&
	    (flushed_entries_last_pass)) {
        unsigned curr_flush_dep_height = 0;
        unsigned flush_dep_passes = 0;

        flushed_entries_last_pass = FALSE;

        /* Loop over all flush dependency heights of entries */
        while((curr_flush_dep_height <= H5C__NUM_FLUSH_DEP_HEIGHTS) &&
                (cache_ptr->slist_ring_len[ring] > 0) &&
                (flush_dep_passes < H5C__MAX_PASSES_ON_FLUSH)) {
            hbool_t flushed_during_dep_loop = FALSE;

#if H5C_DO_SANITY_CHECKS
            /* For sanity checking, try to verify that the skip list has
             * the expected size and number of entries at the end of each
             * internal while loop (see below).
             *
             * Doing this get a bit tricky, as depending on flags, we may
             * or may not flush all the entries in the slist.
             *
             * To make things more entertaining, with the advent of the
             * fractal heap, the entry serialize callback can cause entries
             * to be dirtied, resized, and/or moved.  Also, the 
             * pre_serialize callback can result in an entry being 
             * removed from the cache via the take ownership flag.
             *
             * To deal with this, we first make note of the initial
             * skip list length and size:
             */
            initial_slist_len = cache_ptr->slist_len;
            initial_slist_size = cache_ptr->slist_size;

            /* We then zero counters that we use to track the number
             * and total size of entries flushed:
             */
            flushed_entries_count = 0;
            flushed_entries_size = 0;

            /* As mentioned above, there is the possibility that
             * entries will be dirtied, resized, flushed, or removed
             * from the cache via the take ownership flag  during
             * our pass through the skip list.  To capture the number
             * of entries added, and the skip list size delta,
             * zero the slist_len_increase and slist_size_increase of
             * the cache's instance of H5C_t.  These fields will be
             * updated elsewhere to account for slist insertions and/or
             * dirty entry size changes.
             */
            cache_ptr->slist_len_increase = 0;
            cache_ptr->slist_size_increase = 0;

            /* at the end of the loop, use these values to compute the
             * expected slist length and size and compare this with the
             * value recorded in the cache's instance of H5C_t.
             */
#endif /* H5C_DO_SANITY_CHECKS */

            restart_slist_scan = TRUE;

            while((restart_slist_scan ) || (node_ptr != NULL)) {
                if(restart_slist_scan) {
                    restart_slist_scan = FALSE;

                    /* Start at beginning of skip list */
                    node_ptr = H5SL_first(cache_ptr->slist_ptr);

                    if(node_ptr == NULL)
                        /* the slist is empty -- break out of inner loop */
	                break;

                    /* Get cache entry for this node */
                    next_entry_ptr = (H5C_cache_entry_t *)H5SL_item(node_ptr);

                    if(NULL == next_entry_ptr)
                        HGOTO_ERROR(H5E_CACHE, H5E_SYSTEM, FAIL, "next_entry_ptr == NULL ?!?!")

                    HDassert(next_entry_ptr->magic == H5C__H5C_CACHE_ENTRY_T_MAGIC);
                    HDassert(next_entry_ptr->is_dirty);
                    HDassert(next_entry_ptr->in_slist);
                } /* end if */
                    
                entry_ptr = next_entry_ptr;

                /* With the advent of the fractal heap, the free space
                 * manager, and the version 3 cache, it is possible
                 * that the pre-serialize or serialize callback will 
                 * dirty, resize, or take ownership of other entries 
                 * in the cache.  
                 *
                 * To deal with this, I have inserted code to detect any
                 * change in the skip list not directly under the control
                 * of this function.  If such modifications are detected,
                 * we must re-start the scan of the skip list to avoid 
                 * the possibility that the target of the next_entry_ptr
                 * may have been flushed or deleted from the cache.
                 *
                 * To verify that all such possibilities have been dealt
                 * with, we do a bit of extra sanity checking on 
                 * entry_ptr.
                 */
                HDassert(entry_ptr->magic == H5C__H5C_CACHE_ENTRY_T_MAGIC);
                HDassert(entry_ptr->in_slist);
                HDassert(entry_ptr->is_dirty);
                HDassert(entry_ptr->ring >= ring);

                /* increment node pointer now, before we delete its target
                 * from the slist.
                 */
                node_ptr = H5SL_next(node_ptr);
                if(node_ptr != NULL) {
                    next_entry_ptr = (H5C_cache_entry_t *)H5SL_item(node_ptr);
                    if(NULL == next_entry_ptr)
                        HGOTO_ERROR(H5E_CACHE, H5E_SYSTEM, FAIL, "next_entry_ptr == NULL ?!?!")

                    HDassert(next_entry_ptr->magic == H5C__H5C_CACHE_ENTRY_T_MAGIC);
                    HDassert(next_entry_ptr->is_dirty);
                    HDassert(next_entry_ptr->in_slist);
                    HDassert(next_entry_ptr->ring >= ring);
                    HDassert(entry_ptr != next_entry_ptr);
                } /* end if */
                else
                    next_entry_ptr = NULL;

                HDassert(entry_ptr != NULL);
                HDassert(entry_ptr->in_slist);

                if(((!flush_marked_entries) || (entry_ptr->flush_marker)) &&
                        ((!entry_ptr->flush_me_last) ||
                           ((entry_ptr->flush_me_last) &&
                             (cache_ptr->num_last_entries >= cache_ptr->slist_len))) &&
                         (entry_ptr->ring == ring)) {
                    if(entry_ptr->is_protected) {
                        /* we probably have major problems -- but lets 
                         * flush everything we can before we decide 
                         * whether to flag an error.
                         */
                        tried_to_flush_protected_entry = TRUE;
                        protected_entries++;
                    } /* end if */
                    else if(entry_ptr->is_pinned) {

                        /* Test to see if we are can flush the entry now.
                         * If we can, go ahead and flush.  Note that we
                         * aren't trying to do a destroy here, so that
                         * is not an issue.
                         */
                        if(entry_ptr->flush_dep_height == curr_flush_dep_height) {
#if H5C_DO_SANITY_CHECKS
                            flushed_entries_count++;
                            flushed_entries_size += (int64_t)entry_ptr->size;
                            entry_size_change = 0;
#endif /* H5C_DO_SANITY_CHECKS */

                            if(H5C__flush_single_entry(f, dxpl_id, entry_ptr, flags, entry_size_change_ptr) < 0)
                                HGOTO_ERROR(H5E_CACHE, H5E_CANTFLUSH, FAIL, "dirty pinned entry flush failed.")

#if H5C_DO_SANITY_CHECKS
                            /* it is possible that the entry size changed
                             * during flush -- update flushed_entries_size
                             * to account for this.
                             */
                            flushed_entries_size += entry_size_change;
#endif /* H5C_DO_SANITY_CHECKS */

                            flushed_during_dep_loop = TRUE;

                            if((cache_ptr->slist_change_in_serialize) ||
                                    (cache_ptr->slist_change_in_pre_serialize)) {
                                /* The slist has been modified by something
                                 * other than the simple removal of the 
                                 * of the flushed entry after the flush.
                                 * 
                                 * This has the potential to corrupt the
                                 * scan through the slist, so restart it.
                                 */
                                restart_slist_scan = TRUE;
                                cache_ptr->slist_change_in_pre_serialize = FALSE;
                                cache_ptr->slist_change_in_serialize = FALSE;

				H5C__UPDATE_STATS_FOR_SLIST_SCAN_RESTART(cache_ptr)
                            } /* end if */
                        } /* end if */
                        else if(entry_ptr->flush_dep_height < curr_flush_dep_height)
                            /* This shouldn't happen -- if it does, just scream and die. */
                            HGOTO_ERROR(H5E_CACHE, H5E_CANTFLUSH, FAIL, "dirty entry below current flush dep. height.")
                    } /* end else-if */
                    else {
                        /* Test to see if we are can flush the entry now.
                         * If we can, go ahead and flush.  Note that we
                         * aren't trying to do a destroy here, so that
                         * is not an issue.
                         */
                        if(entry_ptr->flush_dep_height == curr_flush_dep_height) {
#if H5C_DO_SANITY_CHECKS
                            flushed_entries_count++;
                            flushed_entries_size += (int64_t)entry_ptr->size;
                            entry_size_change = 0;
#endif /* H5C_DO_SANITY_CHECKS */
                            if(H5C__flush_single_entry(f, dxpl_id, entry_ptr, flags, entry_size_change_ptr) < 0)
                                HGOTO_ERROR(H5E_CACHE, H5E_CANTFLUSH, FAIL, "Can't flush entry.")

#if H5C_DO_SANITY_CHECKS
                            /* it is possible that the entry size changed
                             * during flush -- update flushed_entries_size
                             * to account for this.
                             */
                            flushed_entries_size += entry_size_change;
#endif /* H5C_DO_SANITY_CHECKS */

                            flushed_during_dep_loop = TRUE;

                            if((cache_ptr->slist_change_in_serialize) ||
                                    (cache_ptr->slist_change_in_pre_serialize)) {
                                /* The slist has been modified by something
                                 * other than the simple removal of the 
                                 * of the flushed entry after the flush.
                                 * 
                                 * This has the potential to corrupt the
                                 * scan through the slist, so restart it.
                                 */
                                restart_slist_scan = TRUE;
                                cache_ptr->slist_change_in_pre_serialize = FALSE;
                                cache_ptr->slist_change_in_serialize = FALSE;

                                H5C__UPDATE_STATS_FOR_SLIST_SCAN_RESTART(cache_ptr)
                            } /* end if */
                        } /* end if */
                        else if(entry_ptr->flush_dep_height < curr_flush_dep_height)
                            /* This shouldn't happen -- if it does, just scream and die. */
                            HGOTO_ERROR(H5E_CACHE, H5E_CANTFLUSH, FAIL, "dirty entry below current flush dep. height.")
                    } /* end else */
                } /* end if */
            } /* while ( ( restart_slist_scan ) || ( node_ptr != NULL ) ) */

            /* Check for incrementing flush dependency height */
            if(flushed_during_dep_loop) {

                /* If we flushed an entry at this flush dependency height
                 *  start over at the bottom level of the flush dependencies
                 */
                curr_flush_dep_height = 0;

                /* Make certain we don't get stuck in an infinite loop */
                flush_dep_passes++;

                /* Set flag for outer loop */
                flushed_entries_last_pass = TRUE;
            } /* end if */
            else
                curr_flush_dep_height++;
        } /* while ( curr_flush_dep_height <= H5C__NUM_FLUSH_DEP_HEIGHTS) */

        passes++;

#if H5C_DO_SANITY_CHECKS
        /* Verify that the slist size and length are as expected. */
        HDassert((initial_slist_len + cache_ptr->slist_len_increase -
                   flushed_entries_count) == cache_ptr->slist_len);
        HDassert((size_t)((int64_t)initial_slist_size + 
                   cache_ptr->slist_size_increase -
                   flushed_entries_size) == cache_ptr->slist_size);
#endif /* H5C_DO_SANITY_CHECKS */
    } /* while */

    HDassert(protected_entries <= cache_ptr->pl_len);

    if(((cache_ptr->pl_len > 0) && (!ignore_protected)) || (tried_to_flush_protected_entry))
        HGOTO_ERROR(H5E_CACHE, H5E_CANTFLUSH, FAIL, "cache has protected items")

    if((cache_ptr->slist_len != 0) && (passes >= H5C__MAX_PASSES_ON_FLUSH))
        HGOTO_ERROR(H5E_CACHE, H5E_CANTFLUSH, FAIL, "flush pass limit exceeded.")

#if H5C_DO_SANITY_CHECKS
    if(!flush_marked_entries) {
        HDassert(cache_ptr->slist_ring_len[ring] == 0);
        HDassert(cache_ptr->slist_ring_size[ring] == 0);
    } /* end if */
#endif /* H5C_DO_SANITY_CHECKS */

done:
    FUNC_LEAVE_NOAPI(ret_value)
} /* H5C_flush_ring() */


/*-------------------------------------------------------------------------
 *
 * Function:    H5C__flush_single_entry
 *
 * Purpose:     Flush or clear (and evict if requested) the cache entry
 *		with the specified address and type.  If the type is NULL,
 *		any unprotected entry at the specified address will be
 *		flushed (and possibly evicted).
 *
 *		Attempts to flush a protected entry will result in an
 *		error.
 *
 *		If the H5C__FLUSH_INVALIDATE_FLAG flag is set, the entry will
 *		be cleared and not flushed, and the call can't be part of a
 *              sequence of flushes.
 *
 *		If the caller knows the address of the skip list node at
 *		which the target entry resides, it can avoid a lookup
 *		by supplying that address in the tgt_node_ptr parameter.
 *		If this parameter is NULL, the function will do a skip list
 *		search for the entry instead.
 *
 *		The function does nothing silently if there is no entry
 *		at the supplied address, or if the entry found has the
 *		wrong type.
 *
 * Return:      Non-negative on success/Negative on failure or if there was
 *		an attempt to flush a protected item.
 *
 * Programmer:  John Mainzer, 5/5/04
 *
 * Changes:	Refactored function to remove the type_ptr parameter.
 *
 *						JRM -- 8/7/14
 *
 *              Added code to check for slist changes in pre_serialize and
 *              serialize calls, and set 
 *              cache_ptr->slist_change_in_pre_serialize and 
 *		cache_ptr->slist_change_in_serialize as appropriate.
 *
 *                                              JRM -- 12/13/14
 *
 *		Refactored function to delay all modifications of the 
 *		metadata cache data structures until after any calls 
 *		to the pre-serialize or serialize callbacks.  
 *
 *		Need to do this, as some pre-serialize or serialize 
 *		calls result in calls to the metadata cache and 
 *		modifications to its data structures.  Thus, at the
 *		time of any such call, the target entry flags and 
 *		the metadata cache must all be consistant.
 *
 *		Also added the entry_size_change_ptr parameter, which 
 *              allows the function to report back any change in the size 
 *		of the entry during the flush.  Such size changes may 
 *		occur during the pre-serialize callback.
 *
 *						JRM -- 12/24/14
 *
 *		Modified code to omit entry writes and entry image frees
 *		as indicated when constructing a file image.
 *
 *						JRM -- 8/4/15
 *
 *-------------------------------------------------------------------------
 */
herr_t
H5C__flush_single_entry(const H5F_t *f, hid_t dxpl_id, H5C_cache_entry_t *entry_ptr,
    unsigned flags, int64_t *entry_size_change_ptr)
{
    H5C_t *	     	cache_ptr;              /* Cache for file */
    hbool_t		destroy;		/* external flag */
    hbool_t		clear_only;		/* external flag */
    hbool_t		free_file_space;	/* external flag */
    hbool_t		take_ownership;		/* external flag */
    hbool_t             del_from_slist_on_destroy;    /* external flag */
    hbool_t		write_entry;		/* internal flag */
    hbool_t		destroy_entry;		/* internal flag */
    hbool_t		was_dirty;
#if 1 /* new code */ /* JRM */ 
    hbool_t		suppress_image_entry_writes = FALSE;
    hbool_t		suppress_image_entry_frees = FALSE;
#endif /* new code */ /* JRM */
    haddr_t		new_addr = HADDR_UNDEF;
    haddr_t		old_addr = HADDR_UNDEF;
    size_t		new_len = 0;
    size_t		new_compressed_len = 0;
    herr_t		ret_value = SUCCEED;      /* Return value */

    FUNC_ENTER_PACKAGE

    HDassert(f);
    cache_ptr = f->shared->cache;
    HDassert(cache_ptr);
    HDassert(cache_ptr->magic == H5C__H5C_T_MAGIC);
    HDassert(entry_ptr);
<<<<<<< HEAD
    HDassert(entry_ptr->magic == H5C__H5C_CACHE_ENTRY_T_MAGIC);
=======
    HDassert(entry_ptr->ring != H5C_RING_UNDEFINED);
>>>>>>> 129334f0

    /* If defined, initialize *entry_size_change_ptr to 0 */
    if(entry_size_change_ptr != NULL)
        *entry_size_change_ptr = 0;

    /* setup external flags from the flags parameter */
    destroy                = ((flags & H5C__FLUSH_INVALIDATE_FLAG) != 0);
    clear_only             = ((flags & H5C__FLUSH_CLEAR_ONLY_FLAG) != 0);
    free_file_space        = ((flags & H5C__FREE_FILE_SPACE_FLAG) != 0);
    take_ownership         = ((flags & H5C__TAKE_OWNERSHIP_FLAG) != 0);
    del_from_slist_on_destroy = ((flags & H5C__DEL_FROM_SLIST_ON_DESTROY_FLAG) != 0);

    /* Set the flag for destroying the entry, based on the 'take ownership'
     * and 'destroy' flags
     */
    if(take_ownership)
        destroy_entry = FALSE;
    else
        destroy_entry = destroy;

    /* we will write the entry to disk if it exists, is dirty, and if the 
     * clear only flag is not set.
     */
    if(entry_ptr->is_dirty && !clear_only)
        write_entry = TRUE;
    else
        write_entry = FALSE;

#if 1 /* new code */ /* JRM */
    /* if we have received close warning, and we have been instructed to 
     * generate a metadata cache image, and we have actually constructed
     * the entry images, set suppress_image_entry_frees to TRUE.
     *
     * Set suppress_image_entry_writes to TRUE if indicated by the 
     * image_ctl flags.
     */
    if ( ( cache_ptr->close_warning_received ) &&
         ( cache_ptr->image_ctl.generate_image ) &&
         ( cache_ptr->num_entries_in_image > 0 ) ) {

        HDassert(cache_ptr->image_entries);
        HDassert(entry_ptr->image_up_to_date || !(entry_ptr->include_in_image));
        HDassert(entry_ptr->image_ptr || !(entry_ptr->include_in_image));
        HDassert(!take_ownership);
        HDassert(!free_file_space);

	suppress_image_entry_frees = TRUE;

	if ( cache_ptr->image_ctl.flags & H5C_CI__SUPRESS_ENTRY_WRITES )

	    suppress_image_entry_writes = TRUE;
    }

#endif /* new code */ /* JRM */

    /* run initial sanity checks */
#if H5C_DO_SANITY_CHECKS
    HDassert( ! ( destroy && entry_ptr->is_pinned ) );

    if(entry_ptr->in_slist) {
        HDassert(entry_ptr->is_dirty);

        if((entry_ptr->flush_marker) && (!entry_ptr->is_dirty))
            HGOTO_ERROR(H5E_CACHE, H5E_SYSTEM, FAIL, "entry in slist failed sanity checks.")
    } else {
        HDassert(!entry_ptr->is_dirty);
        HDassert(!entry_ptr->flush_marker);

        if((entry_ptr->is_dirty) || (entry_ptr->flush_marker))
            HGOTO_ERROR(H5E_CACHE, H5E_SYSTEM, FAIL, "entry failed sanity checks.")
    }
#endif /* H5C_DO_SANITY_CHECKS */

    if(entry_ptr->is_protected) {
	HDassert(!entry_ptr->is_protected);

        /* Attempt to flush a protected entry -- scream and die. */
        HGOTO_ERROR(H5E_CACHE, H5E_PROTECT, FAIL, "Attempt to flush a protected entry.")
    } /* end if */

    /* set entry_ptr->flush_in_progress = TRUE and set
     * entry_ptr->flush_marker = FALSE
     *
     * in the parallel case, do some sanity checking in passing.
     */
    HDassert(entry_ptr->type);

    was_dirty = entry_ptr->is_dirty;  /* needed later for logging */

    /* We will set flush_in_progress back to FALSE at the end if the
     * entry still exists at that point.
     */
    entry_ptr->flush_in_progress = TRUE;
    entry_ptr->flush_marker = FALSE;

#ifdef H5_HAVE_PARALLEL
#ifndef NDEBUG
    /* If MPI based VFD is used, do special parallel I/O sanity checks.
     * Note that we only do these sanity checks when the clear_only flag
     * is not set, and the entry to be flushed is dirty.  Don't bother
     * otherwise as no file I/O can result.
     */
    if(!clear_only && entry_ptr->is_dirty && H5F_HAS_FEATURE(f, H5FD_FEAT_HAS_MPI)) {
        H5P_genplist_t *dxpl;       /* Dataset transfer property list */
        unsigned coll_meta;         /* Collective metadata write flag */

        /* Get the dataset transfer property list */
        if(NULL == (dxpl = (H5P_genplist_t *)H5I_object(dxpl_id)))
            HGOTO_ERROR(H5E_CACHE, H5E_BADTYPE, FAIL, "not a dataset transfer property list")

        /* Get the collective metadata write property */
        if(H5P_get(dxpl, H5AC_COLLECTIVE_META_WRITE_NAME, &coll_meta) < 0)
            HGOTO_ERROR(H5E_CACHE, H5E_CANTGET, FAIL, "can't retrieve xfer mode")

        /* Sanity check collective metadata write flag */
        HDassert(coll_meta);
    } /* end if */
#endif /* NDEBUG */
#endif /* H5_HAVE_PARALLEL */

    /* serialize the entry if necessary, and then write it to disk. */
    if(write_entry) {
        unsigned serialize_flags = H5C__SERIALIZE_NO_FLAGS_SET;

	/* The entry is dirty, and we are doing either a flush,
	 * or a flush destroy.  In either case, serialize the
	 * entry and write it to disk.
         *
         * Note that this may cause the entry to be re-sized and/or
         * moved in the cache.  
	 *
         * As we will not update the metadata cache's data structures 
         * until we we finish the write, we must touch up these 
         * data structures for size and location changes even if we 
         * are about to delete the entry from the cache (i.e. on a 
         * flush destroy).
         */
        HDassert(entry_ptr->is_dirty);

#if H5C_DO_SANITY_CHECKS
        if(cache_ptr->check_write_permitted && !(cache_ptr->write_permitted))
            HGOTO_ERROR(H5E_CACHE, H5E_SYSTEM, FAIL, "Write when writes are always forbidden!?!?!")
#endif /* H5C_DO_SANITY_CHECKS */

        if(NULL == entry_ptr->image_ptr) {
            size_t image_size;

	    HDassert(!entry_ptr->image_up_to_date);

            if(entry_ptr->compressed)
                image_size = entry_ptr->compressed_size;
            else
                image_size = entry_ptr->size;
            HDassert(image_size > 0);


            if(NULL == (entry_ptr->image_ptr = H5MM_malloc(image_size + H5C_IMAGE_EXTRA_SPACE)))
                HGOTO_ERROR(H5E_CACHE, H5E_CANTALLOC, FAIL, "memory allocation failed for on disk image buffer")
#if H5C_DO_MEMORY_SANITY_CHECKS
            HDmemcpy(((uint8_t *)entry_ptr->image_ptr) + image_size, H5C_IMAGE_SANITY_VALUE, H5C_IMAGE_EXTRA_SPACE);
#endif /* H5C_DO_MEMORY_SANITY_CHECKS */
        } /* end if */

        if(!(entry_ptr->image_up_to_date)) {
#if 1 /* new code */ /* JRM */
	    HDassert(!entry_ptr->prefetched);
#endif /* new code */ /* JRM */
            /* reset cache_ptr->slist_changed so we can detect slist
             * modifications in the pre_serialize call.
             */
            cache_ptr->slist_changed = FALSE;

            /* make note of the entry's current address */
            old_addr = entry_ptr->addr;

            /* Call client's pre-serialize callback, if there's one */
            if ( ( entry_ptr->type->pre_serialize != NULL ) && 
                 ( (entry_ptr->type->pre_serialize)(f, dxpl_id, 
                                                    (void *)entry_ptr,
                                                    entry_ptr->addr, 
                                                    entry_ptr->size,
						    entry_ptr->compressed_size,
                                                    &new_addr, &new_len, 
                                                    &new_compressed_len,
                                                    &serialize_flags) < 0 ) )
                HGOTO_ERROR(H5E_CACHE, H5E_CANTFLUSH, FAIL, "unable to pre-serialize entry")

            /* set cache_ptr->slist_change_in_pre_serialize if the 
             * slist was modified.
             */
            if(cache_ptr->slist_changed)
                cache_ptr->slist_change_in_pre_serialize = TRUE;

            /* Check for any flags set in the pre-serialize callback */
            if(serialize_flags != H5C__SERIALIZE_NO_FLAGS_SET) {
                /* Check for unexpected flags from serialize callback */
                if(serialize_flags & ~(H5C__SERIALIZE_RESIZED_FLAG | 
                                       H5C__SERIALIZE_MOVED_FLAG |
                                       H5C__SERIALIZE_COMPRESSED_FLAG))
                    HGOTO_ERROR(H5E_CACHE, H5E_CANTFLUSH, FAIL, "unknown serialize flag(s)")
#ifdef H5_HAVE_PARALLEL
                /* In the parallel case, resizes and moves in
                 * the serialize operation can cause problems.
                 * If they occur, scream and die.
                 *
                 * At present, in the parallel case, the aux_ptr
                 * will only be set if there is more than one
                 * process.  Thus we can use this to detect
                 * the parallel case.
                 *
                 * This works for now, but if we start using the
                 * aux_ptr for other purposes, we will have to
                 * change this test accordingly.
                 *
                 * NB: While this test detects entryies that attempt
                 *     to resize or move themselves during a flush
                 *     in the parallel case, it will not detect an
                 *     entry that dirties, resizes, and/or moves
                 *     other entries during its flush.
                 *
                 *     From what Quincey tells me, this test is
                 *     sufficient for now, as any flush routine that
                 *     does the latter will also do the former.
                 *
                 *     If that ceases to be the case, further
                 *     tests will be necessary.
                 */
                if(cache_ptr->aux_ptr != NULL)
                    HGOTO_ERROR(H5E_CACHE, H5E_SYSTEM, FAIL, "resize/move in serialize occured in parallel case.")
#endif /* H5_HAVE_PARALLEL */

                /* Resize the buffer if required */
                if ( ( ( ! entry_ptr->compressed ) &&
                       ( serialize_flags & H5C__SERIALIZE_RESIZED_FLAG ) ) ||
                     ( ( entry_ptr->compressed ) &&
                       ( serialize_flags & H5C__SERIALIZE_COMPRESSED_FLAG ) ) )
                {
                    size_t new_image_size;

            	    if(entry_ptr->compressed)
                        new_image_size = new_compressed_len;
                    else
                        new_image_size = new_len;
                    HDassert(new_image_size > 0);

                    /* Release the current image */
                    if(entry_ptr->image_ptr)
                        entry_ptr->image_ptr = H5MM_xfree(entry_ptr->image_ptr);

                    /* Allocate a new image buffer */
                    if(NULL == (entry_ptr->image_ptr = H5MM_malloc(new_image_size + H5C_IMAGE_EXTRA_SPACE)))
                        HGOTO_ERROR(H5E_CACHE, H5E_CANTALLOC, FAIL, "memory allocation failed for on disk image buffer")
#if H5C_DO_MEMORY_SANITY_CHECKS
                    HDmemcpy(((uint8_t *)entry_ptr->image_ptr) + new_image_size, H5C_IMAGE_SANITY_VALUE, H5C_IMAGE_EXTRA_SPACE);
#endif /* H5C_DO_MEMORY_SANITY_CHECKS */
                } /* end if */

		/* If required, update the entry and the cache data structures
                 * for a resize.
		 */
                if(serialize_flags & H5C__SERIALIZE_RESIZED_FLAG) {
                    H5C__UPDATE_STATS_FOR_ENTRY_SIZE_CHANGE(cache_ptr, \
                                                            entry_ptr, new_len)

                    /* update the hash table for the size change*/
                    H5C__UPDATE_INDEX_FOR_SIZE_CHANGE(cache_ptr, \
                                                      entry_ptr->size, \
                                                      new_len, entry_ptr, \
                                                      !(entry_ptr->is_dirty));

                    /* The entry can't be protected since we are
                     * in the process of flushing it.  Thus we must
                     * update the replacement policy data
                     * structures for the size change.  The macro
                     * deals with the pinned case.
                     */
                    H5C__UPDATE_RP_FOR_SIZE_CHANGE(cache_ptr, entry_ptr, new_len);

                    /* as we haven't updated the cache data structures for 
                     * for the flush or flush destroy yet, the entry should
                     * be in the slist.  Thus update it for the size change.
                     */
		    HDassert(entry_ptr->in_slist);
                    H5C__UPDATE_SLIST_FOR_SIZE_CHANGE(cache_ptr, entry_ptr->size, \
                                                      new_len)

		    /* if defined, update *entry_size_change_ptr for the 
                     * change in entry size.
                     */
                    if(entry_size_change_ptr != NULL)
                        *entry_size_change_ptr = (int64_t)new_len - (int64_t)(entry_ptr->size);

                    /* finally, update the entry for its new size */
                    entry_ptr->size = new_len;
                } /* end if */

                /* If required, udate the entry and the cache data structures 
                 * for a move 
                 */
                if(serialize_flags & H5C__SERIALIZE_MOVED_FLAG) {
#if H5C_DO_SANITY_CHECKS
                    int64_t saved_slist_len_increase;
                    int64_t saved_slist_size_increase;
#endif /* H5C_DO_SANITY_CHECKS */

#if 0 /* delete this if all goes well */ /* JRM */
                    H5C__UPDATE_STATS_FOR_MOVE(cache_ptr, entry_ptr)
#endif /* delete this if all goes well */ /* JRM */

                    if(entry_ptr->addr == old_addr) {
                        /* we must update cache data structures for the 
                         * change in address.
                         */
#if 1 /* new code */ /* JRM */
			/* update stats and entries relocated counter */
                        H5C__UPDATE_STATS_FOR_MOVE(cache_ptr, entry_ptr)
		        cache_ptr->entries_relocated_counter++;
#endif /* new code */ /* JRM */

                        /* delete the entry from the hash table and the slist */
                        H5C__DELETE_FROM_INDEX(cache_ptr, entry_ptr)
                        H5C__REMOVE_ENTRY_FROM_SLIST(cache_ptr, entry_ptr)

		        /* update the entry for its new address */
                        entry_ptr->addr = new_addr;

		        /* and then reinsert in the index and slist */
                        H5C__INSERT_IN_INDEX(cache_ptr, entry_ptr, FAIL)

#if H5C_DO_SANITY_CHECKS
		        /* save cache_ptr->slist_len_increase and 
                         * cache_ptr->slist_size_increase before the 
                         * reinsertion into the slist, and restore 
                         * them afterwards to avoid skewing our sanity
                         * checking.
                         */
                        saved_slist_len_increase = cache_ptr->slist_len_increase;
                        saved_slist_size_increase = cache_ptr->slist_size_increase;
#endif /* H5C_DO_SANITY_CHECKS */

                        H5C__INSERT_ENTRY_IN_SLIST(cache_ptr, entry_ptr, FAIL)

#if H5C_DO_SANITY_CHECKS
                        cache_ptr->slist_len_increase = saved_slist_len_increase;
                        cache_ptr->slist_size_increase = saved_slist_size_increase;
#endif /* H5C_DO_SANITY_CHECKS */
                    }
                    else /* move is alread done for us -- just do sanity checks */
                        HDassert(entry_ptr->addr == new_addr);
                } /* end if */

                if(serialize_flags & H5C__SERIALIZE_COMPRESSED_FLAG) {
		    /* just save the new compressed entry size in 
                     * entry_ptr->compressed_size.  We don't need to 
 		     * do more, as compressed size is only used for I/O.
                     */
                    HDassert(entry_ptr->compressed);
                    entry_ptr->compressed_size = new_compressed_len;
                }
            } /* end if ( serialize_flags != H5C__SERIALIZE_NO_FLAGS_SET ) */

            /* Serialize object into buffer */
            {
                size_t image_len;

                if(entry_ptr->compressed)
                    image_len = entry_ptr->compressed_size;
                else
                    image_len = entry_ptr->size;

                /* reset cache_ptr->slist_changed so we can detect slist
                 * modifications in the serialize call.
                 */
                cache_ptr->slist_changed = FALSE;

            
                if(entry_ptr->type->serialize(f, entry_ptr->image_ptr, 
                                                image_len, (void *)entry_ptr) < 0)
                    HGOTO_ERROR(H5E_CACHE, H5E_CANTFLUSH, FAIL, "unable to serialize entry")

                /* set cache_ptr->slist_change_in_serialize if the 
                 * slist was modified.
                 */
                if(cache_ptr->slist_changed)
                    cache_ptr->slist_change_in_serialize = TRUE;

#if H5C_DO_MEMORY_SANITY_CHECKS
                HDassert(0 == HDmemcmp(((uint8_t *)entry_ptr->image_ptr) + image_len, 
                                       H5C_IMAGE_SANITY_VALUE, H5C_IMAGE_EXTRA_SPACE));
#endif /* H5C_DO_MEMORY_SANITY_CHECKS */

                entry_ptr->image_up_to_date = TRUE;
            }
        } /* end if ( ! (entry_ptr->image_up_to_date) ) */

#if 0 /* old code */ /* JRM */
        /* Finally, write the image to disk.  
         * 
         * Note that if either the H5C__CLASS_NO_IO_FLAG or the 
         * the H5AC__CLASS_SKIP_WRITES flag is set in the 
         * in the entry's type, we silently skip the write.  This
         * flag should only be used in test code. 
         */
        if ( ( ((entry_ptr->type->flags) & H5C__CLASS_NO_IO_FLAG) == 0 ) &&
             ( ((entry_ptr->type->flags) & H5C__CLASS_SKIP_WRITES) == 0 ) )
#else /* new code */ /* JRM */
	/* Finally, write the image to disk unless the write is suppressed.
         *
         * This happens if both suppress_image_entry_writes and 
         * entry_ptr->include_in_image are TRUE, or if either the 
         * H5C__CLASS_NO_IO_FLAG or the H5AC__CLASS_SKIP_WRITES is 
         * set in the entry's type.  The flags in the entry type should
         * be used only in test code
         */
        if ( ( !suppress_image_entry_writes || !(entry_ptr->include_in_image) )
             &&
             ( ((entry_ptr->type->flags) & H5C__CLASS_NO_IO_FLAG) == 0 ) 
             &&
             ( ((entry_ptr->type->flags) & H5C__CLASS_SKIP_WRITES) == 0 ) )
#endif /* new code */ /* JRM */
        {
	    /* If compression is not enabled, the size of the entry on 
             * disk is entry_prt->size.  However if entry_ptr->compressed
             * is TRUE, the on disk size is entry_ptr->compressed_size.
             */
            size_t image_size;
#if 1 /* new code */ /* JRM */
	    H5FD_mem_t mem_type;
#endif /* new code */ /* JRM */

            if(entry_ptr->compressed)
                image_size = entry_ptr->compressed_size;
            else
                image_size = entry_ptr->size;

#if 1 /* new code */ /* JRM */
	    if ( entry_ptr->prefetched ) {

		HDassert(entry_ptr->type->id == H5AC_PREFETCHED_ENTRY_ID);
		mem_type = class_mem_types[entry_ptr->prefetch_type_id];

            } else {
		mem_type = entry_ptr->type->mem_type;
            }

            if ( H5F_block_write(f, mem_type, entry_ptr->addr, image_size, 
                                 dxpl_id, entry_ptr->image_ptr) < 0 )

                HGOTO_ERROR(H5E_CACHE, H5E_CANTFLUSH, FAIL, \
                            "Can't write image to file.")

#else /* old code */ /* JRM */

            if(H5F_block_write(f, entry_ptr->type->mem_type, entry_ptr->addr,
                    image_size, dxpl_id, entry_ptr->image_ptr) < 0)
                HGOTO_ERROR(H5E_CACHE, H5E_CANTFLUSH, FAIL, "Can't write image to file.")
#endif /* old code */ /* JRM */
        }

        /* if the entry has a notify callback, notify it that we have 
         * just flushed the entry.
         */
        if(entry_ptr->type->notify &&
             (entry_ptr->type->notify)(H5C_NOTIFY_ACTION_AFTER_FLUSH, entry_ptr) < 0 )
            HGOTO_ERROR(H5E_CACHE, H5E_CANTNOTIFY, FAIL, "can't notify client of entry flush")
    } /* if ( write_entry ) */

    /* At this point, all pre-serialize and serialize calls have been
     * made if it was appropriate to make them.  Similarly, the entry
     * has been written to disk if desired.
     *
     * Thus it is now safe to update the cache data structures for the 
     * flush.
     */

    /* start by updating the statistics */
    if(clear_only) {
        /* only log a clear if the entry was dirty */
        if(was_dirty) {
            H5C__UPDATE_STATS_FOR_CLEAR(cache_ptr, entry_ptr)
        } /* end if */
    } else if(write_entry) {
        HDassert(was_dirty);

        /* only log a flush if we actually wrote to disk */
        H5C__UPDATE_STATS_FOR_FLUSH(cache_ptr, entry_ptr)
    }

    if(destroy) {
        if(take_ownership)
            HDassert(!destroy_entry);
        else
            HDassert(destroy_entry);

        H5C__UPDATE_STATS_FOR_EVICTION(cache_ptr, entry_ptr, take_ownership)
    }

    /* If the entry's type has a 'notify' callback and the entry is about
     * to be removed from the cache, send a 'before eviction' notice while
     * the entry is still fully integrated in the cache.
     */
    if(destroy)
        if(entry_ptr->type->notify && (entry_ptr->type->notify)(H5C_NOTIFY_ACTION_BEFORE_EVICT, entry_ptr) < 0)
            HGOTO_ERROR(H5E_CACHE, H5E_CANTNOTIFY, FAIL, "can't notify client about entry to evict")

    /* Update the cache internal data structures. */
    if(destroy) {
        /* Update the cache internal data structures as appropriate
         * for a destroy.  Specifically:
         *
         * 1) Delete it from the index
         *
         * 2) Delete it from the skip list if requested.
         *
         * 3) Update the replacement policy for eviction
         *
         * Finally, if the destroy_entry flag is set, discard the 
         * entry.
         */

        H5C__DELETE_FROM_INDEX(cache_ptr, entry_ptr)

        if(entry_ptr->in_slist && del_from_slist_on_destroy)
            H5C__REMOVE_ENTRY_FROM_SLIST(cache_ptr, entry_ptr)

        H5C__UPDATE_RP_FOR_EVICTION(cache_ptr, entry_ptr, FAIL)
    }
    else {
        HDassert(clear_only || write_entry);
        HDassert(entry_ptr->is_dirty);
        HDassert(entry_ptr->in_slist);

        /* We are either doing a flush or a clear.
         *
         * A clear and a flush are the same from the point of
         * view of the replacement policy and the slist.  
         * Hence no differentiation between them.
         *
         * 					JRM -- 7/7/07
         */

        H5C__UPDATE_RP_FOR_FLUSH(cache_ptr, entry_ptr, FAIL)

        H5C__REMOVE_ENTRY_FROM_SLIST(cache_ptr, entry_ptr)

        /* mark the entry as clean and update the index for 
         * entry clean.  Also, call the clear callback 
         * if defined.
         */
        entry_ptr->is_dirty = FALSE;

        H5C__UPDATE_INDEX_FOR_ENTRY_CLEAN(cache_ptr, entry_ptr);

        if(entry_ptr->type->clear && (entry_ptr->type->clear)(f, (void *)entry_ptr, FALSE) < 0)
            HGOTO_ERROR(H5E_CACHE, H5E_CANTFLUSH, FAIL, "unable to clear entry")
    }

    /* reset the flush_in progress flag */
    entry_ptr->flush_in_progress = FALSE;

    /* Internal cache data structures should now be up to date, and 
     * consistant with the status of the entry.  
     *
     * Now discard the entry if appropriate.
     */
    if(destroy) {
#if 0 /* old code */ /* JRM */
        /* start by freeing the buffer for the on disk image */
        if(entry_ptr->image_ptr != NULL)
#else /* new code */ /* JRM */
        /* if both suppress_image_entry_frees and entry_ptr->include_in_image
         * are true, simple set entry_ptr->image_ptr to NULL, as we have 
         * another pointer to the buffer in an instance of H5C_image_entry_t
         * in cache_ptr->image_entries.
         *
         * Otherwise, free the buffer if it exists.
         */
	if ( suppress_image_entry_frees && entry_ptr->include_in_image ) 

	    entry_ptr->image_ptr = NULL;

	else if ( entry_ptr->image_ptr != NULL )
#endif /* new code */
            entry_ptr->image_ptr = H5MM_xfree(entry_ptr->image_ptr);

        /* Check whether we should free the space in the file that 
         * the entry occupies 
         */
        if(free_file_space) {
            size_t fsf_size;

            /* Sanity checks */
            HDassert(H5F_addr_defined(entry_ptr->addr));
            HDassert(!H5F_IS_TMP_ADDR(f, entry_ptr->addr));
#ifndef NDEBUG
{
            hbool_t curr_compressed = FALSE;
            size_t curr_len;
            size_t curr_compressed_len = 0;

            /* Get the actual image size for the thing again */
            entry_ptr->type->image_len((void *)entry_ptr, &curr_len, &curr_compressed, &curr_compressed_len);
            HDassert(curr_len == entry_ptr->size);
            HDassert(curr_compressed == entry_ptr->compressed);
            HDassert(curr_compressed_len == entry_ptr->compressed_size);
}
#endif /* NDEBUG */

            /* if the file space free size callback is defined, use
             * it to get the size of the block of file space to free.
             * Otherwise use entry_ptr->compressed_size if 
             * entry_ptr->compressed == TRUE, and entry_ptr->size
             * if entry_ptr->compressed == FALSE.
             */
            if(entry_ptr->type->fsf_size) {
                if((entry_ptr->type->fsf_size)((void *)entry_ptr, &fsf_size) < 0)
                    HGOTO_ERROR(H5E_CACHE, H5E_CANTFREE, FAIL, "unable to get file space free size")
            } /* end if */
            else if(entry_ptr->compressed) /* use compressed size */
                fsf_size = entry_ptr->compressed_size;
            else    /* no file space free size callback -- use entry size */
                fsf_size = entry_ptr->size;

            /* Release the space on disk */
            if(H5MF_xfree(f, entry_ptr->type->mem_type, dxpl_id, entry_ptr->addr, (hsize_t)fsf_size) < 0)
                HGOTO_ERROR(H5E_CACHE, H5E_CANTFREE, FAIL, "unable to free file space for cache entry")
        } /* end if ( free_file_space ) */

        /* Reset the pointer to the cache the entry is within. -QAK */
        entry_ptr->cache_ptr = NULL;

        /* increment entries_removed_counter and set 
         * last_entry_removed_ptr.  As we are likely abuut to 
         * free the entry, recall that last_entry_removed_ptr 
         * must NEVER be dereferenced.
         *
         * Recall that these fields are maintained to allow functions
         * that perform scans of lists of entries to detect the 
         * unexpected removal of entries (via expunge, eviction, 
         * or take ownership at present), so that they can re-start
         * their scans if necessary.
         */
        cache_ptr->last_entry_removed_ptr++;
        cache_ptr->last_entry_removed_ptr = entry_ptr;

        /* Check for actually destroying the entry in memory */
        /* (As opposed to taking ownership of it) */
        if(destroy_entry) {
            /* if the entry is dirty and it has a clear callback,
             * call this callback now.  Since this callback exists,
             * it follows tht the client maintains its own dirty bits, 
             * which must be cleared before the entry is freed to avoid 
             * sanity check failures.  Also clear the dirty flag for 
             * the same reason.
             */
            if(entry_ptr->is_dirty) {
                entry_ptr->is_dirty = FALSE;

                if(entry_ptr->type->clear && (entry_ptr->type->clear)(f, (void *)entry_ptr, TRUE) < 0)
                    HGOTO_ERROR(H5E_CACHE, H5E_CANTFLUSH, FAIL, "unable to clear entry")
            }
            /* we are about to discard the in core representation --
             * set the magic field to bad magic so we can detect a
             * freed entry if we see one.
             */
            entry_ptr->magic = H5C__H5C_CACHE_ENTRY_T_BAD_MAGIC;

            /* verify that the image has been freed */
            HDassert(entry_ptr->image_ptr == NULL);

            if(entry_ptr->type->free_icr((void *)entry_ptr) < 0)
                HGOTO_ERROR(H5E_CACHE, H5E_CANTFLUSH, FAIL, \
                            "free_icr callback failed.")
        } 
        else {
            HDassert(take_ownership);

            /* client is taking ownership of the entry.
             * set bad magic here too so the cache will choke 
             * unless the entry is re-inserted properly
             */
            entry_ptr->magic = H5C__H5C_CACHE_ENTRY_T_BAD_MAGIC;
        }
    } /* if (destroy) */

    if(cache_ptr->log_flush)
        if((cache_ptr->log_flush)(cache_ptr, entry_ptr->addr, was_dirty, flags) < 0)
            HGOTO_ERROR(H5E_CACHE, H5E_CANTFLUSH, FAIL, "log_flush callback failed.")

done:
    HDassert( ( ret_value != SUCCEED ) || ( destroy_entry ) || 
              ( ! entry_ptr->flush_in_progress ) );

    HDassert( ( ret_value != SUCCEED ) || ( destroy_entry ) || 
              ( take_ownership ) || ( ! entry_ptr->is_dirty ) );

    FUNC_LEAVE_NOAPI(ret_value)
} /* H5C__flush_single_entry() */


/*-------------------------------------------------------------------------
 *
 * Function:    H5C_load_entry
 *
 * Purpose:     Attempt to load the entry at the specified disk address
 *		and with the specified type into memory.  If successful.
 *		return the in memory address of the entry.  Return NULL
 *		on failure.
 *
 *		Note that this function simply loads the entry into
 *		core.  It does not insert it into the cache.
 *
 * Return:      Non-NULL on success / NULL on failure.
 *
 * Programmer:  John Mainzer, 5/18/04
 *
 *-------------------------------------------------------------------------
 */
static void *
H5C_load_entry(H5F_t *             f,
               hid_t               dxpl_id,
               const H5C_class_t * type,
               haddr_t             addr,
               void *              udata)
{
    hbool_t		dirty = FALSE;  /* Flag indicating whether thing was dirtied during deserialize */
    hbool_t		compressed = FALSE; /* flag indicating whether thing */
 					/* will be run through filters on    */
                                        /* on read and write.  Usually FALSE */
					/* set to true if appropriate.       */
    size_t		compressed_size = 0; /* entry compressed size if     */
                                        /* known -- otherwise uncompressed.  */
				        /* Zero indicates compression not    */
                                        /* enabled.                          */
    void *		image = NULL;   /* Buffer for disk image */
    void *		thing = NULL;   /* Pointer to thing loaded */
    H5C_cache_entry_t *	entry;          /* Alias for thing loaded, as cache entry */
    size_t              len;            /* Size of image in file */
    unsigned            u;              /* Local index variable */
    void *		ret_value;      /* Return value */

    FUNC_ENTER_NOAPI_NOINIT

    HDassert(f);
    HDassert(f->shared);
    HDassert(f->shared->cache);
    HDassert(type);

    /* verify absence of prohibited or unsupported type flag combinations */
    HDassert(!(type->flags & H5C__CLASS_NO_IO_FLAG));
 
    /* for now, we do not combine the speculative load and compressed flags */
    HDassert(!((type->flags & H5C__CLASS_SPECULATIVE_LOAD_FLAG) &&
               (type->flags & H5C__CLASS_COMPRESSED_FLAG)));

    /* Can't see how skip reads could be usefully combined with 
     * either the speculative read or compressed flags.  Hence disallow.
     */
    HDassert(!((type->flags & H5C__CLASS_SKIP_READS) &&
               (type->flags & H5C__CLASS_SPECULATIVE_LOAD_FLAG)));
    HDassert(!((type->flags & H5C__CLASS_SKIP_READS) &&
               (type->flags & H5C__CLASS_COMPRESSED_FLAG)));

    HDassert(H5F_addr_defined(addr));
    HDassert(type->get_load_size);
    HDassert(type->deserialize);

    /* Call the get_load_size callback, to retrieve the initial 
     * size of image 
     */
    if(type->get_load_size(udata, &len) < 0)
        HGOTO_ERROR(H5E_CACHE, H5E_CANTGET, NULL, "can't retrieve image size")

    HDassert(len > 0);

    /* Check for possible speculative read off the end of the file */
    if(type->flags & H5C__CLASS_SPECULATIVE_LOAD_FLAG) {

/* Quincey has added patches for eoa calculations -- leave the original
 * code around until we see the effect of these patches.
 *                                         JRM -- 1/1/15
 */
#if 0 /* original code */ /* JRM */
	/* the original version of this code has several problems:
         *
         * First, the sblock is not available until the sblock 
         * has been read in, which causes a seg fault.  This is 
         * dealt with easily enough by testing to see if 
         * f->shared->sblock is NULL, and calling H5FD_get_base_addr()
         * to obtain the base addr when it is.
         *
         * The second issue is more subtle.  H5F_get_eoa() calls 
         * H5FD_get_eoa().  However, this function returns the EOA as 
         * a relative address -- i.e. relative to the base address.
         * This means that the base addr + addr < eoa sanity check will
         * fail whenever the super block is not at address 0 when 
         * reading in the first chunk of the super block.
         * 
         * To address these issues, I have rewritten the code to 
         * simply verify that the address plus length is less than 
         * the eoa.  I think this is sufficient, but further testing
         * should tell me if it isn't.
         *                                      JRM -- 8/29/14
         */
        haddr_t eoa;                /* End-of-allocation in the file */
        haddr_t base_addr;          /* Base address of file data */

        /* Get the file's end-of-allocation value */
        eoa = H5F_get_eoa(f, type->mem_type);
        HDassert(H5F_addr_defined(eoa));

        /* Get the file's base address */
	if ( f->shared->sblock ) 

            base_addr = H5F_BASE_ADDR(f);

	else { /* sblock not loaded yet -- use file driver info */

	    HDassert(f->shared->lf);
	    base_addr = H5FD_get_base_addr(f->shared->lf);

	}
        HDassert(H5F_addr_defined(base_addr));

        /* Check for bad address in general */
        if((addr + base_addr) > eoa)
            HGOTO_ERROR(H5E_CACHE, H5E_BADVALUE, NULL, \
	                "address of object past end of allocation")

        /* Check if the amount of data to read will be past the eoa */
        if((addr + base_addr + len) > eoa)
            /* Trim down the length of the metadata */
            len = (size_t)(eoa - (addr + base_addr));

#else /* modified code */ /* JRM */

        haddr_t eoa;                /* End-of-allocation in the file */
        H5FD_mem_t  cooked_type;

	/* if type == H5FD_MEM_GHEAP, H5F_block_read() forces 
         * type to H5FD_MEM_DRAW via its call to H5F__accum_read().
         * Thus we do the same for purposes of computing the eoa
         * for sanity checks.
         */
        cooked_type = 
           (type->mem_type == H5FD_MEM_GHEAP) ? H5FD_MEM_DRAW : type->mem_type;

        /* Get the file's end-of-allocation value */
        eoa = H5F_get_eoa(f, cooked_type);

        HDassert(H5F_addr_defined(eoa));

        /* Check for bad address in general */
        if ( H5F_addr_gt(addr, eoa) )

            HGOTO_ERROR(H5E_CACHE, H5E_BADVALUE, NULL, \
	                "address of object past end of allocation")

        /* Check if the amount of data to read will be past the eoa */
        if( H5F_addr_gt((addr + len), eoa) ) {

            /* Trim down the length of the metadata */

            /* Note that for some cache clients, this will cause an 
             * assertion failure.		JRM -- 8/29/14
             */
            len = (size_t)(eoa - addr);
        }

        if ( len <= 0 )
            HGOTO_ERROR(H5E_CACHE, H5E_BADVALUE, NULL, \
	                "len not positive after adjustment for EOA.")

#endif /* modified code */ /* JRM */
    }
    /* Allocate the buffer for reading the on-disk entry image */
    if(NULL == (image = H5MM_malloc(len + H5C_IMAGE_EXTRA_SPACE)))

        HGOTO_ERROR(H5E_CACHE, H5E_CANTALLOC, NULL, \
                    "memory allocation failed for on disk image buffer.")

#if H5C_DO_MEMORY_SANITY_CHECKS
    HDmemcpy(((uint8_t *)image) + len, H5C_IMAGE_SANITY_VALUE, H5C_IMAGE_EXTRA_SPACE);
#endif /* H5C_DO_MEMORY_SANITY_CHECKS */

    /* Get the on-disk entry image */
    if ( 0 == (type->flags & H5C__CLASS_SKIP_READS) )
        if(H5F_block_read(f, type->mem_type, addr, len, dxpl_id, image) < 0)
            HGOTO_ERROR(H5E_CACHE, H5E_READERROR, NULL, "Can't read image*")

    /* Deserialize the on-disk image into the native memory form */
    if(NULL == (thing = type->deserialize(image, len, udata, &dirty)))
        HGOTO_ERROR(H5E_CACHE, H5E_CANTLOAD, NULL, "Can't deserialize image")

    /* If the client's cache has an image_len callback, check it */
    if(type->image_len) {
        size_t	new_len;        /* New size of on-disk image */

	/* set magic and type field in *entry_ptr.  While the image_len 
         * callback shouldn't touch the cache specific fields, it may check 
         * these fields to ensure that it it has received the expected 
         * value.
         *
         * Note that this initialization is repeated below on the off 
         * chance that we had to re-try the deserialization.
         */
        entry = (H5C_cache_entry_t *)thing;
        entry->magic = H5C__H5C_CACHE_ENTRY_T_MAGIC;
        entry->type  = type;

	/* verify that compressed and compressed_len are initialized */
        HDassert(compressed == FALSE);
        HDassert(compressed_size == 0);

        /* Get the actual image size for the thing */
        if(type->image_len(thing, &new_len, &compressed, &compressed_size) < 0)

	    HGOTO_ERROR(H5E_CACHE, H5E_CANTGET, NULL, \
                        "can't retrieve image length")

	if(new_len == 0)

	    HGOTO_ERROR(H5E_CACHE, H5E_BADVALUE, NULL, "image length is 0")

        HDassert(((type->flags & H5C__CLASS_COMPRESSED_FLAG) != 0) ||
                 ((compressed == FALSE) && (compressed_size == 0)));
        HDassert((compressed == TRUE) || (compressed_size == 0));

	if(new_len != len) {

            if(type->flags & H5C__CLASS_COMPRESSED_FLAG) {

                /* if new_len != len, then compression must be 
                 * enabled on the entry.  In this case, the image_len
                 * callback should have set compressed to TRUE, set 
                 * new_len equal to the uncompressed size of the 
                 * entry, and compressed_len equal to the compressed
                 * size -- which must equal len.
                 *
                 * We can't verify the uncompressed size, but we can 
		 * verify the rest with the following assertions.
                 */
		HDassert(compressed);
                HDassert(compressed_size == len);

		/* new_len should contain the uncompressed size.  Set len
                 * equal to new_len, so that the cache will use the 
                 * uncompressed size for purposes of space allocation, etc.
                 */
                len = new_len;

            } else if (type->flags & H5C__CLASS_SPECULATIVE_LOAD_FLAG) {

                void *new_image;       /* Buffer for disk image */

		/* compressed must be FALSE, and compressed_size 
                 * must be zero.
                 */
		HDassert(!compressed);
		HDassert(compressed_size == 0);

                /* Adjust the size of the image to match new_len */
                if(NULL == (new_image = H5MM_realloc(image, 
                                            new_len + H5C_IMAGE_EXTRA_SPACE)))

                    HGOTO_ERROR(H5E_CACHE, H5E_CANTALLOC, NULL, \
                               "image null after H5MM_realloc()")

                image = new_image;

#if H5C_DO_MEMORY_SANITY_CHECKS

                HDmemcpy(((uint8_t *)image) + new_len, 
                         H5C_IMAGE_SANITY_VALUE, H5C_IMAGE_EXTRA_SPACE);

#endif /* H5C_DO_MEMORY_SANITY_CHECKS */

                /* If the thing's image needs to be bigger for a speculatively
                 *      loaded thing, free the thing and retry with new length
                 */
                if (new_len > len) {

                    /* Release previous (possibly partially initialized) 
                     * thing.  Note that we must set entry->magic to 
                     * H5C__H5C_CACHE_ENTRY_T_BAD_MAGIC and set one or 
                     * two other fields before the call to free_icr
                     * so as to avoid sanity check failures.
                     */
                    entry->magic = H5C__H5C_CACHE_ENTRY_T_BAD_MAGIC;

                    entry->addr  = addr;

                    if ( type->free_icr(thing) < 0 )

                        HGOTO_ERROR(H5E_CACHE, H5E_CANTFLUSH, NULL, \
                                    "free_icr callback failed")

                    /* Go get the on-disk image again */
                    if(H5F_block_read(f, type->mem_type, addr, 
                                      new_len, dxpl_id, image) < 0)

                        HGOTO_ERROR(H5E_CACHE, H5E_CANTLOAD, NULL, \
                                    "Can't read image")

                    /* Deserialize on-disk image into native memory 
                     * form again 
                     */
                    if(NULL == (thing = type->deserialize(image, new_len, 
                                                          udata, &dirty)))

                        HGOTO_ERROR(H5E_CACHE, H5E_CANTLOAD, NULL, \
                                    "Can't deserialize image")

#ifndef NDEBUG
    		    {
			/* new_compressed and new_compressed_size must be 
                         * initialize to FALSE / 0 respectively, as clients
                         * that don't use compression may ignore these two 
                         * parameters.
                         */
                        hbool_t new_compressed = FALSE;
                        size_t new_compressed_size = 0;
                        size_t new_new_len;

                        /* Get the actual image size for the thing again.  Note
                         * that since this is a new thing, we have to set 
                         * the magic and type fields again so as to avoid
                         * failing sanity checks.
                         */
                        entry = (H5C_cache_entry_t *)thing;
                        entry->magic = H5C__H5C_CACHE_ENTRY_T_MAGIC;
                        entry->type  = type;

                        type->image_len(thing, &new_new_len, &new_compressed, &new_compressed_size);
                        HDassert(new_new_len == new_len);
                        HDassert(!new_compressed);
                        HDassert(new_compressed_size == 0);
    		    }
#endif /* NDEBUG */
                } /* end if (new_len > len) */

                /* Retain adjusted size */
                len = new_len;

            } else { /* throw an error */

                HGOTO_ERROR(H5E_CACHE, H5E_UNSUPPORTED, NULL, \
                     "size of non-speculative, non-compressed object changed")
            }
	} /* end if (new_len != len) */
    } /* end if */

    entry = (H5C_cache_entry_t *)thing;

    /* In general, an entry should be clean just after it is loaded.
     *
     * However, when this code is used in the metadata cache, it is
     * possible that object headers will be dirty at this point, as
     * the deserialize function will alter object headers if necessary to
     * fix an old bug.
     *
     * In the following assert:
     *
     * 	HDassert( ( dirty == FALSE ) || ( type->id == 5 || type->id == 6 ) );
     *
     * note that type ids 5 & 6 are associated with object headers in the 
     * metadata cache.
     *
     * When we get to using H5C for other purposes, we may wish to
     * tighten up the assert so that the loophole only applies to the
     * metadata cache.
     */

    HDassert( ( dirty == FALSE ) || ( type->id == 5 || type->id == 6) );

    entry->magic                = H5C__H5C_CACHE_ENTRY_T_MAGIC;
    entry->cache_ptr            = f->shared->cache;
    entry->addr                 = addr;
    entry->size                 = len;
    HDassert(entry->size < H5C_MAX_ENTRY_SIZE);
    entry->compressed		= compressed;
    entry->compressed_size	= compressed_size;
    entry->image_ptr            = image;
#if 0 /* old code */ /* JRM */
    entry->image_up_to_date     = TRUE;
#else /* new code */ /* JRM */
    entry->image_up_to_date     = !dirty;
#endif /* new code */ /* JRM */
    entry->type                 = type;
    entry->is_dirty	        = dirty;
    entry->dirtied              = FALSE;
    entry->is_protected         = FALSE;
    entry->is_read_only         = FALSE;
    entry->ro_ref_count         = 0;
    entry->is_pinned            = FALSE;
    entry->in_slist             = FALSE;
    entry->flush_marker         = FALSE;
#ifdef H5_HAVE_PARALLEL
    entry->clear_on_unprotect   = FALSE;
    entry->flush_immediately    = FALSE;
#endif /* H5_HAVE_PARALLEL */
    entry->flush_in_progress    = FALSE;
    entry->destroy_in_progress  = FALSE;

    entry->ring			= H5C_RING_UNDEFINED;

    /* Initialize flush dependency height fields */
    entry->flush_dep_parent = NULL;
    for(u = 0; u < H5C__NUM_FLUSH_DEP_HEIGHTS; u++)
        entry->child_flush_dep_height_rc[u] = 0;
    entry->flush_dep_height = 0;
    entry->ht_next              = NULL;
    entry->ht_prev              = NULL;

    entry->next                 = NULL;
    entry->prev                 = NULL;

    entry->aux_next             = NULL;
    entry->aux_prev             = NULL;
#if 1 /* new code */ /* JRM */
    /* initialize cache image related fields */
    entry->include_in_image     = FALSE;
    entry->lru_rank		= 0;
    entry->image_index		= -1;
    entry->image_dirty		= FALSE;
    entry->fd_parent_addr	= HADDR_UNDEF;
    entry->fd_child_count	= 0;
    entry->prefetched		= FALSE;
    entry->prefetch_type_id	= 0;
#endif /* new code */ /* JRM */
    H5C__RESET_CACHE_ENTRY_STATS(entry);

    ret_value = thing;

done:
    /* Cleanup on error */
    if(NULL == ret_value) {

        /* Release resources */
        if ( thing && type->free_icr(thing) < 0 )

            HDONE_ERROR(H5E_CACHE, H5E_CANTFLUSH, NULL, \
                        "free_icr callback failed")

        if(image)
            image = H5MM_xfree(image);
    } /* end if */

    FUNC_LEAVE_NOAPI(ret_value)
} /* H5C_load_entry() */


/*-------------------------------------------------------------------------
 *
 * Function:    H5C_make_space_in_cache
 *
 * Purpose:     Attempt to evict cache entries until the index_size
 *		is at least needed_space below max_cache_size.
 *
 *		In passing, also attempt to bring cLRU_list_size to a
 *		value greater than min_clean_size.
 *
 *		Depending on circumstances, both of these goals may
 *		be impossible, as in parallel mode, we must avoid generating
 *		a write as part of a read (to avoid deadlock in collective
 *		I/O), and in all cases, it is possible (though hopefully
 *		highly unlikely) that the protected list may exceed the
 *		maximum size of the cache.
 *
 *		Thus the function simply does its best, returning success
 *		unless an error is encountered.
 *
 *		The primary_dxpl_id and secondary_dxpl_id parameters
 *		specify the dxpl_ids used on the first write occasioned
 *		by the call (primary_dxpl_id), and on all subsequent
 *		writes (secondary_dxpl_id).  This is useful in the metadata
 *		cache, but may not be needed elsewhere.  If so, just use the
 *		same dxpl_id for both parameters.
 *
 *		Observe that this function cannot occasion a read.
 *
 * Return:      Non-negative on success/Negative on failure.
 *
 * Programmer:  John Mainzer, 5/14/04
 *
 * Changes:     Modified function to skip over entries with the 
 *		flush_in_progress flag set.  If this is not done,
 *		an infinite recursion is possible if the cache is 
 *		full, and the pre-serialize or serialize routine 
 *		attempts to load another entry.
 *
 *		This error was exposed by a re-factor of the 
 *		H5C__flush_single_entry() routine.  However, it was 
 *		a potential bug from the moment that entries were 
 *		allowed to load other entries on flush.
 *
 *		In passing, note that the primary and secondary dxpls 
 *		mentioned in the comment above have been replaced by 
 *		a single dxpl at some point, and thus the discussion 
 *		above is somewhat obsolete.  Date of this change is 
 *		unkown.
 *
 *						JRM -- 12/26/14
 *
 *		Modified function to detect deletions of entries 
 *		during a scan of the LRU, and where appropriate, 
 *		restart the scan to avoid proceeding with a next 
 *		entry that is no longer in the cache.
 *
 *		Note the absence of checks after flushes of clean 
 *		entries.  As a second entry can only be removed by 
 *		by a call to the pre_serialize or serialize callback
 *		of the first, and as these callbacks will not be called
 *		on clean entries, no checks are needed.
 *
 *						JRM -- 4/6/15
 *
 *-------------------------------------------------------------------------
 */
herr_t
H5C_make_space_in_cache(H5F_t *	f,
                        hid_t	dxpl_id,
		        size_t	space_needed,
                        hbool_t	write_permitted)
{
    H5C_t *		cache_ptr = f->shared->cache;
#if H5C_COLLECT_CACHE_STATS
    int32_t             clean_entries_skipped = 0;
    int32_t             total_entries_scanned = 0;
#endif /* H5C_COLLECT_CACHE_STATS */
    int32_t		entries_examined = 0;
    int32_t		initial_list_len;
    size_t		empty_space;
    hbool_t		prev_is_dirty = FALSE;
    hbool_t             didnt_flush_entry = FALSE;
    hbool_t		restart_scan;
    H5C_cache_entry_t *	entry_ptr;
    H5C_cache_entry_t *	prev_ptr;
    H5C_cache_entry_t *	next_ptr;
    herr_t		ret_value = SUCCEED;      /* Return value */

    FUNC_ENTER_NOAPI_NOINIT

    HDassert( f );
    HDassert( cache_ptr );
    HDassert( cache_ptr->magic == H5C__H5C_T_MAGIC );
    HDassert( cache_ptr->index_size ==
	      (cache_ptr->clean_index_size + cache_ptr->dirty_index_size) );

    if ( write_permitted ) {

        restart_scan = FALSE;
        initial_list_len = cache_ptr->LRU_list_len;
        entry_ptr = cache_ptr->LRU_tail_ptr;

	if ( cache_ptr->index_size >= cache_ptr->max_cache_size ) {

	   empty_space = 0;

	} else {

	   empty_space = cache_ptr->max_cache_size - cache_ptr->index_size;

	}

        while ( ( ( (cache_ptr->index_size + space_needed)
                    >
                    cache_ptr->max_cache_size
                  )
		  ||
		  (
		    ( empty_space + cache_ptr->clean_index_size )
		    <
		    ( cache_ptr->min_clean_size )
                  )
		)
                &&
                ( entries_examined <= (2 * initial_list_len) )
                &&
                ( entry_ptr != NULL )
              )
        {
            HDassert(entry_ptr->magic == H5C__H5C_CACHE_ENTRY_T_MAGIC);
            HDassert( ! (entry_ptr->is_protected) );
            HDassert( ! (entry_ptr->is_read_only) );
            HDassert( (entry_ptr->ro_ref_count) == 0 );

	    next_ptr = entry_ptr->next;
            prev_ptr = entry_ptr->prev;

	    if ( prev_ptr != NULL ) {

		prev_is_dirty = prev_ptr->is_dirty;
	    }

            if ( ( (entry_ptr->type)->id != H5C__EPOCH_MARKER_TYPE ) &&
                 ( ! entry_ptr->flush_in_progress ) ) {

                didnt_flush_entry = FALSE;

                if ( entry_ptr->is_dirty ) {

#if H5C_COLLECT_CACHE_STATS
                    if ( (cache_ptr->index_size + space_needed)
                           >
                          cache_ptr->max_cache_size ) {

                        cache_ptr->entries_scanned_to_make_space++;
                    }
#endif /* H5C_COLLECT_CACHE_STATS */

		    /* reset entries_removed_counter and 
                     * last_entry_removed_ptr prior to the call to 
                     * H5C__flush_single_entry() so that we can spot 
                     * unexpected removals of entries from the cache,
                     * and set the restart_scan flag if proceeding 
                     * would be likely to cause us to scan an entry 
                     * that is no longer in the cache.
                     */
                    cache_ptr->entries_removed_counter = 0;
                    cache_ptr->last_entry_removed_ptr  = NULL;

                    if(H5C__flush_single_entry(f, dxpl_id, entry_ptr, H5C__NO_FLAGS_SET, NULL) < 0)
                        HGOTO_ERROR(H5E_CACHE, H5E_CANTFLUSH, FAIL, "unable to flush entry")

		    if ( ( cache_ptr->entries_removed_counter > 1 ) ||
                         ( cache_ptr->last_entry_removed_ptr == prev_ptr ) )

                        restart_scan = TRUE;

                } else if ( (cache_ptr->index_size + space_needed)
                              >
                             cache_ptr->max_cache_size ) {
#if H5C_COLLECT_CACHE_STATS
                    cache_ptr->entries_scanned_to_make_space++;
#endif /* H5C_COLLECT_CACHE_STATS */

                    if(H5C__flush_single_entry(f, dxpl_id, entry_ptr, H5C__FLUSH_INVALIDATE_FLAG | H5C__DEL_FROM_SLIST_ON_DESTROY_FLAG, NULL) < 0)
                        HGOTO_ERROR(H5E_CACHE, H5E_CANTFLUSH, FAIL, "unable to flush entry")

                } else {
                    /* We have enough space so don't flush clean entry. */
#if H5C_COLLECT_CACHE_STATS
                    clean_entries_skipped++;
#endif /* H5C_COLLECT_CACHE_STATS */
                    didnt_flush_entry = TRUE;
                }

#if H5C_COLLECT_CACHE_STATS
                total_entries_scanned++;
#endif /* H5C_COLLECT_CACHE_STATS */

            } else {

                /* Skip epoch markers and entries that are in the process
                 * of being flushed.
                 */
                didnt_flush_entry = TRUE;
            }

	    if ( prev_ptr != NULL ) {

		if ( didnt_flush_entry ) {

		    /* epoch markers don't get flushed, and we don't touch 
                     * entries that are in the process of being flushed.
                     * Hence no need for sanity checks, as we haven't 
                     * flushed anything.  Thus just set entry_ptr to prev_ptr 
                     * and go on.
		     */
                    entry_ptr = prev_ptr;

		} else if ( ( restart_scan ) 
                            ||
                            ( prev_ptr->is_dirty != prev_is_dirty )
		            ||
		            ( prev_ptr->next != next_ptr )
		            ||
		            ( prev_ptr->is_protected )
		            ||
		            ( prev_ptr->is_pinned ) ) {

		    /* something has happened to the LRU -- start over
		     * from the tail.
		     */
                    restart_scan = FALSE;
	            entry_ptr = cache_ptr->LRU_tail_ptr;
		    H5C__UPDATE_STATS_FOR_LRU_SCAN_RESTART(cache_ptr)

		} else {

		    entry_ptr = prev_ptr;

		}
	    } else {

		entry_ptr = NULL;

	    }

	    entries_examined++;

	    if ( cache_ptr->index_size >= cache_ptr->max_cache_size ) {

	       empty_space = 0;

	    } else {

	       empty_space = cache_ptr->max_cache_size - cache_ptr->index_size;

	    }

	    HDassert( cache_ptr->index_size ==
	              (cache_ptr->clean_index_size +
		       cache_ptr->dirty_index_size) );

	}

#if H5C_COLLECT_CACHE_STATS
        cache_ptr->calls_to_msic++;

        cache_ptr->total_entries_skipped_in_msic += clean_entries_skipped;
        cache_ptr->total_entries_scanned_in_msic += total_entries_scanned;

        if ( clean_entries_skipped > cache_ptr->max_entries_skipped_in_msic ) {

            cache_ptr->max_entries_skipped_in_msic = clean_entries_skipped;
        }

        if ( total_entries_scanned > cache_ptr->max_entries_scanned_in_msic ) {

            cache_ptr->max_entries_scanned_in_msic = total_entries_scanned;
        }
#endif /* H5C_COLLECT_CACHE_STATS */

	HDassert( ( entries_examined > (2 * initial_list_len) ) ||
		  ( (cache_ptr->pl_size + cache_ptr->pel_size + cache_ptr->min_clean_size) >
		    cache_ptr->max_cache_size ) ||
		  ( ( cache_ptr->clean_index_size + empty_space )
		    >= cache_ptr->min_clean_size ) );

#if H5C_MAINTAIN_CLEAN_AND_DIRTY_LRU_LISTS

        HDassert( ( entries_examined > (2 * initial_list_len) ) ||
		  ( cache_ptr->cLRU_list_size <= cache_ptr->clean_index_size ) );
        HDassert( ( entries_examined > (2 * initial_list_len) ) ||
		  ( cache_ptr->dLRU_list_size <= cache_ptr->dirty_index_size ) );

#endif /* H5C_MAINTAIN_CLEAN_AND_DIRTY_LRU_LISTS */

    } else {

        HDassert( H5C_MAINTAIN_CLEAN_AND_DIRTY_LRU_LISTS );

        initial_list_len = cache_ptr->cLRU_list_len;
        entry_ptr = cache_ptr->cLRU_tail_ptr;

        while ( ( (cache_ptr->index_size + space_needed)
                  >
                  cache_ptr->max_cache_size
                )
                &&
                ( entries_examined <= initial_list_len )
                &&
                ( entry_ptr != NULL )
              )
        {
            HDassert( ! (entry_ptr->is_protected) );
            HDassert( ! (entry_ptr->is_read_only) );
            HDassert( (entry_ptr->ro_ref_count) == 0 );
            HDassert( ! (entry_ptr->is_dirty) );

            prev_ptr = entry_ptr->aux_prev;

            if(H5C__flush_single_entry(f, dxpl_id, entry_ptr, H5C__FLUSH_INVALIDATE_FLAG | H5C__DEL_FROM_SLIST_ON_DESTROY_FLAG, NULL) < 0)
                HGOTO_ERROR(H5E_CACHE, H5E_CANTFLUSH, FAIL, "unable to flush entry")

	    /* we are scanning the clean LRU, so the serialize function
	     * will not be called on any entry -- thus there is no
	     * concern about the list being modified out from under
	     * this function.
	     */

            entry_ptr = prev_ptr;
	    entries_examined++;
        }
    }

done:

    FUNC_LEAVE_NOAPI(ret_value)

} /* H5C_make_space_in_cache() */


/*-------------------------------------------------------------------------
 *
 * Function:    H5C_validate_lru_list
 *
 * Purpose:     Debugging function that scans the LRU list for errors.
 *
 *		If an error is detected, the function generates a
 *		diagnostic and returns FAIL.  If no error is detected,
 *		the function returns SUCCEED.
 *
 * Return:      FAIL if error is detected, SUCCEED otherwise.
 *
 * Programmer:  John Mainzer, 7/14/05
 *
 * Changes:
 *
 *		Added code to verify that the LRU contains no pinned 
 *		entries.                        JRM -- 4/25/14
 *
 *-------------------------------------------------------------------------
 */
#if H5C_DO_EXTREME_SANITY_CHECKS

static herr_t
H5C_validate_lru_list(H5C_t * cache_ptr)
{
    herr_t		ret_value = SUCCEED;      /* Return value */
    int32_t             len = 0;
    size_t              size = 0;
    H5C_cache_entry_t *	entry_ptr = NULL;

    FUNC_ENTER_NOAPI_NOINIT

    HDassert( cache_ptr );
    HDassert( cache_ptr->magic == H5C__H5C_T_MAGIC );

    if ( ( ( cache_ptr->LRU_head_ptr == NULL )
           ||
           ( cache_ptr->LRU_tail_ptr == NULL )
         )
         &&
         ( cache_ptr->LRU_head_ptr != cache_ptr->LRU_tail_ptr )
       ) {

        HGOTO_ERROR(H5E_CACHE, H5E_SYSTEM, FAIL, "Check 1 failed")
    }

    if ( ( cache_ptr->LRU_list_len < 0 ) || ( cache_ptr->LRU_list_size < 0 ) ) {

        HGOTO_ERROR(H5E_CACHE, H5E_SYSTEM, FAIL, "Check 2 failed")
    }

    if ( ( cache_ptr->LRU_list_len == 1 )
         &&
         ( ( cache_ptr->LRU_head_ptr != cache_ptr->LRU_tail_ptr )
           ||
           ( cache_ptr->LRU_head_ptr == NULL )
           ||
           ( cache_ptr->LRU_head_ptr->size != cache_ptr->LRU_list_size )
         )
       ) {

        HGOTO_ERROR(H5E_CACHE, H5E_SYSTEM, FAIL, "Check 3 failed")
    }

    if ( ( cache_ptr->LRU_list_len >= 1 )
         &&
         ( ( cache_ptr->LRU_head_ptr == NULL )
           ||
           ( cache_ptr->LRU_head_ptr->prev != NULL )
           ||
           ( cache_ptr->LRU_tail_ptr == NULL )
           ||
           ( cache_ptr->LRU_tail_ptr->next != NULL )
         )
       ) {

        HGOTO_ERROR(H5E_CACHE, H5E_SYSTEM, FAIL, "Check 4 failed")
    }

    entry_ptr = cache_ptr->LRU_head_ptr;
    while ( entry_ptr != NULL )
    {

        if ( ( entry_ptr != cache_ptr->LRU_head_ptr ) &&
             ( ( entry_ptr->prev == NULL ) ||
               ( entry_ptr->prev->next != entry_ptr ) ) ) {

            HGOTO_ERROR(H5E_CACHE, H5E_SYSTEM, FAIL, "Check 5 failed")
        }

        if ( ( entry_ptr != cache_ptr->LRU_tail_ptr ) &&
             ( ( entry_ptr->next == NULL ) ||
               ( entry_ptr->next->prev != entry_ptr ) ) ) {

            HGOTO_ERROR(H5E_CACHE, H5E_SYSTEM, FAIL, "Check 6 failed")
        }

        if ( ( entry_ptr->is_pinned ) || 
             ( entry_ptr->pinned_from_client ) ||
             ( entry_ptr->pinned_from_cache ) ) {

            HGOTO_ERROR(H5E_CACHE, H5E_SYSTEM, FAIL, "Check 7 failed")
        }

        len++;
        size += entry_ptr->size;
        entry_ptr = entry_ptr->next;
    }

    if ( ( cache_ptr->LRU_list_len != len ) ||
         ( cache_ptr->LRU_list_size != size ) ) {

        HGOTO_ERROR(H5E_CACHE, H5E_SYSTEM, FAIL, "Check 8 failed")
    }

done:

    if ( ret_value != SUCCEED ) {

        HDassert(0);
    }

    FUNC_LEAVE_NOAPI(ret_value)

} /* H5C_validate_lru_list() */

#endif /* H5C_DO_EXTREME_SANITY_CHECKS */


/*-------------------------------------------------------------------------
 *
 * Function:    H5C_validate_pinned_entry_list
 *
 * Purpose:     Debugging function that scans the pinned entry list for 
 *              errors.
 *
 *		If an error is detected, the function generates a
 *		diagnostic and returns FAIL.  If no error is detected,
 *		the function returns SUCCEED.
 *
 * Return:      FAIL if error is detected, SUCCEED otherwise.
 *
 * Programmer:  John Mainzer, 4/25/14
 *
 * Changes:
 *
 *		None.
 *
 *-------------------------------------------------------------------------
 */
#if H5C_DO_EXTREME_SANITY_CHECKS

static herr_t
H5C_validate_pinned_entry_list(H5C_t * cache_ptr)
{
    herr_t		ret_value = SUCCEED;      /* Return value */
    int32_t             len = 0;
    size_t              size = 0;
    H5C_cache_entry_t *	entry_ptr = NULL;

    FUNC_ENTER_NOAPI_NOINIT

    HDassert( cache_ptr );
    HDassert( cache_ptr->magic == H5C__H5C_T_MAGIC );

    if ( ( ( cache_ptr->pel_head_ptr == NULL )
           ||
           ( cache_ptr->pel_tail_ptr == NULL )
         )
         &&
         ( cache_ptr->pel_head_ptr != cache_ptr->pel_tail_ptr )
       ) {

        HGOTO_ERROR(H5E_CACHE, H5E_SYSTEM, FAIL, "Check 1 failed")
    }

    if ( ( cache_ptr->pel_len < 0 ) || ( cache_ptr->pel_size < 0 ) ) {

        HGOTO_ERROR(H5E_CACHE, H5E_SYSTEM, FAIL, "Check 2 failed")
    }

    if ( ( cache_ptr->pel_len == 1 )
         &&
         ( ( cache_ptr->pel_head_ptr != cache_ptr->pel_tail_ptr )
           ||
           ( cache_ptr->pel_head_ptr == NULL )
           ||
           ( cache_ptr->pel_head_ptr->size != cache_ptr->pel_size )
         )
       ) {

        HGOTO_ERROR(H5E_CACHE, H5E_SYSTEM, FAIL, "Check 3 failed")
    }

    if ( ( cache_ptr->pel_len >= 1 )
         &&
         ( ( cache_ptr->pel_head_ptr == NULL )
           ||
           ( cache_ptr->pel_head_ptr->prev != NULL )
           ||
           ( cache_ptr->pel_tail_ptr == NULL )
           ||
           ( cache_ptr->pel_tail_ptr->next != NULL )
         )
       ) {

        HGOTO_ERROR(H5E_CACHE, H5E_SYSTEM, FAIL, "Check 4 failed")
    }

    entry_ptr = cache_ptr->pel_head_ptr;
    while ( entry_ptr != NULL )
    {

        if ( ( entry_ptr != cache_ptr->pel_head_ptr ) &&
             ( ( entry_ptr->prev == NULL ) ||
               ( entry_ptr->prev->next != entry_ptr ) ) ) {

            HGOTO_ERROR(H5E_CACHE, H5E_SYSTEM, FAIL, "Check 5 failed")
        }

        if ( ( entry_ptr != cache_ptr->pel_tail_ptr ) &&
             ( ( entry_ptr->next == NULL ) ||
               ( entry_ptr->next->prev != entry_ptr ) ) ) {

            HGOTO_ERROR(H5E_CACHE, H5E_SYSTEM, FAIL, "Check 6 failed")
        }

        if ( ! entry_ptr->is_pinned ) {

            HGOTO_ERROR(H5E_CACHE, H5E_SYSTEM, FAIL, "Check 7 failed")
        }

        if ( ! ( ( entry_ptr->pinned_from_client ) ||
                 ( entry_ptr->pinned_from_cache ) ) ) {

            HGOTO_ERROR(H5E_CACHE, H5E_SYSTEM, FAIL, "Check 8 failed")
        }

        len++;
        size += entry_ptr->size;
        entry_ptr = entry_ptr->next;
    }

    if ( ( cache_ptr->pel_len != len ) ||
         ( cache_ptr->pel_size != size ) ) {

        HGOTO_ERROR(H5E_CACHE, H5E_SYSTEM, FAIL, "Check 9 failed")
    }

done:

    if ( ret_value != SUCCEED ) {

        HDassert(0);
    }

    FUNC_LEAVE_NOAPI(ret_value)

} /* H5C_validate_pinned_entry_list() */

#endif /* H5C_DO_EXTREME_SANITY_CHECKS */


/*-------------------------------------------------------------------------
 *
 * Function:    H5C_validate_protected_entry_list
 *
 * Purpose:     Debugging function that scans the protected entry list for 
 *              errors.
 *
 *		If an error is detected, the function generates a
 *		diagnostic and returns FAIL.  If no error is detected,
 *		the function returns SUCCEED.
 *
 * Return:      FAIL if error is detected, SUCCEED otherwise.
 *
 * Programmer:  John Mainzer, 4/25/14
 *
 * Changes:
 *
 *		None.
 *
 *-------------------------------------------------------------------------
 */
#if H5C_DO_EXTREME_SANITY_CHECKS

static herr_t
H5C_validate_protected_entry_list(H5C_t * cache_ptr)
{
    herr_t		ret_value = SUCCEED;      /* Return value */
    int32_t             len = 0;
    size_t              size = 0;
    H5C_cache_entry_t *	entry_ptr = NULL;

    FUNC_ENTER_NOAPI_NOINIT

    HDassert( cache_ptr );
    HDassert( cache_ptr->magic == H5C__H5C_T_MAGIC );

    if ( ( ( cache_ptr->pl_head_ptr == NULL )
           ||
           ( cache_ptr->pl_tail_ptr == NULL )
         )
         &&
         ( cache_ptr->pl_head_ptr != cache_ptr->pl_tail_ptr )
       ) {

        HGOTO_ERROR(H5E_CACHE, H5E_SYSTEM, FAIL, "Check 1 failed")
    }

    if ( ( cache_ptr->pl_len < 0 ) || ( cache_ptr->pl_size < 0 ) ) {

        HGOTO_ERROR(H5E_CACHE, H5E_SYSTEM, FAIL, "Check 2 failed")
    }

    if ( ( cache_ptr->pl_len == 1 )
         &&
         ( ( cache_ptr->pl_head_ptr != cache_ptr->pl_tail_ptr )
           ||
           ( cache_ptr->pl_head_ptr == NULL )
           ||
           ( cache_ptr->pl_head_ptr->size != cache_ptr->pl_size )
         )
       ) {

        HGOTO_ERROR(H5E_CACHE, H5E_SYSTEM, FAIL, "Check 3 failed")
    }

    if ( ( cache_ptr->pl_len >= 1 )
         &&
         ( ( cache_ptr->pl_head_ptr == NULL )
           ||
           ( cache_ptr->pl_head_ptr->prev != NULL )
           ||
           ( cache_ptr->pl_tail_ptr == NULL )
           ||
           ( cache_ptr->pl_tail_ptr->next != NULL )
         )
       ) {

        HGOTO_ERROR(H5E_CACHE, H5E_SYSTEM, FAIL, "Check 4 failed")
    }

    entry_ptr = cache_ptr->pl_head_ptr;
    while ( entry_ptr != NULL )
    {

        if ( ( entry_ptr != cache_ptr->pl_head_ptr ) &&
             ( ( entry_ptr->prev == NULL ) ||
               ( entry_ptr->prev->next != entry_ptr ) ) ) {

            HGOTO_ERROR(H5E_CACHE, H5E_SYSTEM, FAIL, "Check 5 failed")
        }

        if ( ( entry_ptr != cache_ptr->pl_tail_ptr ) &&
             ( ( entry_ptr->next == NULL ) ||
               ( entry_ptr->next->prev != entry_ptr ) ) ) {

            HGOTO_ERROR(H5E_CACHE, H5E_SYSTEM, FAIL, "Check 6 failed")
        }

        if ( ! entry_ptr->is_protected ) {

            HGOTO_ERROR(H5E_CACHE, H5E_SYSTEM, FAIL, "Check 7 failed")
        }

        if ( ( entry_ptr->is_read_only ) &&
             ( entry_ptr->ro_ref_count <= 0 ) ) {

            HGOTO_ERROR(H5E_CACHE, H5E_SYSTEM, FAIL, "Check 8 failed")
        }

        len++;
        size += entry_ptr->size;
        entry_ptr = entry_ptr->next;
    }

    if ( ( cache_ptr->pl_len != len ) ||
         ( cache_ptr->pl_size != size ) ) {

        HGOTO_ERROR(H5E_CACHE, H5E_SYSTEM, FAIL, "Check 9 failed")
    }

done:

    if ( ret_value != SUCCEED ) {

        HDassert(0);
    }

    FUNC_LEAVE_NOAPI(ret_value)

} /* H5C_validate_protected_entry_list() */

#endif /* H5C_DO_EXTREME_SANITY_CHECKS */


/*-------------------------------------------------------------------------
 *
 * Function:    H5C_entry_in_skip_list
 *
 * Purpose:     Debugging function that scans skip list to see if it 
 *		is in present.  We need this, as it is possible for 
 *		an entry to be in the skip list twice.
 *
 * Return:      FALSE if the entry is not in the skip list, and TRUE 
 *		if it is.
 *
 * Programmer:  John Mainzer, 11/1/14
 *
 * Changes:
 *
 *		None.
 *
 *-------------------------------------------------------------------------
 */
#if H5C_DO_SLIST_SANITY_CHECKS

static hbool_t
H5C_entry_in_skip_list(H5C_t * cache_ptr, H5C_cache_entry_t *target_ptr)
{
    hbool_t in_slist              = FALSE;
    H5SL_node_t *       node_ptr  = NULL;
    H5C_cache_entry_t *	entry_ptr = NULL;

    HDassert( cache_ptr );
    HDassert( cache_ptr->magic == H5C__H5C_T_MAGIC );
    HDassert( cache_ptr->slist_ptr );

    node_ptr = H5SL_first(cache_ptr->slist_ptr);

    while ( ( node_ptr != NULL ) && ( ! in_slist ) )
    {
        entry_ptr = (H5C_cache_entry_t *)H5SL_item(node_ptr);

	HDassert( entry_ptr );
	HDassert( entry_ptr->magic == H5C__H5C_CACHE_ENTRY_T_MAGIC );
        HDassert( entry_ptr->is_dirty );
        HDassert( entry_ptr->in_slist );

        if ( entry_ptr == target_ptr ) {

	    in_slist = TRUE;

	} else {

	    node_ptr = H5SL_next(node_ptr);
	}
    }

    return(in_slist);

} /* H5C_entry_in_skip_list() */

#endif /* H5C_DO_SLIST_SANITY_CHECKS */


/*-------------------------------------------------------------------------
 *
 * Function:    H5C_get_entry_ptr_from_addr()
 *
 * Purpose:     Debugging function that attempts to look up an entry in the 
 *		cache by its file address, and if found, returns a pointer 
 *		to the entry in *entry_ptr_ptr.  If the entry is not in the 
 *		cache, *entry_ptr_ptr is set to NULL.
 *
 *		WARNING: This call should be used only in debugging  
 *			 routines, and it should be avoided when 
 *			 possible.
 *
 *			 Further, if we ever multi-thread the cache, 
 *			 this routine will have to be either discarded 
 *			 or heavily re-worked.
 *
 *			 Finally, keep in mind that the entry whose 
 *			 pointer is obtained in this fashion may not 
 *			 be in a stable state.  
 *
 *		Note that this function is only defined if NDEBUG
 *		is not defined.
 *
 *		As heavy use of this function is almost certainly a 
 *		bad idea, the metadata cache tracks the number of 
 *		successful calls to this function, and (if 
 *              H5C_DO_SANITY_CHECKS is defined) displays any 
 *		non-zero count on cache shutdown.
 *
 * Return:      FAIL if error is detected, SUCCEED otherwise.
 *
 * Programmer:  John Mainzer, 5/30/14
 *
 * Changes:
 *
 *		None.
 *
 *-------------------------------------------------------------------------
 */
#ifndef NDEBUG
herr_t
H5C_get_entry_ptr_from_addr(const H5F_t *f,
                            haddr_t   addr,
			    void ** entry_ptr_ptr)
{
    H5C_t             * cache_ptr;
    H5C_cache_entry_t * entry_ptr = NULL;
    herr_t              ret_value = SUCCEED;      /* Return value */

    FUNC_ENTER_NOAPI(FAIL)

    HDassert( f );
    HDassert( f->shared );

    cache_ptr = f->shared->cache;

    HDassert( cache_ptr != NULL );
    HDassert( cache_ptr->magic == H5C__H5C_T_MAGIC );
    HDassert( H5F_addr_defined(addr) );
    HDassert( entry_ptr_ptr != NULL );

    /* this test duplicates two of the above asserts, but we need an
     * invocation of HGOTO_ERROR to keep the compiler happy.
     */
    if ( ( cache_ptr == NULL ) || ( cache_ptr->magic != H5C__H5C_T_MAGIC ) ) {

        HGOTO_ERROR(H5E_CACHE, H5E_SYSTEM, FAIL, "Bad cache_ptr on entry.")
    }

    H5C__SEARCH_INDEX(cache_ptr, addr, entry_ptr, FAIL)

    if ( entry_ptr == NULL ) {

        /* the entry doesn't exist in the cache -- report this
         * and quit.
         */
        *entry_ptr_ptr = NULL;

    } else {

        *entry_ptr_ptr = entry_ptr;

	/* increment call counter */
	(cache_ptr->get_entry_ptr_from_addr_counter)++;
    }

done:

    FUNC_LEAVE_NOAPI(ret_value)

} /* H5C_get_entry_ptr_from_addr() */

#endif /* NDEBUG */


/*-------------------------------------------------------------------------
 *
 * Function:    H5C_verify_entry_type()
 *
 * Purpose:     Debugging function that attempts to look up an entry in the 
 *		cache by its file address, and if found, test to see if its
 *		type field contains the expted value.
 *
 *		If the specified entry is in cache, *in_cache_ptr is set
 *		to TRUE, and *type_ok_ptr is set to TRUE or FALSE
 *		depending on whether the entries type field matches the 
 *		expected_type parameter
 *
 *		If the target entry is not in cache, *in_cache_ptr is 
 *		set to FALSE, and *type_ok_ptr is undefined.
 *
 *		Note that this function is only defined if NDEBUG
 *		is not defined.
 *
 * Return:      FAIL if error is detected, SUCCEED otherwise.
 *
 * Programmer:  John Mainzer, 5/30/14
 *
 * Changes:     Updated function to handle prefetched entries 
 *		correctly.
 *						JRM -- 8/25/15
 *
 *-------------------------------------------------------------------------
 */
#ifndef NDEBUG
herr_t
H5C_verify_entry_type(const H5F_t *f,
                      haddr_t   addr,
                      const H5C_class_t * expected_type,
                      hbool_t * in_cache_ptr,
                      hbool_t * type_ok_ptr)
{
    H5C_t             * cache_ptr;
    H5C_cache_entry_t * entry_ptr = NULL;
    herr_t              ret_value = SUCCEED;      /* Return value */

    FUNC_ENTER_NOAPI(FAIL)

    HDassert( f );
    HDassert( f->shared );

    cache_ptr = f->shared->cache;

    HDassert( cache_ptr != NULL );
    HDassert( cache_ptr->magic == H5C__H5C_T_MAGIC );
    HDassert( H5F_addr_defined(addr) );
    HDassert( in_cache_ptr != NULL );
    HDassert( type_ok_ptr != NULL );

    /* this test duplicates two of the above asserts, but we need an
     * invocation of HGOTO_ERROR to keep the compiler happy.
     */
    if ( ( cache_ptr == NULL ) || ( cache_ptr->magic != H5C__H5C_T_MAGIC ) ) {

        HGOTO_ERROR(H5E_CACHE, H5E_SYSTEM, FAIL, "Bad cache_ptr on entry.")
    }

    H5C__SEARCH_INDEX(cache_ptr, addr, entry_ptr, FAIL)

    if ( entry_ptr == NULL ) {

        /* the entry doesn't exist in the cache -- report this
         * and quit.
         */
        *in_cache_ptr = FALSE;

    } else {

        *in_cache_ptr = TRUE;
#if 0 /* old code */ /* JRM */
	*type_ok_ptr = (expected_type == entry_ptr->type);
#else /* new code */ /* JRM */
	*type_ok_ptr = ((expected_type == entry_ptr->type) ||
                        ((entry_ptr->prefetched) &&
                         (entry_ptr->prefetch_type_id == expected_type->id)));
#endif /* new code */ /* JRM */
    }

done:

    FUNC_LEAVE_NOAPI(ret_value)

} /* H5C_verify_entry_type() */

#endif /* NDEBUG */


/*-------------------------------------------------------------------------
 *
 * Function:    H5C_ignore_tags
 *
 * Purpose:     Override all assertion frameworks associated with making
 *              sure proper tags are applied to metadata. 
 *
 *              NOTE: This should really only be used in tests that need 
 *              to access internal functions without going through 
 *              standard API paths. Since tags are set inside dxpl_id's
 *              before coming into the cache, any external functions that
 *              use the internal library functions (i.e., tests) should
 *              use this function if they don't plan on setting up proper
 *              metadata tags.
 *
 * Return:      FAIL if error is detected, SUCCEED otherwise.
 *
 * Programmer:  Mike McGreevy
 *              December 1, 2009
 *
 *-------------------------------------------------------------------------
 */
herr_t
H5C_ignore_tags(H5C_t * cache_ptr)
{
    FUNC_ENTER_NOAPI_NOERR

    /* Assertions */
    HDassert(cache_ptr != NULL);
    HDassert(cache_ptr->magic == H5C__H5C_T_MAGIC);

    /* Set variable to ignore tag values upon assignment */
    cache_ptr->ignore_tags = TRUE;

    FUNC_LEAVE_NOAPI(SUCCEED)
} /* H5C_ignore_tags */


/*-------------------------------------------------------------------------
 *
 * Function:    H5C_tag_entry
 *
 * Purpose:     Tags an entry with the provided tag (contained in the dxpl_id).
 *              If sanity checking is enabled, this function will perform 
 *              validation that a proper tag is contained within the provided 
 *              data access property list id before application.
 *
 * Return:      FAIL if error is detected, SUCCEED otherwise.
 *
 * Programmer:  Mike McGreevy
 *              January 14, 2010
 *
 * Modifications:
 *
 *-------------------------------------------------------------------------
 */
herr_t
H5C_tag_entry(H5C_t * cache_ptr, H5C_cache_entry_t * entry_ptr, hid_t dxpl_id)
{
    H5P_genplist_t *dxpl;       /* dataset transfer property list */
    haddr_t tag;                /* Tag address */
    herr_t ret_value = SUCCEED;  /* Return value */

    FUNC_ENTER_NOAPI(FAIL)

    /* Assertions */
    HDassert(cache_ptr != NULL);
    HDassert(entry_ptr != NULL);
    HDassert(cache_ptr->magic == H5C__H5C_T_MAGIC);

    /* Get the dataset transfer property list */
    if(NULL == (dxpl = (H5P_genplist_t *)H5I_object_verify(dxpl_id, H5I_GENPROP_LST)))
        HGOTO_ERROR(H5E_ARGS, H5E_BADTYPE, FAIL, "not a property list")

    /* Get the tag from the DXPL */
    if((H5P_get(dxpl, "H5AC_metadata_tag", &tag)) < 0)
        HGOTO_ERROR(H5E_PLIST, H5E_CANTGET, FAIL, "unable to query property value")

    if(cache_ptr->ignore_tags != TRUE) {
#if H5C_DO_TAGGING_SANITY_CHECKS
        /* Perform some sanity checks to ensure that a correct tag is being applied */
        if(H5C_verify_tag(entry_ptr->type->id, tag) < 0)
            HGOTO_ERROR(H5E_CACHE, H5E_CANTTAG, FAIL, "tag verification failed")
#endif
    } else {
        /* if we're ignoring tags, it's because we're running
           tests on internal functions and may not have inserted a tag 
           value into a given dxpl_id before creating some metadata. Thus,
           in this case only, if a tag value has not been set, we can
           arbitrarily set it to something for the sake of passing the tests. 
           If the tag value is set, then we'll just let it get assigned without
           additional checking for correctness. */
        if(!tag)
            tag = H5AC__IGNORE_TAG;
    } /* end if */

    /* Apply the tag to the entry */
    entry_ptr->tag = tag;

done:
    FUNC_LEAVE_NOAPI(ret_value)
} /* H5C_tag_entry */


/*-------------------------------------------------------------------------
 *
 * Function:    H5C_flush_tagged_entries
 *
 * WARNING:     Not yet tested or used anywhere. (written awhile ago,
 *              will keep it around in anticipation of being used in
 *              subsequent changes to support flushing individual objects).
 *
 * Purpose:     Flushes all entries with the specified tag to disk.
 *
 * Return:      FAIL if error is detected, SUCCEED otherwise.
 *
 * Programmer:  Mike McGreevy
 *              November 3, 2009
 *
 *-------------------------------------------------------------------------
 */
static herr_t
H5C_flush_tagged_entries(H5F_t * f, hid_t dxpl_id, H5C_t * cache_ptr, haddr_t tag)
{
    herr_t      ret_value = SUCCEED;

    FUNC_ENTER_NOAPI(FAIL)

    /* Assertions */
    HDassert(0); /* This function is not yet used. We shouldn't be in here yet. */
    HDassert(cache_ptr != NULL);
    HDassert(cache_ptr->magic == H5C__H5C_T_MAGIC);

    /* Mark all entries with specified tag */
    if(H5C_mark_tagged_entries(cache_ptr, tag) < 0)
        HGOTO_ERROR(H5E_CACHE, H5E_CANTFLUSH, FAIL, "Can't mark tagged entries")

    /* Flush all marked entries */
    if(H5C_flush_marked_entries(f, dxpl_id) < 0)
        HGOTO_ERROR(H5E_CACHE, H5E_CANTFLUSH, FAIL, "Can't flush marked entries")

done:
    FUNC_LEAVE_NOAPI(ret_value)
} /* H5C_flush_tagged_entries */


/*-------------------------------------------------------------------------
 *
 * Function:    H5C_mark_tagged_entries
 *
 * WARNING:     Not yet tested or used anywhere. (written awhile ago,
 *              will keep it around in anticipation of being used in
 *              subsequent changes to support flushing individual objects).
 *
 * Purpose:     Set the flush marker on entries in the cache that have
 *              the specified tag.
 *
 * Return:      FAIL if error is detected, SUCCEED otherwise.
 *
 * Programmer:  Mike McGreevy
 *              November 3, 2009
 *
 *-------------------------------------------------------------------------
 */
static herr_t 
H5C_mark_tagged_entries(H5C_t * cache_ptr, haddr_t tag) 
{
    H5C_cache_entry_t *next_entry_ptr;  /* entry pointer */
    unsigned u;                         /* Local index variable */

    FUNC_ENTER_NOAPI_NOINIT_NOERR

    /* Assertions */
    HDassert(0); /* This function is not yet used. We shouldn't be in here yet. */
    HDassert(cache_ptr != NULL);
    HDassert(cache_ptr->magic == H5C__H5C_T_MAGIC);

    /* Iterate through entries, marking those with specified tag. */
    for(u = 0; u < H5C__HASH_TABLE_LEN; u++) {

        next_entry_ptr = cache_ptr->index[u];
        while(next_entry_ptr != NULL) {
            if(next_entry_ptr->tag == tag)
                next_entry_ptr->flush_marker = TRUE;

            next_entry_ptr = next_entry_ptr->ht_next;
        } /* end while */
    } /* for */

    FUNC_LEAVE_NOAPI(SUCCEED)
} /* H5C_mark_tagged_entries */


/*-------------------------------------------------------------------------
 *
 * Function:    H5C_flush_marked_entries
 *
 * WARNING:     Not yet tested or used anywhere. (written awhile ago,
 *              will keep it around in anticipation of being used in
 *              subsequent changes to support flushing individual objects).
 *
 * Purpose:     Flushes all marked entries in the cache.
 *
 * Return:      FAIL if error is detected, SUCCEED otherwise.
 *
 * Programmer:  Mike McGreevy
 *              November 3, 2009
 *
 *-------------------------------------------------------------------------
 */
static herr_t
H5C_flush_marked_entries(H5F_t * f, hid_t dxpl_id)
{ 
    herr_t ret_value = SUCCEED;

    FUNC_ENTER_NOAPI_NOINIT

    /* Assertions */
    HDassert(0); /* This function is not yet used. We shouldn't be in here yet. */
    HDassert(f != NULL);

    /* Flush all marked entries */
    if(H5C_flush_cache(f, dxpl_id, H5C__FLUSH_MARKED_ENTRIES_FLAG | H5C__FLUSH_IGNORE_PROTECTED_FLAG) < 0)
        HGOTO_ERROR(H5E_CACHE, H5E_CANTFLUSH, FAIL, "Can't flush cache")

done:
    FUNC_LEAVE_NOAPI(ret_value)
} /* H5C_flush_marked_entries */

#if H5C_DO_TAGGING_SANITY_CHECKS

/*-------------------------------------------------------------------------
 *
 * Function:    H5C_verify_tag
 *
 * Purpose:     Performs sanity checking on an entrytype/tag pair.
 *
 * Return:      SUCCEED or FAIL.
 *
 * Programmer:  Mike McGreevy
 *              January 14, 2010
 *
 *-------------------------------------------------------------------------
 */
static herr_t
H5C_verify_tag(int id, haddr_t tag) 
{
    herr_t ret_value = SUCCEED;

    FUNC_ENTER_NOAPI_NOINIT

    /* Perform some sanity checks on tag value. Certain entry
     * types require certain tag values, so check that these
     * constraints are met. */
    if(tag == H5AC__IGNORE_TAG)
        HGOTO_ERROR(H5E_CACHE, H5E_CANTTAG, FAIL, "cannot ignore a tag while doing verification.")
    else if(tag == H5AC__INVALID_TAG)
        HGOTO_ERROR(H5E_CACHE, H5E_CANTTAG, FAIL, "no metadata tag provided")
    else {

        /* Perform some sanity checks on tag value. Certain entry
         * types require certain tag values, so check that these
         * constraints are met. */

        /* Superblock */
        if((id == H5AC_SUPERBLOCK_ID) || (id == H5AC_DRVRINFO_ID)) {
            if(tag != H5AC__SUPERBLOCK_TAG)
                HGOTO_ERROR(H5E_CACHE, H5E_CANTTAG, FAIL, "superblock not tagged with H5AC__SUPERBLOCK_TAG")
        }
        else {
            if(tag == H5AC__SUPERBLOCK_TAG)
                HGOTO_ERROR(H5E_CACHE, H5E_CANTTAG, FAIL, "H5AC__SUPERBLOCK_TAG applied to non-superblock entry")
        }
    
        /* Free Space Manager */
        if((id == H5AC_FSPACE_HDR_ID) || (id == H5AC_FSPACE_SINFO_ID)) {
            if(tag != H5AC__FREESPACE_TAG)
                HGOTO_ERROR(H5E_CACHE, H5E_CANTTAG, FAIL, "freespace entry not tagged with H5AC__FREESPACE_TAG")
        }
        else {
            if(tag == H5AC__FREESPACE_TAG)
                HGOTO_ERROR(H5E_CACHE, H5E_CANTTAG, FAIL, "H5AC__FREESPACE_TAG applied to non-freespace entry")
        }
    
        /* SOHM */
        if((id == H5AC_SOHM_TABLE_ID) || (id == H5AC_SOHM_LIST_ID)) { 
            if(tag != H5AC__SOHM_TAG)
                HGOTO_ERROR(H5E_CACHE, H5E_CANTTAG, FAIL, "sohm entry not tagged with H5AC__SOHM_TAG")
        }
    
        /* Global Heap */
        if(id == H5AC_GHEAP_ID) {
            if(tag != H5AC__GLOBALHEAP_TAG)
                HGOTO_ERROR(H5E_CACHE, H5E_CANTTAG, FAIL, "global heap not tagged with H5AC__GLOBALHEAP_TAG")
        }
        else {
            if(tag == H5AC__GLOBALHEAP_TAG)
                HGOTO_ERROR(H5E_CACHE, H5E_CANTTAG, FAIL, "H5AC__GLOBALHEAP_TAG applied to non-globalheap entry")
        }
    } /* end else */

done:
    FUNC_LEAVE_NOAPI(ret_value)
} /* H5C_verify_tag */
#endif


/*-------------------------------------------------------------------------
 *
 * Function:    H5C_retag_copied_metadata
 *
 * Purpose:     Searches through cache index for all entries with the
 *              H5AC__COPIED_TAG, indicating that it was created as a 
 *              result of an object copy, and applies the provided tag.
 *
 * Return:      SUCCEED or FAIL.
 *
 * Programmer:  Mike McGreevy
 *              March 17, 2010
 *
 *-------------------------------------------------------------------------
 */
void
H5C_retag_copied_metadata(H5C_t * cache_ptr, haddr_t metadata_tag) 
{
    unsigned u;         /* Local index variable */

    FUNC_ENTER_NOAPI_NOINIT_NOERR

    HDassert(cache_ptr);

    /* Iterate through entries, retagging those with the H5AC__COPIED_TAG tag */
    for(u = 0; u < H5C__HASH_TABLE_LEN; u++) {
        H5C_cache_entry_t *next_entry_ptr;      /* entry pointer */

        next_entry_ptr = cache_ptr->index[u];
        while(next_entry_ptr != NULL) {
            if(cache_ptr->index[u] != NULL)
                if((cache_ptr->index[u])->tag == H5AC__COPIED_TAG)
                    (cache_ptr->index[u])->tag = metadata_tag;

            next_entry_ptr = next_entry_ptr->ht_next;
        } /* end while */
    } /* end for */

    FUNC_LEAVE_NOAPI_VOID
} /* H5C_retag_copied_metadata */


/*-------------------------------------------------------------------------
 * Function:    H5C_get_entry_ring
 *
 * Purpose:     Given a file address, retrieve the ring for an entry at that
 *              address.
 *
 * 		On error, the value of *ring is not modified.
 *
 * Return:      Non-negative on success/Negative on failure
 *
 * Programmer:  Quincey Koziol
 *              9/8/15
 *
 *-------------------------------------------------------------------------
 */
herr_t
H5C_get_entry_ring(const H5F_t *f, haddr_t addr, H5C_ring_t *ring)
{
    H5C_t *cache_ptr;                   /* Pointer to cache */
    H5C_cache_entry_t *entry_ptr;       /* Pointer to cache entry at address */
    herr_t ret_value = SUCCEED;         /* Return value */

    FUNC_ENTER_NOAPI(FAIL)

    /* Sanity checks */
    HDassert(f);
    HDassert(f->shared);
    cache_ptr = f->shared->cache;
    HDassert(cache_ptr);
    HDassert(cache_ptr->magic == H5C__H5C_T_MAGIC);
    HDassert(H5F_addr_defined(addr));

    /* Locate the entry at the address */
    H5C__SEARCH_INDEX(cache_ptr, addr, entry_ptr, FAIL)
    HDassert(entry_ptr);

    /* Return the ring value */
    *ring = entry_ptr->ring;

done:
    FUNC_LEAVE_NOAPI(ret_value)
} /* H5C_get_entry_ring() */
<|MERGE_RESOLUTION|>--- conflicted
+++ resolved
@@ -7982,11 +7982,8 @@
     HDassert(cache_ptr);
     HDassert(cache_ptr->magic == H5C__H5C_T_MAGIC);
     HDassert(entry_ptr);
-<<<<<<< HEAD
     HDassert(entry_ptr->magic == H5C__H5C_CACHE_ENTRY_T_MAGIC);
-=======
     HDassert(entry_ptr->ring != H5C_RING_UNDEFINED);
->>>>>>> 129334f0
 
     /* If defined, initialize *entry_size_change_ptr to 0 */
     if(entry_size_change_ptr != NULL)
