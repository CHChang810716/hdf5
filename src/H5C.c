--- conflicted
+++ resolved
@@ -2763,119 +2763,7 @@
  
 /*-------------------------------------------------------------------------
-<<<<<<< HEAD
- * Function:    H5C_mark_pinned_entry_dirty
- *
- * Purpose:	Mark a pinned entry as dirty.  The target entry MUST be
- * 		be pinned, and MUST be unprotected.
- *
- * 		If the entry has changed size, the function updates
- * 		data structures for the size change.
- *
- * 		If the entry is not already dirty, the function places
- * 		the entry on the skip list.
- *
- * Return:      Non-negative on success/Negative on failure
- *
- * Programmer:  John Mainzer
- *              3/22/06
- *
- *-------------------------------------------------------------------------
- */
-herr_t
-H5C_mark_pinned_entry_dirty(void *thing, hbool_t size_changed, size_t new_size)
-{
-    H5C_t *             cache_ptr;
-    H5C_cache_entry_t * entry_ptr = (H5C_cache_entry_t *)thing;
-    hbool_t		was_clean;
-    size_t		size_increase;
-    herr_t              ret_value = SUCCEED;    /* Return value */
-
-    FUNC_ENTER_NOAPI(H5C_mark_pinned_entry_dirty, FAIL)
-
-    /* Sanity checks */
-    HDassert(entry_ptr);
-    HDassert(H5F_addr_defined(entry_ptr->addr));
-    cache_ptr = entry_ptr->cache_ptr;
-    HDassert(cache_ptr);
-    HDassert(cache_ptr->magic == H5C__H5C_T_MAGIC);
-
-    /* Check for usage errors */
-    if(!entry_ptr->is_pinned)
-        HGOTO_ERROR(H5E_CACHE, H5E_CANTMARKDIRTY, FAIL, "Entry isn't pinned??")
-    if(entry_ptr->is_protected)
-        HGOTO_ERROR(H5E_CACHE, H5E_CANTMARKDIRTY, FAIL, "Entry is protected??")
-
-    /* make note of whether the entry was dirty to begin with */
-    was_clean = ! ( entry_ptr->is_dirty );
-
-    /* mark the entry as dirty if it isn't already */
-    entry_ptr->is_dirty = TRUE;
-
-    /* update for change in entry size if necessary */
-    if ( ( size_changed ) && ( entry_ptr->size != new_size ) ) {
-
-        /* do a flash cache size increase if appropriate */
-        if ( cache_ptr->flash_size_increase_possible ) {
-
-            if ( new_size > entry_ptr->size ) {
-
-                size_increase = new_size - entry_ptr->size;
-
-                if ( size_increase >=
-                        cache_ptr->flash_size_increase_threshold ) {
-                    if(H5C__flash_increase_cache_size(cache_ptr, entry_ptr->size, new_size) < 0)
-                        HGOTO_ERROR(H5E_CACHE, H5E_CANTUNPROTECT, FAIL, "flash cache increase failed")
-                }
-            }
-        }
-
-        /* update the pinned entry list */
-        H5C__DLL_UPDATE_FOR_SIZE_CHANGE((cache_ptr->pel_len), \
-                                        (cache_ptr->pel_size), \
-                                        (entry_ptr->size), (new_size));
-
-        /* update the hash table */
-	H5C__UPDATE_INDEX_FOR_SIZE_CHANGE((cache_ptr), (entry_ptr->size), \
-                                          (new_size), (entry_ptr), (was_clean));
-
-        /* if the entry is in the skip list, update that too */
-        if ( entry_ptr->in_slist ) {
-
-	    H5C__UPDATE_SLIST_FOR_SIZE_CHANGE((cache_ptr), (entry_ptr->size),\
-                                              (new_size));
-        }
-
-        /* update statistics just before changing the entry size */
-	H5C__UPDATE_STATS_FOR_ENTRY_SIZE_CHANGE((cache_ptr), (entry_ptr), \
-                                                (new_size));
-
-	/* finally, update the entry size proper */
-	entry_ptr->size = new_size;
-
-    } else if ( ( was_clean ) && ( entry_ptr->is_dirty ) ) {
-
-        H5C__UPDATE_INDEX_FOR_ENTRY_DIRTY(cache_ptr, entry_ptr)
-    }
-
-    if ( ! (entry_ptr->in_slist) ) {
-
-	H5C__INSERT_ENTRY_IN_SLIST(cache_ptr, entry_ptr, FAIL)
-    }
-
-    H5C__UPDATE_STATS_FOR_DIRTY_PIN(cache_ptr, entry_ptr)
-
-done:
-    FUNC_LEAVE_NOAPI(ret_value)
-} /* H5C_mark_pinned_entry_dirty() */
-
--
-/*-------------------------------------------------------------------------
- * Function:    H5C_mark_pinned_or_protected_entry_dirty
-=======
  * Function:    H5C_mark_entry_dirty
->>>>>>> df8026cc
  *
  * Purpose:	Mark a pinned or protected entry as dirty.  The target entry
  * 		MUST be either pinned or protected, and MAY be both.
@@ -2967,35 +2855,6 @@
  * Programmer:  John Mainzer
  *              6/2/04
  *
-<<<<<<< HEAD
- * Modifications:
- *
- *		JRM -- 7/21/04
- *		Updated function for the addition of the hash table.
- *
- *		JRM -- 6/6/05
- *		Updated function to force all renamed entries to be
- *		dirty.  This is part of a series of code modifications
- *		moving management of the is_dirty field of
- *		H5C_cache_entry_t into the H5C code.
- *
- *		JRM -- 4/3/06
- *		Updated function to disallow renaming of pinned entries.
- *
- *		JRM -- 4/27/06
- *		Updated function to support renaming of pinned entries.
- *
- *		JRM -- 8/24/06
- *		Updated function to refrain from altering the index, the
- *		replacement policy data structures, and skip list when
- *              the function is called within the flush callback for the
- *              target entry and the target entry is being destroyed.
- *
- *              Note that in this case H5C_flush_single_entry() will handle
- *              all these details for us.
- *
-=======
->>>>>>> df8026cc
  *              JRM -- 11/5/08
  *              On review this function looks like no change is needed to
  *              support the new clean_index_size and dirty_index_size
@@ -3180,11 +3039,6 @@
 {
     H5C_t             * cache_ptr;
     H5C_cache_entry_t * entry_ptr = (H5C_cache_entry_t *)thing;
-<<<<<<< HEAD
-    size_t             	size_increase;
-    hbool_t		was_clean;
-=======
->>>>>>> df8026cc
     herr_t              ret_value = SUCCEED;    /* Return value */
 
     FUNC_ENTER_NOAPI(H5C_resize_entry, FAIL)
@@ -3222,11 +3076,7 @@
 
                 if(size_increase >= cache_ptr->flash_size_increase_threshold) {
                     if(H5C__flash_increase_cache_size(cache_ptr, entry_ptr->size, new_size) < 0)
-<<<<<<< HEAD
-                        HGOTO_ERROR(H5E_CACHE, H5E_CANTUNPROTECT, FAIL, "flash cache increase failed")
-=======
                         HGOTO_ERROR(H5E_CACHE, H5E_CANTRESIZE, FAIL, "flash cache increase failed")
->>>>>>> df8026cc
                 }
             }
         }
