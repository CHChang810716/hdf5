/* * * * * * * * * * * * * * * * * * * * * * * * * * * * * * * * * * * * * * *
 * Copyright by The HDF Group.                                               *
 * Copyright by the Board of Trustees of the University of Illinois.         *
 * All rights reserved.                                                      *
 *                                                                           *
 * This file is part of HDF5.  The full HDF5 copyright notice, including     *
 * terms governing use, modification, and redistribution, is contained in    *
 * the files COPYING and Copyright.html.  COPYING can be found at the root   *
 * of the source code distribution tree; Copyright.html can be found at the  *
 * root level of an installed copy of the electronic HDF5 document set and   *
 * is linked from the top-level documents page.  It can also be found at     *
 * http://hdfgroup.org/HDF5/doc/Copyright.html.  If you do not have          *
 * access to either file, you may request a copy from help@hdfgroup.org.     *
 * * * * * * * * * * * * * * * * * * * * * * * * * * * * * * * * * * * * * * */

/*-------------------------------------------------------------------------
 *
 * Created:     H5C.c
 *              June 1 2004
 *              John Mainzer
 *
 * Purpose:     Functions in this file implement a generic cache for
 *              things which exist on disk, and which may be
 *	 	unambiguously referenced by their disk addresses.
 *
 *              The code in this module was initially written in
 *		support of a complete re-write of the metadata cache
 *		in H5AC.c  However, other uses for the cache code
 *		suggested themselves, and thus this file was created
 *		in an attempt to support re-use.
 *
 *		For a detailed overview of the cache, please see the
 *		header comment for H5C_t in H5Cpkg.h.
 *
 *-------------------------------------------------------------------------
 */

/**************************************************************************
 *
 *				To Do:
 *
 *	Code Changes:
 *
 *	 - Remove extra functionality in H5C__flush_single_entry()?
 *
 *	 - Change protect/unprotect to lock/unlock.
 *
 *	 - Flush entries in increasing address order in
 *	   H5C_make_space_in_cache().
 *
 *	 - Also in H5C_make_space_in_cache(), use high and low water marks
 *	   to reduce the number of I/O calls.
 *
 *	 - When flushing, attempt to combine contiguous entries to reduce
 *	   I/O overhead.  Can't do this just yet as some entries are not
 *	   contiguous.  Do this in parallel only or in serial as well?
 *
 *	 - Create MPI type for dirty objects when flushing in parallel.
 *
 *	 - Now that TBBT routines aren't used, fix nodes in memory to
 *         point directly to the skip list node from the LRU list, eliminating
 *         skip list lookups when evicting objects from the cache.
 *
 *	Tests:
 *
 *	 - Trim execution time.  (This is no longer a major issue with the
 *	   shift from the TBBT to a hash table for indexing.)
 *
 *	 - Add random tests.
 *
 **************************************************************************/

/****************/
/* Module Setup */
/****************/

#include "H5Cmodule.h"          /* This source code file is part of the H5C module */
#define H5F_FRIEND		/*suppress error about including H5Fpkg	  */


/***********/
/* Headers */
/***********/
#include "H5private.h"		/* Generic Functions			*/
#include "H5Cpkg.h"		/* Cache				*/
#include "H5Eprivate.h"		/* Error handling		  	*/
#include "H5Fpkg.h"		/* Files				*/
#include "H5FLprivate.h"	/* Free Lists                           */
#include "H5Iprivate.h"		/* IDs			  		*/
#include "H5MFprivate.h"	/* File memory management		*/
#include "H5MMprivate.h"	/* Memory management			*/
#include "H5Pprivate.h"         /* Property lists                       */


/****************/
/* Local Macros */
/****************/
#if H5C_DO_MEMORY_SANITY_CHECKS
#define H5C_IMAGE_EXTRA_SPACE 8
#define H5C_IMAGE_SANITY_VALUE "DeadBeef"
#else /* H5C_DO_MEMORY_SANITY_CHECKS */
#define H5C_IMAGE_EXTRA_SPACE 0
#endif /* H5C_DO_MEMORY_SANITY_CHECKS */


/******************/
/* Local Typedefs */
/******************/


/********************/
/* Local Prototypes */
/********************/

static herr_t H5C__auto_adjust_cache_size(H5F_t * f,
                                          hid_t dxpl_id,
                                          hbool_t write_permitted);

static herr_t H5C__autoadjust__ageout(H5F_t * f,
                                      hid_t dxpl_id,
                                      double hit_rate,
                                      enum H5C_resize_status * status_ptr,
                                      size_t * new_max_cache_size_ptr,
                                      hbool_t write_permitted);

static herr_t H5C__autoadjust__ageout__cycle_epoch_marker(H5C_t * cache_ptr);

static herr_t H5C__autoadjust__ageout__evict_aged_out_entries(H5F_t * f,
                                                       hid_t dxpl_id,
                                                       hbool_t write_permitted);

static herr_t H5C__autoadjust__ageout__insert_new_marker(H5C_t * cache_ptr);

static herr_t H5C__autoadjust__ageout__remove_all_markers(H5C_t * cache_ptr);

static herr_t H5C__autoadjust__ageout__remove_excess_markers(H5C_t * cache_ptr);

static herr_t H5C_flush_invalidate_cache(const H5F_t *  f,
                                          hid_t    dxpl_id,
			                  unsigned flags);

static herr_t H5C_flush_invalidate_ring(const H5F_t * f, hid_t dxpl_id,
    H5C_ring_t ring, unsigned flags);

static herr_t H5C_flush_ring(H5F_t *f, hid_t dxpl_id, H5C_ring_t ring,
    unsigned flags);

static void * H5C_load_entry(H5F_t *             f,
                             hid_t               dxpl_id,
#ifdef H5_HAVE_PARALLEL
                             hbool_t             coll_access,
#endif /* H5_HAVE_PARALLEL */
                             const H5C_class_t * type,
                             haddr_t             addr,
                             void *              udata);

static herr_t H5C__mark_flush_dep_dirty(H5C_cache_entry_t * entry);

static herr_t H5C__mark_flush_dep_clean(H5C_cache_entry_t * entry);

static herr_t H5C__generate_image(const H5F_t *f, H5C_t * cache_ptr, H5C_cache_entry_t *entry_ptr, 
                                  hid_t dxpl_id);

#if H5C_DO_SLIST_SANITY_CHECKS
static hbool_t H5C_entry_in_skip_list(H5C_t * cache_ptr, 
                                      H5C_cache_entry_t *target_ptr);
#endif /* H5C_DO_SLIST_SANITY_CHECKS */

#if H5C_DO_EXTREME_SANITY_CHECKS
static herr_t H5C_validate_lru_list(H5C_t * cache_ptr);
static herr_t H5C_validate_pinned_entry_list(H5C_t * cache_ptr);
static herr_t H5C_validate_protected_entry_list(H5C_t * cache_ptr);
#endif /* H5C_DO_EXTREME_SANITY_CHECKS */

#ifndef NDEBUG
static void H5C__assert_flush_dep_nocycle(const H5C_cache_entry_t * entry,
                                          const H5C_cache_entry_t * base_entry);
#endif /* NDEBUG */


/*********************/
/* Package Variables */
/*********************/

/* Package initialization variable */
hbool_t H5_PKG_INIT_VAR = FALSE;

/* The class_mem_types array exists to allow lookups from 
 * class ID to the associated mem type.  This is needed 
 * to support writes of dirty prefetched entries with the 
 * correct mem type.
 *				JRM -- 8/14/15
 */
const H5FD_mem_t class_mem_types[H5C__MAX_NUM_TYPE_IDS + 1] = 
{
   /*  0 H5AC_BT_ID               */ H5FD_MEM_BTREE,
   /*  1 H5AC_SNODE_ID            */ H5FD_MEM_BTREE,
   /*  2 H5AC_LHEAP_PRFX_ID       */ H5FD_MEM_LHEAP,
   /*  3 H5AC_LHEAP_DBLK_ID       */ H5FD_MEM_LHEAP,
   /*  4 H5AC_GHEAP_ID            */ H5FD_MEM_GHEAP,
   /*  5 H5AC_OHDR_ID             */ H5FD_MEM_OHDR,
   /*  6 H5AC_OHDR_CHK_ID         */ H5FD_MEM_OHDR,
   /*  7 H5AC_BT2_HDR_ID          */ H5FD_MEM_BTREE,
   /*  8 H5AC_BT2_INT_ID          */ H5FD_MEM_BTREE,
   /*  9 H5AC_BT2_LEAF_ID         */ H5FD_MEM_BTREE,
   /* 10 H5AC_FHEAP_HDR_ID        */ H5FD_MEM_FHEAP_HDR,
   /* 11 H5AC_FHEAP_DBLOCK_ID     */ H5FD_MEM_FHEAP_DBLOCK,
   /* 12 H5AC_FHEAP_IBLOCK_ID     */ H5FD_MEM_FHEAP_IBLOCK,
   /* 13 H5AC_FSPACE_HDR_ID       */ H5FD_MEM_FSPACE_HDR,
   /* 14 H5AC_FSPACE_SINFO_ID     */ H5FD_MEM_FSPACE_SINFO,
   /* 15 H5AC_SOHM_TABLE_ID       */ H5FD_MEM_SOHM_TABLE,
   /* 16 H5AC_SOHM_LIST_ID        */ H5FD_MEM_SOHM_TABLE,
   /* 17 H5AC_EARRAY_HDR_ID       */ H5FD_MEM_EARRAY_HDR,
   /* 18 H5AC_EARRAY_IBLOCK_ID    */ H5FD_MEM_EARRAY_IBLOCK,
   /* 19 H5AC_EARRAY_SBLOCK_ID    */ H5FD_MEM_EARRAY_SBLOCK,
   /* 20 H5AC_EARRAY_DBLOCK_ID    */ H5FD_MEM_EARRAY_DBLOCK,
   /* 21 H5AC_EARRAY_DBLK_PAGE_ID */ H5FD_MEM_EARRAY_DBLK_PAGE,
   /* 22 H5AC_FARRAY_HDR_ID       */ H5FD_MEM_FARRAY_HDR,
   /* 23 H5AC_FARRAY_DBLOCK_ID    */ H5FD_MEM_FARRAY_DBLOCK,
   /* 24 H5AC_FARRAY_DBLK_PAGE_ID */ H5FD_MEM_FARRAY_DBLK_PAGE,
   /* 25 H5AC_SUPERBLOCK_ID       */ H5FD_MEM_SUPER,
   /* 26 H5AC_DRVRINFO_ID         */ H5FD_MEM_SUPER,
   /* 27 H5AC_TEST_ID             */ H5FD_MEM_DEFAULT,
   /* 28 H5AC_PREFETCHED_ENTRY_ID */ H5FD_MEM_DEFAULT,
   /* 29 H5AC_NTYPES              */ H5FD_MEM_DEFAULT
};

/* Declare a free list to manage the tag info struct */
H5FL_DEFINE(H5C_tag_info_t);


/*****************************/
/* Library Private Variables */
/*****************************/


/*******************/
/* Local Variables */
/*******************/

/* Declare a free list to manage the H5C_t struct */
H5FL_DEFINE_STATIC(H5C_t);

/* Declare a free list to manage flush dependency arrays */
H5FL_BLK_DEFINE_STATIC(parent);

/* Declare extern free list to manage the H5C_collective_write_t struct */
H5FL_EXTERN(H5C_collective_write_t);



/*-------------------------------------------------------------------------
 * Function:    H5C_create
 *
 * Purpose:     Allocate, initialize, and return the address of a new
 *		instance of H5C_t.
 *
 *		In general, the max_cache_size parameter must be positive,
 *		and the min_clean_size parameter must lie in the closed
 *		interval [0, max_cache_size].
 *
 *		The check_write_permitted parameter must either be NULL,
 *		or point to a function of type H5C_write_permitted_func_t.
 *		If it is NULL, the cache will use the write_permitted
 *		flag to determine whether writes are permitted.
 *
 * Return:      Success:        Pointer to the new instance.
 *
 *              Failure:        NULL
 *
 * Programmer:  John Mainzer
 *              6/2/04
 *
 *-------------------------------------------------------------------------
 */
H5C_t *
H5C_create(size_t		      max_cache_size,
           size_t		      min_clean_size,
           int			      max_type_id,
           const char *		      (* type_name_table_ptr),
           H5C_write_permitted_func_t check_write_permitted,
           hbool_t		      write_permitted,
           H5C_log_flush_func_t       log_flush,
           void *                     aux_ptr)
{
    int i;
    H5C_t * cache_ptr = NULL;
    H5C_t * ret_value = NULL;      /* Return value */

    FUNC_ENTER_NOAPI(NULL)

    HDassert( max_cache_size >= H5C__MIN_MAX_CACHE_SIZE );
    HDassert( max_cache_size <= H5C__MAX_MAX_CACHE_SIZE );
    HDassert( min_clean_size <= max_cache_size );

    HDassert( max_type_id >= 0 );
    HDassert( max_type_id < H5C__MAX_NUM_TYPE_IDS );
    HDassert( type_name_table_ptr );

    for ( i = 0; i <= max_type_id; i++ ) {
        HDassert( (type_name_table_ptr)[i] );
        HDassert( HDstrlen(( type_name_table_ptr)[i]) > 0 );
    }

    if(NULL == (cache_ptr = H5FL_CALLOC(H5C_t)))
	HGOTO_ERROR(H5E_RESOURCE, H5E_NOSPACE, NULL, "memory allocation failed")

    if(NULL == (cache_ptr->slist_ptr = H5SL_create(H5SL_TYPE_HADDR, NULL)))
        HGOTO_ERROR(H5E_CACHE, H5E_CANTCREATE, NULL, "can't create skip list.")

    if(NULL == (cache_ptr->tag_list = H5SL_create(H5SL_TYPE_HADDR, NULL)))
        HGOTO_ERROR(H5E_CACHE, H5E_CANTCREATE, NULL, "can't create skip list for tagged entry addresses.")

    /* If we get this far, we should succeed.  Go ahead and initialize all
     * the fields.
     */

    cache_ptr->magic 				= H5C__H5C_T_MAGIC;

    cache_ptr->flush_in_progress		= FALSE;

    cache_ptr->logging_enabled                  = FALSE;

    cache_ptr->currently_logging                = FALSE;

    cache_ptr->log_file_ptr			= NULL;

    cache_ptr->trace_file_ptr			= NULL;

    cache_ptr->aux_ptr				= aux_ptr;

    cache_ptr->max_type_id			= max_type_id;

    cache_ptr->type_name_table_ptr		= type_name_table_ptr;

    cache_ptr->max_cache_size			= max_cache_size;
    cache_ptr->min_clean_size			= min_clean_size;

    cache_ptr->check_write_permitted		= check_write_permitted;
    cache_ptr->write_permitted			= write_permitted;

    cache_ptr->log_flush			= log_flush;

    cache_ptr->evictions_enabled		= TRUE;

    cache_ptr->index_len			= 0;
    cache_ptr->index_size			= (size_t)0;
    cache_ptr->clean_index_size			= (size_t)0;
    cache_ptr->dirty_index_size			= (size_t)0;

    for(i = 0; i < H5C_RING_NTYPES; i++) {

	cache_ptr->index_ring_len[i]		= 0;
	cache_ptr->index_ring_size[i]		= (size_t)0;
	cache_ptr->clean_index_ring_size[i]	= (size_t)0;
	cache_ptr->dirty_index_ring_size[i]	= (size_t)0;

	cache_ptr->slist_ring_len[i]		= 0;
	cache_ptr->slist_ring_size[i]		= (size_t)0;
    } /* end for */

    for(i = 0; i < H5C__HASH_TABLE_LEN; i++)
        (cache_ptr->index)[i] = NULL;

    cache_ptr->il_len				= 0;
    cache_ptr->il_size				= (size_t)0;
    cache_ptr->il_head				= NULL;
    cache_ptr->il_tail				= NULL;

    /* Tagging Field Initializations */
    cache_ptr->ignore_tags                      = FALSE;

    cache_ptr->slist_changed			= FALSE;
    cache_ptr->slist_len			= 0;
    cache_ptr->slist_size			= (size_t)0;

#if H5C_DO_SANITY_CHECKS
    cache_ptr->slist_len_increase		= 0;
    cache_ptr->slist_size_increase		= 0;
#endif /* H5C_DO_SANITY_CHECKS */

    cache_ptr->entries_removed_counter		= 0;
    cache_ptr->last_entry_removed_ptr		= NULL;
    cache_ptr->entry_watched_for_removal        = NULL;

    cache_ptr->pl_len				= 0;
    cache_ptr->pl_size				= (size_t)0;
    cache_ptr->pl_head_ptr			= NULL;
    cache_ptr->pl_tail_ptr			= NULL;

    cache_ptr->pel_len				= 0;
    cache_ptr->pel_size				= (size_t)0;
    cache_ptr->pel_head_ptr			= NULL;
    cache_ptr->pel_tail_ptr			= NULL;

    cache_ptr->LRU_list_len			= 0;
    cache_ptr->LRU_list_size			= (size_t)0;
    cache_ptr->LRU_head_ptr			= NULL;
    cache_ptr->LRU_tail_ptr			= NULL;

#ifdef H5_HAVE_PARALLEL
    cache_ptr->coll_list_len			= 0;
    cache_ptr->coll_list_size			= (size_t)0;
    cache_ptr->coll_head_ptr			= NULL;
    cache_ptr->coll_tail_ptr			= NULL;
#endif /* H5_HAVE_PARALLEL */

    cache_ptr->cLRU_list_len			= 0;
    cache_ptr->cLRU_list_size			= (size_t)0;
    cache_ptr->cLRU_head_ptr			= NULL;
    cache_ptr->cLRU_tail_ptr			= NULL;

    cache_ptr->dLRU_list_len			= 0;
    cache_ptr->dLRU_list_size			= (size_t)0;
    cache_ptr->dLRU_head_ptr			= NULL;
    cache_ptr->dLRU_tail_ptr			= NULL;

    cache_ptr->size_increase_possible		= FALSE;
    cache_ptr->flash_size_increase_possible     = FALSE;
    cache_ptr->flash_size_increase_threshold    = 0;
    cache_ptr->size_decrease_possible		= FALSE;
    cache_ptr->resize_enabled			= FALSE;
    cache_ptr->cache_full			= FALSE;
    cache_ptr->size_decreased			= FALSE;
    cache_ptr->resize_in_progress		= FALSE;

    (cache_ptr->resize_ctl).version		= H5C__CURR_AUTO_SIZE_CTL_VER;
    (cache_ptr->resize_ctl).rpt_fcn		= NULL;
    (cache_ptr->resize_ctl).set_initial_size	= FALSE;
    (cache_ptr->resize_ctl).initial_size	= H5C__DEF_AR_INIT_SIZE;
    (cache_ptr->resize_ctl).min_clean_fraction	= H5C__DEF_AR_MIN_CLEAN_FRAC;
    (cache_ptr->resize_ctl).max_size		= H5C__DEF_AR_MAX_SIZE;
    (cache_ptr->resize_ctl).min_size		= H5C__DEF_AR_MIN_SIZE;
    (cache_ptr->resize_ctl).epoch_length	= H5C__DEF_AR_EPOCH_LENGTH;

    (cache_ptr->resize_ctl).incr_mode		= H5C_incr__off;
    (cache_ptr->resize_ctl).lower_hr_threshold	= H5C__DEF_AR_LOWER_THRESHHOLD;
    (cache_ptr->resize_ctl).increment	        = H5C__DEF_AR_INCREMENT;
    (cache_ptr->resize_ctl).apply_max_increment	= TRUE;
    (cache_ptr->resize_ctl).max_increment	= H5C__DEF_AR_MAX_INCREMENT;

    (cache_ptr->resize_ctl).flash_incr_mode     = H5C_flash_incr__off;
    (cache_ptr->resize_ctl).flash_multiple      = 1.0f;
    (cache_ptr->resize_ctl).flash_threshold     = 0.25f;

    (cache_ptr->resize_ctl).decr_mode		= H5C_decr__off;
    (cache_ptr->resize_ctl).upper_hr_threshold	= H5C__DEF_AR_UPPER_THRESHHOLD;
    (cache_ptr->resize_ctl).decrement	        = H5C__DEF_AR_DECREMENT;
    (cache_ptr->resize_ctl).apply_max_decrement	= TRUE;
    (cache_ptr->resize_ctl).max_decrement	= H5C__DEF_AR_MAX_DECREMENT;
    (cache_ptr->resize_ctl).epochs_before_eviction = H5C__DEF_AR_EPCHS_B4_EVICT;
    (cache_ptr->resize_ctl).apply_empty_reserve = TRUE;
    (cache_ptr->resize_ctl).empty_reserve	= H5C__DEF_AR_EMPTY_RESERVE;

    cache_ptr->epoch_markers_active		= 0;

    /* no need to initialize the ring buffer itself */
    cache_ptr->epoch_marker_ringbuf_first	= 1;
    cache_ptr->epoch_marker_ringbuf_last	= 0;
    cache_ptr->epoch_marker_ringbuf_size	= 0;

    /* Initialize all epoch marker entries' fields to zero/FALSE/NULL */
    HDmemset(cache_ptr->epoch_markers, 0, sizeof(cache_ptr->epoch_markers));

    /* Set non-zero/FALSE/NULL fields for epoch markers */
    for ( i = 0; i < H5C__MAX_EPOCH_MARKERS; i++ )
    {
        ((cache_ptr->epoch_markers)[i]).magic		 =
					       H5C__H5C_CACHE_ENTRY_T_MAGIC;
        ((cache_ptr->epoch_markers)[i]).addr		 = (haddr_t)i;
        ((cache_ptr->epoch_markers)[i]).type		 = &H5C__epoch_marker_class;
    }

    /* Initialize cache image generation on file close related fields.
     * Initial value of image_ctl must match H5C__DEFAULT_CACHE_IMAGE_CTL
     * in H5Cprivate.h.
     */
    cache_ptr->image_ctl.version            = H5C__CURR_CACHE_IMAGE_CTL_VER;
    cache_ptr->image_ctl.generate_image     = FALSE;
    cache_ptr->image_ctl.save_resize_status = FALSE;
    cache_ptr->image_ctl.entry_ageout       = -1;
    cache_ptr->image_ctl.flags              = H5C_CI__ALL_FLAGS;

    cache_ptr->serialization_in_progress= FALSE;
    cache_ptr->close_warning_received   = FALSE;
    cache_ptr->load_image		= FALSE;
    cache_ptr->delete_image		= FALSE;
    cache_ptr->image_addr		= HADDR_UNDEF;
    cache_ptr->image_len		= 0;
    cache_ptr->image_data_len		= 0;

    cache_ptr->entries_loaded_counter		= 0;
    cache_ptr->entries_inserted_counter		= 0;
    cache_ptr->entries_relocated_counter	= 0;
    cache_ptr->entry_fd_height_change_counter	= 0;

    cache_ptr->num_entries_in_image	= 0;
    cache_ptr->image_entries		= NULL;
    cache_ptr->image_buffer		= NULL;

    /* initialize free space manager related fields: */
    cache_ptr->rdfsm_settled		= FALSE;
    cache_ptr->mdfsm_settled		= FALSE;

    if ( H5C_reset_cache_hit_rate_stats(cache_ptr) != SUCCEED ) {

        /* this should be impossible... */
        HGOTO_ERROR(H5E_CACHE, H5E_SYSTEM, NULL, \
                    "H5C_reset_cache_hit_rate_stats failed.")
    }

    H5C_stats__reset(cache_ptr);

    cache_ptr->prefix[0]			= '\0';  /* empty string */

#ifndef NDEBUG
    cache_ptr->get_entry_ptr_from_addr_counter  = 0;
#endif /* NDEBUG */

    /* Set return value */
    ret_value = cache_ptr;

done:
    if(NULL == ret_value) {
        if(cache_ptr != NULL) {
            if(cache_ptr->slist_ptr != NULL)
                H5SL_close(cache_ptr->slist_ptr);

            if(cache_ptr->tag_list != NULL)
                H5SL_close(cache_ptr->tag_list);

            cache_ptr->magic = 0;
            cache_ptr = H5FL_FREE(H5C_t, cache_ptr);
        } /* end if */
    } /* end if */

    FUNC_LEAVE_NOAPI(ret_value)
} /* H5C_create() */


/*-------------------------------------------------------------------------
 * Function:    H5C_def_auto_resize_rpt_fcn
 *
 * Purpose:     Print results of a automatic cache resize.
 *
 *		This function should only be used where HDprintf() behaves
 *		well -- i.e. not on Windows.
 *
 * Return:      void
 *
 * Programmer:  John Mainzer
 *		10/27/04
 *
 *-------------------------------------------------------------------------
 */
void
H5C_def_auto_resize_rpt_fcn(H5C_t * cache_ptr,
#ifndef NDEBUG
                            int32_t version,
#else /* NDEBUG */
                            int32_t H5_ATTR_UNUSED version,
#endif /* NDEBUG */
                            double hit_rate,
                            enum H5C_resize_status status,
                            size_t old_max_cache_size,
                            size_t new_max_cache_size,
                            size_t old_min_clean_size,
                            size_t new_min_clean_size)
{
    HDassert( cache_ptr != NULL );
    HDassert( cache_ptr->magic == H5C__H5C_T_MAGIC );
    HDassert( version == H5C__CURR_AUTO_RESIZE_RPT_FCN_VER );

    switch ( status )
    {
        case in_spec:
            HDfprintf(stdout,
                      "%sAuto cache resize -- no change. (hit rate = %lf)\n",
                      cache_ptr->prefix, hit_rate);
            break;

        case increase:
            HDassert( hit_rate < (cache_ptr->resize_ctl).lower_hr_threshold );
            HDassert( old_max_cache_size < new_max_cache_size );

            HDfprintf(stdout,
                      "%sAuto cache resize -- hit rate (%lf) out of bounds low (%6.5lf).\n",
                      cache_ptr->prefix, hit_rate,
                      (cache_ptr->resize_ctl).lower_hr_threshold);

            HDfprintf(stdout,
                    "%s	cache size increased from (%Zu/%Zu) to (%Zu/%Zu).\n",
                    cache_ptr->prefix,
                    old_max_cache_size,
                    old_min_clean_size,
                    new_max_cache_size,
                    new_min_clean_size);
            break;

        case flash_increase:
            HDassert( old_max_cache_size < new_max_cache_size );

            HDfprintf(stdout,
                    "%sflash cache resize(%d) -- size threshold = %Zu.\n",
                    cache_ptr->prefix,
                    (int)((cache_ptr->resize_ctl).flash_incr_mode),
                    cache_ptr->flash_size_increase_threshold);

            HDfprintf(stdout,
                  "%s cache size increased from (%Zu/%Zu) to (%Zu/%Zu).\n",
                   cache_ptr->prefix,
                   old_max_cache_size,
                   old_min_clean_size,
                   new_max_cache_size,
                   new_min_clean_size);
                break;

        case decrease:
            HDassert( old_max_cache_size > new_max_cache_size );

            switch ( (cache_ptr->resize_ctl).decr_mode )
            {
                case H5C_decr__off:
                    HDfprintf(stdout,
                              "%sAuto cache resize -- decrease off.  HR = %lf\n",
                              cache_ptr->prefix, hit_rate);
                    break;

                case H5C_decr__threshold:
                    HDassert( hit_rate >
                              (cache_ptr->resize_ctl).upper_hr_threshold );

                    HDfprintf(stdout,
                              "%sAuto cache resize -- decrease by threshold.  HR = %lf > %6.5lf\n",
                              cache_ptr->prefix, hit_rate,
                              (cache_ptr->resize_ctl).upper_hr_threshold);

                    HDfprintf(stdout, "%sout of bounds high (%6.5lf).\n",
                              cache_ptr->prefix,
                              (cache_ptr->resize_ctl).upper_hr_threshold);
                    break;

                case H5C_decr__age_out:
                    HDfprintf(stdout,
                              "%sAuto cache resize -- decrease by ageout.  HR = %lf\n",
                              cache_ptr->prefix, hit_rate);
                    break;

                case H5C_decr__age_out_with_threshold:
                    HDassert( hit_rate >
                              (cache_ptr->resize_ctl).upper_hr_threshold );

                    HDfprintf(stdout,
                              "%sAuto cache resize -- decrease by ageout with threshold. HR = %lf > %6.5lf\n",
                              cache_ptr->prefix, hit_rate,
                              (cache_ptr->resize_ctl).upper_hr_threshold);
                    break;

                default:
                    HDfprintf(stdout,
                              "%sAuto cache resize -- decrease by unknown mode.  HR = %lf\n",
                              cache_ptr->prefix, hit_rate);
            }

            HDfprintf(stdout,
                      "%s	cache size decreased from (%Zu/%Zu) to (%Zu/%Zu).\n",
                      cache_ptr->prefix,
                      old_max_cache_size,
                      old_min_clean_size,
                      new_max_cache_size,
                      new_min_clean_size);
            break;

        case at_max_size:
            HDfprintf(stdout,
                      "%sAuto cache resize -- hit rate (%lf) out of bounds low (%6.5lf).\n",
                      cache_ptr->prefix, hit_rate,
                      (cache_ptr->resize_ctl).lower_hr_threshold);
            HDfprintf(stdout,
                      "%s	cache already at maximum size so no change.\n",
                      cache_ptr->prefix);
            break;

        case at_min_size:
            HDfprintf(stdout,
                      "%sAuto cache resize -- hit rate (%lf) -- can't decrease.\n",
                      cache_ptr->prefix, hit_rate);
            HDfprintf(stdout, "%s	cache already at minimum size.\n",
                      cache_ptr->prefix);
            break;

        case increase_disabled:
            HDfprintf(stdout,
                      "%sAuto cache resize -- increase disabled -- HR = %lf.",
                      cache_ptr->prefix, hit_rate);
            break;

        case decrease_disabled:
            HDfprintf(stdout,
                      "%sAuto cache resize -- decrease disabled -- HR = %lf.\n",
                      cache_ptr->prefix, hit_rate);
            break;

        case not_full:
            HDassert( hit_rate < (cache_ptr->resize_ctl).lower_hr_threshold );

            HDfprintf(stdout,
                      "%sAuto cache resize -- hit rate (%lf) out of bounds low (%6.5lf).\n",
                      cache_ptr->prefix, hit_rate,
                      (cache_ptr->resize_ctl).lower_hr_threshold);
            HDfprintf(stdout,
                      "%s	cache not full so no increase in size.\n",
                      cache_ptr->prefix);
            break;

        default:
            HDfprintf(stdout, "%sAuto cache resize -- unknown status code.\n",
                      cache_ptr->prefix);
            break;
    }

    return;

} /* H5C_def_auto_resize_rpt_fcn() */


/*-------------------------------------------------------------------------
 * Function:    H5C_free_tag_list_cb
 *
 * Purpose:     Callback function to free tag nodes from the skip list.
 *
 * Return:      Non-negative on success/Negative on failure
 *
 * Programmer:  Vailin Choi
 *		January 2014
 *
 *-------------------------------------------------------------------------
 */
static herr_t
H5C_free_tag_list_cb(void *_item, void H5_ATTR_UNUSED *key, void H5_ATTR_UNUSED *op_data)
{
    H5C_tag_info_t *tag_info = (H5C_tag_info_t *)_item;

    FUNC_ENTER_NOAPI_NOINIT_NOERR

    HDassert(tag_info);

    /* Release the item */
    tag_info = H5FL_FREE(H5C_tag_info_t, tag_info);

    FUNC_LEAVE_NOAPI(0)
}  /* H5C_free_tag_list_cb() */


/*-------------------------------------------------------------------------
 * Function:    H5C_dest
 *
 * Purpose:     Flush all data to disk and destroy the cache.
 *
 *              This function fails if any object are protected since the
 *              resulting file might not be consistent.
 *
 *		The primary_dxpl_id and secondary_dxpl_id parameters
 *		specify the dxpl_ids used on the first write occasioned
 *		by the destroy (primary_dxpl_id), and on all subsequent
 *		writes (secondary_dxpl_id).  This is useful in the metadata
 *		cache, but may not be needed elsewhere.  If so, just use the
 *		same dxpl_id for both parameters.
 *
 *		Note that *cache_ptr has been freed upon successful return.
 *
 * Return:      Non-negative on success/Negative on failure
 *
 * Programmer:  John Mainzer
 *		6/2/04
 *
 *-------------------------------------------------------------------------
 */
herr_t
H5C_dest(H5F_t * f, hid_t dxpl_id)
{
    H5C_t * cache_ptr = f->shared->cache;
    herr_t ret_value = SUCCEED;      /* Return value */

    FUNC_ENTER_NOAPI(FAIL)

    /* Sanity check */
    HDassert(cache_ptr);
    HDassert(cache_ptr->magic == H5C__H5C_T_MAGIC);
    HDassert(cache_ptr->close_warning_received);

#if H5AC_DUMP_IMAGE_STATS_ON_CLOSE
    {
        static hbool_t display_header = TRUE;

        if ( H5C_image_stats(cache_ptr, display_header) < 0 )

            HGOTO_ERROR(H5E_CACHE, H5E_SYSTEM, FAIL, \
                        "Can't display cache image stats.")

        display_header = FALSE;
    }
#endif /* H5AC_DUMP_IMAGE_STATS_ON_CLOSE */

    /* Flush and invalidate all cache entries */
    if(H5C_flush_invalidate_cache(f, dxpl_id, H5C__NO_FLAGS_SET) < 0 )
        HGOTO_ERROR(H5E_CACHE, H5E_CANTFLUSH, FAIL, "unable to flush cache")

    if ( cache_ptr->close_warning_received && 
         cache_ptr->image_ctl.generate_image ) {

	/* construct cache image */
        if ( H5C_construct_cache_image_buffer(f, cache_ptr) < 0 )

	    HGOTO_ERROR(H5E_CACHE, H5E_CANTFLUSH, FAIL, \
                        "Can't medatacache image block image.")

	/* free image entries array */
	if ( H5C_free_image_entries_array(cache_ptr) < 0 )

	    HGOTO_ERROR(H5E_CACHE, H5E_CANTFLUSH, FAIL, \
                        "Can't free image entries array.")

	/* write cache image block if so configured */
	if ( cache_ptr->image_ctl.flags & H5C_CI__GEN_MDC_IMAGE_BLK ) {

	    if ( H5AC_write_cache_image(f, dxpl_id, cache_ptr->image_addr,
					cache_ptr->image_len, 
                                        cache_ptr->image_buffer) < 0 ) {

                HGOTO_ERROR(H5E_CACHE, H5E_CANTFLUSH, FAIL, \
                           "Can't write metadata cache image block to file.")
	    }

	    H5C__UPDATE_STATS_FOR_CACHE_IMAGE_CREATE(cache_ptr);
	}

	/* free cache image buffer */
	HDassert(cache_ptr->image_buffer);
        cache_ptr->image_buffer = H5MM_xfree(cache_ptr->image_buffer);
    }

    if(cache_ptr->slist_ptr != NULL) {
        H5SL_close(cache_ptr->slist_ptr);
        cache_ptr->slist_ptr = NULL;
    } /* end if */

    if(cache_ptr->tag_list != NULL) {
        H5SL_destroy(cache_ptr->tag_list, H5C_free_tag_list_cb, NULL);
        cache_ptr->tag_list = NULL;
    } /* end if */

#ifndef NDEBUG
#if H5C_DO_SANITY_CHECKS
    if ( cache_ptr->get_entry_ptr_from_addr_counter > 0 )
        HDfprintf(stdout,
                  "*** %ld calls to H5C_get_entry_ptr_from_add(). ***\n",
                  cache_ptr->get_entry_ptr_from_addr_counter);
#endif /* H5C_DO_SANITY_CHECKS */
#endif /* NDEBUG */

#ifndef NDEBUG
    cache_ptr->magic = 0;
#endif /* NDEBUG */

    cache_ptr = H5FL_FREE(H5C_t, cache_ptr);

done:
    FUNC_LEAVE_NOAPI(ret_value)
} /* H5C_dest() */


/*-------------------------------------------------------------------------
 *
 * Function:    H5C_expunge_entry
 *
 * Purpose:     Use this function to tell the cache to expunge an entry
 * 		from the cache without writing it to disk even if it is
 * 		dirty.  The entry may not be either pinned or protected.
 *
 * Return:      Non-negative on success/Negative on failure
 *
 * Programmer:  John Mainzer
 *              6/29/06
 *
 *-------------------------------------------------------------------------
 */
herr_t
H5C_expunge_entry(H5F_t *f, hid_t dxpl_id, const H5C_class_t *type,
    haddr_t addr, unsigned flags)
{
    H5C_t *		cache_ptr;
    H5C_cache_entry_t *	entry_ptr = NULL;
    unsigned            flush_flags = (H5C__FLUSH_INVALIDATE_FLAG | H5C__FLUSH_CLEAR_ONLY_FLAG);
    herr_t		ret_value = SUCCEED;      /* Return value */

    FUNC_ENTER_NOAPI(FAIL)

    HDassert(f);
    HDassert(f->shared);
    cache_ptr = f->shared->cache;
    HDassert(cache_ptr);
    HDassert(cache_ptr->magic == H5C__H5C_T_MAGIC);
    HDassert(type);
    HDassert(H5F_addr_defined(addr));

#if H5C_DO_EXTREME_SANITY_CHECKS
    if(H5C_validate_lru_list(cache_ptr) < 0)
        HGOTO_ERROR(H5E_CACHE, H5E_SYSTEM, FAIL, \
                    "LRU extreme sanity check failed on entry.\n");
#endif /* H5C_DO_EXTREME_SANITY_CHECKS */

    /* Look for entry in cache */
    H5C__SEARCH_INDEX(cache_ptr, addr, entry_ptr, FAIL)
    if((entry_ptr == NULL) || (entry_ptr->type != type))
        /* the target doesn't exist in the cache, so we are done. */
        HGOTO_DONE(SUCCEED)

    HDassert(entry_ptr->addr == addr);
    HDassert(entry_ptr->type == type);

    /* Check for entry being pinned or protected */
    if(entry_ptr->is_protected)
        HGOTO_ERROR(H5E_CACHE, H5E_CANTEXPUNGE, FAIL, "Target entry is protected.")
    if(entry_ptr->is_pinned)
        HGOTO_ERROR(H5E_CACHE, H5E_CANTEXPUNGE, FAIL, "Target entry is pinned.")
#ifdef H5_HAVE_PARALLEL
    if(entry_ptr->coll_access) {
        entry_ptr->coll_access = FALSE;
        H5C__REMOVE_FROM_COLL_LIST(cache_ptr, entry_ptr, FAIL)
    } /* end if */
#endif /* H5_HAVE_PARALLEL */

    /* If we get this far, call H5C__flush_single_entry() with the
     * H5C__FLUSH_INVALIDATE_FLAG and the H5C__FLUSH_CLEAR_ONLY_FLAG.
     * This will clear the entry, and then delete it from the cache.
     */

    /* Pass along 'free file space' flag to  cache client.  */
    flush_flags |= (flags & H5C__FREE_FILE_SPACE_FLAG);

    /* Delete the entry from the skip list on destroy */
    flush_flags |= H5C__DEL_FROM_SLIST_ON_DESTROY_FLAG;

    if(H5C__flush_single_entry(f, dxpl_id, entry_ptr, flush_flags, NULL) < 0)
        HGOTO_ERROR(H5E_CACHE, H5E_CANTEXPUNGE, FAIL, "can't flush entry")

done:
#if H5C_DO_EXTREME_SANITY_CHECKS
    if(H5C_validate_lru_list(cache_ptr) < 0)
        HGOTO_ERROR(H5E_CACHE, H5E_SYSTEM, FAIL, "LRU extreme sanity check failed on exit.\n")
#endif /* H5C_DO_EXTREME_SANITY_CHECKS */

    FUNC_LEAVE_NOAPI(ret_value)
} /* H5C_expunge_entry() */


/*-------------------------------------------------------------------------
 * Function:    H5C_flush_cache
 *
 * Purpose:	Flush (and possibly destroy) the entries contained in the
 *		specified cache.
 *
 *		If the cache contains protected entries, the function will
 *		fail, as protected entries cannot be flushed.  However
 *		all unprotected entries should be flushed before the
 *		function returns failure.
 *
 * Return:      Non-negative on success/Negative on failure or if there was
 *		a request to flush all items and something was protected.
 *
 * Programmer:  John Mainzer
 *		6/2/04
 *
 * Changes:	Modified function to test for slist chamges in 
 *		pre_serialize and serialize callbacks, and re-start
 *		scans through the slist when such changes occur.
 *
 *		This has been a potential problem for some time,
 *		and there has been code in this function to deal 
 *		with elements of this issue.  However the shift 
 *		to the V3 cache in combination with the activities
 *		of some of the cache clients (in particular the 
 *		free space manager and the fractal heap) have
 *		made this re-work necessary.
 *
 *						JRM -- 12/13/14
 *
 *		Modified function to support rings.  Basic idea is that 
 *		every entry in the cache is assigned to a ring.  Entries
 *		in the outermost ring are flushed first, followed by 
 *		those in the next outermost ring, and so on until the 
 *		innermost ring is flushed.  See header comment on 
 *		H5C_ring_t in H5Cprivate.h for a more detailed 
 *		discussion.
 *
 *						JRM -- 8/30/15
 *
 *		Modified function to call the free space manager 
 *		settling functions.
 *						JRM -- 6/9/16
 *
 *-------------------------------------------------------------------------
 */
herr_t
H5C_flush_cache(H5F_t *f, hid_t dxpl_id, unsigned flags)
{
#if H5C_DO_SANITY_CHECKS
    int			i;
    int32_t		index_len = 0;
    size_t		index_size = (size_t)0;
    size_t		clean_index_size = (size_t)0;
    size_t		dirty_index_size = (size_t)0;
    size_t		slist_size = (size_t)0;
    int32_t		slist_len = 0;
#endif /* H5C_DO_SANITY_CHECKS */
    H5C_ring_t		ring;
    H5C_t             * cache_ptr;
    hbool_t             destroy;
    hbool_t		ignore_protected;
    herr_t		ret_value = SUCCEED;

    FUNC_ENTER_NOAPI(FAIL)

    HDassert(f);
    HDassert(f->shared);
    cache_ptr = f->shared->cache;
    HDassert(cache_ptr);
    HDassert(cache_ptr->magic == H5C__H5C_T_MAGIC);
    HDassert(cache_ptr->slist_ptr);

#if H5C_DO_SANITY_CHECKS
    HDassert(cache_ptr->index_ring_len[H5C_RING_UNDEFINED] == 0);
    HDassert(cache_ptr->index_ring_size[H5C_RING_UNDEFINED] == (size_t)0);
    HDassert(cache_ptr->clean_index_ring_size[H5C_RING_UNDEFINED] == (size_t)0);
    HDassert(cache_ptr->dirty_index_ring_size[H5C_RING_UNDEFINED] == (size_t)0);
    HDassert(cache_ptr->slist_ring_len[H5C_RING_UNDEFINED] == 0);
    HDassert(cache_ptr->slist_ring_size[H5C_RING_UNDEFINED] == (size_t)0);

    for(i = H5C_RING_USER; i < H5C_RING_NTYPES; i++) {
        index_len += cache_ptr->index_ring_len[i];
        index_size += cache_ptr->index_ring_size[i];
        clean_index_size += cache_ptr->clean_index_ring_size[i];
        dirty_index_size += cache_ptr->dirty_index_ring_size[i];

	slist_len += cache_ptr->slist_ring_len[i];
        slist_size += cache_ptr->slist_ring_size[i];
    } /* end for */

    HDassert(cache_ptr->index_len == index_len);
    HDassert(cache_ptr->index_size == index_size);
    HDassert(cache_ptr->clean_index_size == clean_index_size);
    HDassert(cache_ptr->dirty_index_size == dirty_index_size);
    HDassert(cache_ptr->slist_len == slist_len);
    HDassert(cache_ptr->slist_size == slist_size);
#endif /* H5C_DO_SANITY_CHECKS */

#if H5C_DO_EXTREME_SANITY_CHECKS
    if((H5C_validate_protected_entry_list(cache_ptr) < 0) ||
            (H5C_validate_pinned_entry_list(cache_ptr) < 0) ||
            (H5C_validate_lru_list(cache_ptr) < 0))
        HGOTO_ERROR(H5E_CACHE, H5E_SYSTEM, FAIL, "an extreme sanity check failed on entry.\n");
#endif /* H5C_DO_EXTREME_SANITY_CHECKS */

    ignore_protected = ( (flags & H5C__FLUSH_IGNORE_PROTECTED_FLAG) != 0 );
    destroy = ( (flags & H5C__FLUSH_INVALIDATE_FLAG) != 0 );
    HDassert( ! ( destroy && ignore_protected ) );
    HDassert( ! ( cache_ptr->flush_in_progress ) );

    cache_ptr->flush_in_progress = TRUE;

    if(destroy) {
        if(H5C_flush_invalidate_cache(f, dxpl_id, flags) < 0)
            HGOTO_ERROR(H5E_CACHE, H5E_CANTFLUSH, FAIL, "flush invalidate failed.")
    } /* end if */
    else {
	/* flush each ring, starting from the outermost ring and 
         * working inward.
         */
        ring = H5C_RING_USER;
	while(ring < H5C_RING_NTYPES) {

	    /* only call the free space manager settle routines when close
             * warning has been received, and then only when the index is 
             * non-empty for that ring.
             *
             * Observe that the FSM rings should only be populated if 
             * persistant free space managers are enabled.
             */
	    if ( cache_ptr->close_warning_received ) {

		switch(ring) {

		    case H5C_RING_USER:
			break;

		    case H5C_RING_RDFSM:
			/* if the cache is clean through the FSM rings,
                         * then the FSMs are clean and can't change -- 
                         * no need to run the settle routine.
                         */
			if ( ( f->shared->fs_strategy == 
                               H5F_FILE_SPACE_ALL_PERSIST ) &&
                             ( ! cache_ptr->rdfsm_settled ) ) {

			    if ( H5MF_settle_raw_data_fsm(f, dxpl_id) < 0 )
                                HGOTO_ERROR(H5E_CACHE, H5E_CANTFLUSH, FAIL, \
                                            "RD FSM settle failed.")

			    cache_ptr->rdfsm_settled = TRUE;
                        }
			break;

		    case H5C_RING_MDFSM:
			/* if the cache is clean through the FSM rings,
                         * then the FSMs are clean and can't change -- 
                         * no need to run the settle routine.
                         */
			if ( ( f->shared->fs_strategy == 
                               H5F_FILE_SPACE_ALL_PERSIST ) &&
			     ( ! cache_ptr->mdfsm_settled ) ) {

			    if ( H5MF_settle_meta_data_fsm(f, dxpl_id) < 0 )
                                HGOTO_ERROR(H5E_CACHE, H5E_CANTFLUSH, FAIL, \
                                            "MD FSM settle failed.")

			    cache_ptr->mdfsm_settled = TRUE;
                        }
			break;

		    case H5C_RING_SBE:
			break;

		    case H5C_RING_SB:
			break;

		    default:
                        HGOTO_ERROR(H5E_CACHE, H5E_SYSTEM, FAIL, \
                                    "Unknown ring?!?!")
			break;
		}
            }
	    if(H5C_flush_ring(f, dxpl_id, ring, flags) < 0)
                HGOTO_ERROR(H5E_CACHE, H5E_CANTFLUSH, FAIL, "flush ring failed.")
            ring++;
        } /* end while */
    } /* end else */

done:
    cache_ptr->flush_in_progress = FALSE;

    FUNC_LEAVE_NOAPI(ret_value)

} /* H5C_flush_cache() */


/*-------------------------------------------------------------------------
 * Function:    H5C_flush_to_min_clean
 *
 * Purpose:	Flush dirty entries until the caches min clean size is
 *		attained.
 *
 *		This function is used in the implementation of the
 *		metadata cache in PHDF5.  To avoid "messages from the
 *		future", the cache on process 0 can't be allowed to
 *		flush entries until the other processes have reached
 *		the same point in the calculation.  If this constraint
 *		is not met, it is possible that the other processes will
 *		read metadata generated at a future point in the
 *		computation.
 *
 *
 * Return:      Non-negative on success/Negative on failure or if
 *		write is not permitted.
 *
 * Programmer:  John Mainzer
 *		9/16/05
 *
 *-------------------------------------------------------------------------
 */
herr_t
H5C_flush_to_min_clean(H5F_t * f,
		       hid_t    dxpl_id)
{
    H5C_t *             cache_ptr;
    herr_t      	result;
    hbool_t		write_permitted;
#if 0 /* modified code -- commented out for now */ /* JRM */
    int			i;
    int			flushed_entries_count = 0;
    size_t		flushed_entries_size = 0;
    size_t		space_needed = 0;
    haddr_t	      * flushed_entries_list = NULL;
    H5C_cache_entry_t *	entry_ptr = NULL;
#endif /* JRM */
    herr_t		ret_value = SUCCEED;

    FUNC_ENTER_NOAPI(FAIL)

    HDassert( f );
    HDassert( f->shared );

    cache_ptr = f->shared->cache;

    HDassert( cache_ptr );
    HDassert( cache_ptr->magic == H5C__H5C_T_MAGIC );

    if ( cache_ptr->check_write_permitted != NULL ) {

        result = (cache_ptr->check_write_permitted)(f, &write_permitted);

        if ( result < 0 ) {

            HGOTO_ERROR(H5E_CACHE, H5E_SYSTEM, FAIL, \
                        "Can't get write_permitted")
        }
    } else {

        write_permitted = cache_ptr->write_permitted;
    }

    if ( ! write_permitted ) {

        HGOTO_ERROR(H5E_CACHE, H5E_SYSTEM, FAIL, \
                    "cache write is not permitted!?!\n");
    }
#if 1 /* original code */
    result = H5C_make_space_in_cache(f,
                                     dxpl_id,
                                     (size_t)0,
                                     write_permitted);

    if ( result < 0 ) {

        HGOTO_ERROR(H5E_CACHE, H5E_SYSTEM, FAIL, \
                    "H5C_make_space_in_cache failed.")
    }
#else /* modified code -- commented out for now */
    if ( cache_ptr->max_cache_size > cache_ptr->index_size ) {

        if ( ((cache_ptr->max_cache_size - cache_ptr->index_size) +
               cache_ptr->cLRU_list_size) >= cache_ptr->min_clean_size ) {

            space_needed = 0;

        } else {

            space_needed = cache_ptr->min_clean_size -
                ((cache_ptr->max_cache_size - cache_ptr->index_size) +
                 cache_ptr->cLRU_list_size);
        }
    } else {

        if ( cache_ptr->min_clean_size <= cache_ptr->cLRU_list_size ) {

           space_needed = 0;

        } else {

            space_needed = cache_ptr->min_clean_size -
                           cache_ptr->cLRU_list_size;
        }
    }

    if ( space_needed > 0 ) { /* we have work to do */

        HDassert( cache_ptr->slist_len > 0 );

        /* allocate an array to keep a list of the entries that we
         * mark for flush.  We need this list to touch up the LRU
         * list after the flush.
         */
        flushed_entries_list = (haddr_t *)H5MM_malloc(sizeof(haddr_t) *
                                              (size_t)(cache_ptr->slist_len));

        if ( flushed_entries_list == NULL ) {

            HGOTO_ERROR(H5E_RESOURCE, H5E_NOSPACE, FAIL, \
                        "memory allocation failed for flushed entries list")
        }

        /* Scan the dirty LRU list from tail forward and mark sufficient
         * entries to free up the necessary space.  Keep a list of the
         * entries marked in the order in which they are encountered.
         */
        entry_ptr = cache_ptr->dLRU_tail_ptr;

        while ( ( flushed_entries_size < space_needed ) &&
                ( flushed_entries_count < cache_ptr->slist_len ) &&
                ( entry_ptr != NULL ) )
        {
            HDassert( ! (entry_ptr->is_protected) );
            HDassert( ! (entry_ptr->is_read_only) );
            HDassert( entry_ptr->ro_ref_count == 0 );
            HDassert( entry_ptr->is_dirty );
            HDassert( entry_ptr->in_slist );

            entry_ptr->flush_marker = TRUE;
            flushed_entries_size += entry_ptr->size;
            flushed_entries_list[flushed_entries_count] = entry_ptr->addr;
            flushed_entries_count++;
            entry_ptr = entry_ptr->aux_prev;
        }

        HDassert( flushed_entries_count <= cache_ptr->slist_len );
        HDassert( flushed_entries_size >= space_needed );


        /* Flush the marked entries */
	result = H5C_flush_cache(f, primary_dxpl_id, secondary_dxpl_id,
                                 H5C__FLUSH_MARKED_ENTRIES_FLAG | H5C__FLUSH_IGNORE_PROTECTED_FLAG);

        if ( result < 0 ) {

            HGOTO_ERROR(H5E_CACHE, H5E_SYSTEM, FAIL, "H5C_flush_cache failed.")
        }

        /* Now touch up the LRU list so as to place the flushed entries in
         * the order they they would be in if we had flushed them in the
         * order we encountered them in.
         */

        i = 0;
        while ( i < flushed_entries_count )
        {
            H5C__SEARCH_INDEX_NO_STATS(cache_ptr, flushed_entries_list[i], \
                                       entry_ptr, FAIL)

	    /* At present, the above search must always succeed.  However,
             * that may change.  Write the code so we need only remove the
             * following assert in that event.
             */
            HDassert( entry_ptr != NULL );
            H5C__FAKE_RP_FOR_MOST_RECENT_ACCESS(cache_ptr, entry_ptr, FAIL)
            i++;
        }
    } /* if ( space_needed > 0 ) */
#endif /* end modified code -- commented out for now */

done:
    FUNC_LEAVE_NOAPI(ret_value)
} /* H5C_flush_to_min_clean() */


/*-------------------------------------------------------------------------
 * Function:    H5C_insert_entry
 *
 * Purpose:     Adds the specified thing to the cache.  The thing need not
 *              exist on disk yet, but it must have an address and disk
 *              space reserved.
 *
 *		The primary_dxpl_id and secondary_dxpl_id parameters
 *		specify the dxpl_ids used on the first write occasioned
 *		by the insertion (primary_dxpl_id), and on all subsequent
 *		writes (secondary_dxpl_id).  This is useful in the
 *		metadata cache, but may not be needed elsewhere.  If so,
 *		just use the same dxpl_id for both parameters.
 *
 *		The primary_dxpl_id is the dxpl_id passed to the
 *		check_write_permitted function if such a function has been
 *		provided.
 *
 *		Observe that this function cannot occasion a read.
 *
 * Return:      Non-negative on success/Negative on failure
 *
 * Programmer:  John Mainzer
 *		6/2/04
 *
 *-------------------------------------------------------------------------
 */
herr_t
H5C_insert_entry(H5F_t *             f,
                 hid_t		     dxpl_id,
                 const H5C_class_t * type,
                 haddr_t 	     addr,
                 void *		     thing,
                 unsigned int        flags)
{
    H5C_t               *cache_ptr;
    H5P_genplist_t      *dxpl;
    H5AC_ring_t         ring = H5C_RING_UNDEFINED;
    hbool_t		insert_pinned;
    hbool_t             flush_last;
#ifdef H5_HAVE_PARALLEL
    hbool_t             coll_access = FALSE; /* whether access to the cache entry is done collectively */
#endif /* H5_HAVE_PARALLEL */
    hbool_t             set_flush_marker;
    hbool_t		write_permitted = TRUE;
    size_t		empty_space;
    H5C_cache_entry_t  *entry_ptr;
    H5C_cache_entry_t  *test_entry_ptr;
    herr_t		ret_value = SUCCEED;    /* Return value */

    FUNC_ENTER_NOAPI(FAIL)

    HDassert( f );
    HDassert( f->shared );

    cache_ptr = f->shared->cache;

    HDassert( cache_ptr );
    HDassert( cache_ptr->magic == H5C__H5C_T_MAGIC );
    HDassert( type );
    HDassert( ( type->flags & H5C__CLASS_SKIP_MEM_TYPE_CHECKS ) ||
              ( type->mem_type == class_mem_types[type->id] ) );
    HDassert( type->image_len );
    HDassert( H5F_addr_defined(addr) );
    HDassert( thing );

#if H5C_DO_EXTREME_SANITY_CHECKS
    /* no need to verify that entry is not already in the index as */
    /* we already make that check below.                           */

    if ( ( H5C_validate_protected_entry_list(cache_ptr) < 0 ) ||
         ( H5C_validate_pinned_entry_list(cache_ptr) < 0 ) ||
         ( H5C_validate_lru_list(cache_ptr) < 0 ) ) {

        HGOTO_ERROR(H5E_CACHE, H5E_SYSTEM, FAIL, \
                    "an extreme sanity check failed on entry.\n");
    }
#endif /* H5C_DO_EXTREME_SANITY_CHECKS */

    set_flush_marker   = ( (flags & H5C__SET_FLUSH_MARKER_FLAG) != 0 );
    insert_pinned      = ( (flags & H5C__PIN_ENTRY_FLAG) != 0 );
    flush_last         = ( (flags & H5C__FLUSH_LAST_FLAG) != 0 );

    /* Get the dataset transfer property list */
    if(NULL == (dxpl = (H5P_genplist_t *)H5I_object_verify(dxpl_id, H5I_GENPROP_LST)))
        HGOTO_ERROR(H5E_CACHE, H5E_BADTYPE, FAIL, "not a property list")

    /* Get the ring type from the DXPL */
    if((H5P_get(dxpl, H5AC_RING_NAME, &ring)) < 0)
        HGOTO_ERROR(H5E_CACHE, H5E_CANTGET, FAIL, "unable to query ring value")

    entry_ptr = (H5C_cache_entry_t *)thing;

    /* verify that the new entry isn't already in the hash table -- scream
     * and die if it is.
     */

    H5C__SEARCH_INDEX(cache_ptr, addr, test_entry_ptr, FAIL)

    if(test_entry_ptr != NULL) {
        if(test_entry_ptr == entry_ptr)
            HGOTO_ERROR(H5E_CACHE, H5E_CANTINS, FAIL, "entry already in cache.")
        else
            HGOTO_ERROR(H5E_CACHE, H5E_CANTINS, FAIL, "duplicate entry in cache.")
    } /* end if */

    entry_ptr->magic = H5C__H5C_CACHE_ENTRY_T_MAGIC;
    entry_ptr->cache_ptr = cache_ptr;
    entry_ptr->addr  = addr;
    entry_ptr->type  = type;

    entry_ptr->image_ptr = NULL;
    entry_ptr->image_up_to_date = FALSE;

    entry_ptr->is_protected = FALSE;
    entry_ptr->is_read_only = FALSE;
    entry_ptr->ro_ref_count = 0;

    entry_ptr->is_pinned = insert_pinned;
    entry_ptr->pinned_from_client = insert_pinned;
    entry_ptr->pinned_from_cache = FALSE;
    entry_ptr->flush_me_last = flush_last;

    /* newly inserted entries are assumed to be dirty */
    entry_ptr->is_dirty = TRUE;

    /* not protected, so can't be dirtied */
    entry_ptr->dirtied  = FALSE;

    /* Retrieve the size of the thing */
    if((type->image_len)(thing, &(entry_ptr->size)) < 0)
        HGOTO_ERROR(H5E_CACHE, H5E_CANTGETSIZE, FAIL, "can't get size of thing")
    HDassert(entry_ptr->size > 0 &&  entry_ptr->size < H5C_MAX_ENTRY_SIZE);

    entry_ptr->in_slist = FALSE;

#ifdef H5_HAVE_PARALLEL
    entry_ptr->clear_on_unprotect = FALSE;
    entry_ptr->flush_immediately = FALSE;
#endif /* H5_HAVE_PARALLEL */

    entry_ptr->flush_in_progress = FALSE;
    entry_ptr->destroy_in_progress = FALSE;

    entry_ptr->ring = ring;

    /* Initialize flush dependency fields */
    entry_ptr->flush_dep_parent 		= NULL;
    entry_ptr->flush_dep_nparents 		= 0;
    entry_ptr->flush_dep_parent_nalloc 		= 0;
    entry_ptr->flush_dep_nchildren 		= 0;
    entry_ptr->flush_dep_ndirty_children	= 0;
    entry_ptr->flush_dep_nunser_children	= 0;

    entry_ptr->ht_next = NULL;
    entry_ptr->ht_prev = NULL;
    entry_ptr->il_next = NULL;
    entry_ptr->il_prev = NULL;

    entry_ptr->next = NULL;
    entry_ptr->prev = NULL;

    entry_ptr->aux_next = NULL;
    entry_ptr->aux_prev = NULL;

    /* initialize cache image related fields */
    entry_ptr->include_in_image 		= FALSE;
    entry_ptr->lru_rank         		= 0;
    entry_ptr->image_index			= -1;
    entry_ptr->image_dirty			= FALSE;
    entry_ptr->fd_parent_count			= 0;
    entry_ptr->fd_parent_addrs			= NULL;
    entry_ptr->fd_child_count			= 0;
    entry_ptr->fd_dirty_child_count		= 0;
    entry_ptr->image_fd_height			= 0;
    entry_ptr->prefetched			= FALSE;
    entry_ptr->prefetch_type_id			= 0;
    entry_ptr->age				= 0;
#ifndef NDEBUG  /* debugging field */
    entry_ptr->serialization_count		= 0;
#endif /* NDEBUG */

#ifdef H5_HAVE_PARALLEL
    entry_ptr->coll_next = NULL;
    entry_ptr->coll_prev = NULL;
#endif /* H5_HAVE_PARALLEL */

    /* Apply tag to newly inserted entry */
    if(H5C__tag_entry(cache_ptr, entry_ptr, dxpl_id) < 0)
        HGOTO_ERROR(H5E_CACHE, H5E_CANTTAG, FAIL, "Cannot tag metadata entry")

    H5C__RESET_CACHE_ENTRY_STATS(entry_ptr)

    if(cache_ptr->flash_size_increase_possible &&
            (entry_ptr->size > cache_ptr->flash_size_increase_threshold))
        if(H5C__flash_increase_cache_size(cache_ptr, 0, entry_ptr->size) < 0)
            HGOTO_ERROR(H5E_CACHE, H5E_CANTINS, FAIL, "H5C__flash_increase_cache_size failed.")

    if(cache_ptr->index_size >= cache_ptr->max_cache_size)
        empty_space = 0;
    else
        empty_space = cache_ptr->max_cache_size - cache_ptr->index_size;

    if(cache_ptr->evictions_enabled &&
         (((cache_ptr->index_size + entry_ptr->size) > cache_ptr->max_cache_size)
	   ||
	   (((empty_space + cache_ptr->clean_index_size) < cache_ptr->min_clean_size)))) {
        size_t space_needed;

	if(empty_space <= entry_ptr->size)
            cache_ptr->cache_full = TRUE;

        if(cache_ptr->check_write_permitted != NULL) {
            if((cache_ptr->check_write_permitted)(f, &write_permitted) < 0)
                HGOTO_ERROR(H5E_CACHE, H5E_CANTINS, FAIL, "Can't get write_permitted")
        } /* end if */
        else
            write_permitted = cache_ptr->write_permitted;

        HDassert(entry_ptr->size <= H5C_MAX_ENTRY_SIZE);
        space_needed = entry_ptr->size;
        if(space_needed > cache_ptr->max_cache_size)
            space_needed = cache_ptr->max_cache_size;

        /* Note that space_needed is just the amount of space that
         * needed to insert the new entry without exceeding the cache
         * size limit.  The subsequent call to H5C_make_space_in_cache()
         * may evict the entries required to free more or less space
         * depending on conditions.  It MAY be less if the cache is
         * currently undersized, or more if the cache is oversized.
         *
         * The cache can exceed its maximum size limit via the following
         * mechanisms:
         *
         * First, it is possible for the cache to grow without
         * bound as long as entries are protected and not unprotected.
         *
         * Second, when writes are not permitted it is also possible
         * for the cache to grow without bound.
         *
         * Finally, we usually don't check to see if the cache is
         * oversized at the end of an unprotect.  As a result, it is
         * possible to have a vastly oversized cache with no protected
         * entries as long as all the protects preceed the unprotects.
         *
         * Since items 1 and 2 are not changing any time soon, I see
         * no point in worrying about the third.
         */

        if(H5C_make_space_in_cache(f, dxpl_id, space_needed, write_permitted) < 0)
            HGOTO_ERROR(H5E_CACHE, H5E_CANTINS, FAIL, "H5C_make_space_in_cache failed.")
    }

    H5C__INSERT_IN_INDEX(cache_ptr, entry_ptr, FAIL)

    /* New entries are presumed to be dirty */
    HDassert(entry_ptr->is_dirty);
    entry_ptr->flush_marker = set_flush_marker;
    H5C__INSERT_ENTRY_IN_SLIST(cache_ptr, entry_ptr, FAIL)
    H5C__UPDATE_RP_FOR_INSERTION(cache_ptr, entry_ptr, FAIL)

#if H5C_DO_EXTREME_SANITY_CHECKS
    if ( ( H5C_validate_protected_entry_list(cache_ptr) < 0 ) ||
         ( H5C_validate_pinned_entry_list(cache_ptr) < 0 ) ||
         ( H5C_validate_lru_list(cache_ptr) < 0 ) )
        HGOTO_ERROR(H5E_CACHE, H5E_SYSTEM, FAIL, "an extreme sanity check failed just before done.\n")
#endif /* H5C_DO_EXTREME_SANITY_CHECKS */

    /* If the entry's type has a 'notify' callback send a 'after insertion'
     * notice now that the entry is fully integrated into the cache.
     */
    if(entry_ptr->type->notify &&
            (entry_ptr->type->notify)(H5C_NOTIFY_ACTION_AFTER_INSERT, entry_ptr) < 0)
        HGOTO_ERROR(H5E_CACHE, H5E_CANTNOTIFY, FAIL, "can't notify client about entry inserted into cache")

    H5C__UPDATE_STATS_FOR_INSERTION(cache_ptr, entry_ptr)

    cache_ptr->entries_inserted_counter++;

#ifdef H5_HAVE_PARALLEL
    /* Get the dataset transfer property list */
    if(NULL == (dxpl = (H5P_genplist_t *)H5I_object(dxpl_id)))
        HGOTO_ERROR(H5E_ARGS, H5E_BADTYPE, FAIL, "not a property list");

    if(H5F_HAS_FEATURE(f, H5FD_FEAT_HAS_MPI)) {
        coll_access = (H5P_USER_TRUE == f->coll_md_read ? TRUE : FALSE);

        if(!coll_access && H5P_FORCE_FALSE != f->coll_md_read) {
            H5P_coll_md_read_flag_t prop_value;

            /* Get the property value */
            if(H5P_get(dxpl, H5_COLL_MD_READ_FLAG_NAME, &prop_value) < 0)
                HGOTO_ERROR(H5E_PLIST, H5E_CANTGET, FAIL, "Can't get collective metadata access flag")
            coll_access = (H5P_USER_TRUE == prop_value ? TRUE : FALSE);
        } /* end if */
    } /* end if */

    entry_ptr->coll_access = coll_access;
    if(coll_access) {
        H5C__INSERT_IN_COLL_LIST(cache_ptr, entry_ptr, FAIL)

        /* Make sure the size of the collective entries in the cache remain in check */
        if(H5P_USER_TRUE == f->coll_md_read) {
            if(cache_ptr->max_cache_size * 80 < cache_ptr->coll_list_size * 100) {
                if(H5C_clear_coll_entries(cache_ptr, TRUE) < 0)
                    HGOTO_ERROR(H5E_CACHE, H5E_CANTFLUSH, FAIL, "can't clear collective metadata entries")
            } /* end if */
        } /* end if */
        else {
            if(cache_ptr->max_cache_size * 40 < cache_ptr->coll_list_size * 100) {
                if(H5C_clear_coll_entries(cache_ptr, TRUE) < 0)
                    HGOTO_ERROR(H5E_CACHE, H5E_CANTFLUSH, FAIL, "can't clear collective metadata entries")
            } /* end if */
        } /* end else */
    } /* end if */
#endif

done:
#if H5C_DO_EXTREME_SANITY_CHECKS
    if ( ( H5C_validate_protected_entry_list(cache_ptr) < 0 ) ||
         ( H5C_validate_pinned_entry_list(cache_ptr) < 0 ) ||
         ( H5C_validate_lru_list(cache_ptr) < 0 ) )
        HGOTO_ERROR(H5E_CACHE, H5E_SYSTEM, FAIL, "an extreme sanity check failed on exit.\n")
#endif /* H5C_DO_EXTREME_SANITY_CHECKS */

    FUNC_LEAVE_NOAPI(ret_value)
} /* H5C_insert_entry() */


/*-------------------------------------------------------------------------
 * Function:    H5C_mark_entry_dirty
 *
 * Purpose:	Mark a pinned or protected entry as dirty.  The target entry
 * 		MUST be either pinned or protected, and MAY be both.
 *
 * 		In the protected case, this call is the functional
 * 		equivalent of setting the H5C__DIRTIED_FLAG on an unprotect
 * 		call.
 *
 * 		In the pinned but not protected case, if the entry is not
 * 		already dirty, the function places function marks the entry
 * 		dirty and places it on the skip list.
 *
 * Return:      Non-negative on success/Negative on failure
 *
 * Programmer:  John Mainzer
 *              5/15/06
 *
 * 		JRM -- 11/5/08
 * 		Added call to H5C__UPDATE_INDEX_FOR_ENTRY_DIRTY() to
 * 		update the new clean_index_size and dirty_index_size
 * 		fields of H5C_t in the case that the entry was clean
 * 		prior to this call, and is pinned and not protected.
 *
 *-------------------------------------------------------------------------
 */
herr_t
H5C_mark_entry_dirty(void *thing)
{
    H5C_t *             cache_ptr;
    H5C_cache_entry_t * entry_ptr = (H5C_cache_entry_t *)thing;
    herr_t              ret_value = SUCCEED;    /* Return value */

    FUNC_ENTER_NOAPI(FAIL)

    /* Sanity checks */
    HDassert(entry_ptr);
    HDassert(H5F_addr_defined(entry_ptr->addr));
    cache_ptr = entry_ptr->cache_ptr;
    HDassert(cache_ptr);
    HDassert(cache_ptr->magic == H5C__H5C_T_MAGIC);

    if ( entry_ptr->is_protected ) {
        HDassert( ! ((entry_ptr)->is_read_only) );

        /* set the dirtied flag */
        entry_ptr->dirtied = TRUE;

        /* reset image_up_to_date */
        if ( entry_ptr->image_up_to_date ) {

	        entry_ptr->image_up_to_date = FALSE;

            if ( entry_ptr->flush_dep_nparents > 0 ) {

                if ( H5C__mark_flush_dep_unserialized(entry_ptr) < 0 )
                    HGOTO_ERROR(H5E_CACHE, H5E_CANTNOTIFY, FAIL, "Can't propagate serialization status to fd parents")
	        } /* end if */
        }/* end if */
    } /* end if */
    else if ( entry_ptr->is_pinned ) {
        hbool_t		was_clean;      /* Whether the entry was previously clean */
        hbool_t		image_was_up_to_date;

        /* Remember previous dirty status */
        was_clean = !entry_ptr->is_dirty;

        /* Check if image is up to date */
        image_was_up_to_date = entry_ptr->image_up_to_date;

        /* Mark the entry as dirty if it isn't already */
        entry_ptr->is_dirty = TRUE;
        entry_ptr->image_up_to_date = FALSE;

        /* Modify cache data structures */
        if(was_clean)
            H5C__UPDATE_INDEX_FOR_ENTRY_DIRTY(cache_ptr, entry_ptr)
        if(!entry_ptr->in_slist)
            H5C__INSERT_ENTRY_IN_SLIST(cache_ptr, entry_ptr, FAIL)

        /* Update stats for entry being marked dirty */
        H5C__UPDATE_STATS_FOR_DIRTY_PIN(cache_ptr, entry_ptr)

        /* Check for entry changing status and do notifications, etc. */
        if(was_clean) {
            /* If the entry's type has a 'notify' callback send a 'entry dirtied'
             * notice now that the entry is fully integrated into the cache.
             */
            if(entry_ptr->type->notify &&
                    (entry_ptr->type->notify)(H5C_NOTIFY_ACTION_ENTRY_DIRTIED, entry_ptr) < 0)
                HGOTO_ERROR(H5E_CACHE, H5E_CANTNOTIFY, FAIL, "can't notify client about entry dirty flag set")

            /* Propagate the dirty flag up the flush dependency chain if appropriate */
            if(entry_ptr->flush_dep_nparents > 0)
                if(H5C__mark_flush_dep_dirty(entry_ptr) < 0)
                    HGOTO_ERROR(H5E_CACHE, H5E_CANTMARKDIRTY, FAIL, "Can't propagate flush dep dirty flag")
        } /* end if */

        if ( image_was_up_to_date )
            if ( entry_ptr->flush_dep_nparents > 0 )
                if ( H5C__mark_flush_dep_unserialized(entry_ptr) < 0 )
                    HGOTO_ERROR(H5E_CACHE, H5E_CANTNOTIFY, FAIL, "Can't propagate serialization status to fd parents")

        if(!entry_ptr->in_slist)
            H5C__INSERT_ENTRY_IN_SLIST(cache_ptr, entry_ptr, FAIL)


        H5C__UPDATE_STATS_FOR_DIRTY_PIN(cache_ptr, entry_ptr)
    } /* end if */
    else
        HGOTO_ERROR(H5E_CACHE, H5E_CANTMARKDIRTY, FAIL, "Entry is neither pinned nor protected??")

done:

    FUNC_LEAVE_NOAPI(ret_value)

} /* H5C_mark_entry_dirty() */


/*-------------------------------------------------------------------------
 *
 * Function:    H5C_move_entry
 *
 * Purpose:     Use this function to notify the cache that an entry's
 *              file address changed.
 *
 * Return:      Non-negative on success/Negative on failure
 *
 * Programmer:  John Mainzer
 *              6/2/04
 *
 *-------------------------------------------------------------------------
 */
herr_t
H5C_move_entry(H5C_t *	     cache_ptr,
                 const H5C_class_t * type,
                 haddr_t 	     old_addr,
	         haddr_t 	     new_addr)
{
    H5C_cache_entry_t *	entry_ptr = NULL;
    H5C_cache_entry_t *	test_entry_ptr = NULL;
    herr_t			ret_value = SUCCEED;      /* Return value */

    FUNC_ENTER_NOAPI(FAIL)

    HDassert(cache_ptr);
    HDassert(cache_ptr->magic == H5C__H5C_T_MAGIC);
    HDassert(type);
    HDassert(H5F_addr_defined(old_addr));
    HDassert(H5F_addr_defined(new_addr));
    HDassert(H5F_addr_ne(old_addr, new_addr));

#if H5C_DO_EXTREME_SANITY_CHECKS
    if((H5C_validate_protected_entry_list(cache_ptr) < 0) ||
             (H5C_validate_pinned_entry_list(cache_ptr) < 0) ||
             (H5C_validate_lru_list(cache_ptr) < 0))
        HGOTO_ERROR(H5E_CACHE, H5E_SYSTEM, FAIL, "an extreme sanity check failed on entry.\n")
#endif /* H5C_DO_EXTREME_SANITY_CHECKS */

    H5C__SEARCH_INDEX(cache_ptr, old_addr, entry_ptr, FAIL)

    if(entry_ptr == NULL || entry_ptr->type != type)
        /* the old item doesn't exist in the cache, so we are done. */
        HGOTO_DONE(SUCCEED)

    HDassert(entry_ptr->addr == old_addr);
    HDassert(entry_ptr->type == type);

    if(entry_ptr->is_protected)
        HGOTO_ERROR(H5E_CACHE, H5E_CANTMOVE, FAIL, "target entry is protected.")

    H5C__SEARCH_INDEX(cache_ptr, new_addr, test_entry_ptr, FAIL)

    if(test_entry_ptr != NULL) { /* we are hosed */
        if(test_entry_ptr->type == type)
            HGOTO_ERROR(H5E_CACHE, H5E_CANTMOVE, FAIL, "target already moved & reinserted???")
        else
            HGOTO_ERROR(H5E_CACHE, H5E_CANTMOVE, FAIL, "new address already in use?")
    } /* end if */

    /* If we get this far we have work to do.  Remove *entry_ptr from
     * the hash table (and skip list if necessary), change its address to the
     * new address, mark it as dirty (if it isn't already) and then re-insert.
     *
     * Update the replacement policy for a hit to avoid an eviction before
     * the moved entry is touched.  Update stats for a move.
     *
     * Note that we do not check the size of the cache, or evict anything.
     * Since this is a simple re-name, cache size should be unaffected.
     *
     * Check to see if the target entry is in the process of being destroyed
     * before we delete from the index, etc.  If it is, all we do is
     * change the addr.  If the entry is only in the process of being flushed,
     * don't mark it as dirty either, lest we confuse the flush call back.
     */
    if(!entry_ptr->destroy_in_progress) {
        H5C__DELETE_FROM_INDEX(cache_ptr, entry_ptr, FAIL)

        if(entry_ptr->in_slist) {
            HDassert(cache_ptr->slist_ptr);

            H5C__REMOVE_ENTRY_FROM_SLIST(cache_ptr, entry_ptr, FALSE)
        } /* end if */
    } /* end if */

    entry_ptr->addr = new_addr;

    if(!entry_ptr->destroy_in_progress) {
        hbool_t		was_dirty;      /* Whether the entry was previously dirty */

        /* Remember previous dirty status */
        was_dirty = entry_ptr->is_dirty;

        /* Mark the entry as dirty if it isn't already */
        entry_ptr->is_dirty = TRUE;

        /* This shouldn't be needed, but it keeps the test code happy */
        if ( entry_ptr->image_up_to_date ) {

            entry_ptr->image_up_to_date = FALSE;

            if ( entry_ptr->flush_dep_nparents > 0 ) {

                if ( H5C__mark_flush_dep_unserialized(entry_ptr) < 0 )

                    HGOTO_ERROR(H5E_CACHE, H5E_CANTNOTIFY, FAIL, \
                        "Can't propagate serialization status to fd parents")
            }
        }

        /* Modify cache data structures */
        H5C__INSERT_IN_INDEX(cache_ptr, entry_ptr, FAIL)
        H5C__INSERT_ENTRY_IN_SLIST(cache_ptr, entry_ptr, FAIL)

        /* Skip some actions if we're in the middle of flushing the entry */
	if(!entry_ptr->flush_in_progress) {
            /* Update the replacement policy for the entry */
            H5C__UPDATE_RP_FOR_MOVE(cache_ptr, entry_ptr, was_dirty, FAIL)

            /* Check for entry changing status and do notifications, etc. */
            if(!was_dirty) {
                /* If the entry's type has a 'notify' callback send a 'entry dirtied'
                 * notice now that the entry is fully integrated into the cache.
                 */
                if(entry_ptr->type->notify &&
                        (entry_ptr->type->notify)(H5C_NOTIFY_ACTION_ENTRY_DIRTIED, entry_ptr) < 0)
                    HGOTO_ERROR(H5E_CACHE, H5E_CANTNOTIFY, FAIL, "can't notify client about entry dirty flag set")

                /* Propagate the dirty flag up the flush dependency chain if appropriate */
                if(entry_ptr->flush_dep_nparents > 0)
                    if(H5C__mark_flush_dep_dirty(entry_ptr) < 0)
                        HGOTO_ERROR(H5E_CACHE, H5E_CANTMARKDIRTY, FAIL, "Can't propagate flush dep dirty flag")
            } /* end if */
        } /* end if */
    } /* end if */

    H5C__UPDATE_STATS_FOR_MOVE(cache_ptr, entry_ptr)

    cache_ptr->entries_relocated_counter++;

done:
#if H5C_DO_EXTREME_SANITY_CHECKS
    if((H5C_validate_protected_entry_list(cache_ptr) < 0) ||
             (H5C_validate_pinned_entry_list(cache_ptr) < 0) ||
             (H5C_validate_lru_list(cache_ptr) < 0))
        HGOTO_ERROR(H5E_CACHE, H5E_SYSTEM, FAIL, "an extreme sanity check failed on exit.\n")
#endif /* H5C_DO_EXTREME_SANITY_CHECKS */

    FUNC_LEAVE_NOAPI(ret_value)
} /* H5C_move_entry() */


/*-------------------------------------------------------------------------
 * Function:    H5C_resize_entry
 *
 * Purpose:	Resize a pinned or protected entry.
 *
 * 		Resizing an entry dirties it, so if the entry is not
 * 		already dirty, the function places the entry on the
 * 		skip list.
 *
 * Return:      Non-negative on success/Negative on failure
 *
 * Programmer:  John Mainzer
 *              7/5/06
 *
 *-------------------------------------------------------------------------
 */
herr_t
H5C_resize_entry(void *thing, size_t new_size)
{
    H5C_t             * cache_ptr;
    H5C_cache_entry_t * entry_ptr = (H5C_cache_entry_t *)thing;
    herr_t              ret_value = SUCCEED;    /* Return value */

    FUNC_ENTER_NOAPI(FAIL)

    /* Sanity checks */
    HDassert(entry_ptr);
    HDassert(H5F_addr_defined(entry_ptr->addr));
    cache_ptr = entry_ptr->cache_ptr;
    HDassert(cache_ptr);
    HDassert(cache_ptr->magic == H5C__H5C_T_MAGIC);

    /* Check for usage errors */
    if(new_size <= 0)
        HGOTO_ERROR(H5E_CACHE, H5E_BADVALUE, FAIL, "New size is non-positive.")
    if(!(entry_ptr->is_pinned || entry_ptr->is_protected))
        HGOTO_ERROR(H5E_CACHE, H5E_BADTYPE, FAIL, "Entry isn't pinned or protected??")

#if H5C_DO_EXTREME_SANITY_CHECKS
    if ( ( H5C_validate_protected_entry_list(cache_ptr) < 0 ) ||
         ( H5C_validate_pinned_entry_list(cache_ptr) < 0 ) ) {

        HGOTO_ERROR(H5E_CACHE, H5E_SYSTEM, FAIL, \
                    "an extreme sanity check failed on entry.\n");
    }
#endif /* H5C_DO_EXTREME_SANITY_CHECKS */

    /* update for change in entry size if necessary */
    if ( entry_ptr->size != new_size ) {
        hbool_t		was_clean;

        /* make note of whether the entry was clean to begin with */
        was_clean = !entry_ptr->is_dirty;

        /* mark the entry as dirty if it isn't already */
        entry_ptr->is_dirty = TRUE;

	if ( entry_ptr->image_up_to_date ) {

	    entry_ptr->image_up_to_date = FALSE;

	    if ( entry_ptr->flush_dep_nparents > 0 ) {

		if ( H5C__mark_flush_dep_unserialized(entry_ptr) < 0 )

                    HGOTO_ERROR(H5E_CACHE, H5E_CANTNOTIFY, FAIL, \
			"Can't propagate serialization status to fd parents")
	    }
        }

        /* Release the current image */
        if(entry_ptr->image_ptr)
            entry_ptr->image_ptr = H5MM_xfree(entry_ptr->image_ptr);

        /* do a flash cache size increase if appropriate */
        if ( cache_ptr->flash_size_increase_possible ) {

            if ( new_size > entry_ptr->size ) {
                size_t             	size_increase;

                size_increase = new_size - entry_ptr->size;

                if(size_increase >= cache_ptr->flash_size_increase_threshold) {
                    if(H5C__flash_increase_cache_size(cache_ptr, entry_ptr->size, new_size) < 0)
                        HGOTO_ERROR(H5E_CACHE, H5E_CANTRESIZE, FAIL, "flash cache increase failed")
                }
            }
        }

        /* update the pinned and/or protected entry list */
        if(entry_ptr->is_pinned) {
            H5C__DLL_UPDATE_FOR_SIZE_CHANGE((cache_ptr->pel_len), \
                                            (cache_ptr->pel_size), \
                                            (entry_ptr->size), (new_size))
        } /* end if */
        if(entry_ptr->is_protected) {
            H5C__DLL_UPDATE_FOR_SIZE_CHANGE((cache_ptr->pl_len), \
                                            (cache_ptr->pl_size), \
                                            (entry_ptr->size), (new_size))
        } /* end if */

#ifdef H5_HAVE_PARALLEL
        if(entry_ptr->coll_access) {
            H5C__DLL_UPDATE_FOR_SIZE_CHANGE((cache_ptr->coll_list_len), \
                                            (cache_ptr->coll_list_size), \
                                            (entry_ptr->size), (new_size))
        } /* end if */
#endif /* H5_HAVE_PARALLEL */

        /* update statistics just before changing the entry size */
	H5C__UPDATE_STATS_FOR_ENTRY_SIZE_CHANGE(cache_ptr, entry_ptr, new_size);

        /* update the hash table */
	H5C__UPDATE_INDEX_FOR_SIZE_CHANGE(cache_ptr, entry_ptr->size, \
                                          new_size, entry_ptr, was_clean);

        /* if the entry is in the skip list, update that too */
        if(entry_ptr->in_slist)
	    H5C__UPDATE_SLIST_FOR_SIZE_CHANGE(cache_ptr, entry_ptr->size, new_size);

	/* finally, update the entry size proper */
	entry_ptr->size = new_size;

        if(!entry_ptr->in_slist)
            H5C__INSERT_ENTRY_IN_SLIST(cache_ptr, entry_ptr, FAIL)

        if(entry_ptr->is_pinned)
            H5C__UPDATE_STATS_FOR_DIRTY_PIN(cache_ptr, entry_ptr)

        /* Check for entry changing status and do notifications, etc. */
        if(was_clean) {
            /* If the entry's type has a 'notify' callback send a 'entry dirtied'
             * notice now that the entry is fully integrated into the cache.
             */
            if(entry_ptr->type->notify &&
                    (entry_ptr->type->notify)(H5C_NOTIFY_ACTION_ENTRY_DIRTIED, entry_ptr) < 0)
                HGOTO_ERROR(H5E_CACHE, H5E_CANTNOTIFY, FAIL, "can't notify client about entry dirty flag set")

            /* Propagate the dirty flag up the flush dependency chain if appropriate */
            if(entry_ptr->flush_dep_nparents > 0)
                if(H5C__mark_flush_dep_dirty(entry_ptr) < 0)
                    HGOTO_ERROR(H5E_CACHE, H5E_CANTMARKDIRTY, FAIL, "Can't propagate flush dep dirty flag")
        } /* end if */
    } /* end if */

done:

#if H5C_DO_EXTREME_SANITY_CHECKS
    if ( ( H5C_validate_protected_entry_list(cache_ptr) < 0 ) ||
         ( H5C_validate_pinned_entry_list(cache_ptr) < 0 ) ) {

        HGOTO_ERROR(H5E_CACHE, H5E_SYSTEM, FAIL, \
                    "an extreme sanity check failed on exit.\n");
    }
#endif /* H5C_DO_EXTREME_SANITY_CHECKS */

    FUNC_LEAVE_NOAPI(ret_value)

} /* H5C_resize_entry() */


/*-------------------------------------------------------------------------
 * Function:    H5C_pin_entry_from_client()
 *
 * Purpose:	Internal routine to pin a cache entry from a client action.
 *
 * Return:      Non-negative on success/Negative on failure
 *
 * Programmer:  Quincey Koziol
 *              3/26/09
 *
 * Changes:	Added sanity checks to clarify the circumstances under
 *		which an entry can be pinned.   JRM -- 4/27/14 
 *
 *-------------------------------------------------------------------------
 */
#ifndef NDEBUG
static herr_t
H5C_pin_entry_from_client(H5C_t *	          cache_ptr,
                        H5C_cache_entry_t * entry_ptr)
#else
static herr_t
H5C_pin_entry_from_client(H5C_t H5_ATTR_UNUSED *	cache_ptr,
                        H5C_cache_entry_t * entry_ptr)
#endif
{
    herr_t              ret_value = SUCCEED;    /* Return value */

    FUNC_ENTER_NOAPI_NOINIT

    /* Sanity checks */
    HDassert( cache_ptr );
    HDassert( entry_ptr );
    HDassert( entry_ptr->is_protected );

    /* Check if the entry is already pinned */
    if(entry_ptr->is_pinned) {
        /* Check if the entry was pinned through an explicit pin from a client */
        if(entry_ptr->pinned_from_client)
            HGOTO_ERROR(H5E_CACHE, H5E_CANTPIN, FAIL, "Entry is already pinned")
    } /* end if */
    else {
        entry_ptr->is_pinned = TRUE;

        H5C__UPDATE_STATS_FOR_PIN(cache_ptr, entry_ptr)
    } /* end else */

    /* Mark that the entry was pinned through an explicit pin from a client */
    entry_ptr->pinned_from_client = TRUE;

done:

    FUNC_LEAVE_NOAPI(ret_value)

} /* H5C_pin_entry_from_client() */


/*-------------------------------------------------------------------------
 * Function:    H5C_pin_protected_entry()
 *
 * Purpose:	Pin a protected cache entry.  The entry must be protected
 * 		at the time of call, and must be unpinned.
 *
 * Return:      Non-negative on success/Negative on failure
 *
 * Programmer:  John Mainzer
 *              4/26/06
 *
 * Changes:	Added extreme sanity checks on entry and exit.
 *                                          JRM -- 4/26/14
 *
 *-------------------------------------------------------------------------
 */
herr_t
H5C_pin_protected_entry(void *thing)
{
    H5C_t             * cache_ptr;
    H5C_cache_entry_t * entry_ptr = (H5C_cache_entry_t *)thing; /* Pointer to entry to pin */
    herr_t              ret_value = SUCCEED;    /* Return value */

    FUNC_ENTER_NOAPI(FAIL)

    /* Sanity checks */
    HDassert(entry_ptr);
    HDassert(H5F_addr_defined(entry_ptr->addr));
    cache_ptr = entry_ptr->cache_ptr;
    HDassert(cache_ptr);
    HDassert(cache_ptr->magic == H5C__H5C_T_MAGIC);

#if H5C_DO_EXTREME_SANITY_CHECKS
    if ( ( H5C_validate_protected_entry_list(cache_ptr) < 0 ) ||
         ( H5C_validate_pinned_entry_list(cache_ptr) < 0 ) ||
         ( H5C_validate_lru_list(cache_ptr) < 0 ) ) {

        HGOTO_ERROR(H5E_CACHE, H5E_SYSTEM, FAIL, \
                    "an extreme sanity check failed on entry.\n");
    }
#endif /* H5C_DO_EXTREME_SANITY_CHECKS */


    /* Only protected entries can be pinned */
    if(!entry_ptr->is_protected)
        HGOTO_ERROR(H5E_CACHE, H5E_CANTPIN, FAIL, "Entry isn't protected")

    /* Pin the entry from a client */
    if(H5C_pin_entry_from_client(cache_ptr, entry_ptr) < 0)
        HGOTO_ERROR(H5E_CACHE, H5E_CANTPIN, FAIL, "Can't pin entry by client")

done:

#if H5C_DO_EXTREME_SANITY_CHECKS
    if ( ( H5C_validate_protected_entry_list(cache_ptr) < 0 ) ||
         ( H5C_validate_pinned_entry_list(cache_ptr) < 0 ) ||
         ( H5C_validate_lru_list(cache_ptr) < 0 ) ) {

        HGOTO_ERROR(H5E_CACHE, H5E_SYSTEM, FAIL, \
                    "an extreme sanity check failed on exit.\n");
    }
#endif /* H5C_DO_EXTREME_SANITY_CHECKS */

    FUNC_LEAVE_NOAPI(ret_value)

} /* H5C_pin_protected_entry() */


/*-------------------------------------------------------------------------
 * Function:    H5C_protect
 *
 * Purpose:     If the target entry is not in the cache, load it.  If
 *		necessary, attempt to evict one or more entries to keep
 *		the cache within its maximum size.
 *
 *		Mark the target entry as protected, and return its address
 *		to the caller.  The caller must call H5C_unprotect() when
 *		finished with the entry.
 *
 *		While it is protected, the entry may not be either evicted
 *		or flushed -- nor may it be accessed by another call to
 *		H5C_protect.  Any attempt to do so will result in a failure.
 *
 * Return:      Success:        Ptr to the desired entry
 *              Failure:        NULL
 *
 * Programmer:  John Mainzer -  6/2/04
 *
 * 		JRM -- 11/13/08
 * 		Modified function to call H5C_make_space_in_cache() when
 * 		the min_clean_size is violated, not just when there isn't
 * 		enough space for and entry that has just been loaded.
 *
 *              The purpose of this modification is to avoid "metadata
 *              blizzards" in the write only case.  In such instances,
 *              the cache was allowed to fill with dirty metadata.  When
 *              we finally needed to evict an entry to make space, we had
 *              to flush out a whole cache full of metadata -- which has
 *              interesting performance effects.  We hope to avoid (or
 *              perhaps more accurately hide) this effect by maintaining
 *              the min_clean_size, which should force us to start flushing
 *              entries long before we actually have to evict something
 *              to make space.
 *
 *		JRM -- 9/1/14
 *		Replace the old rw parameter with the flags parameter.
 *		This allows H5C_protect to accept flags other than 
 *		H5C__READ_ONLY_FLAG.  
 *
 *		Added support for the H5C__FLUSH_LAST_FLAG.
 *		At present, this flag is only applied if the entry is 
 *              not in cache, and is loaded into the cache as a result of 
 *              this call.
 *
 *		JRM -- 7/8/15
 *		Added code to call H5C_load_cache_image() if 
 *		cache_ptr->load_image is TRUE.
 *
 *		JRM -- 8/13/15
 *		Added code to manage prefetched entries.
 *
 *-------------------------------------------------------------------------
 */
void *
H5C_protect(H5F_t *		f,
            hid_t	        dxpl_id,
            const H5C_class_t * type,
            haddr_t 	        addr,
            void *              udata,
	    unsigned		flags)
{
    H5C_t *		cache_ptr;
    H5AC_ring_t         ring = H5C_RING_UNDEFINED;
    hbool_t		hit;
    hbool_t		have_write_permitted = FALSE;
    hbool_t		read_only = FALSE;
    hbool_t             flush_last;
#ifdef H5_HAVE_PARALLEL
    hbool_t             coll_access = FALSE; /* whether access to the cache entry is done collectively */
#endif /* H5_HAVE_PARALLEL */
    hbool_t		write_permitted;
    hbool_t             was_loaded = FALSE;     /* Whether the entry was loaded as a result of the protect */
    size_t		empty_space;
    void *		thing;
    H5C_cache_entry_t *	entry_ptr;
    H5P_genplist_t    * dxpl;    /* dataset transfer property list */
    void *		ret_value = NULL;       /* Return value */

    FUNC_ENTER_NOAPI(NULL)

    /* check args */
    HDassert( f );
    HDassert( f->shared );

    cache_ptr = f->shared->cache;

    HDassert( cache_ptr );
    HDassert( cache_ptr->magic == H5C__H5C_T_MAGIC );
    HDassert( type );
    HDassert( ( type->flags & H5C__CLASS_SKIP_MEM_TYPE_CHECKS ) ||
              ( type->mem_type == class_mem_types[type->id] ) );
    HDassert( H5F_addr_defined(addr) );

#if H5C_DO_EXTREME_SANITY_CHECKS
    if ( ( H5C_validate_protected_entry_list(cache_ptr) < 0 ) ||
         ( H5C_validate_pinned_entry_list(cache_ptr) < 0 ) ||
         ( H5C_validate_lru_list(cache_ptr) < 0 ) ) {

        HGOTO_ERROR(H5E_CACHE, H5E_SYSTEM, NULL, \
                    "an extreme sanity check failed on entry.\n");
    }
#endif /* H5C_DO_EXTREME_SANITY_CHECKS */

    if ( cache_ptr->load_image ) {

        cache_ptr->load_image = FALSE;

        if ( H5C_load_cache_image(f, dxpl_id) < 0 )

	    HGOTO_ERROR(H5E_CACHE, H5E_CANTLOAD, NULL, "Can't load cache image")
    }

    read_only          = ( (flags & H5C__READ_ONLY_FLAG) != 0 );
    flush_last         = ( (flags & H5C__FLUSH_LAST_FLAG) != 0 );

    /* Get the dataset transfer property list */
    if(NULL == (dxpl = (H5P_genplist_t *)H5I_object_verify(dxpl_id, H5I_GENPROP_LST)))
        HGOTO_ERROR(H5E_CACHE, H5E_BADTYPE, NULL, "not a property list")

    /* Get the ring type from the DXPL */
    if((H5P_get(dxpl, H5AC_RING_NAME, &ring)) < 0)
        HGOTO_ERROR(H5E_CACHE, H5E_CANTGET, NULL, "unable to query ring value")

#ifdef H5_HAVE_PARALLEL
    if(H5F_HAS_FEATURE(f, H5FD_FEAT_HAS_MPI)) {
        coll_access = (H5P_USER_TRUE == f->coll_md_read ? TRUE : FALSE);

        if(!coll_access && H5P_FORCE_FALSE != f->coll_md_read) {
            H5P_coll_md_read_flag_t prop_value;

            /* get the property value */
            if(H5P_get(dxpl, H5_COLL_MD_READ_FLAG_NAME, &prop_value) < 0)
                HGOTO_ERROR(H5E_PLIST, H5E_CANTGET, NULL, "Can't get collective metadata access flag")
            coll_access = (H5P_USER_TRUE == prop_value ? TRUE : FALSE);
        } /* end if */
    } /* end if */
#endif /* H5_HAVE_PARALLEL */

    /* first check to see if the target is in cache */
    H5C__SEARCH_INDEX(cache_ptr, addr, entry_ptr, NULL)

    if ( entry_ptr != NULL ) {
        if(entry_ptr->ring != ring)
            HGOTO_ERROR(H5E_CACHE, H5E_SYSTEM, NULL, "ring type mismatch occured for cache entry\n");

	HDassert(entry_ptr->magic == H5C__H5C_CACHE_ENTRY_T_MAGIC);

        if ( entry_ptr->prefetched ) {

	    /* This call removes the prefetched entry from the cache,
             * and replaces it with an entry deserialized from the 
             * image of the prefetched entry.
             */
            if ( H5C_deserialize_prefetched_entry(f, dxpl_id, cache_ptr, 
                                          &entry_ptr, type, addr, udata) < 0 ) {

                HGOTO_ERROR(H5E_CACHE, H5E_CANTLOAD, NULL, 
			    "can't deserialize prefetched entry.");
            }

	    HDassert(entry_ptr->magic == H5C__H5C_CACHE_ENTRY_T_MAGIC);
	    HDassert(!entry_ptr->prefetched);
            HDassert(entry_ptr->addr == addr);
        }

        /* Check for trying to load the wrong type of entry from an address */
        if(entry_ptr->type != type)
            HGOTO_ERROR(H5E_CACHE, H5E_BADTYPE, NULL, "incorrect cache entry type")

        /* if this is a collective metadata read, the entry is not
           marked as collective, and is clean, it is possible that
           other processes will not have it in its cache and will
           expect a bcast of the entry from process 0. So process 0
           will bcast the entry to all other ranks. Ranks that do have
           the entry in their cache still have to participate in the
           bcast. */
#ifdef H5_HAVE_PARALLEL
        if(H5F_HAS_FEATURE(f, H5FD_FEAT_HAS_MPI) && coll_access) {
            if(!(entry_ptr->is_dirty) && !(entry_ptr->coll_access)) {
                MPI_Comm  comm;           /* File MPI Communicator */
                int       mpi_code;       /* MPI error code */
                int       buf_size;

                if(MPI_COMM_NULL == (comm = H5F_mpi_get_comm(f)))
                    HGOTO_ERROR(H5E_FILE, H5E_CANTGET, NULL, "get_comm request failed")

                if(entry_ptr->image_ptr == NULL) {
                    int mpi_rank;

                    if((mpi_rank = H5F_mpi_get_rank(f)) < 0)
                        HGOTO_ERROR(H5E_FILE, H5E_CANTGET, NULL, "Can't get MPI rank")

                    if(NULL == (entry_ptr->image_ptr = H5MM_malloc(entry_ptr->size + H5C_IMAGE_EXTRA_SPACE)))
                        HGOTO_ERROR(H5E_CACHE, H5E_CANTALLOC, NULL, "memory allocation failed for on disk image buffer")
#if H5C_DO_MEMORY_SANITY_CHECKS
                    HDmemcpy(((uint8_t *)entry_ptr->image_ptr) + entry_ptr->size, H5C_IMAGE_SANITY_VALUE, H5C_IMAGE_EXTRA_SPACE);
#endif /* H5C_DO_MEMORY_SANITY_CHECKS */
                    if(0 == mpi_rank)
                        if(H5C__generate_image(f, cache_ptr, entry_ptr, dxpl_id) < 0)
                            HGOTO_ERROR(H5E_CACHE, H5E_CANTGET, NULL, "can't generate entry's image")
                } /* end if */
                HDassert(entry_ptr->image_ptr);

                H5_CHECKED_ASSIGN(buf_size, int, entry_ptr->size, size_t);
                if(MPI_SUCCESS != (mpi_code = MPI_Bcast(entry_ptr->image_ptr, buf_size, MPI_BYTE, 0, comm)))
                    HMPI_GOTO_ERROR(NULL, "MPI_Bcast failed", mpi_code)

                /* Mark the entry as collective and insert into the collective list */
                entry_ptr->coll_access = TRUE;
                H5C__INSERT_IN_COLL_LIST(cache_ptr, entry_ptr, NULL)
            } /* end if */
            else if(entry_ptr->coll_access) {
                H5C__MOVE_TO_TOP_IN_COLL_LIST(cache_ptr, entry_ptr, NULL)
            } /* end else-if */
        } /* end if */
#endif /* H5_HAVE_PARALLEL */

#if H5C_DO_TAGGING_SANITY_CHECKS
{
        /* Verify tag value */
        if(cache_ptr->ignore_tags != TRUE) {
            haddr_t tag;              /* Tag value */

            /* The entry is already in the cache, but make sure that the tag value 
               being passed in via dxpl is still legal. This will ensure that had
               the entry NOT been in the cache, tagging was still set up correctly
               and it would have received a legal tag value after getting loaded
               from disk. */

            /* Get the tag from the DXPL */
            if((H5P_get(dxpl, H5AC_TAG_NAME, &tag)) < 0)
                HGOTO_ERROR(H5E_PLIST, H5E_CANTGET, NULL, "unable to query property value");
    
            if(H5C_verify_tag(entry_ptr->type->id, tag) < 0)
                HGOTO_ERROR(H5E_CACHE, H5E_CANTGET, NULL, "tag verification failed")
        } /* end if */
}
#endif

        hit = TRUE;
        thing = (void *)entry_ptr;

    } else {

        /* must try to load the entry from disk. */

        hit = FALSE;

        if(NULL == (thing = H5C_load_entry(f, dxpl_id, 
#ifdef H5_HAVE_PARALLEL
                                           coll_access, 
#endif /* H5_HAVE_PARALLEL */
                                           type, addr, udata)))
            HGOTO_ERROR(H5E_CACHE, H5E_CANTLOAD, NULL, "can't load entry")

        entry_ptr = (H5C_cache_entry_t *)thing;
	cache_ptr->entries_loaded_counter++;

        entry_ptr->ring  = ring;
#ifdef H5_HAVE_PARALLEL
        if(H5F_HAS_FEATURE(f, H5FD_FEAT_HAS_MPI) && entry_ptr->coll_access)
            H5C__INSERT_IN_COLL_LIST(cache_ptr, entry_ptr, NULL)
#endif /* H5_HAVE_PARALLEL */

        /* Apply tag to newly protected entry */
        if(H5C__tag_entry(cache_ptr, entry_ptr, dxpl_id) < 0)
            HGOTO_ERROR(H5E_CACHE, H5E_CANTTAG, NULL, "Cannot tag metadata entry")

        /* If the entry is very large, and we are configured to allow it,
         * we may wish to perform a flash cache size increase.
         */
        if ( ( cache_ptr->flash_size_increase_possible ) &&
             ( entry_ptr->size > cache_ptr->flash_size_increase_threshold ) ) {

            if(H5C__flash_increase_cache_size(cache_ptr, 0, entry_ptr->size) < 0)
                HGOTO_ERROR(H5E_CACHE, H5E_CANTPROTECT, NULL, "H5C__flash_increase_cache_size failed.")
        }

        if(cache_ptr->index_size >= cache_ptr->max_cache_size)
           empty_space = 0;
        else
           empty_space = cache_ptr->max_cache_size - cache_ptr->index_size;

	/* try to free up if necceary and if evictions are permitted.  Note
	 * that if evictions are enabled, we will call H5C_make_space_in_cache()
	 * regardless if the min_free_space requirement is not met.
	 */
        if ( ( cache_ptr->evictions_enabled ) &&
             ( ( (cache_ptr->index_size + entry_ptr->size) >
	         cache_ptr->max_cache_size)
	       ||
	       ( ( empty_space + cache_ptr->clean_index_size ) <
	         cache_ptr->min_clean_size )
	     )
           ) {

            size_t space_needed;

	    if(empty_space <= entry_ptr->size)
                cache_ptr->cache_full = TRUE;

            if(cache_ptr->check_write_permitted != NULL) {
                if((cache_ptr->check_write_permitted)(f, &write_permitted) < 0)
                    HGOTO_ERROR(H5E_CACHE, H5E_CANTPROTECT, NULL, "Can't get write_permitted 1")
                else
                    have_write_permitted = TRUE;
            } /* end if */
            else {
                write_permitted = cache_ptr->write_permitted;
                have_write_permitted = TRUE;
            } /* end else */

            HDassert(entry_ptr->size <= H5C_MAX_ENTRY_SIZE);
            space_needed = entry_ptr->size;
            if(space_needed > cache_ptr->max_cache_size)
                space_needed = cache_ptr->max_cache_size;

            /* Note that space_needed is just the amount of space that
             * needed to insert the new entry without exceeding the cache
             * size limit.  The subsequent call to H5C_make_space_in_cache()
             * may evict the entries required to free more or less space
             * depending on conditions.  It MAY be less if the cache is
             * currently undersized, or more if the cache is oversized.
             *
             * The cache can exceed its maximum size limit via the following
             * mechanisms:
             *
             * First, it is possible for the cache to grow without
             * bound as long as entries are protected and not unprotected.
             *
             * Second, when writes are not permitted it is also possible
             * for the cache to grow without bound.
	     *
	     * Third, the user may choose to disable evictions -- causing
	     * the cache to grow without bound until evictions are
	     * re-enabled.
             *
             * Finally, we usually don't check to see if the cache is
             * oversized at the end of an unprotect.  As a result, it is
             * possible to have a vastly oversized cache with no protected
             * entries as long as all the protects preceed the unprotects.
             *
             * Since items 1, 2, and 3 are not changing any time soon, I
             * see no point in worrying about the fourth.
             */

            if(H5C_make_space_in_cache(f, dxpl_id, space_needed, write_permitted) < 0 )
                HGOTO_ERROR(H5E_CACHE, H5E_CANTPROTECT, NULL, "H5C_make_space_in_cache failed 1.")
        }

        /* Insert the entry in the hash table.  It can't be dirty yet, so
         * we don't even check to see if it should go in the skip list.
         *
         * This is no longer true -- due to a bug fix, we may modify
         * data on load to repair a file.
         *
         *   *******************************************
         *
         * Set the flush_last field
 	 * of the newly loaded entry before inserting it into the 
         * index.  Must do this, as the index tracked the number of 
         * entries with the flush_last field set, but assumes that 
         * the field will not change after insertion into the index.
         *
         * Note that this means that the H5C__FLUSH_LAST_FLAG flag 
         * is ignored if the entry is already in cache.
         */
        entry_ptr->flush_me_last = flush_last;

        H5C__INSERT_IN_INDEX(cache_ptr, entry_ptr, NULL)

        if ( ( entry_ptr->is_dirty ) && ( ! (entry_ptr->in_slist) ) ) {

            H5C__INSERT_ENTRY_IN_SLIST(cache_ptr, entry_ptr, NULL)
        }

        /* insert the entry in the data structures used by the replacement
         * policy.  We are just going to take it out again when we update
         * the replacement policy for a protect, but this simplifies the
         * code.  If we do this often enough, we may want to optimize this.
         */
        H5C__UPDATE_RP_FOR_INSERTION(cache_ptr, entry_ptr, NULL)

        /* Record that the entry was loaded, to trigger a notify callback later */
        /* (After the entry is fully added to the cache) */
        was_loaded = TRUE;
    }

    HDassert( entry_ptr->addr == addr );
    HDassert( entry_ptr->type == type );

    if ( entry_ptr->is_protected ) {

	if ( ( read_only ) && ( entry_ptr->is_read_only ) ) {

	    HDassert( entry_ptr->ro_ref_count > 0 );

	    (entry_ptr->ro_ref_count)++;

	} else {

            HGOTO_ERROR(H5E_CACHE, H5E_CANTPROTECT, NULL, \
                        "Target already protected & not read only?!?.")
	}
    } else {

    	H5C__UPDATE_RP_FOR_PROTECT(cache_ptr, entry_ptr, NULL)

    	entry_ptr->is_protected = TRUE;

	if ( read_only ) {

	    entry_ptr->is_read_only = TRUE;
	    entry_ptr->ro_ref_count = 1;
	}

    	entry_ptr->dirtied = FALSE;
    }

    H5C__UPDATE_CACHE_HIT_RATE_STATS(cache_ptr, hit)

    H5C__UPDATE_STATS_FOR_PROTECT(cache_ptr, entry_ptr, hit)

    ret_value = thing;

    if ( ( cache_ptr->evictions_enabled ) &&
         ( ( cache_ptr->size_decreased ) ||
           ( ( cache_ptr->resize_enabled ) &&
             ( cache_ptr->cache_accesses >=
               (cache_ptr->resize_ctl).epoch_length ) ) ) ) {

        if ( ! have_write_permitted ) {

            if ( cache_ptr->check_write_permitted != NULL ) {
                if((cache_ptr->check_write_permitted)(f, &write_permitted) < 0)
                    HGOTO_ERROR(H5E_CACHE, H5E_CANTPROTECT, NULL, "Can't get write_permitted 2")
                else
                    have_write_permitted = TRUE;
            } else {

                write_permitted = cache_ptr->write_permitted;

                have_write_permitted = TRUE;

            }
        }

        if ( ( cache_ptr->resize_enabled ) &&
             ( cache_ptr->cache_accesses >=
               (cache_ptr->resize_ctl).epoch_length ) ) {

            if(H5C__auto_adjust_cache_size(f, dxpl_id, write_permitted) < 0)
                HGOTO_ERROR(H5E_CACHE, H5E_CANTPROTECT, NULL, "Cache auto-resize failed.")
        }

        if ( cache_ptr->size_decreased  ) {

            cache_ptr->size_decreased = FALSE;

            /* check to see if the cache is now oversized due to the cache
             * size reduction.  If it is, try to evict enough entries to
             * bring the cache size down to the current maximum cache size.
	     *
	     * Also, if the min_clean_size requirement is not met, we
	     * should also call H5C_make_space_in_cache() to bring us
	     * into complience.
             */

            if(cache_ptr->index_size >= cache_ptr->max_cache_size)
               empty_space = 0;
            else
               empty_space = cache_ptr->max_cache_size - cache_ptr->index_size;

            if ( ( cache_ptr->index_size > cache_ptr->max_cache_size )
	         ||
	         ( ( empty_space + cache_ptr->clean_index_size ) <
	           cache_ptr->min_clean_size) ) {

		if(cache_ptr->index_size > cache_ptr->max_cache_size)
                    cache_ptr->cache_full = TRUE;

                if(H5C_make_space_in_cache(f, dxpl_id, (size_t)0, write_permitted) < 0 )
                    HGOTO_ERROR(H5E_CACHE, H5E_CANTPROTECT, NULL, "H5C_make_space_in_cache failed 2.")
            }
        }
    }

    /* If we loaded the entry and the entry's type has a 'notify' callback, send
     * an 'after load' notice now that the entry is fully integrated into
     * the cache and protected.  We must wait until it is protected so it is not
     * evicted during the notify callback.
     */
    if(was_loaded) {
        /* If the entry's type has a 'notify' callback send a 'after load'
         * notice now that the entry is fully integrated into the cache.
         */
        if(entry_ptr->type->notify &&
                (entry_ptr->type->notify)(H5C_NOTIFY_ACTION_AFTER_LOAD, entry_ptr) < 0)
            HGOTO_ERROR(H5E_CACHE, H5E_CANTNOTIFY, NULL, "can't notify client about entry inserted into cache")
    } /* end if */

#ifdef H5_HAVE_PARALLEL
    if(H5F_HAS_FEATURE(f, H5FD_FEAT_HAS_MPI)) {
        /* Make sure the size of the collective entries in the cache remain in check */
        if(coll_access) {
            if(H5P_USER_TRUE == f->coll_md_read) {
                if(cache_ptr->max_cache_size * 80 < cache_ptr->coll_list_size * 100)
                    if(H5C_clear_coll_entries(cache_ptr, TRUE) < 0)
                        HGOTO_ERROR(H5E_CACHE, H5E_CANTFLUSH, NULL, "can't clear collective metadata entries")
            } /* end if */
            else {
                if(cache_ptr->max_cache_size * 40 < cache_ptr->coll_list_size * 100)
                    if(H5C_clear_coll_entries(cache_ptr, TRUE) < 0)
                        HGOTO_ERROR(H5E_CACHE, H5E_CANTFLUSH, NULL, "can't clear collective metadata entries")
            } /* end else */
        } /* end if */
    } /* end if */
#endif /* H5_HAVE_PARALLEL */

done:
#if H5C_DO_EXTREME_SANITY_CHECKS
    if ( ( H5C_validate_protected_entry_list(cache_ptr) < 0 ) ||
         ( H5C_validate_pinned_entry_list(cache_ptr) < 0 ) ||
         ( H5C_validate_lru_list(cache_ptr) < 0 ) )
        HGOTO_ERROR(H5E_CACHE, H5E_SYSTEM, NULL, "an extreme sanity check failed on exit.\n")
#endif /* H5C_DO_EXTREME_SANITY_CHECKS */

    FUNC_LEAVE_NOAPI(ret_value)
} /* H5C_protect() */


/*-------------------------------------------------------------------------
 *
 * Function:    H5C_reset_cache_hit_rate_stats()
 *
 * Purpose:     Reset the cache hit rate computation fields.
 *
 * Return:      SUCCEED on success, and FAIL on failure.
 *
 * Programmer:  John Mainzer, 10/5/04
 *
 *-------------------------------------------------------------------------
 */
herr_t
H5C_reset_cache_hit_rate_stats(H5C_t * cache_ptr)
{
    herr_t	ret_value = SUCCEED;      /* Return value */

    FUNC_ENTER_NOAPI(FAIL)

    if((cache_ptr == NULL) || (cache_ptr->magic != H5C__H5C_T_MAGIC))
        HGOTO_ERROR(H5E_CACHE, H5E_BADVALUE, FAIL, "bad cache_ptr on entry.")

    cache_ptr->cache_hits		= 0;
    cache_ptr->cache_accesses		= 0;

done:
    FUNC_LEAVE_NOAPI(ret_value)
} /* H5C_reset_cache_hit_rate_stats() */


/*-------------------------------------------------------------------------
 * Function:    H5C_set_cache_auto_resize_config
 *
 * Purpose:	Set the cache automatic resize configuration to the
 *		provided values if they are in range, and fail if they
 *		are not.
 *
 *		If the new configuration enables automatic cache resizing,
 *		coerce the cache max size and min clean size into agreement
 *		with the new policy and re-set the full cache hit rate
 *		stats.
 *
 * Return:      SUCCEED on success, and FAIL on failure.
 *
 * Programmer:  John Mainzer
 *		10/8/04
 *
 *-------------------------------------------------------------------------
 */
herr_t
H5C_set_cache_auto_resize_config(H5C_t *cache_ptr,
                                 H5C_auto_size_ctl_t *config_ptr)
{
    size_t      new_max_cache_size;
    size_t      new_min_clean_size;
    herr_t  ret_value = SUCCEED;      /* Return value */

    FUNC_ENTER_NOAPI(FAIL)

    if((cache_ptr == NULL) || (cache_ptr->magic != H5C__H5C_T_MAGIC))
        HGOTO_ERROR(H5E_CACHE, H5E_BADVALUE, FAIL, "bad cache_ptr on entry.")
    if(config_ptr == NULL)
        HGOTO_ERROR(H5E_CACHE, H5E_SYSTEM, FAIL, "NULL config_ptr on entry.")
    if(config_ptr->version != H5C__CURR_AUTO_SIZE_CTL_VER)
        HGOTO_ERROR(H5E_CACHE, H5E_BADVALUE, FAIL, "unknown config version.")

    /* check general configuration section of the config: */
    if(H5C_validate_resize_config(config_ptr, H5C_RESIZE_CFG__VALIDATE_GENERAL) < 0)
        HGOTO_ERROR(H5E_ARGS, H5E_BADRANGE, FAIL, "error in general configuration      fields of new config.")

    /* check size increase control fields of the config: */
    if(H5C_validate_resize_config(config_ptr, H5C_RESIZE_CFG__VALIDATE_INCREMENT) < 0)
        HGOTO_ERROR(H5E_ARGS, H5E_BADRANGE, FAIL, "error in the size increase control  fields of new config.")

    /* check size decrease control fields of the config: */
    if(H5C_validate_resize_config(config_ptr, H5C_RESIZE_CFG__VALIDATE_DECREMENT) < 0)
        HGOTO_ERROR(H5E_ARGS, H5E_BADRANGE, FAIL, "error in the size decrease control  fields of new config.")

    /* check for conflicts between size increase and size decrease controls: */
    if(H5C_validate_resize_config(config_ptr, H5C_RESIZE_CFG__VALIDATE_INTERACTIONS) < 0)
        HGOTO_ERROR(H5E_ARGS, H5E_BADRANGE, FAIL, "conflicting threshold fields in new config.")

    /* will set the increase possible fields to FALSE later if needed */
    cache_ptr->size_increase_possible       = TRUE;
    cache_ptr->flash_size_increase_possible = TRUE;
    cache_ptr->size_decrease_possible       = TRUE;

    switch(config_ptr->incr_mode) {
        case H5C_incr__off:
            cache_ptr->size_increase_possible = FALSE;
            break;

        case H5C_incr__threshold:
            if((config_ptr->lower_hr_threshold <= (double)0.0f) ||
                     (config_ptr->increment <= (double)1.0f) ||
                     ((config_ptr->apply_max_increment) && (config_ptr->max_increment  <= 0)))
                 cache_ptr->size_increase_possible = FALSE;
            break;

        default: /* should be unreachable */
            HGOTO_ERROR(H5E_CACHE, H5E_SYSTEM, FAIL, "Unknown incr_mode?!?!?.")
    } /* end switch */

    /* logically, this is were configuration for flash cache size increases
     * should go.  However, this configuration depends on max_cache_size, so
     * we wait until the end of the function, when this field is set.
     */

    switch(config_ptr->decr_mode) {
        case H5C_decr__off:
            cache_ptr->size_decrease_possible = FALSE;
            break;

        case H5C_decr__threshold:
            if((config_ptr->upper_hr_threshold >= (double)1.0f) ||
                     (config_ptr->decrement >= (double)1.0f) ||
                     ((config_ptr->apply_max_decrement) && (config_ptr->max_decrement  <= 0)))
                cache_ptr->size_decrease_possible = FALSE;
            break;

        case H5C_decr__age_out:
            if(((config_ptr->apply_empty_reserve) && (config_ptr->empty_reserve >=     (double)1.0f)) ||
                    ((config_ptr->apply_max_decrement) && (config_ptr->max_decrement   <= 0)))
                cache_ptr->size_decrease_possible = FALSE;
            break;

        case H5C_decr__age_out_with_threshold:
            if(((config_ptr->apply_empty_reserve) && (config_ptr->empty_reserve >=     (double)1.0f)) ||
                    ((config_ptr->apply_max_decrement) && (config_ptr->max_decrement   <= 0)) ||
                    (config_ptr->upper_hr_threshold >= (double)1.0f))
                cache_ptr->size_decrease_possible = FALSE;
            break;

        default: /* should be unreachable */
            HGOTO_ERROR(H5E_CACHE, H5E_SYSTEM, FAIL, "Unknown decr_mode?!?!?.")
    } /* end switch */

    if(config_ptr->max_size == config_ptr->min_size) {
        cache_ptr->size_increase_possible = FALSE;
    cache_ptr->flash_size_increase_possible = FALSE;
        cache_ptr->size_decrease_possible = FALSE;
    } /* end if */

    /* flash_size_increase_possible is intentionally omitted from the
     * following:
     */
    cache_ptr->resize_enabled = cache_ptr->size_increase_possible ||
                                cache_ptr->size_decrease_possible;

    cache_ptr->resize_ctl = *config_ptr;

    /* Resize the cache to the supplied initial value if requested, or as
     * necessary to force it within the bounds of the current automatic
     * cache resizing configuration.
     *
     * Note that the min_clean_fraction may have changed, so we
     * go through the exercise even if the current size is within
     * range and an initial size has not been provided.
     */
    if(cache_ptr->resize_ctl.set_initial_size)
        new_max_cache_size = cache_ptr->resize_ctl.initial_size;
    else if(cache_ptr->max_cache_size > cache_ptr->resize_ctl.max_size)
        new_max_cache_size = cache_ptr->resize_ctl.max_size;
    else if(cache_ptr->max_cache_size < cache_ptr->resize_ctl.min_size)
        new_max_cache_size = cache_ptr->resize_ctl.min_size;
    else
        new_max_cache_size = cache_ptr->max_cache_size;

    new_min_clean_size = (size_t)((double)new_max_cache_size *
                          ((cache_ptr->resize_ctl).min_clean_fraction));


    /* since new_min_clean_size is of type size_t, we have
     *
     *  ( 0 <= new_min_clean_size )
     *
     * by definition.
     */
    HDassert(new_min_clean_size <= new_max_cache_size);
    HDassert(cache_ptr->resize_ctl.min_size <= new_max_cache_size);
    HDassert(new_max_cache_size <= cache_ptr->resize_ctl.max_size);

    if(new_max_cache_size < cache_ptr->max_cache_size)
        cache_ptr->size_decreased = TRUE;

    cache_ptr->max_cache_size = new_max_cache_size;
    cache_ptr->min_clean_size = new_min_clean_size;

    if(H5C_reset_cache_hit_rate_stats(cache_ptr) < 0)
        /* this should be impossible... */
        HGOTO_ERROR(H5E_CACHE, H5E_SYSTEM, FAIL, "H5C_reset_cache_hit_rate_stats       failed.")

    /* remove excess epoch markers if any */
    if((config_ptr->decr_mode == H5C_decr__age_out_with_threshold) ||
            (config_ptr->decr_mode == H5C_decr__age_out)) {
        if(cache_ptr->epoch_markers_active > cache_ptr->resize_ctl.                    epochs_before_eviction)
            if(H5C__autoadjust__ageout__remove_excess_markers(cache_ptr) < 0)
                HGOTO_ERROR(H5E_CACHE, H5E_SYSTEM, FAIL, "can't remove excess epoch    markers.")
    } /* end if */
    else if(cache_ptr->epoch_markers_active > 0) {
        if(H5C__autoadjust__ageout__remove_all_markers(cache_ptr) < 0)
            HGOTO_ERROR(H5E_CACHE, H5E_SYSTEM, FAIL, "error removing all epoch markers.")
    }

    /* configure flash size increase facility.  We wait until the
     * end of the function, as we need the max_cache_size set before
     * we start to keep things simple.
     *
     * If we haven't already ruled out flash cache size increases above,
     * go ahead and configure it.
     */

    if(cache_ptr->flash_size_increase_possible) {
        switch(config_ptr->flash_incr_mode) {
            case H5C_flash_incr__off:
                cache_ptr->flash_size_increase_possible = FALSE;
                break;

            case H5C_flash_incr__add_space:
                cache_ptr->flash_size_increase_possible = TRUE;
                cache_ptr->flash_size_increase_threshold =                             (size_t)(((double)(cache_ptr->max_cache_size)) *
                     ((cache_ptr->resize_ctl).flash_threshold));
                break;

            default: /* should be unreachable */
                 HGOTO_ERROR(H5E_CACHE, H5E_SYSTEM, FAIL, "Unknown                     flash_incr_mode?!?!?.")
                 break;
        } /* end switch */
    } /* end if */

done:
    FUNC_LEAVE_NOAPI(ret_value)
} /* H5C_set_cache_auto_resize_config() */


/*-------------------------------------------------------------------------
 * Function:    H5C_set_evictions_enabled()
 *
 * Purpose:     Set cache_ptr->evictions_enabled to the value of the
 *              evictions enabled parameter.
 *
 * Return:      SUCCEED on success, and FAIL on failure.
 *
 * Programmer:  John Mainzer
 *              7/27/07
 *
 *-------------------------------------------------------------------------
 */
herr_t
H5C_set_evictions_enabled(H5C_t *cache_ptr, hbool_t evictions_enabled)
{
    herr_t ret_value = SUCCEED;      /* Return value */

    FUNC_ENTER_NOAPI(FAIL)

    if((cache_ptr == NULL) || (cache_ptr->magic != H5C__H5C_T_MAGIC))
        HGOTO_ERROR(H5E_CACHE, H5E_SYSTEM, FAIL, "Bad cache_ptr on entry.")

    /* There is no fundamental reason why we should not permit
     * evictions to be disabled while automatic resize is enabled.
     * However, I can't think of any good reason why one would
     * want to, and allowing it would greatly complicate testing
     * the feature.  Hence the following:
     */
    if((evictions_enabled != TRUE) &&
         ((cache_ptr->resize_ctl.incr_mode != H5C_incr__off) ||
	   (cache_ptr->resize_ctl.decr_mode != H5C_decr__off)))
        HGOTO_ERROR(H5E_CACHE, H5E_SYSTEM, FAIL, "Can't disable evictions when auto resize enabled.")

    cache_ptr->evictions_enabled = evictions_enabled;

done:
    FUNC_LEAVE_NOAPI(ret_value)
} /* H5C_set_evictions_enabled() */


/*-------------------------------------------------------------------------
 * Function:    H5C_unpin_entry_from_client()
 *
 * Purpose:	Internal routine to unpin a cache entry from a client action.
 *
 * Return:      Non-negative on success/Negative on failure
 *
 * Programmer:  Quincey Koziol
 *              3/24/09
 *
 *-------------------------------------------------------------------------
 */
static herr_t
H5C_unpin_entry_from_client(H5C_t *		  cache_ptr,
                H5C_cache_entry_t *	  entry_ptr,
                hbool_t update_rp)
{
    herr_t              ret_value = SUCCEED;    /* Return value */

    FUNC_ENTER_NOAPI_NOINIT

    /* Sanity checking */
    HDassert( cache_ptr );
    HDassert( entry_ptr );

    /* Error checking (should be sanity checks?) */
    if(!entry_ptr->is_pinned)
        HGOTO_ERROR(H5E_CACHE, H5E_CANTUNPIN, FAIL, "Entry isn't pinned")
    if(!entry_ptr->pinned_from_client)
        HGOTO_ERROR(H5E_CACHE, H5E_CANTUNPIN, FAIL, "Entry wasn't pinned by cache client")

    /* Check if the entry is not pinned from a flush dependency */
    if(!entry_ptr->pinned_from_cache) {
        /* If requested, update the replacement policy if the entry is not protected */
        if(update_rp && !entry_ptr->is_protected)
            H5C__UPDATE_RP_FOR_UNPIN(cache_ptr, entry_ptr, FAIL)

        /* Unpin the entry now */
        entry_ptr->is_pinned = FALSE;

        /* Update the stats for an unpin operation */
        H5C__UPDATE_STATS_FOR_UNPIN(cache_ptr, entry_ptr)
    } /* end if */

    /* Mark the entry as explicitly unpinned by the client */
    entry_ptr->pinned_from_client = FALSE;

done:

    FUNC_LEAVE_NOAPI(ret_value)

} /* H5C_unpin_entry_from_client() */


/*-------------------------------------------------------------------------
 * Function:    H5C_unpin_entry()
 *
 * Purpose:	Unpin a cache entry.  The entry can be either protected or
 * 		unprotected at the time of call, but must be pinned.
 *
 * Return:      Non-negative on success/Negative on failure
 *
 * Programmer:  John Mainzer
 *              3/22/06
 *
 * Changes:	Added extreme sanity checks on entry and exit.
                				JRM -- 4/26/14 
 *
 *-------------------------------------------------------------------------
 */
herr_t
H5C_unpin_entry(void *_entry_ptr)
{
    H5C_t             * cache_ptr;
    H5C_cache_entry_t * entry_ptr = (H5C_cache_entry_t *)_entry_ptr; /* Pointer to entry to unpin */
    herr_t              ret_value = SUCCEED;    /* Return value */

    FUNC_ENTER_NOAPI(FAIL)

    /* Sanity check */
    HDassert(entry_ptr);
    cache_ptr = entry_ptr->cache_ptr;
    HDassert(cache_ptr);
    HDassert(cache_ptr->magic == H5C__H5C_T_MAGIC);

#if H5C_DO_EXTREME_SANITY_CHECKS
    if ( ( H5C_validate_protected_entry_list(cache_ptr) < 0 ) ||
         ( H5C_validate_pinned_entry_list(cache_ptr) < 0 ) ||
         ( H5C_validate_lru_list(cache_ptr) < 0 ) ) {

        HGOTO_ERROR(H5E_CACHE, H5E_SYSTEM, FAIL, \
                    "an extreme sanity check failed on entry.\n");
    }
#endif /* H5C_DO_EXTREME_SANITY_CHECKS */


    /* Unpin the entry */
    if(H5C_unpin_entry_from_client(cache_ptr, entry_ptr, TRUE) < 0)
        HGOTO_ERROR(H5E_CACHE, H5E_CANTUNPIN, FAIL, "Can't unpin entry from client")

done:

#if H5C_DO_EXTREME_SANITY_CHECKS
    if ( ( H5C_validate_protected_entry_list(cache_ptr) < 0 ) ||
         ( H5C_validate_pinned_entry_list(cache_ptr) < 0 ) ||
         ( H5C_validate_lru_list(cache_ptr) < 0 ) ) {

        HGOTO_ERROR(H5E_CACHE, H5E_SYSTEM, FAIL, \
                    "an extreme sanity check failed on exit.\n");
    }
#endif /* H5C_DO_EXTREME_SANITY_CHECKS */

    FUNC_LEAVE_NOAPI(ret_value)

} /* H5C_unpin_entry() */


/*-------------------------------------------------------------------------
 * Function:    H5C_unprotect
 *
 * Purpose:	Undo an H5C_protect() call -- specifically, mark the
 *		entry as unprotected, remove it from the protected list,
 *		and give it back to the replacement policy.
 *
 *		The TYPE and ADDR arguments must be the same as those in
 *		the corresponding call to H5C_protect() and the THING
 *		argument must be the value returned by that call to
 *		H5C_protect().
 *
 * Return:      Non-negative on success/Negative on failure
 *
 *		If the deleted flag is TRUE, simply remove the target entry
 *		from the cache, clear it, and free it without writing it to
 *		disk.
 *
 * Return:      Non-negative on success/Negative on failure
 *
 * Programmer:  John Mainzer
 *              6/2/04
 *
 *-------------------------------------------------------------------------
 */
herr_t
H5C_unprotect(H5F_t *		  f,
              hid_t		  dxpl_id,
              haddr_t		  addr,
              void *		  thing,
              unsigned int        flags)
{
    H5C_t *             cache_ptr;
    hbool_t		deleted;
    hbool_t		dirtied;
    hbool_t             set_flush_marker;
    hbool_t		pin_entry;
    hbool_t		unpin_entry;
    hbool_t		free_file_space;
    hbool_t		take_ownership;
    hbool_t 		was_clean;
#ifdef H5_HAVE_PARALLEL
    hbool_t		clear_entry = FALSE;
#endif /* H5_HAVE_PARALLEL */
    H5C_cache_entry_t *	entry_ptr;
    H5C_cache_entry_t *	test_entry_ptr;
    herr_t              ret_value = SUCCEED;    /* Return value */

    FUNC_ENTER_NOAPI(FAIL)

    deleted                = ((flags & H5C__DELETED_FLAG) != 0);
    dirtied                = ((flags & H5C__DIRTIED_FLAG) != 0);
    set_flush_marker       = ((flags & H5C__SET_FLUSH_MARKER_FLAG) != 0);
    pin_entry              = ((flags & H5C__PIN_ENTRY_FLAG) != 0);
    unpin_entry            = ((flags & H5C__UNPIN_ENTRY_FLAG) != 0);
    free_file_space        = ((flags & H5C__FREE_FILE_SPACE_FLAG) != 0);
    take_ownership         = ((flags & H5C__TAKE_OWNERSHIP_FLAG) != 0);

    HDassert( f );
    HDassert( f->shared );

    cache_ptr = f->shared->cache;

    HDassert( cache_ptr );
    HDassert( cache_ptr->magic == H5C__H5C_T_MAGIC );
    HDassert( H5F_addr_defined(addr) );
    HDassert( thing );
    HDassert( ! ( pin_entry && unpin_entry ) );
    HDassert( ( ! free_file_space ) || ( deleted ) );   /* deleted flag must accompany free_file_space */
    HDassert( ( ! take_ownership ) || ( deleted ) );    /* deleted flag must accompany take_ownership */
    HDassert( ! ( free_file_space && take_ownership ) );    /* can't have both free_file_space & take_ownership */

    entry_ptr = (H5C_cache_entry_t *)thing;

    HDassert( entry_ptr->addr == addr );

    /* also set the dirtied variable if the dirtied field is set in
     * the entry.
     */
    dirtied |= entry_ptr->dirtied;
    was_clean = ! ( entry_ptr->is_dirty );

#if H5C_DO_EXTREME_SANITY_CHECKS
    if ( ( H5C_validate_protected_entry_list(cache_ptr) < 0 ) ||
         ( H5C_validate_pinned_entry_list(cache_ptr) < 0 ) ||
         ( H5C_validate_lru_list(cache_ptr) < 0 ) ) {

        HGOTO_ERROR(H5E_CACHE, H5E_SYSTEM, FAIL, \
                    "an extreme sanity check failed on entry.\n");
    }
#endif /* H5C_DO_EXTREME_SANITY_CHECKS */

    /* if the entry has multiple read only protects, just decrement
     * the ro_ref_counter.  Don't actually unprotect until the ref count
     * drops to zero.
     */
    if(entry_ptr->ro_ref_count > 1) {
        /* Sanity check */
	HDassert(entry_ptr->is_protected);
        HDassert(entry_ptr->is_read_only);

	if(dirtied)
            HGOTO_ERROR(H5E_CACHE, H5E_CANTUNPROTECT, FAIL, "Read only entry modified??")

        /* Reduce the RO ref count */
	(entry_ptr->ro_ref_count)--;

        /* Pin or unpin the entry as requested. */
        if(pin_entry) {
            /* Pin the entry from a client */
            if(H5C_pin_entry_from_client(cache_ptr, entry_ptr) < 0)
                HGOTO_ERROR(H5E_CACHE, H5E_CANTPIN, FAIL, "Can't pin entry by client")
        } else if(unpin_entry) {
            /* Unpin the entry from a client */
            if(H5C_unpin_entry_from_client(cache_ptr, entry_ptr, FALSE) < 0)
                HGOTO_ERROR(H5E_CACHE, H5E_CANTUNPIN, FAIL, "Can't unpin entry by client")
        } /* end if */
    } else {
	if(entry_ptr->is_read_only) {
            /* Sanity check */
	    HDassert(entry_ptr->ro_ref_count == 1);

	    if(dirtied)
                HGOTO_ERROR(H5E_CACHE, H5E_CANTUNPROTECT, FAIL, "Read only entry modified??")

	    entry_ptr->is_read_only = FALSE;
	    entry_ptr->ro_ref_count = 0;
	} /* end if */

#ifdef H5_HAVE_PARALLEL
        /* When the H5C code is used to implement the metadata cache in the
         * PHDF5 case, only the cache on process 0 is allowed to write to file.
         * All the other metadata caches must hold dirty entries until they
         * are told that the entries are clean.
         *
         * The clear_on_unprotect flag in the H5C_cache_entry_t structure
         * exists to deal with the case in which an entry is protected when
         * its cache receives word that the entry is now clean.  In this case,
         * the clear_on_unprotect flag is set, and the entry is flushed with
         * the H5C__FLUSH_CLEAR_ONLY_FLAG.
         *
         * All this is a bit awkward, but until the metadata cache entries
         * are contiguous, with only one dirty flag, we have to let the supplied
         * functions deal with the reseting the is_dirty flag.
         */
        if(entry_ptr->clear_on_unprotect) {
            /* Sanity check */
            HDassert(entry_ptr->is_dirty);

            entry_ptr->clear_on_unprotect = FALSE;
            if(!dirtied)
                clear_entry = TRUE;
        } /* end if */
#endif /* H5_HAVE_PARALLEL */

        if(!entry_ptr->is_protected)
            HGOTO_ERROR(H5E_CACHE, H5E_CANTUNPROTECT, FAIL, "Entry already unprotected??")

        /* Mark the entry as dirty if appropriate */
        entry_ptr->is_dirty = (entry_ptr->is_dirty || dirtied);

	if ( dirtied ) {
	    if ( entry_ptr->image_up_to_date ) {

	        entry_ptr->image_up_to_date = FALSE;

	        if ( entry_ptr->flush_dep_nparents > 0 ) {

		    if ( H5C__mark_flush_dep_unserialized(entry_ptr) < 0 )

                        HGOTO_ERROR(H5E_CACHE, H5E_CANTNOTIFY, FAIL, \
			   "Can't propagate serialization status to fd parents")
	        }
            }
        } 

        /* Check for newly dirtied entry */
        if(was_clean && entry_ptr->is_dirty) {
            /* Update index for newly dirtied entry */
            H5C__UPDATE_INDEX_FOR_ENTRY_DIRTY(cache_ptr, entry_ptr)

            /* If the entry's type has a 'notify' callback send a 'entry dirtied'
             * notice now that the entry is fully integrated into the cache.
             */
            if(entry_ptr->type->notify &&
                    (entry_ptr->type->notify)(H5C_NOTIFY_ACTION_ENTRY_DIRTIED, entry_ptr) < 0)
                HGOTO_ERROR(H5E_CACHE, H5E_CANTNOTIFY, FAIL, "can't notify client about entry dirty flag set")

            /* Propagate the flush dep dirty flag up the flush dependency chain
             * if appropriate */
            if(entry_ptr->flush_dep_nparents > 0)
                if(H5C__mark_flush_dep_dirty(entry_ptr) < 0)
                    HGOTO_ERROR(H5E_CACHE, H5E_CANTMARKDIRTY, FAIL, "Can't propagate flush dep dirty flag")
        } /* end if */ 
        /* Check for newly clean entry */
        else if(!was_clean && !entry_ptr->is_dirty) {
            /* If the entry's type has a 'notify' callback send a 'entry cleaned'
             * notice now that the entry is fully integrated into the cache.
             */
            if(entry_ptr->type->notify &&
                    (entry_ptr->type->notify)(H5C_NOTIFY_ACTION_ENTRY_CLEANED, entry_ptr) < 0)
                HGOTO_ERROR(H5E_CACHE, H5E_CANTNOTIFY, FAIL, "can't notify client about entry dirty flag cleared")

            /* Propagate the flush dep clean flag up the flush dependency chain
             * if appropriate */
            if(entry_ptr->flush_dep_nparents > 0)
                if(H5C__mark_flush_dep_clean(entry_ptr) < 0)
                    HGOTO_ERROR(H5E_CACHE, H5E_CANTMARKDIRTY, FAIL, "Can't propagate flush dep dirty flag")
        } /* end else-if */

        /* Pin or unpin the entry as requested. */
        if(pin_entry) {
            /* Pin the entry from a client */
            if(H5C_pin_entry_from_client(cache_ptr, entry_ptr) < 0)
                HGOTO_ERROR(H5E_CACHE, H5E_CANTPIN, FAIL, "Can't pin entry by client")
        } else if(unpin_entry) {
            /* Unpin the entry from a client */
            if(H5C_unpin_entry_from_client(cache_ptr, entry_ptr, FALSE) < 0)
                HGOTO_ERROR(H5E_CACHE, H5E_CANTUNPIN, FAIL, "Can't unpin entry by client")
        } /* end if */

        /* H5C__UPDATE_RP_FOR_UNPROTECT will place the unprotected entry on
         * the pinned entry list if entry_ptr->is_pinned is TRUE.
         */
        H5C__UPDATE_RP_FOR_UNPROTECT(cache_ptr, entry_ptr, FAIL)

        entry_ptr->is_protected = FALSE;

        /* if the entry is dirty, 'or' its flush_marker with the set flush flag,
         * and then add it to the skip list if it isn't there already.
         */
        if(entry_ptr->is_dirty) {
            entry_ptr->flush_marker |= set_flush_marker;
            if(!entry_ptr->in_slist)
                H5C__INSERT_ENTRY_IN_SLIST(cache_ptr, entry_ptr, FAIL)
        } /* end if */

        /* this implementation of the "deleted" option is a bit inefficient, as
         * we re-insert the entry to be deleted into the replacement policy
         * data structures, only to remove them again.  Depending on how often
         * we do this, we may want to optimize a bit.
         *
         * On the other hand, this implementation is reasonably clean, and
         * makes good use of existing code.
         *                                             JRM - 5/19/04
         */
        if(deleted) {
            unsigned    flush_flags = (H5C__FLUSH_CLEAR_ONLY_FLAG |
                                         H5C__FLUSH_INVALIDATE_FLAG);

            /* verify that the target entry is in the cache. */
            H5C__SEARCH_INDEX(cache_ptr, addr, test_entry_ptr, FAIL)
            if(test_entry_ptr == NULL)
                HGOTO_ERROR(H5E_CACHE, H5E_CANTUNPROTECT, FAIL, "entry not in hash table?!?.")
            else if(test_entry_ptr != entry_ptr)
                HGOTO_ERROR(H5E_CACHE, H5E_CANTUNPROTECT, FAIL, "hash table contains multiple entries for addr?!?.")

            /* Set the 'free file space' flag for the flush, if needed */
            if(free_file_space)
                flush_flags |= H5C__FREE_FILE_SPACE_FLAG;

            /* Set the "take ownership" flag for the flush, if needed */
            if(take_ownership)
                flush_flags |= H5C__TAKE_OWNERSHIP_FLAG;

            /* Delete the entry from the skip list on destroy */
            flush_flags |= H5C__DEL_FROM_SLIST_ON_DESTROY_FLAG;

            HDassert(((!was_clean) || dirtied) == entry_ptr->in_slist);
            if(H5C__flush_single_entry(f, dxpl_id, entry_ptr, flush_flags, NULL) < 0)
                HGOTO_ERROR(H5E_CACHE, H5E_CANTUNPROTECT, FAIL, "Can't flush entry")

#if H5C_DO_SANITY_CHECKS
            if((take_ownership) && ((!was_clean) || (dirtied))) {
                /* we have just removed an entry from the skip list.  Thus 
                 * we must touch up cache_ptr->slist_len_increase and
                 * cache_ptr->slist_size_increase to keep from skewing
                 * the sanity checks on flushes.
                 */
                cache_ptr->slist_len_increase -= 1;
                cache_ptr->slist_size_increase -= (int64_t)(entry_ptr->size);
            } /* end if */
#endif /* H5C_DO_SANITY_CHECKS */

        } /* end if */
#ifdef H5_HAVE_PARALLEL
        else if (clear_entry) {

            /* verify that the target entry is in the cache. */
            H5C__SEARCH_INDEX(cache_ptr, addr, test_entry_ptr, FAIL)
            if(test_entry_ptr == NULL)
                HGOTO_ERROR(H5E_CACHE, H5E_CANTUNPROTECT, FAIL, "entry not in hash table?!?.")
            else if(test_entry_ptr != entry_ptr)
                HGOTO_ERROR(H5E_CACHE, H5E_CANTUNPROTECT, FAIL, "hash table contains multiple entries for addr?!?.")

            if(H5C__flush_single_entry(f, dxpl_id, entry_ptr, H5C__FLUSH_CLEAR_ONLY_FLAG | H5C__DEL_FROM_SLIST_ON_DESTROY_FLAG, NULL) < 0)
                HGOTO_ERROR(H5E_CACHE, H5E_CANTUNPROTECT, FAIL, "Can't clear entry")
        }
#endif /* H5_HAVE_PARALLEL */
    }

    H5C__UPDATE_STATS_FOR_UNPROTECT(cache_ptr)

done:

#if H5C_DO_EXTREME_SANITY_CHECKS
    if ( ( H5C_validate_protected_entry_list(cache_ptr) < 0 ) ||
         ( H5C_validate_pinned_entry_list(cache_ptr) < 0 ) ||
         ( H5C_validate_lru_list(cache_ptr) < 0 ) ) {

        HGOTO_ERROR(H5E_CACHE, H5E_SYSTEM, FAIL, \
                    "an extreme sanity check failed on exit.\n");
    }
#endif /* H5C_DO_EXTREME_SANITY_CHECKS */

    FUNC_LEAVE_NOAPI(ret_value)

} /* H5C_unprotect() */


/*-------------------------------------------------------------------------
 * Function:    H5C_unsettle_ring()
 *
 * Purpose:	Advise the metadata cache that the specified free space 
 *		manager ring is no longer settled (if it was on entry).
 *
 *		If the target free space manager ring is already 
 *		unsettled, do nothing, and return SUCCEED.
 *
 *		If the target free space manager ring is settled, and
 *		we are not in the process of a file shutdown, mark 
 *		the ring as unsettled, and return SUCCEED.
 *
 *		If the target free space manager is settled, and we 
 *		are in the process of a file shutdown, post an error
 *		message, and return FAIL.
 *
 * Return:      Non-negative on success/Negative on failure
 *
 * Programmer:  John Mainzer
 *              10/15/16
 *
 *-------------------------------------------------------------------------
 */
herr_t
H5C_unsettle_ring(H5F_t * f, H5C_ring_t ring) 
{
    H5C_t *		cache_ptr;
    herr_t              ret_value = SUCCEED;    /* Return value */

    FUNC_ENTER_NOAPI(FAIL)

    /* sanity checks */
    HDassert(f);
    HDassert(f->shared);
    HDassert(f->shared->cache);

    cache_ptr = f->shared->cache;

    HDassert(H5C__H5C_T_MAGIC == cache_ptr->magic);
    HDassert((H5C_RING_RDFSM == ring) || (H5C_RING_MDFSM == ring));

    switch(ring) {

	case H5C_RING_RDFSM:
	    if ( cache_ptr->rdfsm_settled ) {

		if ( ( cache_ptr->flush_in_progress ) ||
                     ( cache_ptr->close_warning_received ) ) {

		    HGOTO_ERROR(H5E_CACHE, H5E_SYSTEM, FAIL, \
				"unexpected rdfsm ring unsettle")
		}
		cache_ptr->rdfsm_settled = FALSE;
	    }
	    break;

	case H5C_RING_MDFSM:
	    if ( cache_ptr->mdfsm_settled ) {

		if ( ( cache_ptr->flush_in_progress ) ||
                     ( cache_ptr->close_warning_received ) ) {

		    HGOTO_ERROR(H5E_CACHE, H5E_SYSTEM, FAIL, \
				"unexpected mdfsm ring unsettle")
		}
		cache_ptr->mdfsm_settled = FALSE;
	    }
	    break;

	default:
	    HDassert(FALSE); /* this should be un-reachable */
	    break;
    }

done:

    FUNC_LEAVE_NOAPI(ret_value)

} /* H5C_unsettle_ring() */



/*-------------------------------------------------------------------------
 * Function:    H5C_validate_resize_config()
 *
 * Purpose:	Run a sanity check on the specified sections of the
 *		provided instance of struct H5C_auto_size_ctl_t.
 *
 *		Do nothing and return SUCCEED if no errors are detected,
 *		and flag an error and return FAIL otherwise.
 *
 * Return:      Non-negative on success/Negative on failure
 *
 * Programmer:  John Mainzer
 *              3/23/05
 *
 *-------------------------------------------------------------------------
 */
herr_t
H5C_validate_resize_config(H5C_auto_size_ctl_t * config_ptr,
                           unsigned int tests)
{
    herr_t              ret_value = SUCCEED;    /* Return value */

    FUNC_ENTER_NOAPI(FAIL)

    if ( config_ptr == NULL ) {

        HGOTO_ERROR(H5E_CACHE, H5E_SYSTEM, FAIL, "NULL config_ptr on entry.")
    }

    if ( config_ptr->version != H5C__CURR_AUTO_SIZE_CTL_VER ) {

        HGOTO_ERROR(H5E_CACHE, H5E_SYSTEM, FAIL, "Unknown config version.")
    }


    if ( (tests & H5C_RESIZE_CFG__VALIDATE_GENERAL) != 0 ) {

        if(config_ptr->max_size > H5C__MAX_MAX_CACHE_SIZE)
            HGOTO_ERROR(H5E_ARGS, H5E_BADVALUE, FAIL, "max_size too big")

        if(config_ptr->min_size < H5C__MIN_MAX_CACHE_SIZE)
            HGOTO_ERROR(H5E_ARGS, H5E_BADVALUE, FAIL, "min_size too small")

        if(config_ptr->min_size > config_ptr->max_size)
            HGOTO_ERROR(H5E_ARGS, H5E_BADVALUE, FAIL, "min_size > max_size")

        if ( ( config_ptr->set_initial_size ) &&
             ( ( config_ptr->initial_size < config_ptr->min_size ) ||
               ( config_ptr->initial_size > config_ptr->max_size ) ) ) {

            HGOTO_ERROR(H5E_ARGS, H5E_BADVALUE, FAIL, \
                  "initial_size must be in the interval [min_size, max_size]");
        }

        if ( ( config_ptr->min_clean_fraction < (double)0.0f ) ||
             ( config_ptr->min_clean_fraction > (double)1.0f ) ) {

            HGOTO_ERROR(H5E_ARGS, H5E_BADVALUE, FAIL, \
                  "min_clean_fraction must be in the interval [0.0, 1.0]");
        }

        if ( config_ptr->epoch_length < H5C__MIN_AR_EPOCH_LENGTH ) {

            HGOTO_ERROR(H5E_ARGS, H5E_BADVALUE, FAIL, "epoch_length too small");
        }

        if ( config_ptr->epoch_length > H5C__MAX_AR_EPOCH_LENGTH ) {

            HGOTO_ERROR(H5E_ARGS, H5E_BADVALUE, FAIL, "epoch_length too big");
        }
    } /* H5C_RESIZE_CFG__VALIDATE_GENERAL */


    if ( (tests & H5C_RESIZE_CFG__VALIDATE_INCREMENT) != 0 ) {

        if ( ( config_ptr->incr_mode != H5C_incr__off ) &&
             ( config_ptr->incr_mode != H5C_incr__threshold ) ) {

            HGOTO_ERROR(H5E_ARGS, H5E_BADVALUE, FAIL, "Invalid incr_mode");
        }

        if ( config_ptr->incr_mode == H5C_incr__threshold ) {

            if((config_ptr->lower_hr_threshold < (double)0.0f) ||
                    (config_ptr->lower_hr_threshold > (double)1.0f))
                HGOTO_ERROR(H5E_ARGS, H5E_BADVALUE, FAIL, "lower_hr_threshold must be in the range [0.0, 1.0]")

            if(config_ptr->increment < (double)1.0f)
                HGOTO_ERROR(H5E_ARGS, H5E_BADVALUE, FAIL, "increment must be greater than or equal to 1.0")

            /* no need to check max_increment, as it is a size_t,
             * and thus must be non-negative.
             */
        } /* H5C_incr__threshold */

        switch ( config_ptr->flash_incr_mode )
        {
            case H5C_flash_incr__off:
                /* nothing to do here */
                break;

            case H5C_flash_incr__add_space:
                if ( ( config_ptr->flash_multiple < (double)0.1f ) ||
                     ( config_ptr->flash_multiple > (double)10.0f ) ) {

                    HGOTO_ERROR(H5E_ARGS, H5E_BADVALUE, FAIL, \
                        "flash_multiple must be in the range [0.1, 10.0]");
                }

                if ( ( config_ptr->flash_threshold < (double)0.1f ) ||
                     ( config_ptr->flash_threshold > (double)1.0f ) ) {

                    HGOTO_ERROR(H5E_ARGS, H5E_BADVALUE, FAIL, \
                           "flash_threshold must be in the range [0.1, 1.0]");
                }
                break;

            default:
                HGOTO_ERROR(H5E_ARGS, H5E_BADVALUE, FAIL, \
                            "Invalid flash_incr_mode");
                break;
        }
    } /* H5C_RESIZE_CFG__VALIDATE_INCREMENT */


    if ( (tests & H5C_RESIZE_CFG__VALIDATE_DECREMENT) != 0 ) {

        if ( ( config_ptr->decr_mode != H5C_decr__off ) &&
             ( config_ptr->decr_mode != H5C_decr__threshold ) &&
             ( config_ptr->decr_mode != H5C_decr__age_out ) &&
             ( config_ptr->decr_mode != H5C_decr__age_out_with_threshold )
           ) {

            HGOTO_ERROR(H5E_ARGS, H5E_BADVALUE, FAIL, "Invalid decr_mode");
        }

        if ( config_ptr->decr_mode == H5C_decr__threshold ) {

            if ( config_ptr->upper_hr_threshold > (double)1.0f ) {

                HGOTO_ERROR(H5E_ARGS, H5E_BADVALUE, FAIL, \
                            "upper_hr_threshold must be <= 1.0");
            }

            if ( ( config_ptr->decrement > (double)1.0f ) ||
                 ( config_ptr->decrement < (double)0.0f ) ) {

                HGOTO_ERROR(H5E_ARGS, H5E_BADVALUE, FAIL, \
                            "decrement must be in the interval [0.0, 1.0]");
            }

            /* no need to check max_decrement as it is a size_t
             * and thus must be non-negative.
             */
        } /* H5C_decr__threshold */

        if ( ( config_ptr->decr_mode == H5C_decr__age_out ) ||
             ( config_ptr->decr_mode == H5C_decr__age_out_with_threshold )
           ) {

            if ( config_ptr->epochs_before_eviction < 1 ) {

                HGOTO_ERROR(H5E_ARGS, H5E_BADVALUE, FAIL, \
                            "epochs_before_eviction must be positive");
            }

            if(config_ptr->epochs_before_eviction > H5C__MAX_EPOCH_MARKERS)
                HGOTO_ERROR(H5E_ARGS, H5E_BADVALUE, FAIL, "epochs_before_eviction too big")

            if((config_ptr->apply_empty_reserve) &&
                    ((config_ptr->empty_reserve > (double)1.0f) ||
                        (config_ptr->empty_reserve < (double)0.0f)))
                HGOTO_ERROR(H5E_ARGS, H5E_BADVALUE, FAIL, "empty_reserve must be in the interval [0.0, 1.0]")

            /* no need to check max_decrement as it is a size_t
             * and thus must be non-negative.
             */
        } /* H5C_decr__age_out || H5C_decr__age_out_with_threshold */

        if ( config_ptr->decr_mode == H5C_decr__age_out_with_threshold ) {

            if ( ( config_ptr->upper_hr_threshold > (double)1.0f ) ||
                 ( config_ptr->upper_hr_threshold < (double)0.0f ) ) {

                HGOTO_ERROR(H5E_ARGS, H5E_BADVALUE, FAIL, \
                       "upper_hr_threshold must be in the interval [0.0, 1.0]");
            }
        } /* H5C_decr__age_out_with_threshold */

    } /* H5C_RESIZE_CFG__VALIDATE_DECREMENT */


    if ( (tests & H5C_RESIZE_CFG__VALIDATE_INTERACTIONS) != 0 ) {

        if ( ( config_ptr->incr_mode == H5C_incr__threshold )
             &&
             ( ( config_ptr->decr_mode == H5C_decr__threshold )
               ||
               ( config_ptr->decr_mode == H5C_decr__age_out_with_threshold )
             )
             &&
             ( config_ptr->lower_hr_threshold
               >=
               config_ptr->upper_hr_threshold
             )
           ) {

            HGOTO_ERROR(H5E_ARGS, H5E_BADVALUE, FAIL, \
                        "conflicting threshold fields in config.")
        }
    } /* H5C_RESIZE_CFG__VALIDATE_INTERACTIONS */

done:

    FUNC_LEAVE_NOAPI(ret_value)

} /* H5C_validate_resize_config() */


/*-------------------------------------------------------------------------
 * Function:    H5C_create_flush_dependency()
 *
 * Purpose:	Initiates a parent<->child entry flush dependency.  The parent
 *              entry must be pinned or protected at the time of call, and must
 *              have all dependencies removed before the cache can shut down.
 *
 * Note:	Flush dependencies in the cache indicate that a child entry
 *              must be flushed to the file before its parent.  (This is
 *              currently used to implement Single-Writer/Multiple-Reader (SWMR)
 *              I/O access for data structures in the file).
 *
 *              Creating a flush dependency between two entries will also pin
 *              the parent entry.
 *
 * Return:      Non-negative on success/Negative on failure
 *
 * Programmer:  Quincey Koziol
 *              3/05/09
 *
 *-------------------------------------------------------------------------
 */
herr_t
H5C_create_flush_dependency(void * parent_thing, void * child_thing)
{
    H5C_t             * cache_ptr;
    H5C_cache_entry_t *	parent_entry = (H5C_cache_entry_t *)parent_thing;   /* Ptr to parent thing's entry */
    H5C_cache_entry_t * child_entry = (H5C_cache_entry_t *)child_thing;    /* Ptr to child thing's entry */
    herr_t ret_value = SUCCEED;         /* Return value */

    FUNC_ENTER_NOAPI(FAIL)

    /* Sanity checks */
    HDassert(parent_entry);
    HDassert(parent_entry->magic == H5C__H5C_CACHE_ENTRY_T_MAGIC);
    HDassert(H5F_addr_defined(parent_entry->addr));
    HDassert(child_entry);
    HDassert(child_entry->magic == H5C__H5C_CACHE_ENTRY_T_MAGIC);
    HDassert(H5F_addr_defined(child_entry->addr));
    cache_ptr = parent_entry->cache_ptr;
    HDassert(cache_ptr);
    HDassert(cache_ptr->magic == H5C__H5C_T_MAGIC);
    HDassert(cache_ptr == child_entry->cache_ptr);
#ifndef NDEBUG
    /* Make sure the parent is not already a parent */
    {
        unsigned u;

        for(u = 0; u < child_entry->flush_dep_nparents; u++)
            HDassert(child_entry->flush_dep_parent[u] != parent_entry);
    } /* end block */
#endif /* NDEBUG */

#ifndef NDEBUG
    /* Make sure the parent is not already a parent */
    {
        unsigned u;

        for(u = 0; u < child_entry->flush_dep_nparents; u++)
            HDassert(child_entry->flush_dep_parent[u] != parent_entry);
    } /* end block */
#endif /* NDEBUG */

    /* More sanity checks */
    if(child_entry == parent_entry)
        HGOTO_ERROR(H5E_CACHE, H5E_CANTDEPEND, FAIL, "Child entry flush dependency parent can't be itself")
    if(!(parent_entry->is_protected || parent_entry->is_pinned))
        HGOTO_ERROR(H5E_CACHE, H5E_CANTDEPEND, FAIL, "Parent entry isn't pinned or protected")

    /* Check for parent not pinned */
    if(!parent_entry->is_pinned) {
        /* Sanity check */
        HDassert(parent_entry->flush_dep_nchildren == 0);
        HDassert(!parent_entry->pinned_from_client);
        HDassert(!parent_entry->pinned_from_cache);

        /* Pin the parent entry */
        parent_entry->is_pinned = TRUE;
        H5C__UPDATE_STATS_FOR_PIN(cache_ptr, parent_entry)
    } /* end else */

    /* Mark the entry as pinned from the cache's action (possibly redundantly) */
    parent_entry->pinned_from_cache = TRUE;

    /* Check if we need to resize the child's parent array */
    if(child_entry->flush_dep_nparents >= child_entry->flush_dep_parent_nalloc) {
        if(child_entry->flush_dep_parent_nalloc == 0) {
            /* Array does not exist yet, allocate it */
            HDassert(!child_entry->flush_dep_parent);

            if(NULL == (child_entry->flush_dep_parent = (H5C_cache_entry_t **)H5FL_BLK_MALLOC(parent, H5C_FLUSH_DEP_PARENT_INIT * sizeof(H5C_cache_entry_t *))))
                HGOTO_ERROR(H5E_RESOURCE, H5E_NOSPACE, FAIL, "memory allocation failed for flush dependency parent list")
            child_entry->flush_dep_parent_nalloc = H5C_FLUSH_DEP_PARENT_INIT;
        } /* end if */
        else {
            /* Resize existing array */
            HDassert(child_entry->flush_dep_parent);

            if(NULL == (child_entry->flush_dep_parent = (H5C_cache_entry_t **)H5FL_BLK_REALLOC(parent, child_entry->flush_dep_parent, 2 * child_entry->flush_dep_parent_nalloc * sizeof(H5C_cache_entry_t *))))
                HGOTO_ERROR(H5E_RESOURCE, H5E_NOSPACE, FAIL, "memory allocation failed for flush dependency parent list")
            child_entry->flush_dep_parent_nalloc *= 2;
        } /* end else */
        cache_ptr->entry_fd_height_change_counter++;
    } /* end if */

    /* Add the dependency to the child's parent array */
    child_entry->flush_dep_parent[child_entry->flush_dep_nparents] = parent_entry;
    child_entry->flush_dep_nparents++;

    /* Increment parent's number of children */
    parent_entry->flush_dep_nchildren++;

    /* Adjust the number of dirty children */
    if(child_entry->is_dirty) {
        /* Sanity check */
        HDassert(parent_entry->flush_dep_ndirty_children < 
                 parent_entry->flush_dep_nchildren);

        parent_entry->flush_dep_ndirty_children++;

        /* If the parent has a 'notify' callback, send a 'child entry dirtied' notice */
        if(parent_entry->type->notify &&
                (parent_entry->type->notify)(H5C_NOTIFY_ACTION_CHILD_DIRTIED, parent_entry) < 0)
            HGOTO_ERROR(H5E_CACHE, H5E_CANTNOTIFY, FAIL, "can't notify parent about child entry dirty flag set")
    } /* end if */

    /* adjust the parent's number of unserialized children.  Note
     * that it is possible for and entry to be clean and unserialized.
     */
    if ( ! child_entry->image_up_to_date ) {

        HDassert(parent_entry->flush_dep_nunser_children <
                 parent_entry->flush_dep_nchildren);
        parent_entry->flush_dep_nunser_children++;
    }

    /* Post-conditions, for successful operation */
    HDassert(parent_entry->is_pinned);
    HDassert(parent_entry->flush_dep_nchildren > 0);
    HDassert(child_entry->flush_dep_parent);
    HDassert(child_entry->flush_dep_nparents > 0);
    HDassert(child_entry->flush_dep_parent_nalloc > 0);
#ifndef NDEBUG
    H5C__assert_flush_dep_nocycle(parent_entry, child_entry);
#endif /* NDEBUG */

done:

    FUNC_LEAVE_NOAPI(ret_value)
} /* H5C_create_flush_dependency() */


/*-------------------------------------------------------------------------
 * Function:    H5C_destroy_flush_dependency()
 *
 * Purpose:	Terminates a parent<-> child entry flush dependency.  The
 *              parent entry must be pinned.
 *
 * Return:      Non-negative on success/Negative on failure
 *
 * Programmer:  Quincey Koziol
 *              3/05/09
 *
 *-------------------------------------------------------------------------
 */
herr_t
H5C_destroy_flush_dependency(void *parent_thing, void * child_thing)
{
    H5C_t             * cache_ptr;
    H5C_cache_entry_t *	parent_entry = (H5C_cache_entry_t *)parent_thing; /* Ptr to parent entry */
    H5C_cache_entry_t *	child_entry = (H5C_cache_entry_t *)child_thing; /* Ptr to child entry */
    unsigned            u;                      /* Local index variable */
    herr_t              ret_value = SUCCEED;    /* Return value */

    FUNC_ENTER_NOAPI(FAIL)

    /* Sanity checks */
    HDassert(parent_entry);
    HDassert(parent_entry->magic == H5C__H5C_CACHE_ENTRY_T_MAGIC);
    HDassert(H5F_addr_defined(parent_entry->addr));
    HDassert(child_entry);
    HDassert(child_entry->magic == H5C__H5C_CACHE_ENTRY_T_MAGIC);
    HDassert(H5F_addr_defined(child_entry->addr));
    cache_ptr = parent_entry->cache_ptr;
    HDassert(cache_ptr);
    HDassert(cache_ptr->magic == H5C__H5C_T_MAGIC);
    HDassert(cache_ptr == child_entry->cache_ptr);

    /* Usage checks */
    if(!parent_entry->is_pinned)
        HGOTO_ERROR(H5E_CACHE, H5E_CANTUNDEPEND, FAIL, "Parent entry isn't pinned")
    if(NULL == child_entry->flush_dep_parent)
        HGOTO_ERROR(H5E_CACHE, H5E_CANTUNDEPEND, FAIL, "Child entry doesn't have a flush dependency parent array")
    if(0 == parent_entry->flush_dep_nchildren)
        HGOTO_ERROR(H5E_CACHE, H5E_CANTUNDEPEND, FAIL, "Parent entry flush dependency ref. count has no child dependencies")

    /* Search for parent in child's parent array.  This is a linear search
     * because we do not expect large numbers of parents.  If this changes, we
     * may wish to change the parent array to a skip list */
    for(u = 0; u < child_entry->flush_dep_nparents; u++)
        if(child_entry->flush_dep_parent[u] == parent_entry)
            break;
    if(u == child_entry->flush_dep_nparents)
        HGOTO_ERROR(H5E_CACHE, H5E_CANTUNDEPEND, FAIL, "Parent entry isn't a flush dependency parent for child entry")

    /* Remove parent entry from child's parent array */
    if(u < (child_entry->flush_dep_nparents - 1))
        HDmemmove(&child_entry->flush_dep_parent[u],
                &child_entry->flush_dep_parent[u + 1],
                (child_entry->flush_dep_nparents - u - 1) * sizeof(child_entry->flush_dep_parent[0]));
    child_entry->flush_dep_nparents--;

    /* Adjust parent entry's nchildren and unpin parent if it goes to zero */
    parent_entry->flush_dep_nchildren--;
    if(0 == parent_entry->flush_dep_nchildren) {

        /* Sanity check */
        HDassert(parent_entry->pinned_from_cache);

        /* Check if we should unpin parent entry now */
        if(!parent_entry->pinned_from_client) {
            /* Update the replacement policy if the entry is not protected */
            if(!parent_entry->is_protected)
                H5C__UPDATE_RP_FOR_UNPIN(cache_ptr, parent_entry, FAIL)

            /* Unpin the entry now */
            parent_entry->is_pinned = FALSE;

            /* Update the stats for an unpin operation */
            H5C__UPDATE_STATS_FOR_UNPIN(cache_ptr, parent_entry)
        } /* end if */

        /* Mark the entry as unpinned from the cache's action */
        parent_entry->pinned_from_cache = FALSE;
    } /* end if */

    /* Adjust parent entry's ndirty_children */
    if(child_entry->is_dirty) {
        /* Sanity check */
        HDassert(parent_entry->flush_dep_ndirty_children > 0);

        parent_entry->flush_dep_ndirty_children--;

        /* If the parent has a 'notify' callback, send a 'child entry cleaned' notice */
        if(parent_entry->type->notify &&
                (parent_entry->type->notify)(H5C_NOTIFY_ACTION_CHILD_CLEANED, parent_entry) < 0)
            HGOTO_ERROR(H5E_CACHE, H5E_CANTNOTIFY, FAIL, "can't notify parent about child entry dirty flag reset")
    } /* end if */

    /* adjust parent entry's number of unserialized children */
    if ( ! child_entry->image_up_to_date ) {

        HDassert(parent_entry->flush_dep_nunser_children > 0);

        parent_entry->flush_dep_nunser_children--;
    }

    /* Shrink or free the parent array if apporpriate */
    if(child_entry->flush_dep_nparents == 0) {
        child_entry->flush_dep_parent = (H5C_cache_entry_t **)H5FL_BLK_FREE(parent, child_entry->flush_dep_parent);
        child_entry->flush_dep_parent_nalloc = 0;
    } /* end if */
    else if(child_entry->flush_dep_parent_nalloc > H5C_FLUSH_DEP_PARENT_INIT
            && child_entry->flush_dep_nparents
            <= (child_entry->flush_dep_parent_nalloc / 4)) {
        if(NULL == (child_entry->flush_dep_parent = (H5C_cache_entry_t **)H5FL_BLK_REALLOC(parent, child_entry->flush_dep_parent, (child_entry->flush_dep_parent_nalloc / 4) * sizeof(H5C_cache_entry_t *))))
            HGOTO_ERROR(H5E_RESOURCE, H5E_NOSPACE, FAIL, "memory allocation failed for flush dependency parent list")
        child_entry->flush_dep_parent_nalloc /= 4;
    } /* end if */

done:

    FUNC_LEAVE_NOAPI(ret_value)
} /* H5C_destroy_flush_dependency() */


/*-------------------------------------------------------------------------
 * Function:    H5C_flush_dependency_exists()
 *
 * Purpose:	Test to see if a flush dependency relationship exists 
 *          between the supplied parent and child.  Both parties 
 *          are indicated by addresses so as to avoid the necessity
 *          of protect / unprotect calls prior to this call. 
 *
 *          If either the parent or the child is not in the metadata 
 *          cache, the function sets *fd_exists_ptr to FALSE.
 *
 *          If both are in the cache, the childs list of parents is 
 *          searched for the proposed parent.  If the proposed parent
 *          is found in the childs parent list, the function sets
 *          *fd_exists_ptr to TRUE.  In all other non-error cases, 
 *          the function sets *fd_exists_ptr FALSE.
 *
 * Return:      SUCCEED on success/FAIL on failure.  Note that 
 *              *fd_exists_ptr is undefined on failure.
 *
 * Programmer:  John Mainzer
 *              9/28/16
 *
 *-------------------------------------------------------------------------
 */
#ifndef NDEBUG
herr_t
H5C_flush_dependency_exists(H5F_t *f, haddr_t parent_addr, haddr_t child_addr,
    hbool_t *fd_exists_ptr)
{
    hbool_t             fd_exists = FALSE;  /* whether flush dependency */
                                            /* exists.                  */
    H5C_t *             cache_ptr;          /* ptr to cache */
    H5C_cache_entry_t *	parent_ptr;         /* Ptr to parent entry */
    H5C_cache_entry_t *	child_ptr;          /* Ptr to child entry */
    unsigned            u;                  /* Local index variable */
    hbool_t             ret_value = FALSE;  /* Return value */

    FUNC_ENTER_NOAPI(NULL)

    /* Sanity checks */
    HDassert(f);
    HDassert(f->shared);

    cache_ptr = f->shared->cache;

    HDassert(cache_ptr);
    HDassert(cache_ptr->magic == H5C__H5C_T_MAGIC);
    HDassert(H5F_addr_defined(parent_addr));
    HDassert(H5F_addr_defined(child_addr));
    HDassert(fd_exists_ptr);

    H5C__SEARCH_INDEX(cache_ptr, parent_addr, parent_ptr, FAIL)
    H5C__SEARCH_INDEX(cache_ptr, child_addr, child_ptr, FAIL)

    if ( ( parent_ptr ) && ( child_ptr ) ) {

        HDassert(parent_ptr->magic == H5C__H5C_CACHE_ENTRY_T_MAGIC);
        HDassert(child_ptr->magic == H5C__H5C_CACHE_ENTRY_T_MAGIC);

        if ( child_ptr->flush_dep_nparents > 0 ) {

            HDassert(child_ptr->flush_dep_parent);
            HDassert(child_ptr->flush_dep_parent_nalloc >= 
                     child_ptr->flush_dep_nparents);

            for ( u = 0; u < child_ptr->flush_dep_nparents; u++ ) {

                if ( child_ptr->flush_dep_parent[u] == parent_ptr ) {

                    fd_exists = TRUE;
                    HDassert(parent_ptr->flush_dep_nchildren > 0);
                    break;
                }
            }
        }
    }

    *fd_exists_ptr = fd_exists;

done:

    FUNC_LEAVE_NOAPI(ret_value)

} /* H5C_flush_dependency_exists() */
#endif /* NDEBUG */


/*************************************************************************/
/**************************** Private Functions: *************************/
/*************************************************************************/

/*-------------------------------------------------------------------------
 *
 * Function:	H5C__auto_adjust_cache_size
 *
 * Purpose:    	Obtain the current full cache hit rate, and compare it
 *		with the hit rate thresholds for modifying cache size.
 *		If one of the thresholds has been crossed, adjusts the
 *		size of the cache accordingly.
 *
 *		The function then resets the full cache hit rate
 *		statistics, and exits.
 *
 * Return:      Non-negative on success/Negative on failure or if there was
 *		an attempt to flush a protected item.
 *
 *
 * Programmer:  John Mainzer, 10/7/04
 *
 *-------------------------------------------------------------------------
 */
static herr_t
H5C__auto_adjust_cache_size(H5F_t * f,
                            hid_t dxpl_id,
                            hbool_t write_permitted)
{
    H5C_t *			cache_ptr = f->shared->cache;
    herr_t			result;
    hbool_t			reentrant_call = FALSE;
    hbool_t			inserted_epoch_marker = FALSE;
    size_t			new_max_cache_size = 0;
    size_t			old_max_cache_size = 0;
    size_t			new_min_clean_size = 0;
    size_t			old_min_clean_size = 0;
    double			hit_rate;
    enum H5C_resize_status	status = in_spec; /* will change if needed */
    herr_t			ret_value = SUCCEED;      /* Return value */

    FUNC_ENTER_NOAPI_NOINIT

    HDassert( f );
    HDassert( cache_ptr );
    HDassert( cache_ptr->magic == H5C__H5C_T_MAGIC );
    HDassert( cache_ptr->cache_accesses >=
              (cache_ptr->resize_ctl).epoch_length );
    HDassert( (double)0.0f <= (cache_ptr->resize_ctl).min_clean_fraction );
    HDassert( (cache_ptr->resize_ctl).min_clean_fraction <= (double)100.0f );

    /* check to see if cache_ptr->resize_in_progress is TRUE.  If it, this
     * is a re-entrant call via a client callback called in the resize 
     * process.  To avoid an infinite recursion, set reentrant_call to 
     * TRUE, and goto done.
     */
    if ( cache_ptr->resize_in_progress ) {

        reentrant_call = TRUE;
        HGOTO_DONE(SUCCEED);
    }

    cache_ptr->resize_in_progress = TRUE;

    if ( !cache_ptr->resize_enabled ) {

        HGOTO_ERROR(H5E_CACHE, H5E_SYSTEM, FAIL, "Auto cache resize disabled.")
    }

    HDassert( ( (cache_ptr->resize_ctl).incr_mode != H5C_incr__off ) || \
              ( (cache_ptr->resize_ctl).decr_mode != H5C_decr__off ) );

    if ( H5C_get_cache_hit_rate(cache_ptr, &hit_rate) != SUCCEED ) {

        HGOTO_ERROR(H5E_CACHE, H5E_SYSTEM, FAIL, "Can't get hit rate.")
    }

    HDassert( ( (double)0.0f <= hit_rate ) && ( hit_rate <= (double)1.0f ) );

    switch ( (cache_ptr->resize_ctl).incr_mode )
    {
        case H5C_incr__off:
            if ( cache_ptr->size_increase_possible ) {

                HGOTO_ERROR(H5E_CACHE, H5E_SYSTEM, FAIL, \
                           "size_increase_possible but H5C_incr__off?!?!?")
            }
            break;

        case H5C_incr__threshold:
            if ( hit_rate < (cache_ptr->resize_ctl).lower_hr_threshold ) {

                if ( ! cache_ptr->size_increase_possible ) {

                    status = increase_disabled;

                } else if ( cache_ptr->max_cache_size >=
                            (cache_ptr->resize_ctl).max_size ) {

                    HDassert( cache_ptr->max_cache_size == \
                              (cache_ptr->resize_ctl).max_size );
                    status = at_max_size;

                } else if ( ! cache_ptr->cache_full ) {

                    status = not_full;

                } else {

                    new_max_cache_size = (size_t)
                                     (((double)(cache_ptr->max_cache_size)) *
                                      (cache_ptr->resize_ctl).increment);

                    /* clip to max size if necessary */
                    if ( new_max_cache_size >
                         (cache_ptr->resize_ctl).max_size ) {

                        new_max_cache_size = (cache_ptr->resize_ctl).max_size;
                    }

                    /* clip to max increment if necessary */
                    if ( ( (cache_ptr->resize_ctl).apply_max_increment ) &&
                         ( (cache_ptr->max_cache_size +
                            (cache_ptr->resize_ctl).max_increment) <
                           new_max_cache_size ) ) {

                        new_max_cache_size = cache_ptr->max_cache_size +
                                         (cache_ptr->resize_ctl).max_increment;
                    }

                    status = increase;
                }
            }
            break;

        default:
            HGOTO_ERROR(H5E_CACHE, H5E_SYSTEM, FAIL, "unknown incr_mode.")
    }

    /* If the decr_mode is either age out or age out with threshold, we
     * must run the marker maintenance code, whether we run the size
     * reduction code or not.  We do this in two places -- here we
     * insert a new marker if the number of active epoch markers is
     * is less than the the current epochs before eviction, and after
     * the ageout call, we cycle the markers.
     *
     * However, we can't call the ageout code or cycle the markers
     * unless there was a full complement of markers in place on
     * entry.  The inserted_epoch_marker flag is used to track this.
     */

    if ( ( ( (cache_ptr->resize_ctl).decr_mode == H5C_decr__age_out )
           ||
           ( (cache_ptr->resize_ctl).decr_mode ==
              H5C_decr__age_out_with_threshold
           )
         )
         &&
         ( cache_ptr->epoch_markers_active <
           (cache_ptr->resize_ctl).epochs_before_eviction
         )
       ) {

        result = H5C__autoadjust__ageout__insert_new_marker(cache_ptr);

        if ( result != SUCCEED ) {

            HGOTO_ERROR(H5E_CACHE, H5E_SYSTEM, FAIL, \
                        "can't insert new epoch marker.")

        } else {

            inserted_epoch_marker = TRUE;
        }
    }

    /* don't run the cache size decrease code unless the cache size
     * increase code is disabled, or the size increase code sees no need
     * for action.  In either case, status == in_spec at this point.
     */

    if ( status == in_spec ) {

        switch ( (cache_ptr->resize_ctl).decr_mode )
        {
            case H5C_decr__off:
                break;

            case H5C_decr__threshold:
                if ( hit_rate > (cache_ptr->resize_ctl).upper_hr_threshold ) {

                    if ( ! cache_ptr->size_decrease_possible ) {

                        status = decrease_disabled;

                    } else if ( cache_ptr->max_cache_size <=
                                (cache_ptr->resize_ctl).min_size ) {

                        HDassert( cache_ptr->max_cache_size ==
                                  (cache_ptr->resize_ctl).min_size );
                        status = at_min_size;

                    } else {

                        new_max_cache_size = (size_t)
                                 (((double)(cache_ptr->max_cache_size)) *
                                  (cache_ptr->resize_ctl).decrement);

                        /* clip to min size if necessary */
                        if ( new_max_cache_size <
                             (cache_ptr->resize_ctl).min_size ) {

                            new_max_cache_size =
                                (cache_ptr->resize_ctl).min_size;
                        }

                        /* clip to max decrement if necessary */
                        if ( ( (cache_ptr->resize_ctl).apply_max_decrement ) &&
                             ( ((cache_ptr->resize_ctl).max_decrement +
                                new_max_cache_size) <
                               cache_ptr->max_cache_size ) ) {

                            new_max_cache_size = cache_ptr->max_cache_size -
                                         (cache_ptr->resize_ctl).max_decrement;
                        }

                        status = decrease;
                    }
                }
                break;

            case H5C_decr__age_out_with_threshold:
            case H5C_decr__age_out:
                if ( ! inserted_epoch_marker ) {

                    if ( ! cache_ptr->size_decrease_possible ) {

                        status = decrease_disabled;

                    } else {

                        result = H5C__autoadjust__ageout(f,
                                                         dxpl_id,
                                                         hit_rate,
                                                         &status,
                                                         &new_max_cache_size,
                                                         write_permitted);

                        if ( result != SUCCEED ) {

                            HGOTO_ERROR(H5E_CACHE, H5E_SYSTEM, FAIL, \
                                        "ageout code failed.")
                        }
                    }
                }
                break;

            default:
                HGOTO_ERROR(H5E_CACHE, H5E_SYSTEM, FAIL, "unknown incr_mode.")
        }
    }

    /* cycle the epoch markers here if appropriate */
    if ( ( ( (cache_ptr->resize_ctl).decr_mode == H5C_decr__age_out )
           ||
           ( (cache_ptr->resize_ctl).decr_mode ==
              H5C_decr__age_out_with_threshold
           )
         )
         &&
         ( ! inserted_epoch_marker )
       ) {

        /* move last epoch marker to the head of the LRU list */
        result = H5C__autoadjust__ageout__cycle_epoch_marker(cache_ptr);

        if ( result != SUCCEED ) {

            HGOTO_ERROR(H5E_CACHE, H5E_SYSTEM, FAIL, \
                        "error cycling epoch marker.")
        }
    }

    if ( ( status == increase ) || ( status == decrease ) ) {

        old_max_cache_size = cache_ptr->max_cache_size;
        old_min_clean_size = cache_ptr->min_clean_size;

        new_min_clean_size = (size_t)
                             ((double)new_max_cache_size *
                              ((cache_ptr->resize_ctl).min_clean_fraction));

        /* new_min_clean_size is of size_t, and thus must be non-negative.
         * Hence we have
         *
         * 	( 0 <= new_min_clean_size ).
         *
 	 * by definition.
         */
        HDassert( new_min_clean_size <= new_max_cache_size );
        HDassert( (cache_ptr->resize_ctl).min_size <= new_max_cache_size );
        HDassert( new_max_cache_size <= (cache_ptr->resize_ctl).max_size );

        cache_ptr->max_cache_size = new_max_cache_size;
        cache_ptr->min_clean_size = new_min_clean_size;

        if ( status == increase ) {

            cache_ptr->cache_full = FALSE;

        } else if ( status == decrease ) {

            cache_ptr->size_decreased = TRUE;
        }

	/* update flash cache size increase fields as appropriate */
	if ( cache_ptr->flash_size_increase_possible ) {

            switch ( (cache_ptr->resize_ctl).flash_incr_mode )
            {
                case H5C_flash_incr__off:

                    HGOTO_ERROR(H5E_CACHE, H5E_SYSTEM, FAIL, \
                     "flash_size_increase_possible but H5C_flash_incr__off?!")
                    break;

                case H5C_flash_incr__add_space:
                    cache_ptr->flash_size_increase_threshold =
                        (size_t)
                        (((double)(cache_ptr->max_cache_size)) *
                         ((cache_ptr->resize_ctl).flash_threshold));
                     break;

                default: /* should be unreachable */
                    HGOTO_ERROR(H5E_CACHE, H5E_SYSTEM, FAIL, \
                                "Unknown flash_incr_mode?!?!?.")
                    break;
            }
        }
    }

    if ( (cache_ptr->resize_ctl).rpt_fcn != NULL ) {

        (*((cache_ptr->resize_ctl).rpt_fcn))
            (cache_ptr,
             H5C__CURR_AUTO_RESIZE_RPT_FCN_VER,
             hit_rate,
             status,
             old_max_cache_size,
             new_max_cache_size,
             old_min_clean_size,
             new_min_clean_size);
    }

    if ( H5C_reset_cache_hit_rate_stats(cache_ptr) != SUCCEED ) {

        /* this should be impossible... */
        HGOTO_ERROR(H5E_CACHE, H5E_SYSTEM, FAIL, \
                    "H5C_reset_cache_hit_rate_stats failed.")
    }

done:

    HDassert(cache_ptr->resize_in_progress);

    if ( ! reentrant_call )

        cache_ptr->resize_in_progress = FALSE;

    HDassert((!reentrant_call) || (cache_ptr->resize_in_progress));

    FUNC_LEAVE_NOAPI(ret_value)

} /* H5C__auto_adjust_cache_size() */


/*-------------------------------------------------------------------------
 *
 * Function:    H5C__autoadjust__ageout
 *
 * Purpose:     Implement the ageout automatic cache size decrement
 *		algorithm.  Note that while this code evicts aged out
 *		entries, the code does not change the maximum cache size.
 *		Instead, the function simply computes the new value (if
 *		any change is indicated) and reports this value in
 *		*new_max_cache_size_ptr.
 *
 * Return:      Non-negative on success/Negative on failure or if there was
 *              an attempt to flush a protected item.
 *
 *
 * Programmer:  John Mainzer, 11/18/04
 *
 *-------------------------------------------------------------------------
 */
static herr_t
H5C__autoadjust__ageout(H5F_t * f,
                        hid_t dxpl_id,
                        double hit_rate,
                        enum H5C_resize_status * status_ptr,
                        size_t * new_max_cache_size_ptr,
                        hbool_t write_permitted)
{
    H5C_t *     cache_ptr = f->shared->cache;
    herr_t	result;
    size_t	test_size;
    herr_t	ret_value = SUCCEED;      /* Return value */

    FUNC_ENTER_NOAPI_NOINIT

    HDassert( f );
    HDassert( cache_ptr );
    HDassert( cache_ptr->magic == H5C__H5C_T_MAGIC );
    HDassert( ( status_ptr ) && ( *status_ptr == in_spec ) );
    HDassert( ( new_max_cache_size_ptr ) && ( *new_max_cache_size_ptr == 0 ) );

    /* remove excess epoch markers if any */
    if ( cache_ptr->epoch_markers_active >
         (cache_ptr->resize_ctl).epochs_before_eviction ) {

        result = H5C__autoadjust__ageout__remove_excess_markers(cache_ptr);

        if ( result != SUCCEED ) {

            HGOTO_ERROR(H5E_CACHE, H5E_SYSTEM, FAIL, \
                        "can't remove excess epoch markers.")
        }
    }

    if ( ( (cache_ptr->resize_ctl).decr_mode == H5C_decr__age_out )
         ||
         ( ( (cache_ptr->resize_ctl).decr_mode ==
              H5C_decr__age_out_with_threshold
               )
           &&
           ( hit_rate >= (cache_ptr->resize_ctl).upper_hr_threshold )
         )
       ) {

        if ( cache_ptr->max_cache_size > (cache_ptr->resize_ctl).min_size ){

            /* evict aged out cache entries if appropriate... */
            if(H5C__autoadjust__ageout__evict_aged_out_entries(f, dxpl_id, write_permitted) < 0)
                HGOTO_ERROR(H5E_CACHE, H5E_SYSTEM, FAIL, "error flushing aged out entries.")

            /* ... and then reduce cache size if appropriate */
            if ( cache_ptr->index_size < cache_ptr->max_cache_size ) {

                if ( (cache_ptr->resize_ctl).apply_empty_reserve ) {

                    test_size = (size_t)(((double)cache_ptr->index_size) /
                                (1 - (cache_ptr->resize_ctl).empty_reserve));

                    if ( test_size < cache_ptr->max_cache_size ) {

                        *status_ptr = decrease;
                        *new_max_cache_size_ptr = test_size;
                    }
                } else {

                    *status_ptr = decrease;
                    *new_max_cache_size_ptr = cache_ptr->index_size;
                }

                if ( *status_ptr == decrease ) {

                    /* clip to min size if necessary */
                    if ( *new_max_cache_size_ptr <
                         (cache_ptr->resize_ctl).min_size ) {

                        *new_max_cache_size_ptr =
                                (cache_ptr->resize_ctl).min_size;
                    }

                    /* clip to max decrement if necessary */
                    if ( ( (cache_ptr->resize_ctl).apply_max_decrement ) &&
                         ( ((cache_ptr->resize_ctl).max_decrement +
                            *new_max_cache_size_ptr) <
                           cache_ptr->max_cache_size ) ) {

                        *new_max_cache_size_ptr = cache_ptr->max_cache_size -
                                         (cache_ptr->resize_ctl).max_decrement;
                    }
                }
            }
        } else {

            *status_ptr = at_min_size;
        }
    }

done:

    FUNC_LEAVE_NOAPI(ret_value)

} /* H5C__autoadjust__ageout() */


/*-------------------------------------------------------------------------
 *
 * Function:    H5C__autoadjust__ageout__cycle_epoch_marker
 *
 * Purpose:     Remove the oldest epoch marker from the LRU list,
 *		and reinsert it at the head of the LRU list.  Also
 *		remove the epoch marker's index from the head of the
 *		ring buffer, and re-insert it at the tail of the ring
 *		buffer.
 *
 * Return:      SUCCEED on success/FAIL on failure.
 *
 * Programmer:  John Mainzer, 11/22/04
 *
 *-------------------------------------------------------------------------
 */
static herr_t
H5C__autoadjust__ageout__cycle_epoch_marker(H5C_t * cache_ptr)
{
    herr_t                      ret_value = SUCCEED;      /* Return value */
    int i;

    FUNC_ENTER_NOAPI_NOINIT

    HDassert( cache_ptr );
    HDassert( cache_ptr->magic == H5C__H5C_T_MAGIC );

    if ( cache_ptr->epoch_markers_active <= 0 ) {

        HGOTO_ERROR(H5E_CACHE, H5E_SYSTEM, FAIL, \
                    "No active epoch markers on entry?!?!?.")
    }

    /* remove the last marker from both the ring buffer and the LRU list */

    i = cache_ptr->epoch_marker_ringbuf[cache_ptr->epoch_marker_ringbuf_first];

    cache_ptr->epoch_marker_ringbuf_first =
            (cache_ptr->epoch_marker_ringbuf_first + 1) %
            (H5C__MAX_EPOCH_MARKERS + 1);

    cache_ptr->epoch_marker_ringbuf_size -= 1;

    if ( cache_ptr->epoch_marker_ringbuf_size < 0 ) {

        HGOTO_ERROR(H5E_CACHE, H5E_SYSTEM, FAIL, "ring buffer underflow.")
    }

    if ( (cache_ptr->epoch_marker_active)[i] != TRUE ) {

        HGOTO_ERROR(H5E_CACHE, H5E_SYSTEM, FAIL, "unused marker in LRU?!?")
    }

    H5C__DLL_REMOVE((&((cache_ptr->epoch_markers)[i])), \
                    (cache_ptr)->LRU_head_ptr, \
                    (cache_ptr)->LRU_tail_ptr, \
                    (cache_ptr)->LRU_list_len, \
                    (cache_ptr)->LRU_list_size, \
                    (FAIL))

    /* now, re-insert it at the head of the LRU list, and at the tail of
     * the ring buffer.
     */

    HDassert( ((cache_ptr->epoch_markers)[i]).addr == (haddr_t)i );
    HDassert( ((cache_ptr->epoch_markers)[i]).next == NULL );
    HDassert( ((cache_ptr->epoch_markers)[i]).prev == NULL );

    cache_ptr->epoch_marker_ringbuf_last =
        (cache_ptr->epoch_marker_ringbuf_last + 1) %
        (H5C__MAX_EPOCH_MARKERS + 1);

    (cache_ptr->epoch_marker_ringbuf)[cache_ptr->epoch_marker_ringbuf_last] = i;

    cache_ptr->epoch_marker_ringbuf_size += 1;

    if ( cache_ptr->epoch_marker_ringbuf_size > H5C__MAX_EPOCH_MARKERS ) {

        HGOTO_ERROR(H5E_CACHE, H5E_SYSTEM, FAIL, "ring buffer overflow.")
    }

    H5C__DLL_PREPEND((&((cache_ptr->epoch_markers)[i])), \
                     (cache_ptr)->LRU_head_ptr, \
                     (cache_ptr)->LRU_tail_ptr, \
                     (cache_ptr)->LRU_list_len, \
                     (cache_ptr)->LRU_list_size, \
                     (FAIL))
done:

    FUNC_LEAVE_NOAPI(ret_value)

} /* H5C__autoadjust__ageout__cycle_epoch_marker() */


/*-------------------------------------------------------------------------
 *
 * Function:    H5C__autoadjust__ageout__evict_aged_out_entries
 *
 * Purpose:     Evict clean entries in the cache that haven't
 *		been accessed for at least
 *              (cache_ptr->resize_ctl).epochs_before_eviction epochs,
 *      	and flush dirty entries that haven't been accessed for
 *		that amount of time.
 *
 *		Depending on configuration, the function will either
 *		flush or evict all such entries, or all such entries it
 *		encounters until it has freed the maximum amount of space
 *		allowed under the maximum decrement.
 *
 *		If we are running in parallel mode, writes may not be
 *		permitted.  If so, the function simply skips any dirty
 *		entries it may encounter.
 *
 *		The function makes no attempt to maintain the minimum
 *		clean size, as there is no guarantee that the cache size
 *		will be changed.
 *
 *		If there is no cache size change, the minimum clean size
 *		constraint will be met through a combination of clean
 *		entries and free space in the cache.
 *
 *		If there is a cache size reduction, the minimum clean size
 *		will be re-calculated, and will be enforced the next time
 *		we have to make space in the cache.
 *
 *              The primary_dxpl_id and secondary_dxpl_id parameters
 *              specify the dxpl_ids used depending on the value of
 *		*first_flush_ptr.  The idea is to use the primary_dxpl_id
 *		on the first write in a sequence of writes, and to use
 *		the secondary_dxpl_id on all subsequent writes.
 *
 *              This is useful in the metadata cache, but may not be
 *		needed elsewhere.  If so, just use the same dxpl_id for
 *		both parameters.
 *
 *              Observe that this function cannot occasion a read.
 *
 * Return:      Non-negative on success/Negative on failure.
 *
 * Programmer:  John Mainzer, 11/22/04
 *
 * Changes:	Modified function to detect deletions of entries
 *              during a scan of the LRU, and where appropriate,
 *              restart the scan to avoid proceeding with a next
 *              entry that is no longer in the cache.
 *
 *              Note the absence of checks after flushes of clean
 *              entries.  As a second entry can only be removed by
 *              by a call to the pre_serialize or serialize callback
 *              of the first, and as these callbacks will not be called
 *              on clean entries, no checks are needed.
 *
 *                                              JRM -- 4/6/15
 *
 *-------------------------------------------------------------------------
 */
static herr_t
H5C__autoadjust__ageout__evict_aged_out_entries(H5F_t * f,
                                                hid_t   dxpl_id,
                                                hbool_t write_permitted)
{
    H5C_t *		cache_ptr = f->shared->cache;
    size_t		eviction_size_limit;
    size_t		bytes_evicted = 0;
    hbool_t		prev_is_dirty = FALSE;
    hbool_t             restart_scan;
    H5C_cache_entry_t * entry_ptr;
    H5C_cache_entry_t * next_ptr;
    H5C_cache_entry_t * prev_ptr;
    herr_t              ret_value = SUCCEED;      /* Return value */

    FUNC_ENTER_NOAPI_NOINIT

    HDassert( f );
    HDassert( cache_ptr );
    HDassert( cache_ptr->magic == H5C__H5C_T_MAGIC );

    /* if there is a limit on the amount that the cache size can be decrease
     * in any one round of the cache size reduction algorithm, load that
     * limit into eviction_size_limit.  Otherwise, set eviction_size_limit
     * to the equivalent of infinity.  The current size of the index will
     * do nicely.
     */
    if ( (cache_ptr->resize_ctl).apply_max_decrement ) {

        eviction_size_limit = (cache_ptr->resize_ctl).max_decrement;

    } else {

        eviction_size_limit = cache_ptr->index_size; /* i.e. infinity */
    }

    if ( write_permitted ) {

        restart_scan = FALSE;
        entry_ptr = cache_ptr->LRU_tail_ptr;

        while ( ( entry_ptr != NULL ) &&
                ( (entry_ptr->type)->id != H5C__EPOCH_MARKER_TYPE ) &&
                ( bytes_evicted < eviction_size_limit ) )
        {
	    hbool_t		corked = FALSE;

            HDassert(entry_ptr->magic == H5C__H5C_CACHE_ENTRY_T_MAGIC);
            HDassert( ! (entry_ptr->is_protected) );
            HDassert( ! (entry_ptr->is_read_only) );
            HDassert( (entry_ptr->ro_ref_count) == 0 );

	    next_ptr = entry_ptr->next;
            prev_ptr = entry_ptr->prev;

	    if(prev_ptr != NULL)
                prev_is_dirty = prev_ptr->is_dirty;

            if(entry_ptr->is_dirty ) {
                /* dirty corked entry is skipped */
                if(entry_ptr->tag_info && entry_ptr->tag_info->corked)
                    corked = TRUE;
                else {
                    /* reset entries_removed_counter and
                     * last_entry_removed_ptr prior to the call to
                     * H5C__flush_single_entry() so that we can spot
                     * unexpected removals of entries from the cache,
                     * and set the restart_scan flag if proceeding
                     * would be likely to cause us to scan an entry
                     * that is no longer in the cache.
                     */
                    cache_ptr->entries_removed_counter = 0;
                    cache_ptr->last_entry_removed_ptr  = NULL;

                    if(H5C__flush_single_entry(f, dxpl_id, entry_ptr, H5C__NO_FLAGS_SET, NULL) < 0)
                        HGOTO_ERROR(H5E_CACHE, H5E_CANTFLUSH, FAIL, "unable to flush entry")

                    if(cache_ptr->entries_removed_counter > 1 || cache_ptr->last_entry_removed_ptr == prev_ptr)
                        restart_scan = TRUE;
                } /* end else */
            } /* end if */
            else {

                bytes_evicted += entry_ptr->size;

                if(H5C__flush_single_entry(f, dxpl_id, entry_ptr, H5C__FLUSH_INVALIDATE_FLAG | H5C__DEL_FROM_SLIST_ON_DESTROY_FLAG, NULL) < 0 )
                    HGOTO_ERROR(H5E_CACHE, H5E_CANTFLUSH, FAIL, "unable to flush entry")
            }

            if ( prev_ptr != NULL ) {

		if(corked)   /* dirty corked entry is skipped */
                    entry_ptr = prev_ptr;

		else if ( ( restart_scan )
                     ||
                     ( prev_ptr->is_dirty != prev_is_dirty )
                     ||
                     ( prev_ptr->next != next_ptr )
                     ||
                     ( prev_ptr->is_protected )
                     ||
                     ( prev_ptr->is_pinned ) ) {

                    /* something has happened to the LRU -- start over
		     * from the tail.
                     */
                    restart_scan = FALSE;
                    entry_ptr = cache_ptr->LRU_tail_ptr;

		    H5C__UPDATE_STATS_FOR_LRU_SCAN_RESTART(cache_ptr)

                } else {

                    entry_ptr = prev_ptr;

                }
	    } else {

		entry_ptr = NULL;

	    }
        } /* end while */

        /* for now at least, don't bother to maintain the minimum clean size,
         * as the cache should now be less than its maximum size.  Due to
         * the vaguries of the cache size reduction algorthim, we may not
         * reduce the size of the cache.
         *
         * If we do, we will calculate a new minimum clean size, which will
         * be enforced the next time we try to make space in the cache.
         *
         * If we don't, no action is necessary, as we have just evicted and/or
         * or flushed a bunch of entries and therefore the sum of the clean
         * and free space in the cache must be greater than or equal to the
         * min clean space requirement (assuming that requirement was met on
         * entry).
         */

    } else /* ! write_permitted */  {

        /* since we are not allowed to write, all we can do is evict
         * any clean entries that we may encounter before we either
         * hit the eviction size limit, or encounter the epoch marker.
         *
         * If we are operating read only, this isn't an issue, as there
         * will not be any dirty entries.
         *
         * If we are operating in R/W mode, all the dirty entries we
         * skip will be flushed the next time we attempt to make space
         * when writes are permitted.  This may have some local
         * performance implications, but it shouldn't cause any net
         * slowdown.
         */

        HDassert( H5C_MAINTAIN_CLEAN_AND_DIRTY_LRU_LISTS );

        entry_ptr = cache_ptr->LRU_tail_ptr;

        while ( ( entry_ptr != NULL ) &&
                ( (entry_ptr->type)->id != H5C__EPOCH_MARKER_TYPE ) &&
                ( bytes_evicted < eviction_size_limit ) )
        {
            HDassert( ! (entry_ptr->is_protected) );

            prev_ptr = entry_ptr->prev;

            if ( ! (entry_ptr->is_dirty) ) {
                if(H5C__flush_single_entry(f, dxpl_id, entry_ptr, H5C__FLUSH_INVALIDATE_FLAG | H5C__DEL_FROM_SLIST_ON_DESTROY_FLAG, NULL) < 0)
                    HGOTO_ERROR(H5E_CACHE, H5E_CANTFLUSH, FAIL, "unable to flush clean entry")
            }
            /* just skip the entry if it is dirty, as we can't do
             * anything with it now since we can't write.
	     *
	     * Since all entries are clean, serialize() will not be called,
	     * and thus we needn't test to see if the LRU has been changed
	     * out from under us.
             */

            entry_ptr = prev_ptr;

        } /* end while */
    }

    if ( cache_ptr->index_size < cache_ptr->max_cache_size ) {

        cache_ptr->cache_full = FALSE;
    }

done:

    FUNC_LEAVE_NOAPI(ret_value)

} /* H5C__autoadjust__ageout__evict_aged_out_entries() */


/*-------------------------------------------------------------------------
 *
 * Function:    H5C__autoadjust__ageout__insert_new_marker
 *
 * Purpose:     Find an unused marker cache entry, mark it as used, and
 *		insert it at the head of the LRU list.  Also add the
 *		marker's index in the epoch_markers array.
 *
 * Return:      SUCCEED on success/FAIL on failure.
 *
 * Programmer:  John Mainzer, 11/19/04
 *
 *-------------------------------------------------------------------------
 */
static herr_t
H5C__autoadjust__ageout__insert_new_marker(H5C_t * cache_ptr)
{
    herr_t                      ret_value = SUCCEED;      /* Return value */
    int i;

    FUNC_ENTER_NOAPI_NOINIT

    HDassert( cache_ptr );
    HDassert( cache_ptr->magic == H5C__H5C_T_MAGIC );

    if ( cache_ptr->epoch_markers_active >=
         (cache_ptr->resize_ctl).epochs_before_eviction ) {

        HGOTO_ERROR(H5E_CACHE, H5E_SYSTEM, FAIL, \
                    "Already have a full complement of markers.")
    }

    /* find an unused marker */
    i = 0;
    while ( ( (cache_ptr->epoch_marker_active)[i] ) &&
            ( i < H5C__MAX_EPOCH_MARKERS ) )
    {
        i++;
    }

    if(i >= H5C__MAX_EPOCH_MARKERS)
        HGOTO_ERROR(H5E_CACHE, H5E_SYSTEM, FAIL, "Can't find unused marker.")

    HDassert( ((cache_ptr->epoch_markers)[i]).addr == (haddr_t)i );
    HDassert( ((cache_ptr->epoch_markers)[i]).next == NULL );
    HDassert( ((cache_ptr->epoch_markers)[i]).prev == NULL );

    (cache_ptr->epoch_marker_active)[i] = TRUE;

    cache_ptr->epoch_marker_ringbuf_last =
        (cache_ptr->epoch_marker_ringbuf_last + 1) %
        (H5C__MAX_EPOCH_MARKERS + 1);

    (cache_ptr->epoch_marker_ringbuf)[cache_ptr->epoch_marker_ringbuf_last] = i;

    cache_ptr->epoch_marker_ringbuf_size += 1;

    if ( cache_ptr->epoch_marker_ringbuf_size > H5C__MAX_EPOCH_MARKERS ) {

        HGOTO_ERROR(H5E_CACHE, H5E_SYSTEM, FAIL, "ring buffer overflow.")
    }

    H5C__DLL_PREPEND((&((cache_ptr->epoch_markers)[i])), \
                     (cache_ptr)->LRU_head_ptr, \
                     (cache_ptr)->LRU_tail_ptr, \
                     (cache_ptr)->LRU_list_len, \
                     (cache_ptr)->LRU_list_size, \
                     (FAIL))

    cache_ptr->epoch_markers_active += 1;

done:

    FUNC_LEAVE_NOAPI(ret_value)

} /* H5C__autoadjust__ageout__insert_new_marker() */


/*-------------------------------------------------------------------------
 *
 * Function:    H5C__autoadjust__ageout__remove_all_markers
 *
 * Purpose:     Remove all epoch markers from the LRU list and mark them
 *		as inactive.
 *
 * Return:      SUCCEED on success/FAIL on failure.
 *
 * Programmer:  John Mainzer, 11/22/04
 *
 *-------------------------------------------------------------------------
 */
static herr_t
H5C__autoadjust__ageout__remove_all_markers(H5C_t * cache_ptr)
{
    herr_t                      ret_value = SUCCEED;      /* Return value */
    int i;
    int ring_buf_index;

    FUNC_ENTER_NOAPI_NOINIT

    HDassert( cache_ptr );
    HDassert( cache_ptr->magic == H5C__H5C_T_MAGIC );

    while ( cache_ptr->epoch_markers_active > 0 )
    {
        /* get the index of the last epoch marker in the LRU list
         * and remove it from the ring buffer.
         */

        ring_buf_index = cache_ptr->epoch_marker_ringbuf_first;
        i = (cache_ptr->epoch_marker_ringbuf)[ring_buf_index];

        cache_ptr->epoch_marker_ringbuf_first =
            (cache_ptr->epoch_marker_ringbuf_first + 1) %
            (H5C__MAX_EPOCH_MARKERS + 1);

        cache_ptr->epoch_marker_ringbuf_size -= 1;

        if ( cache_ptr->epoch_marker_ringbuf_size < 0 ) {

            HGOTO_ERROR(H5E_CACHE, H5E_SYSTEM, FAIL, "ring buffer underflow.")
        }

        if ( (cache_ptr->epoch_marker_active)[i] != TRUE ) {

            HGOTO_ERROR(H5E_CACHE, H5E_SYSTEM, FAIL, "unused marker in LRU?!?")
        }

        /* remove the epoch marker from the LRU list */
        H5C__DLL_REMOVE((&((cache_ptr->epoch_markers)[i])), \
                        (cache_ptr)->LRU_head_ptr, \
                        (cache_ptr)->LRU_tail_ptr, \
                        (cache_ptr)->LRU_list_len, \
                        (cache_ptr)->LRU_list_size, \
                        (FAIL))

        /* mark the epoch marker as unused. */
        (cache_ptr->epoch_marker_active)[i] = FALSE;

        HDassert( ((cache_ptr->epoch_markers)[i]).addr == (haddr_t)i );
        HDassert( ((cache_ptr->epoch_markers)[i]).next == NULL );
        HDassert( ((cache_ptr->epoch_markers)[i]).prev == NULL );

        /* decrement the number of active epoch markers */
        cache_ptr->epoch_markers_active -= 1;

        HDassert( cache_ptr->epoch_markers_active == \
                  cache_ptr->epoch_marker_ringbuf_size );
    }

done:

    FUNC_LEAVE_NOAPI(ret_value)

} /* H5C__autoadjust__ageout__remove_all_markers() */


/*-------------------------------------------------------------------------
 *
 * Function:    H5C__autoadjust__ageout__remove_excess_markers
 *
 * Purpose:     Remove epoch markers from the end of the LRU list and
 *		mark them as inactive until the number of active markers
 *		equals the the current value of
 *		(cache_ptr->resize_ctl).epochs_before_eviction.
 *
 * Return:      SUCCEED on success/FAIL on failure.
 *
 * Programmer:  John Mainzer, 11/19/04
 *
 *-------------------------------------------------------------------------
 */
static herr_t
H5C__autoadjust__ageout__remove_excess_markers(H5C_t * cache_ptr)
{
    herr_t	ret_value = SUCCEED;      /* Return value */
    int		i;
    int		ring_buf_index;

    FUNC_ENTER_NOAPI_NOINIT

    HDassert( cache_ptr );
    HDassert( cache_ptr->magic == H5C__H5C_T_MAGIC );

    if ( cache_ptr->epoch_markers_active <=
         (cache_ptr->resize_ctl).epochs_before_eviction ) {

        HGOTO_ERROR(H5E_CACHE, H5E_SYSTEM, FAIL, "no excess markers on entry.")
    }

    while ( cache_ptr->epoch_markers_active >
            (cache_ptr->resize_ctl).epochs_before_eviction )
    {
        /* get the index of the last epoch marker in the LRU list
         * and remove it from the ring buffer.
         */

        ring_buf_index = cache_ptr->epoch_marker_ringbuf_first;
        i = (cache_ptr->epoch_marker_ringbuf)[ring_buf_index];

        cache_ptr->epoch_marker_ringbuf_first =
            (cache_ptr->epoch_marker_ringbuf_first + 1) %
            (H5C__MAX_EPOCH_MARKERS + 1);

        cache_ptr->epoch_marker_ringbuf_size -= 1;

        if ( cache_ptr->epoch_marker_ringbuf_size < 0 ) {

            HGOTO_ERROR(H5E_CACHE, H5E_SYSTEM, FAIL, "ring buffer underflow.")
        }

        if ( (cache_ptr->epoch_marker_active)[i] != TRUE ) {

            HGOTO_ERROR(H5E_CACHE, H5E_SYSTEM, FAIL, "unused marker in LRU?!?")
        }

        /* remove the epoch marker from the LRU list */
        H5C__DLL_REMOVE((&((cache_ptr->epoch_markers)[i])), \
                        (cache_ptr)->LRU_head_ptr, \
                        (cache_ptr)->LRU_tail_ptr, \
                        (cache_ptr)->LRU_list_len, \
                        (cache_ptr)->LRU_list_size, \
                        (FAIL))

        /* mark the epoch marker as unused. */
        (cache_ptr->epoch_marker_active)[i] = FALSE;

        HDassert( ((cache_ptr->epoch_markers)[i]).addr == (haddr_t)i );
        HDassert( ((cache_ptr->epoch_markers)[i]).next == NULL );
        HDassert( ((cache_ptr->epoch_markers)[i]).prev == NULL );

        /* decrement the number of active epoch markers */
        cache_ptr->epoch_markers_active -= 1;

        HDassert( cache_ptr->epoch_markers_active == \
                  cache_ptr->epoch_marker_ringbuf_size );
    }

done:

    FUNC_LEAVE_NOAPI(ret_value)

} /* H5C__autoadjust__ageout__remove_excess_markers() */


/*-------------------------------------------------------------------------
 *
 * Function:    H5C__flash_increase_cache_size
 *
 * Purpose:     If there is not at least new_entry_size - old_entry_size
 *              bytes of free space in the cache and the current
 *              max_cache_size is less than (cache_ptr->resize_ctl).max_size,
 *              perform a flash increase in the cache size and then reset
 *              the full cache hit rate statistics, and exit.
 *
 * Return:      Non-negative on success/Negative on failure.
 *
 * Programmer:  John Mainzer, 12/31/07
 *
 *-------------------------------------------------------------------------
 */
herr_t
H5C__flash_increase_cache_size(H5C_t * cache_ptr,
                               size_t old_entry_size,
                               size_t new_entry_size)
{
    size_t                     new_max_cache_size = 0;
    size_t                     old_max_cache_size = 0;
    size_t                     new_min_clean_size = 0;
    size_t                     old_min_clean_size = 0;
    size_t                     space_needed;
    enum H5C_resize_status     status = flash_increase;  /* may change */
    double                     hit_rate;
    herr_t                     ret_value = SUCCEED;      /* Return value */

    FUNC_ENTER_NOAPI_NOINIT

    HDassert( cache_ptr );
    HDassert( cache_ptr->magic == H5C__H5C_T_MAGIC );
    HDassert( cache_ptr->flash_size_increase_possible );
    HDassert( new_entry_size > cache_ptr->flash_size_increase_threshold );
    HDassert( old_entry_size < new_entry_size );

    if ( old_entry_size >= new_entry_size ) {

        HGOTO_ERROR(H5E_CACHE, H5E_SYSTEM, FAIL, \
                    "old_entry_size >= new_entry_size")
    }

    space_needed = new_entry_size - old_entry_size;

    if ( ( (cache_ptr->index_size + space_needed) >
                            cache_ptr->max_cache_size ) &&
         ( cache_ptr->max_cache_size < (cache_ptr->resize_ctl).max_size ) ) {

        /* we have work to do */

        switch ( (cache_ptr->resize_ctl).flash_incr_mode )
        {
            case H5C_flash_incr__off:
                HGOTO_ERROR(H5E_CACHE, H5E_SYSTEM, FAIL, \
                   "flash_size_increase_possible but H5C_flash_incr__off?!")
                break;

            case H5C_flash_incr__add_space:
                if ( cache_ptr->index_size < cache_ptr->max_cache_size ) {

                    HDassert( (cache_ptr->max_cache_size - cache_ptr->index_size)
                               < space_needed );
                    space_needed -= cache_ptr->max_cache_size -
			            cache_ptr->index_size;
                }
                space_needed =
                    (size_t)(((double)space_needed) *
                             (cache_ptr->resize_ctl).flash_multiple);

                new_max_cache_size = cache_ptr->max_cache_size + space_needed;

                break;

            default: /* should be unreachable */
                HGOTO_ERROR(H5E_CACHE, H5E_SYSTEM, FAIL, \
                            "Unknown flash_incr_mode?!?!?.")
                break;
        }

        if ( new_max_cache_size > (cache_ptr->resize_ctl).max_size ) {

            new_max_cache_size = (cache_ptr->resize_ctl).max_size;
        }

        HDassert( new_max_cache_size > cache_ptr->max_cache_size );

        new_min_clean_size = (size_t)
                             ((double)new_max_cache_size *
                              ((cache_ptr->resize_ctl).min_clean_fraction));

        HDassert( new_min_clean_size <= new_max_cache_size );

        old_max_cache_size = cache_ptr->max_cache_size;
        old_min_clean_size = cache_ptr->min_clean_size;

        cache_ptr->max_cache_size = new_max_cache_size;
        cache_ptr->min_clean_size = new_min_clean_size;

        /* update flash cache size increase fields as appropriate */
        HDassert ( cache_ptr->flash_size_increase_possible );

        switch ( (cache_ptr->resize_ctl).flash_incr_mode )
        {
            case H5C_flash_incr__off:
                HGOTO_ERROR(H5E_CACHE, H5E_SYSTEM, FAIL, \
                    "flash_size_increase_possible but H5C_flash_incr__off?!")
                break;

            case H5C_flash_incr__add_space:
                cache_ptr->flash_size_increase_threshold =
                    (size_t)
                    (((double)(cache_ptr->max_cache_size)) *
                     ((cache_ptr->resize_ctl).flash_threshold));
                break;

            default: /* should be unreachable */
                HGOTO_ERROR(H5E_CACHE, H5E_SYSTEM, FAIL, \
                            "Unknown flash_incr_mode?!?!?.")
                break;
        }

        /* note that we don't cycle the epoch markers.  We can
	 * argue either way as to whether we should, but for now
	 * we don't.
	 */

        if ( (cache_ptr->resize_ctl).rpt_fcn != NULL ) {

            /* get the hit rate for the reporting function.  Should still
             * be good as we havent reset the hit rate statistics.
             */
            if ( H5C_get_cache_hit_rate(cache_ptr, &hit_rate) != SUCCEED ) {

                HGOTO_ERROR(H5E_CACHE, H5E_SYSTEM, FAIL, "Can't get hit rate.")
            }

            (*((cache_ptr->resize_ctl).rpt_fcn))
                (cache_ptr,
                 H5C__CURR_AUTO_RESIZE_RPT_FCN_VER,
                 hit_rate,
                 status,
                 old_max_cache_size,
                 new_max_cache_size,
                 old_min_clean_size,
                 new_min_clean_size);
        }

        if ( H5C_reset_cache_hit_rate_stats(cache_ptr) != SUCCEED ) {

            /* this should be impossible... */
            HGOTO_ERROR(H5E_CACHE, H5E_SYSTEM, FAIL, \
                        "H5C_reset_cache_hit_rate_stats failed.")
        }
    }

done:

    FUNC_LEAVE_NOAPI(ret_value)

} /* H5C__flash_increase_cache_size() */


/*-------------------------------------------------------------------------
 * Function:    H5C_flush_invalidate_cache
 *
 * Purpose:	Flush and destroy the entries contained in the target
 *		cache.
 *
 *		If the cache contains protected entries, the function will
 *		fail, as protected entries cannot be either flushed or
 *		destroyed.  However all unprotected entries should be
 *		flushed and destroyed before the function returns failure.
 *
 *		While pinned entries can usually be flushed, they cannot
 *		be destroyed.  However, they should be unpinned when all
 *		the entries that reference them have been destroyed (thus
 *		reduding the pinned entry's reference count to 0, allowing
 *		it to be unpinned).
 *
 *		If pinned entries are present, the function makes repeated
 *		passes through the cache, flushing all dirty entries
 *		(including the pinned dirty entries where permitted) and
 *		destroying all unpinned entries.  This process is repeated
 *		until either the cache is empty, or the number of pinned
 *		entries stops decreasing on each pass.
 *
 *		The primary_dxpl_id and secondary_dxpl_id parameters
 *		specify the dxpl_ids used on the first write occasioned
 *		by the flush (primary_dxpl_id), and on all subsequent
 *		writes (secondary_dxpl_id).
 *
 * Return:      Non-negative on success/Negative on failure or if there was
 *		a request to flush all items and something was protected.
 *
 * Programmer:  John Mainzer
 *		3/24/065
 *
 *-------------------------------------------------------------------------
 */
static herr_t
H5C_flush_invalidate_cache(const H5F_t * f, hid_t dxpl_id, unsigned flags)
{
    H5C_t *		cache_ptr;
    H5C_ring_t		ring;
    herr_t		ret_value = SUCCEED;

    FUNC_ENTER_NOAPI(FAIL)

    HDassert(f);
    HDassert(f->shared);
    cache_ptr = f->shared->cache;
    HDassert(cache_ptr);
    HDassert(cache_ptr->magic == H5C__H5C_T_MAGIC);
    HDassert(cache_ptr->slist_ptr);

#if H5C_DO_SANITY_CHECKS
{
    int32_t		i;
    int32_t		index_len = 0;
    int32_t		slist_len = 0;
    size_t		index_size = (size_t)0;
    size_t		clean_index_size = (size_t)0;
    size_t		dirty_index_size = (size_t)0;
    size_t		slist_size = (size_t)0;

    HDassert(cache_ptr->index_ring_len[H5C_RING_UNDEFINED] == 0);
    HDassert(cache_ptr->index_ring_size[H5C_RING_UNDEFINED] == (size_t)0);
    HDassert(cache_ptr->clean_index_ring_size[H5C_RING_UNDEFINED] == (size_t)0);
    HDassert(cache_ptr->dirty_index_ring_size[H5C_RING_UNDEFINED] == (size_t)0);
    HDassert(cache_ptr->slist_ring_len[H5C_RING_UNDEFINED] == 0);
    HDassert(cache_ptr->slist_ring_size[H5C_RING_UNDEFINED] == (size_t)0);

    for(i = H5C_RING_USER; i < H5C_RING_NTYPES; i++) {
        index_len += cache_ptr->index_ring_len[i];
        index_size += cache_ptr->index_ring_size[i];
        clean_index_size += cache_ptr->clean_index_ring_size[i];
        dirty_index_size += cache_ptr->dirty_index_ring_size[i];

        slist_len += cache_ptr->slist_ring_len[i];
        slist_size += cache_ptr->slist_ring_size[i];
    } /* end for */

    HDassert(cache_ptr->index_len == index_len);
    HDassert(cache_ptr->index_size == index_size);
    HDassert(cache_ptr->clean_index_size == clean_index_size);
    HDassert(cache_ptr->dirty_index_size == dirty_index_size);
    HDassert(cache_ptr->slist_len == slist_len);
    HDassert(cache_ptr->slist_size == slist_size);
}
#endif /* H5C_DO_SANITY_CHECKS */

    /* remove ageout markers if present */
    if(cache_ptr->epoch_markers_active > 0)
        if(H5C__autoadjust__ageout__remove_all_markers(cache_ptr) < 0)
            HGOTO_ERROR(H5E_CACHE, H5E_SYSTEM, FAIL, "error removing all epoch markers.")

    /* flush invalidate each ring, starting from the outermost ring and
     * working inward.
     */
    ring = H5C_RING_USER;
    while(ring < H5C_RING_NTYPES) {
        if(H5C_flush_invalidate_ring(f, dxpl_id, ring, flags) < 0)
            HGOTO_ERROR(H5E_CACHE, H5E_CANTFLUSH, FAIL, "flush invalidate ring failed.")
        ring++;
    } /* end while */

    /* Invariants, after destroying all entries in the hash table */
    HDassert(cache_ptr->index_size == 0);
    HDassert(cache_ptr->clean_index_size == 0);
    HDassert(cache_ptr->dirty_index_size == 0);
    HDassert(cache_ptr->slist_len == 0);
    HDassert(cache_ptr->slist_size == 0);
    HDassert(cache_ptr->pel_len == 0);
    HDassert(cache_ptr->pel_size == 0);
    HDassert(cache_ptr->pl_len == 0);
    HDassert(cache_ptr->pl_size == 0);
    HDassert(cache_ptr->LRU_list_len == 0);
    HDassert(cache_ptr->LRU_list_size == 0);

done:
    FUNC_LEAVE_NOAPI(ret_value)
} /* H5C_flush_invalidate_cache() */


/*-------------------------------------------------------------------------
 * Function:    H5C_flush_invalidate_ring
 *
 * Purpose:	Flush and destroy the entries contained in the target
 *		cache and ring.
 *
 *		If the ring contains protected entries, the function will
 *		fail, as protected entries cannot be either flushed or
 *		destroyed.  However all unprotected entries should be
 *		flushed and destroyed before the function returns failure.
 *
 *		While pinned entries can usually be flushed, they cannot
 *		be destroyed.  However, they should be unpinned when all
 *		the entries that reference them have been destroyed (thus
 *		reduding the pinned entry's reference count to 0, allowing
 *		it to be unpinned).
 *
 *		If pinned entries are present, the function makes repeated
 *		passes through the cache, flushing all dirty entries
 *		(including the pinned dirty entries where permitted) and
 *		destroying all unpinned entries.  This process is repeated
 *		until either the cache is empty, or the number of pinned
 *		entries stops decreasing on each pass.
 *
 *		If flush dependencies appear in the target ring, the 
 *		function makes repeated passes through the cache flushing
 *		entries in flush dependency order.
 *
 * Return:      Non-negative on success/Negative on failure or if there was
 *		a request to flush all items and something was protected.
 *
 * Programmer:  John Mainzer
 *		9/1/15
 *
 *-------------------------------------------------------------------------
 */
static herr_t
H5C_flush_invalidate_ring(const H5F_t * f, hid_t dxpl_id, H5C_ring_t ring,
    unsigned flags)
{
    H5C_t *     cache_ptr;
    hbool_t             restart_slist_scan;
    int32_t     protected_entries = 0;
    int32_t     i;
    int32_t     cur_ring_pel_len;
    int32_t     old_ring_pel_len;
    unsigned        cooked_flags;
    unsigned        evict_flags;
    H5SL_node_t *   node_ptr = NULL;
    H5C_cache_entry_t * entry_ptr = NULL;
    H5C_cache_entry_t * next_entry_ptr = NULL;
#if H5C_DO_SANITY_CHECKS
    int64_t             initial_slist_len = 0;
    size_t              initial_slist_size = 0;
#endif /* H5C_DO_SANITY_CHECKS */
    herr_t      ret_value = SUCCEED;

    FUNC_ENTER_NOAPI(FAIL)

    HDassert(f);
    HDassert(f->shared);
    cache_ptr = f->shared->cache;
    HDassert(cache_ptr);
    HDassert(cache_ptr->magic == H5C__H5C_T_MAGIC);
    HDassert(cache_ptr->slist_ptr);
    HDassert(ring > H5C_RING_UNDEFINED);
    HDassert(ring < H5C_RING_NTYPES);

    HDassert(cache_ptr->epoch_markers_active == 0);

    /* Filter out the flags that are not relevant to the flush/invalidate.
     */
    cooked_flags = flags & H5C__FLUSH_CLEAR_ONLY_FLAG;
    evict_flags = flags & H5C__EVICT_ALLOW_LAST_PINS_FLAG;

    /* The flush proceedure here is a bit strange.
     *
     * In the outer while loop we make at least one pass through the
     * cache, and then repeat until either all the pinned entries in 
     * the ring unpin themselves, or until the number of pinned entries 
     * in the ring stops declining.  In this later case, we scream and die.
     *
     * Since the fractal heap can dirty, resize, and/or move entries
     * in is flush callback, it is possible that the cache will still
     * contain dirty entries at this point.  If so, we must make more
     * passes through the skip list to allow it to empty.
     *
     * Further, since clean entries can be dirtied, resized, and/or moved
     * as the result of a flush call back (either the entries own, or that
     * for some other cache entry), we can no longer promise to flush
     * the cache entries in increasing address order.
     *
     * Instead, we just do the best we can -- making a pass through
     * the skip list, and then a pass through the "clean" entries, and
     * then repeating as needed.  Thus it is quite possible that an
     * entry will be evicted from the cache only to be re-loaded later
     * in the flush process (From what Quincey tells me, the pin
     * mechanism makes this impossible, but even it it is true now,
     * we shouldn't count on it in the future.)
     *
     * The bottom line is that entries will probably be flushed in close
     * to increasing address order, but there are no guarantees.
     */

    /* compute the number of pinned entries in this ring */
    entry_ptr = cache_ptr->pel_head_ptr;
    cur_ring_pel_len = 0;
    while(entry_ptr != NULL) {
        HDassert(entry_ptr->magic == H5C__H5C_CACHE_ENTRY_T_MAGIC);
        HDassert(entry_ptr->ring >= ring);
        if(entry_ptr->ring == ring)
            cur_ring_pel_len++;

        entry_ptr = entry_ptr->next;
    } /* end while */

    old_ring_pel_len = cur_ring_pel_len;
    while(cache_ptr->index_ring_len[ring] > 0) {
        /* first, try to flush-destroy any dirty entries.   Do this by
         * making a scan through the slist.  Note that new dirty entries
         * may be created by the flush call backs.  Thus it is possible
         * that the slist will not be empty after we finish the scan.
         */

#if H5C_DO_SANITY_CHECKS
        /* Depending on circumstances, H5C__flush_single_entry() will
         * remove dirty entries from the slist as it flushes them.
         * Thus for sanity checks we must make note of the initial
         * slist length and size before we do any flushes.
         */
        initial_slist_len = cache_ptr->slist_len;
        initial_slist_size = cache_ptr->slist_size;

        /* There is also the possibility that entries will be
         * dirtied, resized, moved, and/or removed from the cache
         * as the result of calls to the flush callbacks.  We use 
         * the slist_len_increase and slist_size_increase increase 
         * fields in struct H5C_t to track these changes for purpose 
         * of sanity checking.
         *
         * To this end, we must zero these fields before we start
         * the pass through the slist.
         */
        cache_ptr->slist_len_increase = 0;
        cache_ptr->slist_size_increase = 0;
#endif /* H5C_DO_SANITY_CHECKS */

        /* Set the cache_ptr->slist_changed to false.
         *
         * This flag is set to TRUE by H5C__flush_single_entry if the slist
         * is modified by a pre_serialize, serialize, or notify callback.
         *
         * H5C_flush_invalidate_ring() uses this flag to detect any 
         * modifications to the slist that might corrupt the scan of 
         * the slist -- and restart the scan in this event.
         */
        cache_ptr->slist_changed = FALSE;

        /* this done, start the scan of the slist */
        restart_slist_scan = TRUE;
        while(restart_slist_scan || (node_ptr != NULL)) {
            if(restart_slist_scan) {
                restart_slist_scan = FALSE;

                /* Start at beginning of skip list */
                node_ptr = H5SL_first(cache_ptr->slist_ptr);
                if(node_ptr == NULL)
                    /* the slist is empty -- break out of inner loop */
                    break;

                /* Get cache entry for this node */
                next_entry_ptr = (H5C_cache_entry_t *)H5SL_item(node_ptr);
                if(NULL == next_entry_ptr)
                    HGOTO_ERROR(H5E_CACHE, H5E_SYSTEM, FAIL, "next_entry_ptr == NULL ?!?!")

                HDassert(next_entry_ptr->magic == H5C__H5C_CACHE_ENTRY_T_MAGIC);
                HDassert(next_entry_ptr->is_dirty);
                HDassert(next_entry_ptr->in_slist);
                HDassert(next_entry_ptr->ring >= ring);
            } /* end if */

            entry_ptr = next_entry_ptr;

            /* It is possible that entries will be dirtied, resized, 
             * flushed, or removed from the cache via the take ownership
             * flag as the result of pre_serialize or serialized callbacks. 
             * 
             * This in turn can corrupt the scan through the slist.
             *
             * We test for slist modifications in the pre_serialize 
             * and serialize callbacks, and restart the scan of the 
             * slist if we find them.  However, best we do some extra
             * sanity checking just in case.
             */
            HDassert(entry_ptr != NULL);
            HDassert(entry_ptr->magic == H5C__H5C_CACHE_ENTRY_T_MAGIC);
            HDassert(entry_ptr->in_slist);
            HDassert(entry_ptr->is_dirty);
            HDassert(entry_ptr->ring >= ring);

            /* increment node pointer now, before we delete its target
             * from the slist.
             */
            node_ptr = H5SL_next(node_ptr);
            if(node_ptr != NULL) {
                next_entry_ptr = (H5C_cache_entry_t *)H5SL_item(node_ptr);
                if(NULL == next_entry_ptr)
                    HGOTO_ERROR(H5E_CACHE, H5E_SYSTEM, FAIL, "next_entry_ptr == NULL ?!?!")
                HDassert(next_entry_ptr->magic == H5C__H5C_CACHE_ENTRY_T_MAGIC);
                HDassert(next_entry_ptr->is_dirty);
                HDassert(next_entry_ptr->in_slist);
                HDassert(next_entry_ptr->ring >= ring);
                HDassert(entry_ptr != next_entry_ptr);
            } /* end if */
            else
                next_entry_ptr = NULL;

            /* Note that we now remove nodes from the slist as we flush
             * the associated entries, instead of leaving them there
             * until we are done, and then destroying all nodes in
             * the slist.
             *
             * While this optimization used to be easy, with the possibility
             * of new entries being added to the slist in the midst of the
             * flush, we must keep the slist in cannonical form at all
             * times.
             */
            if(((!entry_ptr->flush_me_last) ||
                    ((entry_ptr->flush_me_last) &&
                        (cache_ptr->num_last_entries >= cache_ptr->slist_len))) &&
                    (entry_ptr->flush_dep_nchildren == 0) &&
                    (entry_ptr->ring == ring)) {
                if(entry_ptr->is_protected) {
                    /* we have major problems -- but lets flush
                     * everything we can before we flag an error.
                     */
                    protected_entries++;
                } else if(entry_ptr->is_pinned) {
                    if(H5C__flush_single_entry(f, dxpl_id, entry_ptr, H5C__DURING_FLUSH_FLAG, NULL) < 0)
                        HGOTO_ERROR(H5E_CACHE, H5E_CANTFLUSH, FAIL, "dirty pinned entry flush failed.")

                    if(cache_ptr->slist_changed) {
                        /* The slist has been modified by something
                         * other than the simple removal of the
                         * of the flushed entry after the flush.
                         *
                         * This has the potential to corrupt the
                         * scan through the slist, so restart it.
                         */
                        restart_slist_scan = TRUE;
                        cache_ptr->slist_changed = FALSE;
                        H5C__UPDATE_STATS_FOR_SLIST_SCAN_RESTART(cache_ptr);
                    } /* end if */
                } /* end if */
                else {
                    if(H5C__flush_single_entry(f, dxpl_id, entry_ptr,
                                (cooked_flags | H5C__DURING_FLUSH_FLAG | H5C__FLUSH_INVALIDATE_FLAG | H5C__DEL_FROM_SLIST_ON_DESTROY_FLAG), NULL) < 0)
                        HGOTO_ERROR(H5E_CACHE, H5E_CANTFLUSH, FAIL, "dirty entry flush destroy failed.")

                    if(cache_ptr->slist_changed) {
                        /* The slist has been modified by something
                         * other than the simple removal of the
                         * of the flushed entry after the flush.
                         *
                         * This has the potential to corrupt the
                         * scan through the slist, so restart it.
                         */
                        restart_slist_scan = TRUE;
                        cache_ptr->slist_changed = FALSE;
                        H5C__UPDATE_STATS_FOR_SLIST_SCAN_RESTART(cache_ptr)
                    } /* end if */
                } /* end else */
            } /* end if */
        } /* end while loop scanning skip list */

#if H5C_DO_SANITY_CHECKS
        /* It is possible that entries were added to the slist during
         * the scan, either before or after scan pointer.  The following
         * asserts take this into account.
         *
         * Don't bother with the sanity checks if node_ptr != NULL, as
         * in this case we broke out of the loop because it got changed
         * out from under us.
         */

        if(node_ptr == NULL) {
            HDassert(cache_ptr->slist_len == (initial_slist_len + cache_ptr->slist_len_increase));
            HDassert((int64_t)cache_ptr->slist_size == ((int64_t)initial_slist_size + cache_ptr->slist_size_increase));
        } /* end if */
#endif /* H5C_DO_SANITY_CHECKS */

        /* Since we are doing a destroy, we must make a pass through
         * the hash table and try to flush - destroy all entries that
         * remain.
         *
         * It used to be that all entries remaining in the cache at
         * this point had to be clean, but with the fractal heap mods
         * this may not be the case.  If so, we will flush entries out
         * in increasing address order.
         *
         * Writes to disk are possible here.
         */
        for(i = 0; i < H5C__HASH_TABLE_LEN; i++) {
            next_entry_ptr = cache_ptr->index[i];

            while(next_entry_ptr != NULL) {
                entry_ptr = next_entry_ptr;
                HDassert(entry_ptr->magic == H5C__H5C_CACHE_ENTRY_T_MAGIC);
                HDassert(entry_ptr->ring >= ring);

                next_entry_ptr = entry_ptr->ht_next;
                HDassert((next_entry_ptr == NULL) ||
                        (next_entry_ptr->magic == H5C__H5C_CACHE_ENTRY_T_MAGIC));

                if(((!entry_ptr->flush_me_last) ||
                       ((entry_ptr->flush_me_last) &&
                            (cache_ptr->num_last_entries >= cache_ptr->slist_len))) &&
                       (entry_ptr->flush_dep_nchildren == 0) &&
                       (entry_ptr->ring == ring)) {

                    if(entry_ptr->is_protected) {
                        /* we have major problems -- but lets flush and 
                         * destroy everything we can before we flag an 
                         * error.
                         */
                        protected_entries++;
                        if(!entry_ptr->in_slist)
                            HDassert(!(entry_ptr->is_dirty));
                    } else if(!(entry_ptr->is_pinned)) {

                        /* if *entry_ptr is dirty, it is possible 
                         * that one or more other entries may be 
                         * either removed from the cache, loaded 
                         * into the cache, or moved to a new location
                         * in the file as a side effect of the flush.
                         *
                         * If this happens, and one of the target 
                         * entries happens to be the next entry in 
                         * the hash bucket, we could find ourselves 
                         * either find ourselves either scanning a 
                         * non-existant entry, scanning through a 
                         * different bucket, or skipping an entry.
                         *
                         * Neither of these are good, so restart the 
                         * the scan at the head of the hash bucket 
                         * after the flush if we detect that the next_entry_ptr
                         * becomes invalid.
                         *
                         * This is not as inefficient at it might seem,
                         * as hash buckets typically have at most two
                         * or three entries.
                         */
                        cache_ptr->entry_watched_for_removal = next_entry_ptr;
                        if(H5C__flush_single_entry(f, dxpl_id, entry_ptr,
                                (cooked_flags | H5C__DURING_FLUSH_FLAG | H5C__FLUSH_INVALIDATE_FLAG | H5C__DEL_FROM_SLIST_ON_DESTROY_FLAG), NULL) < 0)
                            HGOTO_ERROR(H5E_CACHE, H5E_CANTFLUSH, FAIL, "Entry flush   destroy failed.")

                        /* Check for the next entry getting removed */
                        if(NULL != next_entry_ptr && NULL == cache_ptr->entry_watched_for_removal) {
                            /* update stats for hash bucket scan restart here.
                             *                   -- JRM 
                             */
                            next_entry_ptr = cache_ptr->index[i];
                            H5C__UPDATE_STATS_FOR_INDEX_SCAN_RESTART(cache_ptr)
                        } /* end if */
                        else
                            cache_ptr->entry_watched_for_removal = NULL;
                    } /* end if */
                } /* end if */
            } /* end while loop scanning hash table bin */
        } /* end for loop scanning hash table */

        /* We can't do anything if entries are pinned.  The
         * hope is that the entries will be unpinned as the
         * result of destroys of entries that reference them.
         *
         * We detect this by noting the change in the number
         * of pinned entries from pass to pass.  If it stops
         * shrinking before it hits zero, we scream and die.
         */
    old_ring_pel_len = cur_ring_pel_len;
        entry_ptr = cache_ptr->pel_head_ptr;
        cur_ring_pel_len = 0;
        while(entry_ptr != NULL) {
            HDassert(entry_ptr->magic == H5C__H5C_CACHE_ENTRY_T_MAGIC);
            HDassert(entry_ptr->ring >= ring);

        if(entry_ptr->ring == ring)
                cur_ring_pel_len++;

            entry_ptr = entry_ptr->next;
        } /* end while */

    if((cur_ring_pel_len > 0) && (cur_ring_pel_len >= old_ring_pel_len)) {
            /* Don't error if allowed to have pinned entries remaining */
        if(evict_flags)
                HGOTO_DONE(TRUE)

       /* The number of pinned entries in the ring is positive, and 
            * it is not declining.  Scream and die.
        */
            HGOTO_ERROR(H5E_CACHE, H5E_CANTFLUSH, FAIL, "Pinned entry count not decreasing, cur_ring_pel_len = %d, old_ring_pel_len = %d, ring = %d", (int)cur_ring_pel_len, (int)old_ring_pel_len, (int)ring)
        } /* end if */

        HDassert(protected_entries == cache_ptr->pl_len);
        if((protected_entries > 0) && (protected_entries == cache_ptr->index_len))
            HGOTO_ERROR(H5E_CACHE, H5E_CANTFLUSH, FAIL, "Only protected entries left in cache, protected_entries = %d", (int)protected_entries)
    } /* main while loop */

    /* Invariants, after destroying all entries in the ring */
    for(i = (int)H5C_RING_UNDEFINED; i <= (int)ring; i++) {
        HDassert(cache_ptr->index_ring_len[i] == 0);
        HDassert(cache_ptr->index_ring_size[i] == (size_t)0);
        HDassert(cache_ptr->clean_index_ring_size[i] == (size_t)0);
        HDassert(cache_ptr->dirty_index_ring_size[i] == (size_t)0);

        HDassert(cache_ptr->slist_ring_len[i] == 0);
        HDassert(cache_ptr->slist_ring_size[i] == (size_t)0);
    } /* end for */

    HDassert(protected_entries <= cache_ptr->pl_len);

    if(protected_entries > 0)
        HGOTO_ERROR(H5E_CACHE, H5E_CANTFLUSH, FAIL, "Cache has protected entries.")
    else if(cur_ring_pel_len > 0)
        HGOTO_ERROR(H5E_CACHE, H5E_CANTFLUSH, FAIL, "Can't unpin all pinned entries in ring.")

done:
    FUNC_LEAVE_NOAPI(ret_value)
} /* H5C_flush_invalidate_ring() */


/*-------------------------------------------------------------------------
 * Function:    H5C_flush_ring
 *
 * Purpose:	Flush the entries contained in the specified cache and 
 *		ring.  All entries in rings outside the specified ring
 *		must have been flushed on entry.
 *
 *		If the cache contains protected entries in the specified
 *		ring, the function will fail, as protected entries cannot 
 *		be flushed.  However all unprotected entries in the target
 *		ring should be flushed before the function returns failure.
 *
 *		If flush dependencies appear in the target ring, the 
 *		function makes repeated passes through the slist flushing
 *		entries in flush dependency order.
 *
 * Return:      Non-negative on success/Negative on failure or if there was
 *		a request to flush all items and something was protected.
 *
 * Programmer:  John Mainzer
 *		9/1/15
 *
 *-------------------------------------------------------------------------
 */
herr_t
H5C_flush_ring(H5F_t *f, hid_t dxpl_id, H5C_ring_t ring,  unsigned flags)
{
    H5C_t * cache_ptr = f->shared->cache;
    hbool_t		flushed_entries_last_pass;
    hbool_t		flush_marked_entries;
    hbool_t		ignore_protected;
    hbool_t		tried_to_flush_protected_entry = FALSE;
    hbool_t		restart_slist_scan;
    int32_t		protected_entries = 0;
    H5SL_node_t * 	node_ptr = NULL;
    H5C_cache_entry_t *	entry_ptr = NULL;
    H5C_cache_entry_t *	next_entry_ptr = NULL;
#if H5C_DO_SANITY_CHECKS
    int64_t		initial_slist_len = 0;
    size_t              initial_slist_size = 0;
#endif /* H5C_DO_SANITY_CHECKS */
    int                 i;
    herr_t		ret_value = SUCCEED;

    FUNC_ENTER_NOAPI(FAIL)

    HDassert(cache_ptr);
    HDassert(cache_ptr->magic == H5C__H5C_T_MAGIC);
    HDassert(cache_ptr->slist_ptr);
    HDassert((flags & H5C__FLUSH_INVALIDATE_FLAG) == 0);
    HDassert(ring > H5C_RING_UNDEFINED);
    HDassert(ring < H5C_RING_NTYPES);

#if H5C_DO_EXTREME_SANITY_CHECKS
    if((H5C_validate_protected_entry_list(cache_ptr) < 0) ||
            (H5C_validate_pinned_entry_list(cache_ptr) < 0) ||
            (H5C_validate_lru_list(cache_ptr) < 0))
        HGOTO_ERROR(H5E_CACHE, H5E_SYSTEM, FAIL, "an extreme sanity check failed on entry.\n");
#endif /* H5C_DO_EXTREME_SANITY_CHECKS */

    ignore_protected = ( (flags & H5C__FLUSH_IGNORE_PROTECTED_FLAG) != 0 );
    flush_marked_entries = ( (flags & H5C__FLUSH_MARKED_ENTRIES_FLAG) != 0 );

    if(!flush_marked_entries)
        for(i = (int)H5C_RING_UNDEFINED; i < (int)ring; i++)
	    HDassert(cache_ptr->slist_ring_len[i] == 0);

    HDassert(cache_ptr->flush_in_progress);

    /* When we are only flushing marked entries, the slist will usually
     * still contain entries when we have flushed everything we should.
     * Thus we track whether we have flushed any entries in the last
     * pass, and terminate if we haven't.
     */
    flushed_entries_last_pass = TRUE;

    /* Set the cache_ptr->slist_changed to false.
     *
     * This flag is set to TRUE by H5C__flush_single_entry if the 
     * slist is modified by a pre_serialize, serialize, or notify callback.
     * H5C_flush_cache uses this flag to detect any modifications
     * to the slist that might corrupt the scan of the slist -- and 
     * restart the scan in this event.
     */
    cache_ptr->slist_changed = FALSE;

    while((cache_ptr->slist_ring_len[ring] > 0) &&
	    (protected_entries == 0)  &&
	    (flushed_entries_last_pass)) {
        flushed_entries_last_pass = FALSE;

#if H5C_DO_SANITY_CHECKS
        /* For sanity checking, try to verify that the skip list has
         * the expected size and number of entries at the end of each
         * internal while loop (see below).
         *
         * Doing this get a bit tricky, as depending on flags, we may
         * or may not flush all the entries in the slist.
         *
         * To make things more entertaining, with the advent of the
         * fractal heap, the entry serialize callback can cause entries
         * to be dirtied, resized, and/or moved.  Also, the 
         * pre_serialize callback can result in an entry being 
         * removed from the cache via the take ownership flag.
         *
         * To deal with this, we first make note of the initial
         * skip list length and size:
         */
        initial_slist_len = cache_ptr->slist_len;
        initial_slist_size = cache_ptr->slist_size;

        /* As mentioned above, there is the possibility that
         * entries will be dirtied, resized, flushed, or removed
         * from the cache via the take ownership flag  during
         * our pass through the skip list.  To capture the number
         * of entries added, and the skip list size delta,
         * zero the slist_len_increase and slist_size_increase of
         * the cache's instance of H5C_t.  These fields will be
         * updated elsewhere to account for slist insertions and/or
         * dirty entry size changes.
         */
        cache_ptr->slist_len_increase = 0;
        cache_ptr->slist_size_increase = 0;

        /* at the end of the loop, use these values to compute the
         * expected slist length and size and compare this with the
         * value recorded in the cache's instance of H5C_t.
         */
#endif /* H5C_DO_SANITY_CHECKS */

        restart_slist_scan = TRUE;

        while((restart_slist_scan ) || (node_ptr != NULL)) {
            if(restart_slist_scan) {
                restart_slist_scan = FALSE;

                /* Start at beginning of skip list */
                node_ptr = H5SL_first(cache_ptr->slist_ptr);

                if(node_ptr == NULL)
                    /* the slist is empty -- break out of inner loop */
                    break;

                /* Get cache entry for this node */
                next_entry_ptr = (H5C_cache_entry_t *)H5SL_item(node_ptr);

                if(NULL == next_entry_ptr)
                    HGOTO_ERROR(H5E_CACHE, H5E_SYSTEM, FAIL, "next_entry_ptr == NULL ?!?!")

                HDassert(next_entry_ptr->magic == H5C__H5C_CACHE_ENTRY_T_MAGIC);
                HDassert(next_entry_ptr->is_dirty);
                HDassert(next_entry_ptr->in_slist);
            } /* end if */
                
            entry_ptr = next_entry_ptr;

            /* With the advent of the fractal heap, the free space
             * manager, and the version 3 cache, it is possible
             * that the pre-serialize or serialize callback will 
             * dirty, resize, or take ownership of other entries 
             * in the cache.  
             *
             * To deal with this, I have inserted code to detect any
             * change in the skip list not directly under the control
             * of this function.  If such modifications are detected,
             * we must re-start the scan of the skip list to avoid 
             * the possibility that the target of the next_entry_ptr
             * may have been flushed or deleted from the cache.
             *
             * To verify that all such possibilities have been dealt
             * with, we do a bit of extra sanity checking on 
             * entry_ptr.
             */
            HDassert(entry_ptr->magic == H5C__H5C_CACHE_ENTRY_T_MAGIC);
            HDassert(entry_ptr->in_slist);
            HDassert(entry_ptr->is_dirty);
            if(!flush_marked_entries || entry_ptr->flush_marker)
                HDassert(entry_ptr->ring >= ring);

            /* advance node pointer now, before we delete its target
             * from the slist.
             */
            node_ptr = H5SL_next(node_ptr);
            if(node_ptr != NULL) {
                next_entry_ptr = (H5C_cache_entry_t *)H5SL_item(node_ptr);
                if(NULL == next_entry_ptr)
                    HGOTO_ERROR(H5E_CACHE, H5E_SYSTEM, FAIL, "next_entry_ptr == NULL ?!?!")

                HDassert(entry_ptr != next_entry_ptr);
            } /* end if */
            else
                next_entry_ptr = NULL;

            if(((!flush_marked_entries) || (entry_ptr->flush_marker)) &&
                    ((!entry_ptr->flush_me_last) ||
                       (entry_ptr->flush_me_last &&
                         ((cache_ptr->num_last_entries >= cache_ptr->slist_len) ||
                           (flush_marked_entries && entry_ptr->flush_marker)))) &&
                       ( ( entry_ptr->flush_dep_nchildren == 0 ) ||
                         ( entry_ptr->flush_dep_ndirty_children == 0 ) ) &&
                     (entry_ptr->ring == ring)) {

                HDassert(entry_ptr->flush_dep_nunser_children == 0);

                if(entry_ptr->is_protected) {
                    /* we probably have major problems -- but lets 
                     * flush everything we can before we decide 
                     * whether to flag an error.
                     */
                    tried_to_flush_protected_entry = TRUE;
                    protected_entries++;
                } /* end if */
                else {
                    if(H5C__flush_single_entry(f, dxpl_id, entry_ptr, (flags | H5C__DURING_FLUSH_FLAG), NULL) < 0)
                        HGOTO_ERROR(H5E_CACHE, H5E_CANTFLUSH, FAIL, "Can't flush entry.")

                    if(cache_ptr->slist_changed) {
                        /* The slist has been modified by something
                         * other than the simple removal of the 
                         * of the flushed entry after the flush.
                         * 
                         * This has the potential to corrupt the
                         * scan through the slist, so restart it.
                         */
                        restart_slist_scan = TRUE;
                        cache_ptr->slist_changed = FALSE;
                        H5C__UPDATE_STATS_FOR_SLIST_SCAN_RESTART(cache_ptr)
                    } /* end if */

                    flushed_entries_last_pass = TRUE;
                } /* end else */
            } /* end if */
        } /* while ( ( restart_slist_scan ) || ( node_ptr != NULL ) ) */

#if H5C_DO_SANITY_CHECKS
        /* Verify that the slist size and length are as expected. */
        HDassert((initial_slist_len + cache_ptr->slist_len_increase) == cache_ptr->slist_len);
        HDassert((size_t)((int64_t)initial_slist_size + cache_ptr->slist_size_increase) == cache_ptr->slist_size);
#endif /* H5C_DO_SANITY_CHECKS */
    } /* while */

    HDassert(protected_entries <= cache_ptr->pl_len);

    if(((cache_ptr->pl_len > 0) && (!ignore_protected)) || (tried_to_flush_protected_entry))
        HGOTO_ERROR(H5E_CACHE, H5E_CANTFLUSH, FAIL, "cache has protected items")

#if H5C_DO_SANITY_CHECKS
    if(!flush_marked_entries) {
        HDassert(cache_ptr->slist_ring_len[ring] == 0);
        HDassert(cache_ptr->slist_ring_size[ring] == 0);
    } /* end if */
#endif /* H5C_DO_SANITY_CHECKS */

done:
    FUNC_LEAVE_NOAPI(ret_value)
} /* H5C_flush_ring() */


/*-------------------------------------------------------------------------
 *
 * Function:    H5C__flush_single_entry
 *
 * Purpose:     Flush or clear (and evict if requested) the cache entry
 *		with the specified address and type.  If the type is NULL,
 *		any unprotected entry at the specified address will be
 *		flushed (and possibly evicted).
 *
 *		Attempts to flush a protected entry will result in an
 *		error.
 *
 *		If the H5C__FLUSH_INVALIDATE_FLAG flag is set, the entry will
 *		be cleared and not flushed, and the call can't be part of a
 *              sequence of flushes.
 *
 *		If the caller knows the address of the skip list node at
 *		which the target entry resides, it can avoid a lookup
 *		by supplying that address in the tgt_node_ptr parameter.
 *		If this parameter is NULL, the function will do a skip list
 *		search for the entry instead.
 *
 *		The function does nothing silently if there is no entry
 *		at the supplied address, or if the entry found has the
 *		wrong type.
 *
 * Return:      Non-negative on success/Negative on failure or if there was
 *		an attempt to flush a protected item.
 *
 * Programmer:  John Mainzer, 5/5/04
 *
 * Changes:	Refactored function to remove the type_ptr parameter.
 *
 *						JRM -- 8/7/14
 *
 *              Added code to check for slist changes in pre_serialize and
 *              serialize calls, and set 
 *              cache_ptr->slist_change_in_pre_serialize and 
 *		cache_ptr->slist_change_in_serialize as appropriate.
 *
 *                                              JRM -- 12/13/14
 *
 *		Refactored function to delay all modifications of the 
 *		metadata cache data structures until after any calls 
 *		to the pre-serialize or serialize callbacks.
 *
 *		Need to do this, as some pre-serialize or serialize 
 *		calls result in calls to the metadata cache and 
 *		modifications to its data structures.  Thus, at the
 *		time of any such call, the target entry flags and 
 *		the metadata cache must all be consistant.
 *
 *		Also added the entry_size_change_ptr parameter, which 
 *              allows the function to report back any change in the size 
 *		of the entry during the flush.  Such size changes may 
 *		occur during the pre-serialize callback.
 *
 *						JRM -- 12/24/14
 *
 *		Modified code to omit entry writes and entry image frees
 *		as indicated when constructing a file image.
 *
 *						JRM -- 8/4/15
 *
 *-------------------------------------------------------------------------
 */
herr_t
H5C__flush_single_entry(const H5F_t *f, hid_t dxpl_id, H5C_cache_entry_t *entry_ptr,
    unsigned flags, H5SL_t
#ifndef H5_HAVE_PARALLEL
    H5_ATTR_UNUSED
#endif /* NDEBUG */
    *collective_write_list)
{
    H5C_t *	     	cache_ptr;              /* Cache for file */
    hbool_t		destroy;		/* external flag */
    hbool_t		clear_only;		/* external flag */
    hbool_t		free_file_space;	/* external flag */
    hbool_t		take_ownership;		/* external flag */
    hbool_t             del_from_slist_on_destroy;    /* external flag */
    hbool_t		during_flush;		/* external flag */
    hbool_t		write_entry;		/* internal flag */
    hbool_t		destroy_entry;		/* internal flag */
    hbool_t		was_dirty;
    hbool_t		suppress_image_entry_writes = FALSE;
    hbool_t		suppress_image_entry_frees = FALSE;
    haddr_t             entry_addr = HADDR_UNDEF;
    herr_t		ret_value = SUCCEED;      /* Return value */

    FUNC_ENTER_PACKAGE

    HDassert(f);
    cache_ptr = f->shared->cache;
    HDassert(cache_ptr);
    HDassert(cache_ptr->magic == H5C__H5C_T_MAGIC);
    HDassert(entry_ptr);
    HDassert(entry_ptr->magic == H5C__H5C_CACHE_ENTRY_T_MAGIC);
    HDassert(entry_ptr->ring != H5C_RING_UNDEFINED);

    /* setup external flags from the flags parameter */
    destroy                = ((flags & H5C__FLUSH_INVALIDATE_FLAG) != 0);
    clear_only             = ((flags & H5C__FLUSH_CLEAR_ONLY_FLAG) != 0);
    free_file_space        = ((flags & H5C__FREE_FILE_SPACE_FLAG) != 0);
    take_ownership         = ((flags & H5C__TAKE_OWNERSHIP_FLAG) != 0);
    del_from_slist_on_destroy = ((flags & H5C__DEL_FROM_SLIST_ON_DESTROY_FLAG) != 0);
    during_flush           = ((flags & H5C__DURING_FLUSH_FLAG) != 0);

    /* Set the flag for destroying the entry, based on the 'take ownership'
     * and 'destroy' flags
     */
    if(take_ownership)
        destroy_entry = FALSE;
    else
        destroy_entry = destroy;

#ifdef H5_HAVE_PARALLEL
    HDassert(FALSE == entry_ptr->coll_access);
#endif

    /* we will write the entry to disk if it exists, is dirty, and if the
     * clear only flag is not set.
     */
    if(entry_ptr->is_dirty && !clear_only)
        write_entry = TRUE;
    else
        write_entry = FALSE;

    /* if we have received close warning, and we have been instructed to 
     * generate a metadata cache image, and we have actually constructed
     * the entry images, set suppress_image_entry_frees to TRUE.
     *
     * Set suppress_image_entry_writes to TRUE if indicated by the 
     * image_ctl flags.
     */
    if ( ( cache_ptr->close_warning_received ) &&
         ( cache_ptr->image_ctl.generate_image ) &&
         ( cache_ptr->num_entries_in_image > 0 ) &&
         ( cache_ptr->image_entries ) ) {

        HDassert(entry_ptr->image_up_to_date || !(entry_ptr->include_in_image));
        HDassert(entry_ptr->image_ptr || !(entry_ptr->include_in_image));
        HDassert((!clear_only) || !(entry_ptr->include_in_image));
        HDassert((!take_ownership) || !(entry_ptr->include_in_image));
        HDassert((!free_file_space) || !(entry_ptr->include_in_image));

	suppress_image_entry_frees = TRUE;

	if ( cache_ptr->image_ctl.flags & H5C_CI__SUPRESS_ENTRY_WRITES )

	    suppress_image_entry_writes = TRUE;
    }

    /* run initial sanity checks */
#if H5C_DO_SANITY_CHECKS
    if(entry_ptr->in_slist) {
        HDassert(entry_ptr->is_dirty);

        if((entry_ptr->flush_marker) && (!entry_ptr->is_dirty))
            HGOTO_ERROR(H5E_CACHE, H5E_SYSTEM, FAIL, "entry in slist failed sanity checks.")
    } else {
        HDassert(!entry_ptr->is_dirty);
        HDassert(!entry_ptr->flush_marker);

        if((entry_ptr->is_dirty) || (entry_ptr->flush_marker))
            HGOTO_ERROR(H5E_CACHE, H5E_SYSTEM, FAIL, "entry failed sanity checks.")
    }
#endif /* H5C_DO_SANITY_CHECKS */

    if(entry_ptr->is_protected) {
	HDassert(!entry_ptr->is_protected);

        /* Attempt to flush a protected entry -- scream and die. */
        HGOTO_ERROR(H5E_CACHE, H5E_PROTECT, FAIL, "Attempt to flush a protected entry.")
    } /* end if */

    /* set entry_ptr->flush_in_progress = TRUE and set
     * entry_ptr->flush_marker = FALSE
     *
     * in the parallel case, do some sanity checking in passing.
     */
    HDassert(entry_ptr->type);

    was_dirty = entry_ptr->is_dirty;  /* needed later for logging */

    /* We will set flush_in_progress back to FALSE at the end if the
     * entry still exists at that point.
     */
    entry_ptr->flush_in_progress = TRUE;
    entry_ptr->flush_marker = FALSE;

    /* serialize the entry if necessary, and then write it to disk. */
    if(write_entry) {

        /* The entry is dirty, and we are doing either a flush,
         * or a flush destroy.  In either case, serialize the
         * entry and write it to disk.
         *
         * Note that this may cause the entry to be re-sized and/or
         * moved in the cache.  
         *
         * As we will not update the metadata cache's data structures 
         * until we we finish the write, we must touch up these 
         * data structures for size and location changes even if we 
         * are about to delete the entry from the cache (i.e. on a 
         * flush destroy).
         */
        HDassert(entry_ptr->is_dirty);

#if H5C_DO_SANITY_CHECKS
        if(cache_ptr->check_write_permitted && !(cache_ptr->write_permitted))
            HGOTO_ERROR(H5E_CACHE, H5E_SYSTEM, FAIL, "Write when writes are always forbidden!?!?!")
#endif /* H5C_DO_SANITY_CHECKS */

        if(NULL == entry_ptr->image_ptr) {
<<<<<<< HEAD
            size_t image_size;

            HDassert(!entry_ptr->image_up_to_date);

            if(entry_ptr->compressed)
                image_size = entry_ptr->compressed_size;
            else
                image_size = entry_ptr->size;
            HDassert(image_size > 0);


            if(NULL == (entry_ptr->image_ptr = H5MM_malloc(image_size + H5C_IMAGE_EXTRA_SPACE)))
=======
            if(NULL == (entry_ptr->image_ptr = H5MM_malloc(entry_ptr->size + H5C_IMAGE_EXTRA_SPACE)))
>>>>>>> be27e1ad
                HGOTO_ERROR(H5E_CACHE, H5E_CANTALLOC, FAIL, "memory allocation failed for on disk image buffer")
#if H5C_DO_MEMORY_SANITY_CHECKS
            HDmemcpy(((uint8_t *)entry_ptr->image_ptr) + entry_ptr->size, H5C_IMAGE_SANITY_VALUE, H5C_IMAGE_EXTRA_SPACE);
#endif /* H5C_DO_MEMORY_SANITY_CHECKS */
        } /* end if */

        if(!(entry_ptr->image_up_to_date)) {
            /* Sanity check */
            HDassert(!entry_ptr->prefetched);

            /* Generate the entry's image */
            if(H5C__generate_image(f, cache_ptr, entry_ptr, dxpl_id) < 0)
                HGOTO_ERROR(H5E_CACHE, H5E_CANTGET, FAIL, "can't generate entry's image")
        } /* end if */

        /* Finally, write the image to disk unless the write is suppressed.
         *
         * This happens if both suppress_image_entry_writes and 
         * entry_ptr->include_in_image are TRUE, or if the 
         * H5AC__CLASS_SKIP_WRITES is set in the entry's type.  This
         * flag should only be used in test code
         */
<<<<<<< HEAD
        if((!suppress_image_entry_writes || !(entry_ptr->include_in_image))
             &&
             (((entry_ptr->type->flags) & H5C__CLASS_SKIP_WRITES) == 0)) {

            /* If compression is not enabled, the size of the entry on 
             * disk is entry_prt->size.  However if entry_ptr->compressed
             * is TRUE, the on disk size is entry_ptr->compressed_size.
             */
            size_t image_size;
            H5FD_mem_t mem_type;

            if(entry_ptr->compressed)
                image_size = entry_ptr->compressed_size;
            else
                image_size = entry_ptr->size;

=======
        if(((entry_ptr->type->flags) & H5C__CLASS_SKIP_WRITES) == 0) {
>>>>>>> be27e1ad
#ifdef H5_HAVE_PARALLEL
            if(collective_write_list) {
                H5C_collective_write_t *item;

                if(NULL == (item = (H5C_collective_write_t *)H5FL_MALLOC(H5C_collective_write_t)))
                    HGOTO_ERROR(H5E_CACHE, H5E_CANTALLOC, FAIL, "unable to allocate skip list item")

                item->length = entry_ptr->size;
                item->free_buf = FALSE;
                item->buf = entry_ptr->image_ptr;
                item->offset = entry_ptr->addr;

                if(H5SL_insert(collective_write_list, item, &item->offset) < 0) {
                    H5MM_free(item);
                    HGOTO_ERROR(H5E_CACHE, H5E_CANTINSERT, FAIL, "unable to insert skip list item")
                } /* end if */
            } /* end if */
            else
#endif /* H5_HAVE_PARALLEL */
<<<<<<< HEAD

            if(entry_ptr->prefetched) {
                HDassert(entry_ptr->type->id == H5AC_PREFETCHED_ENTRY_ID);
                mem_type = class_mem_types[entry_ptr->prefetch_type_id];
            } /* end if */
            else
                mem_type = entry_ptr->type->mem_type;

            if(H5F_block_write(f, mem_type, entry_ptr->addr, image_size, dxpl_id, entry_ptr->image_ptr) < 0)
=======
            if(H5F_block_write(f, entry_ptr->type->mem_type, entry_ptr->addr, entry_ptr->size, dxpl_id, entry_ptr->image_ptr) < 0)
>>>>>>> be27e1ad
                HGOTO_ERROR(H5E_CACHE, H5E_CANTFLUSH, FAIL, "Can't write image to file.")
        } /* end if */

        /* if the entry has a notify callback, notify it that we have 
         * just flushed the entry.
         */
        if(entry_ptr->type->notify &&
                (entry_ptr->type->notify)(H5C_NOTIFY_ACTION_AFTER_FLUSH, entry_ptr) < 0 )
            HGOTO_ERROR(H5E_CACHE, H5E_CANTNOTIFY, FAIL, "can't notify client of entry flush")
    } /* if ( write_entry ) */

    /* At this point, all pre-serialize and serialize calls have been
     * made if it was appropriate to make them.  Similarly, the entry
     * has been written to disk if desired.
     *
     * Thus it is now safe to update the cache data structures for the 
     * flush.
     */

    /* start by updating the statistics */
    if(clear_only) {
        /* only log a clear if the entry was dirty */
        if(was_dirty) {
            H5C__UPDATE_STATS_FOR_CLEAR(cache_ptr, entry_ptr)
        } /* end if */
    } else if(write_entry) {
        HDassert(was_dirty);

        /* only log a flush if we actually wrote to disk */
        H5C__UPDATE_STATS_FOR_FLUSH(cache_ptr, entry_ptr)
    } /* end else if */

    /* Update the cache internal data structures. */
    if(destroy) {
        /* Sanity checks */
        if(take_ownership)
            HDassert(!destroy_entry);
        else
            HDassert(destroy_entry);
        HDassert(!entry_ptr->is_pinned);

        /* Update stats, while entry is still in the cache */
        H5C__UPDATE_STATS_FOR_EVICTION(cache_ptr, entry_ptr, take_ownership)

        /* If the entry's type has a 'notify' callback and the entry is about
         * to be removed from the cache, send a 'before eviction' notice while
         * the entry is still fully integrated in the cache.
         */
        if(entry_ptr->type->notify && (entry_ptr->type->notify)(H5C_NOTIFY_ACTION_BEFORE_EVICT, entry_ptr) < 0)
            HGOTO_ERROR(H5E_CACHE, H5E_CANTNOTIFY, FAIL, "can't notify client about entry to evict")

        /* Update the cache internal data structures as appropriate
         * for a destroy.  Specifically:
         *
         * 1) Delete it from the index
         *
         * 2) Delete it from the skip list if requested.
         *
         * 3) Update the replacement policy for eviction
         *
         * 4) Remove it from the tag list for this object
         *
         * Finally, if the destroy_entry flag is set, discard the 
         * entry.
         */
        H5C__DELETE_FROM_INDEX(cache_ptr, entry_ptr, FAIL)

        if(entry_ptr->in_slist && del_from_slist_on_destroy)
            H5C__REMOVE_ENTRY_FROM_SLIST(cache_ptr, entry_ptr, during_flush)

        H5C__UPDATE_RP_FOR_EVICTION(cache_ptr, entry_ptr, FAIL)

        /* Remove entry from tag list */
        if(H5C__untag_entry(cache_ptr, entry_ptr) < 0)
            HGOTO_ERROR(H5E_CACHE, H5E_CANTREMOVE, FAIL, "can't remove entry from tag list")

	/* verify that the entry is no longer part of any flush dependencies */
        HDassert(entry_ptr->flush_dep_nparents == 0);
	HDassert(entry_ptr->flush_dep_nchildren == 0);
    }
    else {
        HDassert(clear_only || write_entry);
        HDassert(entry_ptr->is_dirty);
        HDassert(entry_ptr->in_slist);

        /* We are either doing a flush or a clear.
         *
         * A clear and a flush are the same from the point of
         * view of the replacement policy and the slist.  
         * Hence no differentiation between them.
         *
         * 					JRM -- 7/7/07
         */

        H5C__UPDATE_RP_FOR_FLUSH(cache_ptr, entry_ptr, FAIL)

        H5C__REMOVE_ENTRY_FROM_SLIST(cache_ptr, entry_ptr, during_flush)

        /* mark the entry as clean and update the index for 
         * entry clean.  Also, call the clear callback 
         * if defined.
         */
        entry_ptr->is_dirty = FALSE;

        H5C__UPDATE_INDEX_FOR_ENTRY_CLEAN(cache_ptr, entry_ptr);

        if(entry_ptr->type->clear && (entry_ptr->type->clear)(f, (void *)entry_ptr, FALSE) < 0)
            HGOTO_ERROR(H5E_CACHE, H5E_CANTFLUSH, FAIL, "unable to clear entry")

        /* Check for entry changing status and do notifications, etc. */
        if(was_dirty) {
            /* If the entry's type has a 'notify' callback send a 'entry cleaned'
             * notice now that the entry is fully integrated into the cache.
             */
            if(entry_ptr->type->notify &&
                    (entry_ptr->type->notify)(H5C_NOTIFY_ACTION_ENTRY_CLEANED, entry_ptr) < 0)
                HGOTO_ERROR(H5E_CACHE, H5E_CANTNOTIFY, FAIL, "can't notify client about entry dirty flag cleared")

            /* Propagate the clean flag up the flush dependency chain if appropriate */
            HDassert(entry_ptr->flush_dep_ndirty_children == 0);
            if(entry_ptr->flush_dep_nparents > 0)
                if(H5C__mark_flush_dep_clean(entry_ptr) < 0)
                    HGOTO_ERROR(H5E_CACHE, H5E_CANTMARKDIRTY, FAIL, "Can't propagate flush dep clean flag")
        } /* end if */
    } /* end else */

    /* reset the flush_in progress flag */
    entry_ptr->flush_in_progress = FALSE;

    /* capture the cache entry address for the log_flush call at the
       end before the entry_ptr gets freed */
    entry_addr = entry_ptr->addr;

    /* Internal cache data structures should now be up to date, and 
     * consistant with the status of the entry.  
     *
     * Now discard the entry if appropriate.
     */
    if(destroy) {

        /* Sanity check */
        HDassert(0 == entry_ptr->flush_dep_nparents);

        /* if both suppress_image_entry_frees and entry_ptr->include_in_image
         * are true, simple set entry_ptr->image_ptr to NULL, as we have 
         * another pointer to the buffer in an instance of H5C_image_entry_t
         * in cache_ptr->image_entries.
         *
         * Otherwise, free the buffer if it exists.
         */
        if(suppress_image_entry_frees && entry_ptr->include_in_image) 
            entry_ptr->image_ptr = NULL;
        else if(entry_ptr->image_ptr != NULL)
            entry_ptr->image_ptr = H5MM_xfree(entry_ptr->image_ptr);

        /* If the entry is not a prefetched entry, verify that the flush 
         * dependency parents addresses array has been transfered.
         *
         * If the entry is prefetched, the free_isr routine will dispose of
         * the flush dependency parents adresses array if necessary.
         */
        if ( ! entry_ptr->prefetched ) {
            HDassert(0 == entry_ptr->fd_parent_count);
            HDassert(NULL == entry_ptr->fd_parent_addrs);
        }

        /* Check whether we should free the space in the file that 
         * the entry occupies 
         */
        if(free_file_space) {
            size_t fsf_size;

            /* Sanity checks */
            HDassert(H5F_addr_defined(entry_ptr->addr));
            HDassert(!H5F_IS_TMP_ADDR(f, entry_ptr->addr));
#ifndef NDEBUG
            {
                size_t curr_len;

                /* Get the actual image size for the thing again */
                entry_ptr->type->image_len((void *)entry_ptr, &curr_len);
                HDassert(curr_len == entry_ptr->size);
            }
#endif /* NDEBUG */

            /* If the file space free size callback is defined, use
             * it to get the size of the block of file space to free.
             * Otherwise use entry_ptr->size.
             */
            if(entry_ptr->type->fsf_size) {
                if((entry_ptr->type->fsf_size)((void *)entry_ptr, &fsf_size) < 0)
                    HGOTO_ERROR(H5E_CACHE, H5E_CANTFREE, FAIL, "unable to get file space free size")
            } /* end if */
            else    /* no file space free size callback -- use entry size */
                fsf_size = entry_ptr->size;

            /* Release the space on disk */
            if(H5MF_xfree(f, entry_ptr->type->mem_type, dxpl_id, entry_ptr->addr, (hsize_t)fsf_size) < 0)
                HGOTO_ERROR(H5E_CACHE, H5E_CANTFREE, FAIL, "unable to free file space for cache entry")
        } /* end if ( free_file_space ) */

        /* Reset the pointer to the cache the entry is within. -QAK */
        entry_ptr->cache_ptr = NULL;

        /* increment entries_removed_counter and set 
         * last_entry_removed_ptr.  As we are likely abuut to 
         * free the entry, recall that last_entry_removed_ptr 
         * must NEVER be dereferenced.
         *
         * Recall that these fields are maintained to allow functions
         * that perform scans of lists of entries to detect the 
         * unexpected removal of entries (via expunge, eviction, 
         * or take ownership at present), so that they can re-start
         * their scans if necessary.
         *
         * Also check if the entry we are watching for removal is being
         * removed (usually the 'next' entry for an iteration) and reset
         * it to indicate that it was removed.
         */
        cache_ptr->entries_removed_counter++;
        cache_ptr->last_entry_removed_ptr = entry_ptr;
        if(entry_ptr == cache_ptr->entry_watched_for_removal)
            cache_ptr->entry_watched_for_removal = NULL;

        /* Check for actually destroying the entry in memory */
        /* (As opposed to taking ownership of it) */
        if(destroy_entry) {
            /* if the entry is dirty and it has a clear callback,
             * call this callback now.  Since this callback exists,
             * it follows tht the client maintains its own dirty bits, 
             * which must be cleared before the entry is freed to avoid 
             * sanity check failures.  Also clear the dirty flag for 
             * the same reason.
             */
            if(entry_ptr->is_dirty) {
                entry_ptr->is_dirty = FALSE;

                if(entry_ptr->type->clear && (entry_ptr->type->clear)(f, (void *)entry_ptr, TRUE) < 0)
                    HGOTO_ERROR(H5E_CACHE, H5E_CANTFLUSH, FAIL, "unable to clear entry")

                /* If the entry's type has a 'notify' callback send a 'entry cleaned'
                 * notice now that the entry is fully integrated into the cache.
                 */
                if(entry_ptr->type->notify &&
                        (entry_ptr->type->notify)(H5C_NOTIFY_ACTION_ENTRY_CLEANED, entry_ptr) < 0)
                    HGOTO_ERROR(H5E_CACHE, H5E_CANTNOTIFY, FAIL, "can't notify client about entry dirty flag cleared")
            } /* end if */

            /* we are about to discard the in core representation --
             * set the magic field to bad magic so we can detect a
             * freed entry if we see one.
             */
            entry_ptr->magic = H5C__H5C_CACHE_ENTRY_T_BAD_MAGIC;

            /* verify that the image has been freed */
            HDassert(entry_ptr->image_ptr == NULL);

            if(entry_ptr->type->free_icr((void *)entry_ptr) < 0)
                HGOTO_ERROR(H5E_CACHE, H5E_CANTFLUSH, FAIL, "free_icr callback failed.")
        }  /* end if */
        else {
            HDassert(take_ownership);

            /* client is taking ownership of the entry.
             * set bad magic here too so the cache will choke 
             * unless the entry is re-inserted properly
             */
            entry_ptr->magic = H5C__H5C_CACHE_ENTRY_T_BAD_MAGIC;
        } /* end else */
    } /* if (destroy) */

    if(cache_ptr->log_flush)
        if((cache_ptr->log_flush)(cache_ptr, entry_addr, was_dirty, flags) < 0)
            HGOTO_ERROR(H5E_CACHE, H5E_CANTFLUSH, FAIL, "log_flush callback failed.")

done:

    HDassert( ( ret_value != SUCCEED ) || ( destroy_entry ) || 
              ( ! entry_ptr->flush_in_progress ) );

    HDassert( ( ret_value != SUCCEED ) || ( destroy_entry ) || 
              ( take_ownership ) || ( ! entry_ptr->is_dirty ) );

    FUNC_LEAVE_NOAPI(ret_value)
} /* H5C__flush_single_entry() */


/*-------------------------------------------------------------------------
 *
 * Function:    H5C_load_entry
 *
 * Purpose:     Attempt to load the entry at the specified disk address
 *              and with the specified type into memory.  If successful.
 *              return the in memory address of the entry.  Return NULL
 *              on failure.
 *
 *              Note that this function simply loads the entry into
 *              core.  It does not insert it into the cache.
 *
 * Return:      Non-NULL on success / NULL on failure.
 *
 * Programmer:  John Mainzer, 5/18/04
 *
 *-------------------------------------------------------------------------
 */
static void *
H5C_load_entry(H5F_t *              f,
                hid_t               dxpl_id,
#ifdef H5_HAVE_PARALLEL
                hbool_t             coll_access,
#endif /* H5_HAVE_PARALLEL */
                const H5C_class_t * type,
                haddr_t             addr,
                void *              udata)
{
    hbool_t     dirty = FALSE;          /* Flag indicating whether thing was dirtied during deserialize */
    void *      image = NULL;           /* Buffer for disk image                    */
    void *      thing = NULL;           /* Pointer to thing loaded                  */
    H5C_cache_entry_t *entry = NULL;    /* Alias for thing loaded, as cache entry   */
    size_t      len;                    /* Size of image in file                    */
#ifdef H5_HAVE_PARALLEL
    int         mpi_rank = 0;           /* MPI process rank                         */
    MPI_Comm    comm = MPI_COMM_NULL;   /* File MPI Communicator                    */
    int         mpi_code;               /* MPI error code                           */
#endif /* H5_HAVE_PARALLEL */
    void *      ret_value = NULL;       /* Return value                             */

    FUNC_ENTER_NOAPI_NOINIT

    HDassert(f);
    HDassert(f->shared);
    HDassert(f->shared->cache);
    HDassert(type);

    /* Can't see how skip reads could be usefully combined with
     * the speculative read flag.  Hence disallow.
     */
    HDassert(!((type->flags & H5C__CLASS_SKIP_READS) &&
               (type->flags & H5C__CLASS_SPECULATIVE_LOAD_FLAG)));

    HDassert(H5F_addr_defined(addr));
    HDassert(type->get_load_size);
    HDassert(type->deserialize);

    /* Call the get_load_size callback, to retrieve the initial 
     * size of image 
     */
    if(type->get_load_size(udata, &len) < 0)
        HGOTO_ERROR(H5E_CACHE, H5E_CANTGET, NULL, "can't retrieve image size")

    HDassert(len > 0);

    /* Check for possible speculative read off the end of the file */
    if(type->flags & H5C__CLASS_SPECULATIVE_LOAD_FLAG) {

        haddr_t eoa;                /* End-of-allocation in the file */
        H5FD_mem_t  cooked_type;

        /* if type == H5FD_MEM_GHEAP, H5F_block_read() forces 
         * type to H5FD_MEM_DRAW via its call to H5F__accum_read().
         * Thus we do the same for purposes of computing the eoa
         * for sanity checks.
         */
        cooked_type = (type->mem_type == H5FD_MEM_GHEAP) ? H5FD_MEM_DRAW : type->mem_type;

        /* Get the file's end-of-allocation value */
        eoa = H5F_get_eoa(f, cooked_type);

        HDassert(H5F_addr_defined(eoa));

        /* Check for bad address in general */
        if ( H5F_addr_gt(addr, eoa) )
            HGOTO_ERROR(H5E_CACHE, H5E_BADVALUE, NULL, "address of object past end of allocation")

        /* Check if the amount of data to read will be past the eoa */
        if( H5F_addr_gt((addr + len), eoa) ) {

            /* Trim down the length of the metadata */
            /* Note that for some cache clients, this will cause an 
             * assertion failure.   JRM -- 8/29/14
             */
            len = (size_t)(eoa - addr);
        } /* end if */

        if ( len <= 0 )
            HGOTO_ERROR(H5E_CACHE, H5E_BADVALUE, NULL, "len not positive after adjustment for EOA.")

    } /* end if */

    /* Allocate the buffer for reading the on-disk entry image */
    if(NULL == (image = H5MM_malloc(len + H5C_IMAGE_EXTRA_SPACE)))
        HGOTO_ERROR(H5E_CACHE, H5E_CANTALLOC, NULL, "memory allocation failed for on disk image buffer.")

#if H5C_DO_MEMORY_SANITY_CHECKS
    HDmemcpy(image + len, H5C_IMAGE_SANITY_VALUE, H5C_IMAGE_EXTRA_SPACE);
#endif /* H5C_DO_MEMORY_SANITY_CHECKS */

#ifdef H5_HAVE_PARALLEL
    if(H5F_HAS_FEATURE(f, H5FD_FEAT_HAS_MPI)) {
        if((mpi_rank = H5F_mpi_get_rank(f)) < 0)
            HGOTO_ERROR(H5E_FILE, H5E_CANTGET, NULL, "Can't get MPI rank")
        if((comm = H5F_mpi_get_comm(f)) == MPI_COMM_NULL)
            HGOTO_ERROR(H5E_FILE, H5E_CANTGET, NULL, "get_comm request failed")
    } /* end if */
#endif /* H5_HAVE_PARALLEL */

    /* Get the on-disk entry image */
    if(0 == (type->flags & H5C__CLASS_SKIP_READS)) {
#ifdef H5_HAVE_PARALLEL
        if(!coll_access || 0 == mpi_rank) {
#endif /* H5_HAVE_PARALLEL */

            if(H5F_block_read(f, type->mem_type, addr, len, dxpl_id, image) < 0)
                HGOTO_ERROR(H5E_CACHE, H5E_READERROR, NULL, "Can't read image*")

#ifdef H5_HAVE_PARALLEL
        } /* end if */

        /* if the collective metadata read optimization is turned on,
         * bcast the metadata read from process 0 to all ranks in the file
         * communicator
         */
        if(coll_access) {
            int buf_size;

            H5_CHECKED_ASSIGN(buf_size, int, len, size_t);
            if(MPI_SUCCESS != (mpi_code = MPI_Bcast(image, buf_size, MPI_BYTE, 0, comm)))
                HMPI_GOTO_ERROR(NULL, "MPI_Bcast failed", mpi_code)
        } /* end if */
#endif /* H5_HAVE_PARALLEL */
    } /* end if */

    /* Deserialize the on-disk image into the native memory form */
    if(NULL == (thing = type->deserialize(image, len, udata, &dirty)))
        HGOTO_ERROR(H5E_CACHE, H5E_CANTLOAD, NULL, "Can't deserialize image")

    /* If the client's cache has an image_len callback, check it */
    if(type->image_len) {
        size_t	new_len;        /* New size of on-disk image */

        /* set magic and type field in *entry_ptr.  While the image_len 
         * callback shouldn't touch the cache specific fields, it may check 
         * these fields to ensure that it it has received the expected 
         * value.
         *
         * Note that this initialization is repeated below on the off 
         * chance that we had to re-try the deserialization.
         */
        entry = (H5C_cache_entry_t *)thing;
        entry->magic = H5C__H5C_CACHE_ENTRY_T_MAGIC;
        entry->type  = type;

        /* Get the actual image size for the thing */
        if(type->image_len(thing, &new_len) < 0)
            HGOTO_ERROR(H5E_CACHE, H5E_CANTGET, NULL, "can't retrieve image length")

        if(new_len == 0)
            HGOTO_ERROR(H5E_CACHE, H5E_BADVALUE, NULL, "image length is 0")

        if(new_len != len) {

            if (type->flags & H5C__CLASS_SPECULATIVE_LOAD_FLAG) {

                void *new_image;       /* Buffer for disk image */

                /* Adjust the size of the image to match new_len */
                if(NULL == (new_image = H5MM_realloc(image, 
                                            new_len + H5C_IMAGE_EXTRA_SPACE)))

                    HGOTO_ERROR(H5E_CACHE, H5E_CANTALLOC, NULL, "image null after H5MM_realloc()")

                image = new_image;

#if H5C_DO_MEMORY_SANITY_CHECKS
                HDmemcpy(((uint8_t *)image) + new_len, H5C_IMAGE_SANITY_VALUE, H5C_IMAGE_EXTRA_SPACE);
#endif /* H5C_DO_MEMORY_SANITY_CHECKS */

                /* If the thing's image needs to be bigger for a speculatively
                 *      loaded thing, free the thing and retry with new length
                 */
                if (new_len > len) {

                    /* Release previous (possibly partially initialized) 
                     * thing.  Note that we must set entry->magic to 
                     * H5C__H5C_CACHE_ENTRY_T_BAD_MAGIC and set one or 
                     * two other fields before the call to free_icr
                     * so as to avoid sanity check failures.
                     */
                    entry->magic = H5C__H5C_CACHE_ENTRY_T_BAD_MAGIC;

                    entry->addr  = addr;

                    if ( type->free_icr(thing) < 0 )

                        HGOTO_ERROR(H5E_CACHE, H5E_CANTFLUSH, NULL, "free_icr callback failed")

#ifdef H5_HAVE_PARALLEL
                    if(!coll_access || 0 == mpi_rank) {
#endif /* H5_HAVE_PARALLEL */

                    /* Go get the on-disk image again */
                    if(H5F_block_read(f, type->mem_type, addr, 
                                      new_len, dxpl_id, image) < 0)
                        HGOTO_ERROR(H5E_CACHE, H5E_CANTLOAD, NULL, "Can't read image")

#ifdef H5_HAVE_PARALLEL
                    }
                    /* if the collective metadata read optimization is turned on,
                       bcast the metadata read from process 0 to all ranks in the file
                       communicator */
                    if(coll_access) {
                        int buf_size;

                        H5_CHECKED_ASSIGN(buf_size, int, new_len, size_t);
                        if(MPI_SUCCESS != (mpi_code = MPI_Bcast(image, buf_size, MPI_BYTE, 0, comm)))
                            HMPI_GOTO_ERROR(NULL, "MPI_Bcast failed", mpi_code)
                    } /* end if */
#endif /* H5_HAVE_PARALLEL */

                    /* Deserialize on-disk image into native memory form again */
                    if(NULL == (thing = type->deserialize(image, new_len, udata, &dirty)))
                        HGOTO_ERROR(H5E_CACHE, H5E_CANTLOAD, NULL, "Can't deserialize image")

#ifndef NDEBUG
                    {
                        size_t new_new_len;

                        /* Get the actual image size for the thing again.  Note
                         * that since this is a new thing, we have to set 
                         * the magic and type fields again so as to avoid
                         * failing sanity checks.
                         */
                        entry = (H5C_cache_entry_t *)thing;
                        entry->magic = H5C__H5C_CACHE_ENTRY_T_MAGIC;
                        entry->type  = type;

                        type->image_len(thing, &new_new_len);
                        HDassert(new_new_len == new_len);
                    } /* end block */
#endif /* NDEBUG */
                } /* end if (new_len > len) */

                /* Retain adjusted size */
                len = new_len;

            } else { /* throw an error */

                HGOTO_ERROR(H5E_CACHE, H5E_UNSUPPORTED, NULL, \
                     "size of non-speculative object changed")
            }
        } /* end if (new_len != len) */
    } /* end if */

    entry = (H5C_cache_entry_t *)thing;

    /* In general, an entry should be clean just after it is loaded.
     *
     * However, when this code is used in the metadata cache, it is
     * possible that object headers will be dirty at this point, as
     * the deserialize function will alter object headers if necessary to
     * fix an old bug.
     *
     * In the following assert:
     *
     * 	HDassert( ( dirty == FALSE ) || ( type->id == 5 || type->id == 6 ) );
     *
     * note that type ids 5 & 6 are associated with object headers in the
     * metadata cache.
     *
     * When we get to using H5C for other purposes, we may wish to
     * tighten up the assert so that the loophole only applies to the
     * metadata cache.
     */

    HDassert( ( dirty == FALSE ) || ( type->id == 5 || type->id == 6) );

    entry->magic                	= H5C__H5C_CACHE_ENTRY_T_MAGIC;
    entry->cache_ptr            	= f->shared->cache;
    entry->addr                 	= addr;
    entry->size                 	= len;
    HDassert(entry->size < H5C_MAX_ENTRY_SIZE);
<<<<<<< HEAD
    entry->compressed           	= compressed;
    entry->compressed_size      	= compressed_size;
    entry->image_ptr            	= image;
    entry->image_up_to_date     	= !dirty;
    entry->type                 	= type;
    entry->is_dirty	        	= dirty;
    entry->dirtied              	= FALSE;
    entry->is_protected         	= FALSE;
    entry->is_read_only         	= FALSE;
    entry->ro_ref_count         	= 0;
    entry->is_pinned            	= FALSE;
    entry->in_slist             	= FALSE;
    entry->flush_marker         	= FALSE;
=======
    entry->image_ptr            = image;
    entry->image_up_to_date     = TRUE;
    entry->type                 = type;
    entry->is_dirty	        = dirty;
    entry->dirtied              = FALSE;
    entry->is_protected         = FALSE;
    entry->is_read_only         = FALSE;
    entry->ro_ref_count         = 0;
    entry->is_pinned            = FALSE;
    entry->in_slist             = FALSE;
    entry->flush_marker         = FALSE;
>>>>>>> be27e1ad
#ifdef H5_HAVE_PARALLEL
    entry->clear_on_unprotect   	= FALSE;
    entry->flush_immediately    	= FALSE;
    entry->coll_access          	= coll_access;
#endif /* H5_HAVE_PARALLEL */
    entry->flush_in_progress    	= FALSE;
    entry->destroy_in_progress  	= FALSE;

    entry->ring                 	= H5C_RING_UNDEFINED;

    /* Initialize flush dependency fields */
    entry->flush_dep_parent     	= NULL;
    entry->flush_dep_nparents   	= 0;
    entry->flush_dep_parent_nalloc 	= 0;
    entry->flush_dep_nchildren  	= 0;
    entry->flush_dep_ndirty_children 	= 0;
    entry->flush_dep_nunser_children 	= 0;
    entry->ht_next              	= NULL;
    entry->ht_prev              	= NULL;
    entry->il_next              	= NULL;
    entry->il_prev             		= NULL;

    entry->next                 	= NULL;
    entry->prev                 	= NULL;

    entry->aux_next             	= NULL;
    entry->aux_prev             	= NULL;

#ifdef H5_HAVE_PARALLEL
    entry->coll_next            	= NULL;
    entry->coll_prev            	= NULL;
#endif /* H5_HAVE_PARALLEL */

    /* initialize cache image related fields */
    entry->include_in_image     	= FALSE;
    entry->lru_rank			= 0;
    entry->image_index			= -1;
    entry->image_dirty			= FALSE;
    entry->fd_parent_count		= 0;
    entry->fd_parent_addrs		= NULL;
    entry->fd_child_count		= 0;
    entry->fd_dirty_child_count		= 0;
    entry->image_fd_height		= 0;
    entry->prefetched			= FALSE;
    entry->prefetch_type_id		= 0;
    entry->age				= 0;
#ifndef NDEBUG  /* debugging field */
    entry->serialization_count		= 0;
#endif /* NDEBUG */

    H5C__RESET_CACHE_ENTRY_STATS(entry);

    ret_value = thing;

done:
    /* Cleanup on error */
    if(NULL == ret_value) {
        /* Release resources */
        if(thing && type->free_icr(thing) < 0)
            HDONE_ERROR(H5E_CACHE, H5E_CANTFLUSH, NULL, "free_icr callback failed")
        if(image)
            image = H5MM_xfree(image);
    } /* end if */

    FUNC_LEAVE_NOAPI(ret_value)
} /* H5C_load_entry() */


/*-------------------------------------------------------------------------
 *
 * Function:    H5C_make_space_in_cache
 *
 * Purpose:     Attempt to evict cache entries until the index_size
 *		is at least needed_space below max_cache_size.
 *
 *		In passing, also attempt to bring cLRU_list_size to a
 *		value greater than min_clean_size.
 *
 *		Depending on circumstances, both of these goals may
 *		be impossible, as in parallel mode, we must avoid generating
 *		a write as part of a read (to avoid deadlock in collective
 *		I/O), and in all cases, it is possible (though hopefully
 *		highly unlikely) that the protected list may exceed the
 *		maximum size of the cache.
 *
 *		Thus the function simply does its best, returning success
 *		unless an error is encountered.
 *
 *		The primary_dxpl_id and secondary_dxpl_id parameters
 *		specify the dxpl_ids used on the first write occasioned
 *		by the call (primary_dxpl_id), and on all subsequent
 *		writes (secondary_dxpl_id).  This is useful in the metadata
 *		cache, but may not be needed elsewhere.  If so, just use the
 *		same dxpl_id for both parameters.
 *
 *		Observe that this function cannot occasion a read.
 *
 * Return:      Non-negative on success/Negative on failure.
 *
 * Programmer:  John Mainzer, 5/14/04
 *
 * Changes:     Modified function to skip over entries with the 
 *		flush_in_progress flag set.  If this is not done,
 *		an infinite recursion is possible if the cache is 
 *		full, and the pre-serialize or serialize routine 
 *		attempts to load another entry.
 *
 *		This error was exposed by a re-factor of the 
 *		H5C__flush_single_entry() routine.  However, it was 
 *		a potential bug from the moment that entries were 
 *		allowed to load other entries on flush.
 *
 *		In passing, note that the primary and secondary dxpls 
 *		mentioned in the comment above have been replaced by 
 *		a single dxpl at some point, and thus the discussion 
 *		above is somewhat obsolete.  Date of this change is 
 *		unkown.
 *
 *						JRM -- 12/26/14
 *
 *		Modified function to detect deletions of entries 
 *		during a scan of the LRU, and where appropriate, 
 *		restart the scan to avoid proceeding with a next 
 *		entry that is no longer in the cache.
 *
 *		Note the absence of checks after flushes of clean 
 *		entries.  As a second entry can only be removed by 
 *		by a call to the pre_serialize or serialize callback
 *		of the first, and as these callbacks will not be called
 *		on clean entries, no checks are needed.
 *
 *						JRM -- 4/6/15
 *
 *-------------------------------------------------------------------------
 */
herr_t
H5C_make_space_in_cache(H5F_t *	f,
                        hid_t	dxpl_id,
		        size_t	space_needed,
                        hbool_t	write_permitted)
{
    H5C_t *		cache_ptr = f->shared->cache;
#if H5C_COLLECT_CACHE_STATS
    int32_t             clean_entries_skipped = 0;
    int32_t             total_entries_scanned = 0;
#endif /* H5C_COLLECT_CACHE_STATS */
    int32_t		entries_examined = 0;
    int32_t		initial_list_len;
    size_t		empty_space;
    hbool_t		prev_is_dirty = FALSE;
    hbool_t             didnt_flush_entry = FALSE;
    hbool_t		restart_scan;
    H5C_cache_entry_t *	entry_ptr;
    H5C_cache_entry_t *	prev_ptr;
    H5C_cache_entry_t *	next_ptr;
    int32_t 		num_corked_entries = 0;
    herr_t		ret_value = SUCCEED;      /* Return value */

    FUNC_ENTER_NOAPI_NOINIT

    HDassert( f );
    HDassert( cache_ptr );
    HDassert( cache_ptr->magic == H5C__H5C_T_MAGIC );
    HDassert( cache_ptr->index_size ==
	      (cache_ptr->clean_index_size + cache_ptr->dirty_index_size) );

    if ( write_permitted ) {

        restart_scan = FALSE;
        initial_list_len = cache_ptr->LRU_list_len;
        entry_ptr = cache_ptr->LRU_tail_ptr;

	if ( cache_ptr->index_size >= cache_ptr->max_cache_size ) {

	   empty_space = 0;

	} else {

	   empty_space = cache_ptr->max_cache_size - cache_ptr->index_size;

	}

        while ( ( ( (cache_ptr->index_size + space_needed)
                    >
                    cache_ptr->max_cache_size
                  )
		  ||
		  (
		    ( empty_space + cache_ptr->clean_index_size )
		    <
		    ( cache_ptr->min_clean_size )
                  )
		)
                &&
                ( entries_examined <= (2 * initial_list_len) )
                &&
                ( entry_ptr != NULL )
              )
        {
	    HDassert(entry_ptr->magic == H5C__H5C_CACHE_ENTRY_T_MAGIC);
            HDassert( !(entry_ptr->is_protected) );
            HDassert( ! (entry_ptr->is_read_only) );
            HDassert( (entry_ptr->ro_ref_count) == 0 );

	    next_ptr = entry_ptr->next;
            prev_ptr = entry_ptr->prev;

	    if(prev_ptr != NULL)
		prev_is_dirty = prev_ptr->is_dirty;

	    if(entry_ptr->is_dirty &&
                    (entry_ptr->tag_info && entry_ptr->tag_info->corked)) {

                /* Skip "dirty" corked entries.  */
		++num_corked_entries;
                didnt_flush_entry = TRUE;

	    } else if ( ( (entry_ptr->type)->id != H5C__EPOCH_MARKER_TYPE ) &&
                 ( ! entry_ptr->flush_in_progress ) ) {

                didnt_flush_entry = FALSE;

                if ( entry_ptr->is_dirty ) {

#if H5C_COLLECT_CACHE_STATS
                    if ( (cache_ptr->index_size + space_needed)
                           >
                          cache_ptr->max_cache_size ) {

                        cache_ptr->entries_scanned_to_make_space++;
                    }
#endif /* H5C_COLLECT_CACHE_STATS */

		    /* reset entries_removed_counter and 
                     * last_entry_removed_ptr prior to the call to 
                     * H5C__flush_single_entry() so that we can spot 
                     * unexpected removals of entries from the cache,
                     * and set the restart_scan flag if proceeding
                     * would be likely to cause us to scan an entry
                     * that is no longer in the cache.
                     */
                    cache_ptr->entries_removed_counter = 0;
                    cache_ptr->last_entry_removed_ptr  = NULL;

#ifdef H5_HAVE_PARALLEL
                    if(TRUE == entry_ptr->coll_access) {
                        entry_ptr->coll_access = FALSE;
                        H5C__REMOVE_FROM_COLL_LIST(cache_ptr, entry_ptr, FAIL)
                    } /* end if */
#endif

                    if(H5C__flush_single_entry(f, dxpl_id, entry_ptr, H5C__NO_FLAGS_SET, NULL) < 0)
                        HGOTO_ERROR(H5E_CACHE, H5E_CANTFLUSH, FAIL, "unable to flush entry")

		    if ( ( cache_ptr->entries_removed_counter > 1 ) ||
                         ( cache_ptr->last_entry_removed_ptr == prev_ptr ) )

                        restart_scan = TRUE;

                } else if ( (cache_ptr->index_size + space_needed) > cache_ptr->max_cache_size 
#ifdef H5_HAVE_PARALLEL
                            && !(entry_ptr->coll_access)
#endif /* H5_HAVE_PARALLEL */
                            ) {
#if H5C_COLLECT_CACHE_STATS
                    cache_ptr->entries_scanned_to_make_space++;
#endif /* H5C_COLLECT_CACHE_STATS */

                    if(H5C__flush_single_entry(f, dxpl_id, entry_ptr, H5C__FLUSH_INVALIDATE_FLAG | H5C__DEL_FROM_SLIST_ON_DESTROY_FLAG, NULL) < 0)
                        HGOTO_ERROR(H5E_CACHE, H5E_CANTFLUSH, FAIL, "unable to flush entry")
                } else {
                    /* We have enough space so don't flush clean entry. */
#if H5C_COLLECT_CACHE_STATS
                    clean_entries_skipped++;
#endif /* H5C_COLLECT_CACHE_STATS */
                    didnt_flush_entry = TRUE;
                }

#if H5C_COLLECT_CACHE_STATS
                total_entries_scanned++;
#endif /* H5C_COLLECT_CACHE_STATS */

            } else {

                /* Skip epoch markers and entries that are in the process
                 * of being flushed.
                 */
                didnt_flush_entry = TRUE;
            }

	    if ( prev_ptr != NULL ) {

		if ( didnt_flush_entry ) {

		    /* epoch markers don't get flushed, and we don't touch
                     * entries that are in the process of being flushed.
                     * Hence no need for sanity checks, as we haven't
                     * flushed anything.  Thus just set entry_ptr to prev_ptr
                     * and go on.
		     */
                    entry_ptr = prev_ptr;

		} else if ( ( restart_scan )
                            ||
                            ( prev_ptr->is_dirty != prev_is_dirty )
		            ||
		            ( prev_ptr->next != next_ptr )
		            ||
		            ( prev_ptr->is_protected )
		            ||
		            ( prev_ptr->is_pinned ) ) {

		    /* something has happened to the LRU -- start over
		     * from the tail.
		     */
                    restart_scan = FALSE;
	            entry_ptr = cache_ptr->LRU_tail_ptr;
		    H5C__UPDATE_STATS_FOR_LRU_SCAN_RESTART(cache_ptr)

		} else {

		    entry_ptr = prev_ptr;

		}
	    } else {

		entry_ptr = NULL;

	    }

	    entries_examined++;

	    if ( cache_ptr->index_size >= cache_ptr->max_cache_size ) {

	       empty_space = 0;

	    } else {

	       empty_space = cache_ptr->max_cache_size - cache_ptr->index_size;

	    }

	    HDassert( cache_ptr->index_size ==
	              (cache_ptr->clean_index_size +
		       cache_ptr->dirty_index_size) );

	}

#if H5C_COLLECT_CACHE_STATS
        cache_ptr->calls_to_msic++;

        cache_ptr->total_entries_skipped_in_msic += clean_entries_skipped;
        cache_ptr->total_entries_scanned_in_msic += total_entries_scanned;

        if ( clean_entries_skipped > cache_ptr->max_entries_skipped_in_msic ) {

            cache_ptr->max_entries_skipped_in_msic = clean_entries_skipped;
        }

        if ( total_entries_scanned > cache_ptr->max_entries_scanned_in_msic ) {

            cache_ptr->max_entries_scanned_in_msic = total_entries_scanned;
        }
#endif /* H5C_COLLECT_CACHE_STATS */


	/* NEED: work on a better assert for corked entries */
	HDassert( ( entries_examined > (2 * initial_list_len) ) ||
		  ( (cache_ptr->pl_size + cache_ptr->pel_size + cache_ptr->min_clean_size) >
		    cache_ptr->max_cache_size ) ||
		  ( ( cache_ptr->clean_index_size + empty_space )
		    >= cache_ptr->min_clean_size ) ||
		  ( ( num_corked_entries )));
#if H5C_MAINTAIN_CLEAN_AND_DIRTY_LRU_LISTS

        HDassert( ( entries_examined > (2 * initial_list_len) ) ||
		  ( cache_ptr->cLRU_list_size <= cache_ptr->clean_index_size ) );
        HDassert( ( entries_examined > (2 * initial_list_len) ) ||
		  ( cache_ptr->dLRU_list_size <= cache_ptr->dirty_index_size ) );

#endif /* H5C_MAINTAIN_CLEAN_AND_DIRTY_LRU_LISTS */

    } else {

        HDassert( H5C_MAINTAIN_CLEAN_AND_DIRTY_LRU_LISTS );

        initial_list_len = cache_ptr->cLRU_list_len;
        entry_ptr = cache_ptr->cLRU_tail_ptr;

        while ( ( (cache_ptr->index_size + space_needed)
                  >
                  cache_ptr->max_cache_size
                )
                &&
                ( entries_examined <= initial_list_len )
                &&
                ( entry_ptr != NULL )
              )
        {
            HDassert( ! (entry_ptr->is_protected) );
            HDassert( ! (entry_ptr->is_read_only) );
            HDassert( (entry_ptr->ro_ref_count) == 0 );
            HDassert( ! (entry_ptr->is_dirty) );

            prev_ptr = entry_ptr->aux_prev;

#ifdef H5_HAVE_PARALLEL
            if(!(entry_ptr->coll_access)) {
#endif /* H5_HAVE_PARALLEL */
                if(H5C__flush_single_entry(f, dxpl_id, entry_ptr, H5C__FLUSH_INVALIDATE_FLAG | H5C__DEL_FROM_SLIST_ON_DESTROY_FLAG, NULL) < 0)
                    HGOTO_ERROR(H5E_CACHE, H5E_CANTFLUSH, FAIL, "unable to flush entry")
#ifdef H5_HAVE_PARALLEL
            } /* end if */
#endif /* H5_HAVE_PARALLEL */

	    /* we are scanning the clean LRU, so the serialize function
	     * will not be called on any entry -- thus there is no
	     * concern about the list being modified out from under
	     * this function.
	     */

            entry_ptr = prev_ptr;
	    entries_examined++;
        }
    }

done:

    FUNC_LEAVE_NOAPI(ret_value)

} /* H5C_make_space_in_cache() */


/*-------------------------------------------------------------------------
 *
 * Function:    H5C_validate_index_list
 *
 * Purpose:     Debugging function that scans the index list for errors.
 *
 *		If an error is detected, the function generates a
 *		diagnostic and returns FAIL.  If no error is detected,
 *		the function returns SUCCEED.
 *
 * Return:      FAIL if error is detected, SUCCEED otherwise.
 *
 * Programmer:  John Mainzer, 9/16/16
 *
 * Changes:	None.
 *
 *-------------------------------------------------------------------------
 */
#ifndef NDEBUG

herr_t
H5C_validate_index_list(H5C_t * cache_ptr)
{
    herr_t		ret_value = SUCCEED;      /* Return value */
    int			i;
    int32_t             len = 0;
    int32_t		index_ring_len[H5C_RING_NTYPES];
    size_t              size = 0;
    size_t              clean_size = 0;
    size_t              dirty_size = 0;
    size_t		index_ring_size[H5C_RING_NTYPES];
    size_t		clean_index_ring_size[H5C_RING_NTYPES];
    size_t		dirty_index_ring_size[H5C_RING_NTYPES];
    H5C_cache_entry_t *	entry_ptr = NULL;

    FUNC_ENTER_NOAPI_NOINIT

    HDassert( cache_ptr );
    HDassert( cache_ptr->magic == H5C__H5C_T_MAGIC );

    for ( i = 0; i < H5C_RING_NTYPES; i++ ) {

	index_ring_len[i] = 0;
	index_ring_size[i] = 0;
	clean_index_ring_size[i] = 0;
	dirty_index_ring_size[i] = 0;
    }

    if ( ( ( cache_ptr->il_head == NULL )
           ||
           ( cache_ptr->il_tail == NULL )
         )
         &&
         ( cache_ptr->il_head != cache_ptr->il_tail )
       ) {

        HGOTO_ERROR(H5E_CACHE, H5E_SYSTEM, FAIL, "Check 1 failed")
    }

    if(cache_ptr->index_len < 0)
        HGOTO_ERROR(H5E_CACHE, H5E_SYSTEM, FAIL, "Check 2 failed")

    if ( ( cache_ptr->index_len == 1 )
         &&
         ( ( cache_ptr->il_head != cache_ptr->il_tail )
           ||
           ( cache_ptr->il_head == NULL )
           ||
           ( cache_ptr->il_head->size != cache_ptr->index_size )
         )
       ) {

        HGOTO_ERROR(H5E_CACHE, H5E_SYSTEM, FAIL, "Check 3 failed")
    }

    if ( ( cache_ptr->index_len >= 1 )
         &&
         ( ( cache_ptr->il_head == NULL )
           ||
           ( cache_ptr->il_head->il_prev != NULL )
           ||
           ( cache_ptr->il_tail == NULL )
           ||
           ( cache_ptr->il_tail->il_next != NULL )
         )
       ) {

        HGOTO_ERROR(H5E_CACHE, H5E_SYSTEM, FAIL, "Check 4 failed")
    }

    entry_ptr = cache_ptr->il_head;
    while ( entry_ptr != NULL )
    {

        if ( ( entry_ptr != cache_ptr->il_head ) &&
             ( ( entry_ptr->il_prev == NULL ) ||
               ( entry_ptr->il_prev->il_next != entry_ptr ) ) ) {

            HGOTO_ERROR(H5E_CACHE, H5E_SYSTEM, FAIL, "Check 5 failed")
        }

        if ( ( entry_ptr != cache_ptr->il_tail ) &&
             ( ( entry_ptr->il_next == NULL ) ||
               ( entry_ptr->il_next->il_prev != entry_ptr ) ) ) {

            HGOTO_ERROR(H5E_CACHE, H5E_SYSTEM, FAIL, "Check 6 failed")
        }

	HDassert(entry_ptr->ring > 0);
	HDassert(entry_ptr->ring < H5C_RING_NTYPES);

        len++;
	index_ring_len[entry_ptr->ring] += 1;

        size += entry_ptr->size;
        index_ring_size[entry_ptr->ring] += entry_ptr->size;

	if ( entry_ptr->is_dirty ) {

	    dirty_size += entry_ptr->size;
	    dirty_index_ring_size[entry_ptr->ring] += entry_ptr->size;

	} else {

	    clean_size += entry_ptr->size;
	    clean_index_ring_size[entry_ptr->ring] += entry_ptr->size;
	}

        entry_ptr = entry_ptr->il_next;
    }

    if ( ( cache_ptr->index_len != len ) ||
         ( cache_ptr->il_len != len ) ||
         ( cache_ptr->index_size != size ) ||
         ( cache_ptr->il_size != size ) ||
         ( cache_ptr->clean_index_size != clean_size ) ||
         ( cache_ptr->dirty_index_size != dirty_size ) ||
         ( clean_size + dirty_size != size ) ) {

        HGOTO_ERROR(H5E_CACHE, H5E_SYSTEM, FAIL, "Check 7 failed")
    }

    size = 0;
    clean_size = 0;
    dirty_size = 0;

    for ( i = 0; i < H5C_RING_NTYPES; i++ ) {

	size += clean_index_ring_size[i] + dirty_index_ring_size[i];
	clean_size += clean_index_ring_size[i];
	dirty_size += dirty_index_ring_size[i];
    }

    if ( ( cache_ptr->index_size != size ) ||
         ( cache_ptr->clean_index_size != clean_size ) ||
         ( cache_ptr->dirty_index_size != dirty_size ) ) {

        HGOTO_ERROR(H5E_CACHE, H5E_SYSTEM, FAIL, "Check 8 failed")
    }

done:

    if ( ret_value != SUCCEED ) {

        HDassert(0);
    }

    FUNC_LEAVE_NOAPI(ret_value)

} /* H5C_validate_index_list() */

#endif /* NDEBUG */


/*-------------------------------------------------------------------------
 *
 * Function:    H5C_validate_lru_list
 *
 * Purpose:     Debugging function that scans the LRU list for errors.
 *
 *		If an error is detected, the function generates a
 *		diagnostic and returns FAIL.  If no error is detected,
 *		the function returns SUCCEED.
 *
 * Return:      FAIL if error is detected, SUCCEED otherwise.
 *
 * Programmer:  John Mainzer, 7/14/05
 *
 * Changes:
 *
 *		Added code to verify that the LRU contains no pinned 
 *		entries.                        JRM -- 4/25/14
 *
 *-------------------------------------------------------------------------
 */
#if H5C_DO_EXTREME_SANITY_CHECKS

static herr_t
H5C_validate_lru_list(H5C_t * cache_ptr)
{
    herr_t		ret_value = SUCCEED;      /* Return value */
    int32_t             len = 0;
    size_t              size = 0;
    H5C_cache_entry_t *	entry_ptr = NULL;

    FUNC_ENTER_NOAPI_NOINIT

    HDassert( cache_ptr );
    HDassert( cache_ptr->magic == H5C__H5C_T_MAGIC );

    if ( ( ( cache_ptr->LRU_head_ptr == NULL )
           ||
           ( cache_ptr->LRU_tail_ptr == NULL )
         )
         &&
         ( cache_ptr->LRU_head_ptr != cache_ptr->LRU_tail_ptr )
       ) {

        HGOTO_ERROR(H5E_CACHE, H5E_SYSTEM, FAIL, "Check 1 failed")
    }

    if(cache_ptr->LRU_list_len < 0)
        HGOTO_ERROR(H5E_CACHE, H5E_SYSTEM, FAIL, "Check 2 failed")

    if ( ( cache_ptr->LRU_list_len == 1 )
         &&
         ( ( cache_ptr->LRU_head_ptr != cache_ptr->LRU_tail_ptr )
           ||
           ( cache_ptr->LRU_head_ptr == NULL )
           ||
           ( cache_ptr->LRU_head_ptr->size != cache_ptr->LRU_list_size )
         )
       ) {

        HGOTO_ERROR(H5E_CACHE, H5E_SYSTEM, FAIL, "Check 3 failed")
    }

    if ( ( cache_ptr->LRU_list_len >= 1 )
         &&
         ( ( cache_ptr->LRU_head_ptr == NULL )
           ||
           ( cache_ptr->LRU_head_ptr->prev != NULL )
           ||
           ( cache_ptr->LRU_tail_ptr == NULL )
           ||
           ( cache_ptr->LRU_tail_ptr->next != NULL )
         )
       ) {

        HGOTO_ERROR(H5E_CACHE, H5E_SYSTEM, FAIL, "Check 4 failed")
    }

    entry_ptr = cache_ptr->LRU_head_ptr;
    while ( entry_ptr != NULL )
    {

        if ( ( entry_ptr != cache_ptr->LRU_head_ptr ) &&
             ( ( entry_ptr->prev == NULL ) ||
               ( entry_ptr->prev->next != entry_ptr ) ) ) {

            HGOTO_ERROR(H5E_CACHE, H5E_SYSTEM, FAIL, "Check 5 failed")
        }

        if ( ( entry_ptr != cache_ptr->LRU_tail_ptr ) &&
             ( ( entry_ptr->next == NULL ) ||
               ( entry_ptr->next->prev != entry_ptr ) ) ) {

            HGOTO_ERROR(H5E_CACHE, H5E_SYSTEM, FAIL, "Check 6 failed")
        }

        if ( ( entry_ptr->is_pinned ) || 
             ( entry_ptr->pinned_from_client ) ||
             ( entry_ptr->pinned_from_cache ) ) {

            HGOTO_ERROR(H5E_CACHE, H5E_SYSTEM, FAIL, "Check 7 failed")
        }

        len++;
        size += entry_ptr->size;
        entry_ptr = entry_ptr->next;
    }

    if ( ( cache_ptr->LRU_list_len != len ) ||
         ( cache_ptr->LRU_list_size != size ) ) {

        HGOTO_ERROR(H5E_CACHE, H5E_SYSTEM, FAIL, "Check 8 failed")
    }

done:

    if ( ret_value != SUCCEED ) {

        HDassert(0);
    }

    FUNC_LEAVE_NOAPI(ret_value)

} /* H5C_validate_lru_list() */

#endif /* H5C_DO_EXTREME_SANITY_CHECKS */


/*-------------------------------------------------------------------------
 *
 * Function:    H5C_validate_pinned_entry_list
 *
 * Purpose:     Debugging function that scans the pinned entry list for 
 *              errors.
 *
 *		If an error is detected, the function generates a
 *		diagnostic and returns FAIL.  If no error is detected,
 *		the function returns SUCCEED.
 *
 * Return:      FAIL if error is detected, SUCCEED otherwise.
 *
 * Programmer:  John Mainzer, 4/25/14
 *
 * Changes:
 *
 *		None.
 *
 *-------------------------------------------------------------------------
 */
#if H5C_DO_EXTREME_SANITY_CHECKS

static herr_t
H5C_validate_pinned_entry_list(H5C_t * cache_ptr)
{
    herr_t		ret_value = SUCCEED;      /* Return value */
    int32_t             len = 0;
    size_t              size = 0;
    H5C_cache_entry_t *	entry_ptr = NULL;

    FUNC_ENTER_NOAPI_NOINIT

    HDassert( cache_ptr );
    HDassert( cache_ptr->magic == H5C__H5C_T_MAGIC );

    if ( ( ( cache_ptr->pel_head_ptr == NULL )
           ||
           ( cache_ptr->pel_tail_ptr == NULL )
         )
         &&
         ( cache_ptr->pel_head_ptr != cache_ptr->pel_tail_ptr )
       ) {

        HGOTO_ERROR(H5E_CACHE, H5E_SYSTEM, FAIL, "Check 1 failed")
    }

    if(cache_ptr->pel_len < 0)
        HGOTO_ERROR(H5E_CACHE, H5E_SYSTEM, FAIL, "Check 2 failed")

    if ( ( cache_ptr->pel_len == 1 )
         &&
         ( ( cache_ptr->pel_head_ptr != cache_ptr->pel_tail_ptr )
           ||
           ( cache_ptr->pel_head_ptr == NULL )
           ||
           ( cache_ptr->pel_head_ptr->size != cache_ptr->pel_size )
         )
       ) {

        HGOTO_ERROR(H5E_CACHE, H5E_SYSTEM, FAIL, "Check 3 failed")
    }

    if ( ( cache_ptr->pel_len >= 1 )
         &&
         ( ( cache_ptr->pel_head_ptr == NULL )
           ||
           ( cache_ptr->pel_head_ptr->prev != NULL )
           ||
           ( cache_ptr->pel_tail_ptr == NULL )
           ||
           ( cache_ptr->pel_tail_ptr->next != NULL )
         )
       ) {

        HGOTO_ERROR(H5E_CACHE, H5E_SYSTEM, FAIL, "Check 4 failed")
    }

    entry_ptr = cache_ptr->pel_head_ptr;
    while ( entry_ptr != NULL )
    {

        if ( ( entry_ptr != cache_ptr->pel_head_ptr ) &&
             ( ( entry_ptr->prev == NULL ) ||
               ( entry_ptr->prev->next != entry_ptr ) ) ) {

            HGOTO_ERROR(H5E_CACHE, H5E_SYSTEM, FAIL, "Check 5 failed")
        }

        if ( ( entry_ptr != cache_ptr->pel_tail_ptr ) &&
             ( ( entry_ptr->next == NULL ) ||
               ( entry_ptr->next->prev != entry_ptr ) ) ) {

            HGOTO_ERROR(H5E_CACHE, H5E_SYSTEM, FAIL, "Check 6 failed")
        }

        if ( ! entry_ptr->is_pinned ) {

            HGOTO_ERROR(H5E_CACHE, H5E_SYSTEM, FAIL, "Check 7 failed")
        }

        if ( ! ( ( entry_ptr->pinned_from_client ) ||
                 ( entry_ptr->pinned_from_cache ) ) ) {

            HGOTO_ERROR(H5E_CACHE, H5E_SYSTEM, FAIL, "Check 8 failed")
        }

        len++;
        size += entry_ptr->size;
        entry_ptr = entry_ptr->next;
    }

    if ( ( cache_ptr->pel_len != len ) ||
         ( cache_ptr->pel_size != size ) ) {

        HGOTO_ERROR(H5E_CACHE, H5E_SYSTEM, FAIL, "Check 9 failed")
    }

done:

    if ( ret_value != SUCCEED ) {

        HDassert(0);
    }

    FUNC_LEAVE_NOAPI(ret_value)

} /* H5C_validate_pinned_entry_list() */

#endif /* H5C_DO_EXTREME_SANITY_CHECKS */


/*-------------------------------------------------------------------------
 *
 * Function:    H5C_validate_protected_entry_list
 *
 * Purpose:     Debugging function that scans the protected entry list for 
 *              errors.
 *
 *		If an error is detected, the function generates a
 *		diagnostic and returns FAIL.  If no error is detected,
 *		the function returns SUCCEED.
 *
 * Return:      FAIL if error is detected, SUCCEED otherwise.
 *
 * Programmer:  John Mainzer, 4/25/14
 *
 * Changes:
 *
 *		None.
 *
 *-------------------------------------------------------------------------
 */
#if H5C_DO_EXTREME_SANITY_CHECKS

static herr_t
H5C_validate_protected_entry_list(H5C_t * cache_ptr)
{
    herr_t		ret_value = SUCCEED;      /* Return value */
    int32_t             len = 0;
    size_t              size = 0;
    H5C_cache_entry_t *	entry_ptr = NULL;

    FUNC_ENTER_NOAPI_NOINIT

    HDassert( cache_ptr );
    HDassert( cache_ptr->magic == H5C__H5C_T_MAGIC );

    if(((cache_ptr->pl_head_ptr == NULL) || (cache_ptr->pl_tail_ptr == NULL))
             && (cache_ptr->pl_head_ptr != cache_ptr->pl_tail_ptr))
        HGOTO_ERROR(H5E_CACHE, H5E_SYSTEM, FAIL, "Check 1 failed")

    if(cache_ptr->pl_len < 0)
        HGOTO_ERROR(H5E_CACHE, H5E_SYSTEM, FAIL, "Check 2 failed")

    if ( ( cache_ptr->pl_len == 1 )
         &&
         ( ( cache_ptr->pl_head_ptr != cache_ptr->pl_tail_ptr )
           ||
           ( cache_ptr->pl_head_ptr == NULL )
           ||
           ( cache_ptr->pl_head_ptr->size != cache_ptr->pl_size )
         )
       ) {

        HGOTO_ERROR(H5E_CACHE, H5E_SYSTEM, FAIL, "Check 3 failed")
    }

    if ( ( cache_ptr->pl_len >= 1 )
         &&
         ( ( cache_ptr->pl_head_ptr == NULL )
           ||
           ( cache_ptr->pl_head_ptr->prev != NULL )
           ||
           ( cache_ptr->pl_tail_ptr == NULL )
           ||
           ( cache_ptr->pl_tail_ptr->next != NULL )
         )
       ) {

        HGOTO_ERROR(H5E_CACHE, H5E_SYSTEM, FAIL, "Check 4 failed")
    }

    entry_ptr = cache_ptr->pl_head_ptr;
    while ( entry_ptr != NULL )
    {

        if ( ( entry_ptr != cache_ptr->pl_head_ptr ) &&
             ( ( entry_ptr->prev == NULL ) ||
               ( entry_ptr->prev->next != entry_ptr ) ) ) {

            HGOTO_ERROR(H5E_CACHE, H5E_SYSTEM, FAIL, "Check 5 failed")
        }

        if ( ( entry_ptr != cache_ptr->pl_tail_ptr ) &&
             ( ( entry_ptr->next == NULL ) ||
               ( entry_ptr->next->prev != entry_ptr ) ) ) {

            HGOTO_ERROR(H5E_CACHE, H5E_SYSTEM, FAIL, "Check 6 failed")
        }

        if ( ! entry_ptr->is_protected ) {

            HGOTO_ERROR(H5E_CACHE, H5E_SYSTEM, FAIL, "Check 7 failed")
        }

        if ( ( entry_ptr->is_read_only ) &&
             ( entry_ptr->ro_ref_count <= 0 ) ) {

            HGOTO_ERROR(H5E_CACHE, H5E_SYSTEM, FAIL, "Check 8 failed")
        }

        len++;
        size += entry_ptr->size;
        entry_ptr = entry_ptr->next;
    }

    if ( ( cache_ptr->pl_len != len ) ||
         ( cache_ptr->pl_size != size ) ) {

        HGOTO_ERROR(H5E_CACHE, H5E_SYSTEM, FAIL, "Check 9 failed")
    }

done:

    if ( ret_value != SUCCEED ) {

        HDassert(0);
    }

    FUNC_LEAVE_NOAPI(ret_value)

} /* H5C_validate_protected_entry_list() */

#endif /* H5C_DO_EXTREME_SANITY_CHECKS */


/*-------------------------------------------------------------------------
 *
 * Function:    H5C_entry_in_skip_list
 *
 * Purpose:     Debugging function that scans skip list to see if it 
 *		is in present.  We need this, as it is possible for 
 *		an entry to be in the skip list twice.
 *
 * Return:      FALSE if the entry is not in the skip list, and TRUE 
 *		if it is.
 *
 * Programmer:  John Mainzer, 11/1/14
 *
 * Changes:
 *
 *		None.
 *
 *-------------------------------------------------------------------------
 */
#if H5C_DO_SLIST_SANITY_CHECKS

static hbool_t
H5C_entry_in_skip_list(H5C_t * cache_ptr, H5C_cache_entry_t *target_ptr)
{
    hbool_t in_slist              = FALSE;
    H5SL_node_t *       node_ptr  = NULL;
    H5C_cache_entry_t *	entry_ptr = NULL;

    HDassert( cache_ptr );
    HDassert( cache_ptr->magic == H5C__H5C_T_MAGIC );
    HDassert( cache_ptr->slist_ptr );

    node_ptr = H5SL_first(cache_ptr->slist_ptr);

    while ( ( node_ptr != NULL ) && ( ! in_slist ) )
    {
        entry_ptr = (H5C_cache_entry_t *)H5SL_item(node_ptr);

	HDassert( entry_ptr );
	HDassert( entry_ptr->magic == H5C__H5C_CACHE_ENTRY_T_MAGIC );
        HDassert( entry_ptr->is_dirty );
        HDassert( entry_ptr->in_slist );

        if ( entry_ptr == target_ptr ) {

	    in_slist = TRUE;

	} else {

	    node_ptr = H5SL_next(node_ptr);
	}
    }

    return(in_slist);

} /* H5C_entry_in_skip_list() */

#endif /* H5C_DO_SLIST_SANITY_CHECKS */


/*-------------------------------------------------------------------------
 *
 * Function:    H5C_get_entry_ptr_from_addr()
 *
 * Purpose:     Debugging function that attempts to look up an entry in the 
 *              cache by its file address, and if found, returns a pointer 
 *              to the entry in *entry_ptr_ptr.  If the entry is not in the 
 *              cache, *entry_ptr_ptr is set to NULL.
 *
 *              WARNING: This call should be used only in debugging  
 *                       routines, and it should be avoided when 
 *                       possible.
 *
 *                       Further, if we ever multi-thread the cache, 
 *                       this routine will have to be either discarded 
 *                       or heavily re-worked.
 *
 *                       Finally, keep in mind that the entry whose 
 *                       pointer is obtained in this fashion may not 
 *                       be in a stable state.  
 *
 *              Note that this function is only defined if NDEBUG
 *              is not defined.
 *
 *              As heavy use of this function is almost certainly a 
 *              bad idea, the metadata cache tracks the number of 
 *              successful calls to this function, and (if 
 *              H5C_DO_SANITY_CHECKS is defined) displays any 
 *              non-zero count on cache shutdown.
 *
 * Return:      FAIL if error is detected, SUCCEED otherwise.
 *
 * Programmer:  John Mainzer, 5/30/14
 *
 * Changes:
 *
 *		None.
 *
 *-------------------------------------------------------------------------
 */
#ifndef NDEBUG
herr_t
H5C_get_entry_ptr_from_addr(const H5F_t *f,
                            haddr_t   addr,
			    void ** entry_ptr_ptr)
{
    H5C_t             * cache_ptr;
    H5C_cache_entry_t * entry_ptr = NULL;
    herr_t              ret_value = SUCCEED;      /* Return value */

    FUNC_ENTER_NOAPI(FAIL)

    HDassert( f );
    HDassert( f->shared );

    cache_ptr = f->shared->cache;

    HDassert( cache_ptr != NULL );
    HDassert( cache_ptr->magic == H5C__H5C_T_MAGIC );
    HDassert( H5F_addr_defined(addr) );
    HDassert( entry_ptr_ptr != NULL );

    /* this test duplicates two of the above asserts, but we need an
     * invocation of HGOTO_ERROR to keep the compiler happy.
     */
    if ( ( cache_ptr == NULL ) || ( cache_ptr->magic != H5C__H5C_T_MAGIC ) ) {

        HGOTO_ERROR(H5E_CACHE, H5E_SYSTEM, FAIL, "Bad cache_ptr on entry.")
    }

    H5C__SEARCH_INDEX(cache_ptr, addr, entry_ptr, FAIL)

    if ( entry_ptr == NULL ) {

        /* the entry doesn't exist in the cache -- report this
         * and quit.
         */
        *entry_ptr_ptr = NULL;

    } else {

        *entry_ptr_ptr = entry_ptr;

	/* increment call counter */
	(cache_ptr->get_entry_ptr_from_addr_counter)++;
    }

done:

    FUNC_LEAVE_NOAPI(ret_value)

} /* H5C_get_entry_ptr_from_addr() */

#endif /* NDEBUG */


/*-------------------------------------------------------------------------
 *
 * Function:    H5C_cache_is_clean()
 *
 * Purpose:     Debugging function that verifies that all rings in the 
 *		metadata cache are clean from the outermost ring, inwards
 *		to the inner ring specified.
 *
 *		Returns TRUE if all specified rings are clean, and FALSE
 *		if not.  Throws an assertion failure on error.
 *
 * Return:      TRUE if the indicated ring(s) are clean, and FALSE otherwise.
 *
 * Programmer:  John Mainzer, 6/18/16
 *
 * Changes:     None.
 *
 *-------------------------------------------------------------------------
 */
#ifndef NDEBUG
hbool_t
H5C_cache_is_clean(const H5F_t *f, H5C_ring_t inner_ring)
{
    H5C_t             * cache_ptr;
    H5C_ring_t		ring = H5C_RING_USER;
    hbool_t             ret_value = TRUE;      /* Return value */

    FUNC_ENTER_NOAPI_NOINIT_NOERR

    HDassert( f );
    HDassert( f->shared );

    cache_ptr = f->shared->cache;

    HDassert( cache_ptr != NULL );
    HDassert( cache_ptr->magic == H5C__H5C_T_MAGIC );

    HDassert(inner_ring >= H5C_RING_USER);
    HDassert(inner_ring <= H5C_RING_SB);

    while ( ring <= inner_ring ) {

	if ( cache_ptr->dirty_index_ring_size[ring] > 0 )
            ret_value = FALSE;

	ring++;
    }

    FUNC_LEAVE_NOAPI(ret_value)

} /* H5C_cache_is_clean() */

#endif /* NDEBUG */


/*-------------------------------------------------------------------------
 *
 * Function:    H5C_verify_entry_type()
 *
 * Purpose:     Debugging function that attempts to look up an entry in the 
 *		cache by its file address, and if found, test to see if its
 *		type field contains the expted value.
 *
 *		If the specified entry is in cache, *in_cache_ptr is set
 *		to TRUE, and *type_ok_ptr is set to TRUE or FALSE depending 
 *		on whether the entries type field matches the expected_type 
 *		parameter.
 *
 *		If the target entry is not in cache, *in_cache_ptr is 
 *		set to FALSE, and *type_ok_ptr is undefined.
 *
 *		Note that this function is only defined if NDEBUG
 *		is not defined.
 *
 * Return:      FAIL if error is detected, SUCCEED otherwise.
 *
 * Programmer:  John Mainzer, 5/30/14
 *
 * Changes:	Modified the function to compare the expected type against
 *		the underlying type of prefetched entries.
 *		
 *					JRM -- 9/17/16
 *
 *-------------------------------------------------------------------------
 */
#ifndef NDEBUG
herr_t
H5C_verify_entry_type(const H5F_t *f,
                      haddr_t   addr,
                      const H5C_class_t * expected_type,
                      hbool_t * in_cache_ptr,
                      hbool_t * type_ok_ptr)
{
    H5C_t             * cache_ptr;
    H5C_cache_entry_t * entry_ptr = NULL;
    herr_t              ret_value = SUCCEED;      /* Return value */

    FUNC_ENTER_NOAPI(FAIL)

    HDassert( f );
    HDassert( f->shared );

    cache_ptr = f->shared->cache;

    HDassert( cache_ptr != NULL );
    HDassert( cache_ptr->magic == H5C__H5C_T_MAGIC );
    HDassert( H5F_addr_defined(addr) );
    HDassert( expected_type );
    HDassert( in_cache_ptr != NULL );
    HDassert( type_ok_ptr != NULL );

    /* this test duplicates two of the above asserts, but we need an
     * invocation of HGOTO_ERROR to keep the compiler happy.
     */
    if ( ( cache_ptr == NULL ) || ( cache_ptr->magic != H5C__H5C_T_MAGIC ) ) {

        HGOTO_ERROR(H5E_CACHE, H5E_SYSTEM, FAIL, "Bad cache_ptr on entry.")
    }

    H5C__SEARCH_INDEX(cache_ptr, addr, entry_ptr, FAIL)

    if ( entry_ptr == NULL ) {

        /* the entry doesn't exist in the cache -- report this
         * and quit.
         */
        *in_cache_ptr = FALSE;

    } else {

        *in_cache_ptr = TRUE;

	if ( entry_ptr->prefetched )
	    *type_ok_ptr = (expected_type->id == entry_ptr->prefetch_type_id);
	else
	    *type_ok_ptr = (expected_type == entry_ptr->type);
    }

done:

    FUNC_LEAVE_NOAPI(ret_value)

} /* H5C_verify_entry_type() */

#endif /* NDEBUG */


/*-------------------------------------------------------------------------
 *
 * Function:    H5C__flush_marked_entries
 *
 * Purpose:     Flushes all marked entries in the cache.
 *
 * Return:      FAIL if error is detected, SUCCEED otherwise.
 *
 * Programmer:  Mike McGreevy
 *              November 3, 2010
 *
 *-------------------------------------------------------------------------
 */
herr_t
H5C__flush_marked_entries(H5F_t * f, hid_t dxpl_id)
{ 
    herr_t ret_value = SUCCEED;

    FUNC_ENTER_PACKAGE

    /* Assertions */
    HDassert(f != NULL);

    /* Flush all marked entries */
    if(H5C_flush_cache(f, dxpl_id, H5C__FLUSH_MARKED_ENTRIES_FLAG | H5C__FLUSH_IGNORE_PROTECTED_FLAG) < 0)
        HGOTO_ERROR(H5E_CACHE, H5E_CANTFLUSH, FAIL, "Can't flush cache")

done:
    FUNC_LEAVE_NOAPI(ret_value)
} /* H5C__flush_marked_entries */


/*-------------------------------------------------------------------------
 *
 * Function:    H5C_cork
 *
 * Purpose:     To cork/uncork/get cork status of an object depending on "action":
 *		H5C__SET_CORK: 
 *			To cork the object
 *			Return error if the object is already corked
 *		H5C__UNCORK:
 *			To uncork the obejct
 *			Return error if the object is not corked
 * 		H5C__GET_CORKED:
 *			To retrieve the cork status of an object in
 *			the parameter "corked"
 *		
 * Return:      Success:        Non-negative
 *              Failure:        Negative
 *
 * Programmer:  Vailin Choi
 *		January 2014
 *
 *-------------------------------------------------------------------------
 */
herr_t
H5C_cork(H5C_t *cache_ptr, haddr_t obj_addr, unsigned action, hbool_t *corked) 
{
    H5C_tag_info_t *tag_info;	/* Points to a tag info struct */
    herr_t              ret_value = SUCCEED;

    FUNC_ENTER_NOAPI_NOINIT

    /* Assertions */
    HDassert(cache_ptr != NULL);
    HDassert(H5F_addr_defined(obj_addr));
    HDassert(action == H5C__SET_CORK || action == H5C__UNCORK || action == H5C__GET_CORKED);

    /* Search the list of corked object addresses in the cache */
    tag_info = (H5C_tag_info_t *)H5SL_search(cache_ptr->tag_list, &obj_addr);

    if(H5C__GET_CORKED == action) {
        HDassert(corked);
        if(tag_info != NULL && tag_info->corked)
            *corked = TRUE;
        else
            *corked = FALSE;
    } /* end if */
    else {
        /* Sanity check */
        HDassert(H5C__SET_CORK == action || H5C__UNCORK == action);

        /* Perform appropriate action */
        if(H5C__SET_CORK == action) {
            /* Check if this is the first entry for this tagged object */
            if(NULL == tag_info) {
                /* Allocate new tag info struct */
                if(NULL == (tag_info = H5FL_CALLOC(H5C_tag_info_t)))
                    HGOTO_ERROR(H5E_CACHE, H5E_CANTALLOC, FAIL, "can't allocate tag info for cache entry")

                /* Set the tag for all entries */
                tag_info->tag = obj_addr;

                /* Insert tag info into skip list */
                if(H5SL_insert(cache_ptr->tag_list, tag_info, &(tag_info->tag)) < 0 )
                    HGOTO_ERROR(H5E_CACHE, H5E_CANTINSERT, FAIL, "can't insert tag info in skip list")
            } /* end if */
            else {
                /* Check for object already corked */
                if(tag_info->corked)
                    HGOTO_ERROR(H5E_CACHE, H5E_CANTCORK, FAIL, "object already corked")
                HDassert(tag_info->entry_cnt > 0 && tag_info->head);
            } /* end else */

            /* Set the corked status for the entire object */
            tag_info->corked = TRUE;
        } /* end if */
        else {
            /* Sanity check */
            HDassert(tag_info);

            /* Check for already uncorked */
            if(!tag_info->corked)
                HGOTO_ERROR(H5E_CACHE, H5E_CANTUNCORK, FAIL, "object already uncorked")

            /* Set the corked status for the entire object */
            tag_info->corked = FALSE;

            /* Remove the tag info from the tag list, if there's no more entries with this tag */
            if(0 == tag_info->entry_cnt) {
                /* Sanity check */
                HDassert(NULL == tag_info->head);

                if(H5SL_remove(cache_ptr->tag_list, &(tag_info->tag)) != tag_info)
                    HGOTO_ERROR(H5E_CACHE, H5E_CANTREMOVE, FAIL, "can't remove tag info from list")

                /* Release the tag info */
                tag_info = H5FL_FREE(H5C_tag_info_t, tag_info);
            } /* end if */
            else
                HDassert(NULL != tag_info->head);
        } /* end else */
    } /* end else */

done:
    FUNC_LEAVE_NOAPI(ret_value)
} /* H5C_cork() */


/*-------------------------------------------------------------------------
 * Function:    H5C__mark_flush_dep_dirty()
 *
 * Purpose:     Recursively propagate the flush_dep_ndirty_children flag
 *              up the dependency chain in response to entry either
 *              becoming dirty or having its flush_dep_ndirty_children
 *              increased from 0.
 *
 * Return:      Non-negative on success/Negative on failure
 *
 * Programmer:  Neil Fortner
 *              11/13/12
 *
 *-------------------------------------------------------------------------
 */
static herr_t
H5C__mark_flush_dep_dirty(H5C_cache_entry_t * entry)
{
    unsigned u;                         /* Local index variable */
    herr_t ret_value = SUCCEED;         /* Return value */

    FUNC_ENTER_STATIC

    /* Sanity checks */
    HDassert(entry);

    /* Iterate over the parent entries, if any */
    for(u = 0; u < entry->flush_dep_nparents; u++) {
        /* Sanity check */
        HDassert(entry->flush_dep_parent[u]->flush_dep_ndirty_children < entry->flush_dep_parent[u]->flush_dep_nchildren);

        /* Adjust the parent's number of dirty children */
        entry->flush_dep_parent[u]->flush_dep_ndirty_children++;

        /* If the parent has a 'notify' callback, send a 'child entry dirtied' notice */
        if(entry->flush_dep_parent[u]->type->notify &&
                (entry->flush_dep_parent[u]->type->notify)(H5C_NOTIFY_ACTION_CHILD_DIRTIED, entry->flush_dep_parent[u]) < 0)
            HGOTO_ERROR(H5E_CACHE, H5E_CANTNOTIFY, FAIL, "can't notify parent about child entry dirty flag set")
    } /* end for */

done:
    FUNC_LEAVE_NOAPI(ret_value)
} /* H5C__mark_flush_dep_dirty() */


/*-------------------------------------------------------------------------
 * Function:    H5C__mark_flush_dep_clean()
 *
 * Purpose:     Recursively propagate the flush_dep_ndirty_children flag
 *              up the dependency chain in response to entry either
 *              becoming clean or having its flush_dep_ndirty_children
 *              reduced to 0.
 *
 * Return:      Non-negative on success/Negative on failure
 *
 * Programmer:  Neil Fortner
 *              11/13/12
 *
 *-------------------------------------------------------------------------
 */
static herr_t
H5C__mark_flush_dep_clean(H5C_cache_entry_t * entry)
{
    unsigned u;                         /* Local index variable */
    herr_t ret_value = SUCCEED;         /* Return value */

    FUNC_ENTER_STATIC

    /* Sanity checks */
    HDassert(entry);

    /* Iterate over the parent entries, if any */
    for(u = 0; u < entry->flush_dep_nparents; u++) {
	/* Sanity check */
	HDassert(entry->flush_dep_parent[u]->flush_dep_ndirty_children > 0);

	/* Adjust the parent's number of dirty children */
	entry->flush_dep_parent[u]->flush_dep_ndirty_children--;

        /* If the parent has a 'notify' callback, send a 'child entry cleaned' notice */
        if(entry->flush_dep_parent[u]->type->notify &&
                (entry->flush_dep_parent[u]->type->notify)(H5C_NOTIFY_ACTION_CHILD_CLEANED, entry->flush_dep_parent[u]) < 0)
            HGOTO_ERROR(H5E_CACHE, H5E_CANTNOTIFY, FAIL, "can't notify parent about child entry dirty flag reset")
    } /* end for */

done:
    FUNC_LEAVE_NOAPI(ret_value)
} /* H5C__mark_flush_dep_clean() */


/*-------------------------------------------------------------------------
 * Function:    H5C__mark_flush_dep_serialized()
 *
 * Purpose:     Decrement the flush_dep_nunser_children fields of all the 
 *		target entry's flush dependency parents in response to 
 *		the target entry becoming serialized.
 *
 * Return:      Non-negative on success/Negative on failure
 *
 * Programmer:  John Mainzer
 *              8/30/16
 *
 *-------------------------------------------------------------------------
 */
herr_t
H5C__mark_flush_dep_serialized(H5C_cache_entry_t * entry_ptr)
{
    unsigned u;                         /* Local index variable */

    FUNC_ENTER_STATIC_NOERR

    /* Sanity checks */
    HDassert(entry_ptr);

    /* Iterate over the parent entries, if any */
    for(u = 0; u < entry_ptr->flush_dep_nparents; u++) {

        HDassert(entry_ptr->flush_dep_parent);
        HDassert(entry_ptr->flush_dep_parent[u]->magic == H5C__H5C_CACHE_ENTRY_T_MAGIC);
        HDassert(entry_ptr->flush_dep_parent[u]->flush_dep_nunser_children > 0);

        /* decrement the parents number of unserialized children */
        entry_ptr->flush_dep_parent[u]->flush_dep_nunser_children--;

    } /* end for */

    FUNC_LEAVE_NOAPI(SUCCEED)

} /* H5C__mark_flush_dep_serialized() */


/*-------------------------------------------------------------------------
 * Function:    H5C__mark_flush_dep_unserialized()
 *
 * Purpose:     Decrement the flush_dep_nunser_children fields of all the 
 *              target entry's flush dependency parents in response to 
 *              the target entry becoming unserialized.
 *
 * Return:      Non-negative on success/Negative on failure
 *
 * Programmer:  John Mainzer
 *              8/30/16
 *
 *-------------------------------------------------------------------------
 */
herr_t
H5C__mark_flush_dep_unserialized(H5C_cache_entry_t * entry_ptr)
{
    unsigned u;                         /* Local index variable */

    FUNC_ENTER_STATIC_NOERR

    /* Sanity checks */
    HDassert(entry_ptr);

    /* Iterate over the parent entries, if any */
    for(u = 0; u < entry_ptr->flush_dep_nparents; u++) {
        /* Sanity check */
        HDassert(entry_ptr->flush_dep_parent);
        HDassert(entry_ptr->flush_dep_parent[u]->magic == H5C__H5C_CACHE_ENTRY_T_MAGIC);
        HDassert(entry_ptr->flush_dep_parent[u]->flush_dep_nunser_children < 
                 entry_ptr->flush_dep_parent[u]->flush_dep_nchildren);

        /* increment parents number of usserialized children */
        entry_ptr->flush_dep_parent[u]->flush_dep_nunser_children++;
    } /* end for */

    FUNC_LEAVE_NOAPI(SUCCEED)
} /* H5C__mark_flush_dep_unserialized() */


#ifndef NDEBUG
/*-------------------------------------------------------------------------
 * Function:    H5C__assert_flush_dep_nocycle()
 *
 * Purpose:     Assert recursively that base_entry is not the same as
 *              entry, and perform the same assertion on all of entry's
 *              flush dependency parents.  This is used to detect cycles
 *              created by flush dependencies.
 *
 * Return:      void
 *
 * Programmer:  Neil Fortner
 *              12/10/12
 *
 *-------------------------------------------------------------------------
 */
static void
H5C__assert_flush_dep_nocycle(const H5C_cache_entry_t * entry,
    const H5C_cache_entry_t * base_entry)
{
    unsigned u;                         /* Local index variable */

    FUNC_ENTER_STATIC_NOERR

    /* Sanity checks */
    HDassert(entry);
    HDassert(base_entry);

    /* Make sure the entries are not the same */
    HDassert(base_entry != entry);

    /* Iterate over entry's parents (if any) */
    for(u = 0; u < entry->flush_dep_nparents; u++)
	H5C__assert_flush_dep_nocycle(entry->flush_dep_parent[u], base_entry);

    FUNC_LEAVE_NOAPI_VOID
} /* H5C__assert_flush_dep_nocycle() */
#endif /* NDEBUG */


/*-------------------------------------------------------------------------
 * Function:    H5C__generate_image
 *
 * Purpose:     Serialize an entry and generate its image.
 *
 * Return:      Non-negative on success/Negative on failure
 *
 * Programmer:  Mohamad Chaarawi
 *              2/10/16
 *
 *-------------------------------------------------------------------------
 */
static herr_t
H5C__generate_image(const H5F_t *f, H5C_t *cache_ptr, H5C_cache_entry_t *entry_ptr, 
    hid_t dxpl_id)
{
    haddr_t		new_addr = HADDR_UNDEF;
    haddr_t		old_addr = HADDR_UNDEF;
    size_t		new_len = 0;
    unsigned            serialize_flags = H5C__SERIALIZE_NO_FLAGS_SET;
    herr_t              ret_value = SUCCEED;

    FUNC_ENTER_STATIC

    /* Sanity check */
    HDassert(!entry_ptr->image_up_to_date);

    /* make note of the entry's current address */
    old_addr = entry_ptr->addr;

    /* Call client's pre-serialize callback, if there's one */
    if(entry_ptr->type->pre_serialize && 
<<<<<<< HEAD
         (entry_ptr->type->pre_serialize)(f, dxpl_id, 
                (void *)entry_ptr, entry_ptr->addr, entry_ptr->size,
                entry_ptr->compressed_size, &new_addr, &new_len, 
                &new_compressed_len, &serialize_flags) < 0)
        HGOTO_ERROR(H5E_CACHE, H5E_CANTFLUSH, FAIL, \
                    "unable to pre-serialize entry")
=======
            (entry_ptr->type->pre_serialize)(f, dxpl_id, (void *)entry_ptr,
                entry_ptr->addr, entry_ptr->size, &new_addr, &new_len, &serialize_flags) < 0)
        HGOTO_ERROR(H5E_CACHE, H5E_CANTFLUSH, FAIL, "unable to pre-serialize entry")
>>>>>>> be27e1ad

    /* Check for any flags set in the pre-serialize callback */
    if(serialize_flags != H5C__SERIALIZE_NO_FLAGS_SET) {
        /* Check for unexpected flags from serialize callback */
        if(serialize_flags & ~(H5C__SERIALIZE_RESIZED_FLAG | 
<<<<<<< HEAD
                               H5C__SERIALIZE_MOVED_FLAG |
                               H5C__SERIALIZE_COMPRESSED_FLAG))
            HGOTO_ERROR(H5E_CACHE, H5E_CANTFLUSH, FAIL, \
                        "unknown serialize flag(s)")
=======
                               H5C__SERIALIZE_MOVED_FLAG))
            HGOTO_ERROR(H5E_CACHE, H5E_CANTFLUSH, FAIL, "unknown serialize flag(s)")
>>>>>>> be27e1ad

#ifdef H5_HAVE_PARALLEL
        /* In the parallel case, resizes and moves in
         * the serialize operation can cause problems.
         * If they occur, scream and die.
         *
         * At present, in the parallel case, the aux_ptr
         * will only be set if there is more than one
         * process.  Thus we can use this to detect
         * the parallel case.
         *
         * This works for now, but if we start using the
         * aux_ptr for other purposes, we will have to
         * change this test accordingly.
         *
         * NB: While this test detects entryies that attempt
         *     to resize or move themselves during a flush
         *     in the parallel case, it will not detect an
         *     entry that dirties, resizes, and/or moves
         *     other entries during its flush.
         *
         *     From what Quincey tells me, this test is
         *     sufficient for now, as any flush routine that
         *     does the latter will also do the former.
         *
         *     If that ceases to be the case, further
         *     tests will be necessary.
         */
        if(cache_ptr->aux_ptr != NULL)
            HGOTO_ERROR(H5E_CACHE, H5E_SYSTEM, FAIL, \
                        "resize/move in serialize occured in parallel case.")
#endif

<<<<<<< HEAD
        /* Resize the buffer if required */
        if ( ( ( ! entry_ptr->compressed ) && 
               ( serialize_flags & H5C__SERIALIZE_RESIZED_FLAG ) ) 
             ||
             ( ( entry_ptr->compressed ) && 
               ( serialize_flags & H5C__SERIALIZE_COMPRESSED_FLAG ) ) ) {

            size_t new_image_size;

            if(entry_ptr->compressed)
                new_image_size = new_compressed_len;
            else
                new_image_size = new_len;
            HDassert(new_image_size > 0);

            /* Release the current image */
            if(entry_ptr->image_ptr)
                entry_ptr->image_ptr = H5MM_xfree(entry_ptr->image_ptr);

            /* Allocate a new image buffer */
            if(NULL == (entry_ptr->image_ptr = H5MM_malloc(new_image_size + H5C_IMAGE_EXTRA_SPACE)))
                HGOTO_ERROR(H5E_CACHE, H5E_CANTALLOC, FAIL, \
                          "memory allocation failed for on disk image buffer")

=======
        /* If required, resize the buffer and update the entry and the cache
         * data structures */
        if(serialize_flags & H5C__SERIALIZE_RESIZED_FLAG) {
            /* Allocate a new image buffer */
            if(NULL == (entry_ptr->image_ptr = H5MM_realloc(entry_ptr->image_ptr, new_len + H5C_IMAGE_EXTRA_SPACE)))
                HGOTO_ERROR(H5E_CACHE, H5E_CANTALLOC, FAIL, "memory allocation failed for on disk image buffer")
>>>>>>> be27e1ad
#if H5C_DO_MEMORY_SANITY_CHECKS
            HDmemcpy(((uint8_t *)entry_ptr->image_ptr) + new_len, H5C_IMAGE_SANITY_VALUE, H5C_IMAGE_EXTRA_SPACE);
#endif /* H5C_DO_MEMORY_SANITY_CHECKS */

            /* Update statistics for resizing the entry */
            H5C__UPDATE_STATS_FOR_ENTRY_SIZE_CHANGE(cache_ptr, entry_ptr, new_len);

            /* update the hash table for the size change */
            H5C__UPDATE_INDEX_FOR_SIZE_CHANGE(cache_ptr, entry_ptr->size, \
                                              new_len, entry_ptr, !(entry_ptr->is_dirty));

            /* The entry can't be protected since we are in the process of
             * flushing it.  Thus we must update the replacement policy data
             * structures for the size change.  The macro deals with the pinned
             * case.
             */
            H5C__UPDATE_RP_FOR_SIZE_CHANGE(cache_ptr, entry_ptr, new_len);

            /* As we haven't updated the cache data structures for 
             * for the flush or flush destroy yet, the entry should
             * be in the slist.  Thus update it for the size change.
             */
            HDassert(entry_ptr->in_slist);
            H5C__UPDATE_SLIST_FOR_SIZE_CHANGE(cache_ptr, entry_ptr->size, new_len);

            /* finally, update the entry for its new size */
            entry_ptr->size = new_len;
        } /* end if */

        /* If required, udate the entry and the cache data structures 
         * for a move 
         */
        if(serialize_flags & H5C__SERIALIZE_MOVED_FLAG) {
            H5C__UPDATE_STATS_FOR_MOVE(cache_ptr, entry_ptr);

            /* We must update cache data structures for the change in address */
            if(entry_ptr->addr == old_addr) {
<<<<<<< HEAD
                /* we must update cache data structures for the 
                 * change in address.
                 */

                /* update stats and entries relocated counter */
                H5C__UPDATE_STATS_FOR_MOVE(cache_ptr, entry_ptr)
                cache_ptr->entries_relocated_counter++;

                /* delete the entry from the hash table and the slist */
                H5C__DELETE_FROM_INDEX(cache_ptr, entry_ptr, FAIL);
=======
                /* Delete the entry from the hash table and the slist */
                H5C__DELETE_FROM_INDEX(cache_ptr, entry_ptr);
>>>>>>> be27e1ad
                H5C__REMOVE_ENTRY_FROM_SLIST(cache_ptr, entry_ptr, FALSE);

                /* update the entry for its new address */
                entry_ptr->addr = new_addr;

                /* and then reinsert in the index and slist */
                H5C__INSERT_IN_INDEX(cache_ptr, entry_ptr, FAIL);
                H5C__INSERT_ENTRY_IN_SLIST(cache_ptr, entry_ptr, FAIL);
            } /* end if */
            else /* move is already done for us -- just do sanity checks */
                HDassert(entry_ptr->addr == new_addr);
        } /* end if */
    } /* end if(serialize_flags != H5C__SERIALIZE_NO_FLAGS_SET) */

    /* Serialize object into buffer */
    if(entry_ptr->type->serialize(f, entry_ptr->image_ptr, entry_ptr->size, (void *)entry_ptr) < 0)
        HGOTO_ERROR(H5E_CACHE, H5E_CANTFLUSH, FAIL, "unable to serialize entry")
#if H5C_DO_MEMORY_SANITY_CHECKS
    HDassert(0 == HDmemcmp(((uint8_t *)entry_ptr->image_ptr) + entry_ptr->size, H5C_IMAGE_SANITY_VALUE, H5C_IMAGE_EXTRA_SPACE));
#endif /* H5C_DO_MEMORY_SANITY_CHECKS */
<<<<<<< HEAD
        entry_ptr->image_up_to_date = TRUE;

        if ( entry_ptr->flush_dep_nparents > 0 ) {

	    if ( H5C__mark_flush_dep_serialized(entry_ptr) < 0 )

                HGOTO_ERROR(H5E_CACHE, H5E_CANTNOTIFY, FAIL, \
		            "Can't propagate serialization status to fd parents")
        }
    } /* end block */
=======
    entry_ptr->image_up_to_date = TRUE;
>>>>>>> be27e1ad

done:
    FUNC_LEAVE_NOAPI(ret_value)
} /* H5C__generate_image */
<|MERGE_RESOLUTION|>--- conflicted
+++ resolved
@@ -6463,22 +6463,7 @@
 #endif /* H5C_DO_SANITY_CHECKS */
 
         if(NULL == entry_ptr->image_ptr) {
-<<<<<<< HEAD
-            size_t image_size;
-
-            HDassert(!entry_ptr->image_up_to_date);
-
-            if(entry_ptr->compressed)
-                image_size = entry_ptr->compressed_size;
-            else
-                image_size = entry_ptr->size;
-            HDassert(image_size > 0);
-
-
-            if(NULL == (entry_ptr->image_ptr = H5MM_malloc(image_size + H5C_IMAGE_EXTRA_SPACE)))
-=======
             if(NULL == (entry_ptr->image_ptr = H5MM_malloc(entry_ptr->size + H5C_IMAGE_EXTRA_SPACE)))
->>>>>>> be27e1ad
                 HGOTO_ERROR(H5E_CACHE, H5E_CANTALLOC, FAIL, "memory allocation failed for on disk image buffer")
 #if H5C_DO_MEMORY_SANITY_CHECKS
             HDmemcpy(((uint8_t *)entry_ptr->image_ptr) + entry_ptr->size, H5C_IMAGE_SANITY_VALUE, H5C_IMAGE_EXTRA_SPACE);
@@ -6501,26 +6486,12 @@
          * H5AC__CLASS_SKIP_WRITES is set in the entry's type.  This
          * flag should only be used in test code
          */
-<<<<<<< HEAD
         if((!suppress_image_entry_writes || !(entry_ptr->include_in_image))
              &&
              (((entry_ptr->type->flags) & H5C__CLASS_SKIP_WRITES) == 0)) {
 
-            /* If compression is not enabled, the size of the entry on 
-             * disk is entry_prt->size.  However if entry_ptr->compressed
-             * is TRUE, the on disk size is entry_ptr->compressed_size.
-             */
-            size_t image_size;
             H5FD_mem_t mem_type;
 
-            if(entry_ptr->compressed)
-                image_size = entry_ptr->compressed_size;
-            else
-                image_size = entry_ptr->size;
-
-=======
-        if(((entry_ptr->type->flags) & H5C__CLASS_SKIP_WRITES) == 0) {
->>>>>>> be27e1ad
 #ifdef H5_HAVE_PARALLEL
             if(collective_write_list) {
                 H5C_collective_write_t *item;
@@ -6540,7 +6511,6 @@
             } /* end if */
             else
 #endif /* H5_HAVE_PARALLEL */
-<<<<<<< HEAD
 
             if(entry_ptr->prefetched) {
                 HDassert(entry_ptr->type->id == H5AC_PREFETCHED_ENTRY_ID);
@@ -6549,10 +6519,7 @@
             else
                 mem_type = entry_ptr->type->mem_type;
 
-            if(H5F_block_write(f, mem_type, entry_ptr->addr, image_size, dxpl_id, entry_ptr->image_ptr) < 0)
-=======
-            if(H5F_block_write(f, entry_ptr->type->mem_type, entry_ptr->addr, entry_ptr->size, dxpl_id, entry_ptr->image_ptr) < 0)
->>>>>>> be27e1ad
+            if(H5F_block_write(f, mem_type, entry_ptr->addr, entry_ptr->size, dxpl_id, entry_ptr->image_ptr) < 0)
                 HGOTO_ERROR(H5E_CACHE, H5E_CANTFLUSH, FAIL, "Can't write image to file.")
         } /* end if */
 
@@ -7135,9 +7102,6 @@
     entry->addr                 	= addr;
     entry->size                 	= len;
     HDassert(entry->size < H5C_MAX_ENTRY_SIZE);
-<<<<<<< HEAD
-    entry->compressed           	= compressed;
-    entry->compressed_size      	= compressed_size;
     entry->image_ptr            	= image;
     entry->image_up_to_date     	= !dirty;
     entry->type                 	= type;
@@ -7149,19 +7113,6 @@
     entry->is_pinned            	= FALSE;
     entry->in_slist             	= FALSE;
     entry->flush_marker         	= FALSE;
-=======
-    entry->image_ptr            = image;
-    entry->image_up_to_date     = TRUE;
-    entry->type                 = type;
-    entry->is_dirty	        = dirty;
-    entry->dirtied              = FALSE;
-    entry->is_protected         = FALSE;
-    entry->is_read_only         = FALSE;
-    entry->ro_ref_count         = 0;
-    entry->is_pinned            = FALSE;
-    entry->in_slist             = FALSE;
-    entry->flush_marker         = FALSE;
->>>>>>> be27e1ad
 #ifdef H5_HAVE_PARALLEL
     entry->clear_on_unprotect   	= FALSE;
     entry->flush_immediately    	= FALSE;
@@ -8856,32 +8807,16 @@
 
     /* Call client's pre-serialize callback, if there's one */
     if(entry_ptr->type->pre_serialize && 
-<<<<<<< HEAD
-         (entry_ptr->type->pre_serialize)(f, dxpl_id, 
-                (void *)entry_ptr, entry_ptr->addr, entry_ptr->size,
-                entry_ptr->compressed_size, &new_addr, &new_len, 
-                &new_compressed_len, &serialize_flags) < 0)
-        HGOTO_ERROR(H5E_CACHE, H5E_CANTFLUSH, FAIL, \
-                    "unable to pre-serialize entry")
-=======
             (entry_ptr->type->pre_serialize)(f, dxpl_id, (void *)entry_ptr,
                 entry_ptr->addr, entry_ptr->size, &new_addr, &new_len, &serialize_flags) < 0)
         HGOTO_ERROR(H5E_CACHE, H5E_CANTFLUSH, FAIL, "unable to pre-serialize entry")
->>>>>>> be27e1ad
 
     /* Check for any flags set in the pre-serialize callback */
     if(serialize_flags != H5C__SERIALIZE_NO_FLAGS_SET) {
         /* Check for unexpected flags from serialize callback */
         if(serialize_flags & ~(H5C__SERIALIZE_RESIZED_FLAG | 
-<<<<<<< HEAD
-                               H5C__SERIALIZE_MOVED_FLAG |
-                               H5C__SERIALIZE_COMPRESSED_FLAG))
-            HGOTO_ERROR(H5E_CACHE, H5E_CANTFLUSH, FAIL, \
-                        "unknown serialize flag(s)")
-=======
                                H5C__SERIALIZE_MOVED_FLAG))
             HGOTO_ERROR(H5E_CACHE, H5E_CANTFLUSH, FAIL, "unknown serialize flag(s)")
->>>>>>> be27e1ad
 
 #ifdef H5_HAVE_PARALLEL
         /* In the parallel case, resizes and moves in
@@ -8915,39 +8850,12 @@
                         "resize/move in serialize occured in parallel case.")
 #endif
 
-<<<<<<< HEAD
-        /* Resize the buffer if required */
-        if ( ( ( ! entry_ptr->compressed ) && 
-               ( serialize_flags & H5C__SERIALIZE_RESIZED_FLAG ) ) 
-             ||
-             ( ( entry_ptr->compressed ) && 
-               ( serialize_flags & H5C__SERIALIZE_COMPRESSED_FLAG ) ) ) {
-
-            size_t new_image_size;
-
-            if(entry_ptr->compressed)
-                new_image_size = new_compressed_len;
-            else
-                new_image_size = new_len;
-            HDassert(new_image_size > 0);
-
-            /* Release the current image */
-            if(entry_ptr->image_ptr)
-                entry_ptr->image_ptr = H5MM_xfree(entry_ptr->image_ptr);
-
-            /* Allocate a new image buffer */
-            if(NULL == (entry_ptr->image_ptr = H5MM_malloc(new_image_size + H5C_IMAGE_EXTRA_SPACE)))
-                HGOTO_ERROR(H5E_CACHE, H5E_CANTALLOC, FAIL, \
-                          "memory allocation failed for on disk image buffer")
-
-=======
         /* If required, resize the buffer and update the entry and the cache
          * data structures */
         if(serialize_flags & H5C__SERIALIZE_RESIZED_FLAG) {
             /* Allocate a new image buffer */
             if(NULL == (entry_ptr->image_ptr = H5MM_realloc(entry_ptr->image_ptr, new_len + H5C_IMAGE_EXTRA_SPACE)))
                 HGOTO_ERROR(H5E_CACHE, H5E_CANTALLOC, FAIL, "memory allocation failed for on disk image buffer")
->>>>>>> be27e1ad
 #if H5C_DO_MEMORY_SANITY_CHECKS
             HDmemcpy(((uint8_t *)entry_ptr->image_ptr) + new_len, H5C_IMAGE_SANITY_VALUE, H5C_IMAGE_EXTRA_SPACE);
 #endif /* H5C_DO_MEMORY_SANITY_CHECKS */
@@ -8985,7 +8893,7 @@
 
             /* We must update cache data structures for the change in address */
             if(entry_ptr->addr == old_addr) {
-<<<<<<< HEAD
+
                 /* we must update cache data structures for the 
                  * change in address.
                  */
@@ -8996,10 +8904,6 @@
 
                 /* delete the entry from the hash table and the slist */
                 H5C__DELETE_FROM_INDEX(cache_ptr, entry_ptr, FAIL);
-=======
-                /* Delete the entry from the hash table and the slist */
-                H5C__DELETE_FROM_INDEX(cache_ptr, entry_ptr);
->>>>>>> be27e1ad
                 H5C__REMOVE_ENTRY_FROM_SLIST(cache_ptr, entry_ptr, FALSE);
 
                 /* update the entry for its new address */
@@ -9020,20 +8924,12 @@
 #if H5C_DO_MEMORY_SANITY_CHECKS
     HDassert(0 == HDmemcmp(((uint8_t *)entry_ptr->image_ptr) + entry_ptr->size, H5C_IMAGE_SANITY_VALUE, H5C_IMAGE_EXTRA_SPACE));
 #endif /* H5C_DO_MEMORY_SANITY_CHECKS */
-<<<<<<< HEAD
-        entry_ptr->image_up_to_date = TRUE;
-
-        if ( entry_ptr->flush_dep_nparents > 0 ) {
-
-	    if ( H5C__mark_flush_dep_serialized(entry_ptr) < 0 )
-
-                HGOTO_ERROR(H5E_CACHE, H5E_CANTNOTIFY, FAIL, \
-		            "Can't propagate serialization status to fd parents")
-        }
-    } /* end block */
-=======
     entry_ptr->image_up_to_date = TRUE;
->>>>>>> be27e1ad
+
+    /* XXX: DER - Do we need this? Not in develop... */
+    if(entry_ptr->flush_dep_nparents > 0)
+        if(H5C__mark_flush_dep_serialized(entry_ptr) < 0)
+            HGOTO_ERROR(H5E_CACHE, H5E_CANTNOTIFY, FAIL, "Can't propagate serialization status to fd parents")
 
 done:
     FUNC_LEAVE_NOAPI(ret_value)
