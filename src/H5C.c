--- conflicted
+++ resolved
@@ -186,14 +186,6 @@
                                           const H5C_cache_entry_t * base_entry);
 #endif /* NDEBUG */
 
-<<<<<<< HEAD
-#if 0 /* debugging routines */
-herr_t H5C_dump_cache(H5C_t * cache_ptr, const char *  cache_name);
-herr_t H5C_dump_cache_skip_list(H5C_t * cache_ptr, char * calling_fcn);
-#endif /* debugging routines */
-
-=======
->>>>>>> 89ec6faa
 
 /*********************/
 /* Package Variables */
@@ -3991,116 +3983,7 @@
             case H5C_decr__threshold:
                 if ( hit_rate > (cache_ptr->resize_ctl).upper_hr_threshold ) {
 
-<<<<<<< HEAD
--
-/*-------------------------------------------------------------------------
- * Function:    H5C_unsettle_ring()
- *
- * Purpose:     Advise the metadata cache that the specified free space
- *              manager ring is no longer settled (if it was on entry).
- *
- *              If the target free space manager ring is already
- *              unsettled, do nothing, and return SUCCEED.
- *
- *              If the target free space manager ring is settled, and
- *              we are not in the process of a file shutdown, mark
- *              the ring as unsettled, and return SUCCEED.
- *
- *              If the target free space manager is settled, and we
- *              are in the process of a file shutdown, post an error
- *              message, and return FAIL.
- *
- * Return:      Non-negative on success/Negative on failure
- *
- * Programmer:  John Mainzer
- *              10/15/16
- *
- *-------------------------------------------------------------------------
- */
-herr_t
-H5C_unsettle_ring(H5F_t * f, H5C_ring_t ring)
-{
-    H5C_t *             cache_ptr;
-    herr_t              ret_value = SUCCEED;    /* Return value */
-
-    FUNC_ENTER_NOAPI(FAIL)
-
-    /* sanity checks */
-    HDassert(f);
-    HDassert(f->shared);
-    HDassert(f->shared->cache);
-
-    cache_ptr = f->shared->cache;
-
-    HDassert(H5C__H5C_T_MAGIC == cache_ptr->magic);
-    HDassert((H5C_RING_RDFSM == ring) || (H5C_RING_MDFSM == ring));
-
-    switch(ring) {
-
-        case H5C_RING_RDFSM:
-            if ( cache_ptr->rdfsm_settled ) {
-
-                if ( cache_ptr->close_warning_received ) {
-
-                    HDassert(FALSE);
-                    HGOTO_ERROR(H5E_CACHE, H5E_SYSTEM, FAIL, \
-                                "unexpected rdfsm ring unsettle")
-                }
-                cache_ptr->rdfsm_settled = FALSE;
-            }
-            break;
-
-        case H5C_RING_MDFSM:
-            if ( cache_ptr->mdfsm_settled ) {
-
-                if ( cache_ptr->close_warning_received ) {
-
-                    HDassert(FALSE);
-                    HGOTO_ERROR(H5E_CACHE, H5E_SYSTEM, FAIL, \
-                                "unexpected mdfsm ring unsettle")
-                }
-                cache_ptr->mdfsm_settled = FALSE;
-            }
-            break;
-
-        default:
-            HDassert(FALSE); /* this should be un-reachable */
-            break;
-    }
-
-done:
-
-    FUNC_LEAVE_NOAPI(ret_value)
-
-} /* H5C_unsettle_ring() */
-
--
-/*-------------------------------------------------------------------------
- * Function:    H5C_validate_resize_config()
- *
- * Purpose:	Run a sanity check on the specified sections of the
- *		provided instance of struct H5C_auto_size_ctl_t.
- *
- *		Do nothing and return SUCCEED if no errors are detected,
- *		and flag an error and return FAIL otherwise.
- *
- * Return:      Non-negative on success/Negative on failure
- *
- * Programmer:  John Mainzer
- *              3/23/05
- *
- *-------------------------------------------------------------------------
- */
-herr_t
-H5C_validate_resize_config(H5C_auto_size_ctl_t * config_ptr,
-                           unsigned int tests)
-{
-    herr_t              ret_value = SUCCEED;    /* Return value */
-=======
                     if ( ! cache_ptr->size_decrease_possible ) {
->>>>>>> 89ec6faa
 
                         status = decrease_disabled;
 
@@ -6927,85 +6810,7 @@
 
 	   empty_space = cache_ptr->max_cache_size - cache_ptr->index_size;
 
-<<<<<<< HEAD
--
-/*-------------------------------------------------------------------------
- *
- * Function:    H5C_cache_is_clean()
- *
- * Purpose:     Debugging function that verifies that all rings in the
- *              metadata cache are clean from the outermost ring, inwards
- *              to the inner ring specified.
- *
- *              Returns TRUE if all specified rings are clean, and FALSE
- *              if not.  Throws an assertion failure on error.
- *
- * Return:      TRUE if the indicated ring(s) are clean, and FALSE otherwise.
- *
- * Programmer:  John Mainzer, 6/18/16
- *
- * Changes:     None.
- *
- *-------------------------------------------------------------------------
- */
-#ifndef NDEBUG
-hbool_t
-H5C_cache_is_clean(const H5F_t *f, H5C_ring_t inner_ring)
-{
-    H5C_t             * cache_ptr;
-    H5C_ring_t          ring = H5C_RING_USER;
-    hbool_t             ret_value = TRUE;      /* Return value */
-
-    FUNC_ENTER_NOAPI_NOINIT_NOERR
-
-    HDassert( f );
-    HDassert( f->shared );
-
-    cache_ptr = f->shared->cache;
-
-    HDassert( cache_ptr != NULL );
-    HDassert( cache_ptr->magic == H5C__H5C_T_MAGIC );
-
-    HDassert(inner_ring >= H5C_RING_USER);
-    HDassert(inner_ring <= H5C_RING_SB);
-
-    while ( ring <= inner_ring ) {
-
-        if ( cache_ptr->dirty_index_ring_size[ring] > 0 )
-            ret_value = FALSE;
-
-        ring++;
-    }
-
-    FUNC_LEAVE_NOAPI(ret_value)
-
-} /* H5C_cache_is_clean() */
-
-#endif /* NDEBUG */
-
--
-/*-------------------------------------------------------------------------
- *
- * Function:    H5C__flush_marked_entries
- *
- * Purpose:     Flushes all marked entries in the cache.
- *
- * Return:      FAIL if error is detected, SUCCEED otherwise.
- *
- * Programmer:  Mike McGreevy
- *              November 3, 2010
- *
- *-------------------------------------------------------------------------
- */
-herr_t
-H5C__flush_marked_entries(H5F_t * f, hid_t dxpl_id)
-{ 
-    herr_t ret_value = SUCCEED;
-=======
 	}
->>>>>>> 89ec6faa
 
         while ( ( ( (cache_ptr->index_size + space_needed)
                     >
@@ -7173,13 +6978,926 @@
 
 	}
 
-<<<<<<< HEAD
+#if H5C_COLLECT_CACHE_STATS
+        cache_ptr->calls_to_msic++;
+
+        cache_ptr->total_entries_skipped_in_msic += clean_entries_skipped;
+        cache_ptr->total_entries_scanned_in_msic += total_entries_scanned;
+
+        if ( clean_entries_skipped > cache_ptr->max_entries_skipped_in_msic ) {
+
+            cache_ptr->max_entries_skipped_in_msic = clean_entries_skipped;
+        }
+
+        if ( total_entries_scanned > cache_ptr->max_entries_scanned_in_msic ) {
+
+            cache_ptr->max_entries_scanned_in_msic = total_entries_scanned;
+        }
+#endif /* H5C_COLLECT_CACHE_STATS */
+
+
+	/* NEED: work on a better assert for corked entries */
+	HDassert( ( entries_examined > (2 * initial_list_len) ) ||
+		  ( (cache_ptr->pl_size + cache_ptr->pel_size + cache_ptr->min_clean_size) >
+		    cache_ptr->max_cache_size ) ||
+		  ( ( cache_ptr->clean_index_size + empty_space )
+		    >= cache_ptr->min_clean_size ) ||
+		  ( ( num_corked_entries )));
+#if H5C_MAINTAIN_CLEAN_AND_DIRTY_LRU_LISTS
+
+        HDassert( ( entries_examined > (2 * initial_list_len) ) ||
+		  ( cache_ptr->cLRU_list_size <= cache_ptr->clean_index_size ) );
+        HDassert( ( entries_examined > (2 * initial_list_len) ) ||
+		  ( cache_ptr->dLRU_list_size <= cache_ptr->dirty_index_size ) );
+
+#endif /* H5C_MAINTAIN_CLEAN_AND_DIRTY_LRU_LISTS */
+
+    } else {
+
+        HDassert( H5C_MAINTAIN_CLEAN_AND_DIRTY_LRU_LISTS );
+
+        initial_list_len = cache_ptr->cLRU_list_len;
+        entry_ptr = cache_ptr->cLRU_tail_ptr;
+
+        while ( ( (cache_ptr->index_size + space_needed)
+                  >
+                  cache_ptr->max_cache_size
+                )
+                &&
+                ( entries_examined <= initial_list_len )
+                &&
+                ( entry_ptr != NULL )
+              )
+        {
+            HDassert( ! (entry_ptr->is_protected) );
+            HDassert( ! (entry_ptr->is_read_only) );
+            HDassert( (entry_ptr->ro_ref_count) == 0 );
+            HDassert( ! (entry_ptr->is_dirty) );
+
+            prev_ptr = entry_ptr->aux_prev;
+
+#ifdef H5_HAVE_PARALLEL
+            if(!(entry_ptr->coll_access)) {
+#endif /* H5_HAVE_PARALLEL */
+                if(H5C__flush_single_entry(f, dxpl_id, entry_ptr, H5C__FLUSH_INVALIDATE_FLAG | H5C__DEL_FROM_SLIST_ON_DESTROY_FLAG) < 0)
+                    HGOTO_ERROR(H5E_CACHE, H5E_CANTFLUSH, FAIL, "unable to flush entry")
+#ifdef H5_HAVE_PARALLEL
+            } /* end if */
+#endif /* H5_HAVE_PARALLEL */
+
+	    /* we are scanning the clean LRU, so the serialize function
+	     * will not be called on any entry -- thus there is no
+	     * concern about the list being modified out from under
+	     * this function.
+	     */
+
+            entry_ptr = prev_ptr;
+	    entries_examined++;
+        }
+    }
+
+done:
+
+    FUNC_LEAVE_NOAPI(ret_value)
+
+} /* H5C_make_space_in_cache() */
+
++
+/*-------------------------------------------------------------------------
+ *
+ * Function:    H5C_validate_lru_list
+ *
+ * Purpose:     Debugging function that scans the LRU list for errors.
+ *
+ *		If an error is detected, the function generates a
+ *		diagnostic and returns FAIL.  If no error is detected,
+ *		the function returns SUCCEED.
+ *
+ * Return:      FAIL if error is detected, SUCCEED otherwise.
+ *
+ * Programmer:  John Mainzer, 7/14/05
+ *
+ * Changes:
+ *
+ *		Added code to verify that the LRU contains no pinned 
+ *		entries.                        JRM -- 4/25/14
+ *
+ *-------------------------------------------------------------------------
+ */
+#if H5C_DO_EXTREME_SANITY_CHECKS
+
+static herr_t
+H5C_validate_lru_list(H5C_t * cache_ptr)
+{
+    herr_t		ret_value = SUCCEED;      /* Return value */
+    int32_t             len = 0;
+    size_t              size = 0;
+    H5C_cache_entry_t *	entry_ptr = NULL;
+
+    FUNC_ENTER_NOAPI_NOINIT
+
+    HDassert( cache_ptr );
+    HDassert( cache_ptr->magic == H5C__H5C_T_MAGIC );
+
+    if ( ( ( cache_ptr->LRU_head_ptr == NULL )
+           ||
+           ( cache_ptr->LRU_tail_ptr == NULL )
+         )
+         &&
+         ( cache_ptr->LRU_head_ptr != cache_ptr->LRU_tail_ptr )
+       ) {
+
+        HGOTO_ERROR(H5E_CACHE, H5E_SYSTEM, FAIL, "Check 1 failed")
+    }
+
+    if(cache_ptr->LRU_list_len < 0)
+        HGOTO_ERROR(H5E_CACHE, H5E_SYSTEM, FAIL, "Check 2 failed")
+
+    if ( ( cache_ptr->LRU_list_len == 1 )
+         &&
+         ( ( cache_ptr->LRU_head_ptr != cache_ptr->LRU_tail_ptr )
+           ||
+           ( cache_ptr->LRU_head_ptr == NULL )
+           ||
+           ( cache_ptr->LRU_head_ptr->size != cache_ptr->LRU_list_size )
+         )
+       ) {
+
+        HGOTO_ERROR(H5E_CACHE, H5E_SYSTEM, FAIL, "Check 3 failed")
+    }
+
+    if ( ( cache_ptr->LRU_list_len >= 1 )
+         &&
+         ( ( cache_ptr->LRU_head_ptr == NULL )
+           ||
+           ( cache_ptr->LRU_head_ptr->prev != NULL )
+           ||
+           ( cache_ptr->LRU_tail_ptr == NULL )
+           ||
+           ( cache_ptr->LRU_tail_ptr->next != NULL )
+         )
+       ) {
+
+        HGOTO_ERROR(H5E_CACHE, H5E_SYSTEM, FAIL, "Check 4 failed")
+    }
+
+    entry_ptr = cache_ptr->LRU_head_ptr;
+    while ( entry_ptr != NULL )
+    {
+
+        if ( ( entry_ptr != cache_ptr->LRU_head_ptr ) &&
+             ( ( entry_ptr->prev == NULL ) ||
+               ( entry_ptr->prev->next != entry_ptr ) ) ) {
+
+            HGOTO_ERROR(H5E_CACHE, H5E_SYSTEM, FAIL, "Check 5 failed")
+        }
+
+        if ( ( entry_ptr != cache_ptr->LRU_tail_ptr ) &&
+             ( ( entry_ptr->next == NULL ) ||
+               ( entry_ptr->next->prev != entry_ptr ) ) ) {
+
+            HGOTO_ERROR(H5E_CACHE, H5E_SYSTEM, FAIL, "Check 6 failed")
+        }
+
+        if ( ( entry_ptr->is_pinned ) || 
+             ( entry_ptr->pinned_from_client ) ||
+             ( entry_ptr->pinned_from_cache ) ) {
+
+            HGOTO_ERROR(H5E_CACHE, H5E_SYSTEM, FAIL, "Check 7 failed")
+        }
+
+        len++;
+        size += entry_ptr->size;
+        entry_ptr = entry_ptr->next;
+    }
+
+    if ( ( cache_ptr->LRU_list_len != len ) ||
+         ( cache_ptr->LRU_list_size != size ) ) {
+
+        HGOTO_ERROR(H5E_CACHE, H5E_SYSTEM, FAIL, "Check 8 failed")
+    }
+
+done:
+
+    if ( ret_value != SUCCEED ) {
+
+        HDassert(0);
+    }
+
+    FUNC_LEAVE_NOAPI(ret_value)
+
+} /* H5C_validate_lru_list() */
+
+#endif /* H5C_DO_EXTREME_SANITY_CHECKS */
+
++
+/*-------------------------------------------------------------------------
+ *
+ * Function:    H5C_validate_pinned_entry_list
+ *
+ * Purpose:     Debugging function that scans the pinned entry list for 
+ *              errors.
+ *
+ *		If an error is detected, the function generates a
+ *		diagnostic and returns FAIL.  If no error is detected,
+ *		the function returns SUCCEED.
+ *
+ * Return:      FAIL if error is detected, SUCCEED otherwise.
+ *
+ * Programmer:  John Mainzer, 4/25/14
+ *
+ * Changes:
+ *
+ *		None.
+ *
+ *-------------------------------------------------------------------------
+ */
+#if H5C_DO_EXTREME_SANITY_CHECKS
+
+static herr_t
+H5C_validate_pinned_entry_list(H5C_t * cache_ptr)
+{
+    herr_t		ret_value = SUCCEED;      /* Return value */
+    int32_t             len = 0;
+    size_t              size = 0;
+    H5C_cache_entry_t *	entry_ptr = NULL;
+
+    FUNC_ENTER_NOAPI_NOINIT
+
+    HDassert( cache_ptr );
+    HDassert( cache_ptr->magic == H5C__H5C_T_MAGIC );
+
+    if ( ( ( cache_ptr->pel_head_ptr == NULL )
+           ||
+           ( cache_ptr->pel_tail_ptr == NULL )
+         )
+         &&
+         ( cache_ptr->pel_head_ptr != cache_ptr->pel_tail_ptr )
+       ) {
+
+        HGOTO_ERROR(H5E_CACHE, H5E_SYSTEM, FAIL, "Check 1 failed")
+    }
+
+    if(cache_ptr->pel_len < 0)
+        HGOTO_ERROR(H5E_CACHE, H5E_SYSTEM, FAIL, "Check 2 failed")
+
+    if ( ( cache_ptr->pel_len == 1 )
+         &&
+         ( ( cache_ptr->pel_head_ptr != cache_ptr->pel_tail_ptr )
+           ||
+           ( cache_ptr->pel_head_ptr == NULL )
+           ||
+           ( cache_ptr->pel_head_ptr->size != cache_ptr->pel_size )
+         )
+       ) {
+
+        HGOTO_ERROR(H5E_CACHE, H5E_SYSTEM, FAIL, "Check 3 failed")
+    }
+
+    if ( ( cache_ptr->pel_len >= 1 )
+         &&
+         ( ( cache_ptr->pel_head_ptr == NULL )
+           ||
+           ( cache_ptr->pel_head_ptr->prev != NULL )
+           ||
+           ( cache_ptr->pel_tail_ptr == NULL )
+           ||
+           ( cache_ptr->pel_tail_ptr->next != NULL )
+         )
+       ) {
+
+        HGOTO_ERROR(H5E_CACHE, H5E_SYSTEM, FAIL, "Check 4 failed")
+    }
+
+    entry_ptr = cache_ptr->pel_head_ptr;
+    while ( entry_ptr != NULL )
+    {
+
+        if ( ( entry_ptr != cache_ptr->pel_head_ptr ) &&
+             ( ( entry_ptr->prev == NULL ) ||
+               ( entry_ptr->prev->next != entry_ptr ) ) ) {
+
+            HGOTO_ERROR(H5E_CACHE, H5E_SYSTEM, FAIL, "Check 5 failed")
+        }
+
+        if ( ( entry_ptr != cache_ptr->pel_tail_ptr ) &&
+             ( ( entry_ptr->next == NULL ) ||
+               ( entry_ptr->next->prev != entry_ptr ) ) ) {
+
+            HGOTO_ERROR(H5E_CACHE, H5E_SYSTEM, FAIL, "Check 6 failed")
+        }
+
+        if ( ! entry_ptr->is_pinned ) {
+
+            HGOTO_ERROR(H5E_CACHE, H5E_SYSTEM, FAIL, "Check 7 failed")
+        }
+
+        if ( ! ( ( entry_ptr->pinned_from_client ) ||
+                 ( entry_ptr->pinned_from_cache ) ) ) {
+
+            HGOTO_ERROR(H5E_CACHE, H5E_SYSTEM, FAIL, "Check 8 failed")
+        }
+
+        len++;
+        size += entry_ptr->size;
+        entry_ptr = entry_ptr->next;
+    }
+
+    if ( ( cache_ptr->pel_len != len ) ||
+         ( cache_ptr->pel_size != size ) ) {
+
+        HGOTO_ERROR(H5E_CACHE, H5E_SYSTEM, FAIL, "Check 9 failed")
+    }
+
+done:
+
+    if ( ret_value != SUCCEED ) {
+
+        HDassert(0);
+    }
+
+    FUNC_LEAVE_NOAPI(ret_value)
+
+} /* H5C_validate_pinned_entry_list() */
+
+#endif /* H5C_DO_EXTREME_SANITY_CHECKS */
+
++
+/*-------------------------------------------------------------------------
+ *
+ * Function:    H5C_validate_protected_entry_list
+ *
+ * Purpose:     Debugging function that scans the protected entry list for 
+ *              errors.
+ *
+ *		If an error is detected, the function generates a
+ *		diagnostic and returns FAIL.  If no error is detected,
+ *		the function returns SUCCEED.
+ *
+ * Return:      FAIL if error is detected, SUCCEED otherwise.
+ *
+ * Programmer:  John Mainzer, 4/25/14
+ *
+ * Changes:
+ *
+ *		None.
+ *
+ *-------------------------------------------------------------------------
+ */
+#if H5C_DO_EXTREME_SANITY_CHECKS
+
+static herr_t
+H5C_validate_protected_entry_list(H5C_t * cache_ptr)
+{
+    herr_t		ret_value = SUCCEED;      /* Return value */
+    int32_t             len = 0;
+    size_t              size = 0;
+    H5C_cache_entry_t *	entry_ptr = NULL;
+
+    FUNC_ENTER_NOAPI_NOINIT
+
+    HDassert( cache_ptr );
+    HDassert( cache_ptr->magic == H5C__H5C_T_MAGIC );
+
+    if(((cache_ptr->pl_head_ptr == NULL) || (cache_ptr->pl_tail_ptr == NULL))
+             && (cache_ptr->pl_head_ptr != cache_ptr->pl_tail_ptr))
+        HGOTO_ERROR(H5E_CACHE, H5E_SYSTEM, FAIL, "Check 1 failed")
+
+    if(cache_ptr->pl_len < 0)
+        HGOTO_ERROR(H5E_CACHE, H5E_SYSTEM, FAIL, "Check 2 failed")
+
+    if ( ( cache_ptr->pl_len == 1 )
+         &&
+         ( ( cache_ptr->pl_head_ptr != cache_ptr->pl_tail_ptr )
+           ||
+           ( cache_ptr->pl_head_ptr == NULL )
+           ||
+           ( cache_ptr->pl_head_ptr->size != cache_ptr->pl_size )
+         )
+       ) {
+
+        HGOTO_ERROR(H5E_CACHE, H5E_SYSTEM, FAIL, "Check 3 failed")
+    }
+
+    if ( ( cache_ptr->pl_len >= 1 )
+         &&
+         ( ( cache_ptr->pl_head_ptr == NULL )
+           ||
+           ( cache_ptr->pl_head_ptr->prev != NULL )
+           ||
+           ( cache_ptr->pl_tail_ptr == NULL )
+           ||
+           ( cache_ptr->pl_tail_ptr->next != NULL )
+         )
+       ) {
+
+        HGOTO_ERROR(H5E_CACHE, H5E_SYSTEM, FAIL, "Check 4 failed")
+    }
+
+    entry_ptr = cache_ptr->pl_head_ptr;
+    while ( entry_ptr != NULL )
+    {
+
+        if ( ( entry_ptr != cache_ptr->pl_head_ptr ) &&
+             ( ( entry_ptr->prev == NULL ) ||
+               ( entry_ptr->prev->next != entry_ptr ) ) ) {
+
+            HGOTO_ERROR(H5E_CACHE, H5E_SYSTEM, FAIL, "Check 5 failed")
+        }
+
+        if ( ( entry_ptr != cache_ptr->pl_tail_ptr ) &&
+             ( ( entry_ptr->next == NULL ) ||
+               ( entry_ptr->next->prev != entry_ptr ) ) ) {
+
+            HGOTO_ERROR(H5E_CACHE, H5E_SYSTEM, FAIL, "Check 6 failed")
+        }
+
+        if ( ! entry_ptr->is_protected ) {
+
+            HGOTO_ERROR(H5E_CACHE, H5E_SYSTEM, FAIL, "Check 7 failed")
+        }
+
+        if ( ( entry_ptr->is_read_only ) &&
+             ( entry_ptr->ro_ref_count <= 0 ) ) {
+
+            HGOTO_ERROR(H5E_CACHE, H5E_SYSTEM, FAIL, "Check 8 failed")
+        }
+
+        len++;
+        size += entry_ptr->size;
+        entry_ptr = entry_ptr->next;
+    }
+
+    if ( ( cache_ptr->pl_len != len ) ||
+         ( cache_ptr->pl_size != size ) ) {
+
+        HGOTO_ERROR(H5E_CACHE, H5E_SYSTEM, FAIL, "Check 9 failed")
+    }
+
+done:
+
+    if ( ret_value != SUCCEED ) {
+
+        HDassert(0);
+    }
+
+    FUNC_LEAVE_NOAPI(ret_value)
+
+} /* H5C_validate_protected_entry_list() */
+
+#endif /* H5C_DO_EXTREME_SANITY_CHECKS */
+
++
+/*-------------------------------------------------------------------------
+ *
+ * Function:    H5C_entry_in_skip_list
+ *
+ * Purpose:     Debugging function that scans skip list to see if it 
+ *		is in present.  We need this, as it is possible for 
+ *		an entry to be in the skip list twice.
+ *
+ * Return:      FALSE if the entry is not in the skip list, and TRUE 
+ *		if it is.
+ *
+ * Programmer:  John Mainzer, 11/1/14
+ *
+ * Changes:
+ *
+ *		None.
+ *
+ *-------------------------------------------------------------------------
+ */
+#if H5C_DO_SLIST_SANITY_CHECKS
+
+static hbool_t
+H5C_entry_in_skip_list(H5C_t * cache_ptr, H5C_cache_entry_t *target_ptr)
+{
+    hbool_t in_slist              = FALSE;
+    H5SL_node_t *       node_ptr  = NULL;
+    H5C_cache_entry_t *	entry_ptr = NULL;
+
+    HDassert( cache_ptr );
+    HDassert( cache_ptr->magic == H5C__H5C_T_MAGIC );
+    HDassert( cache_ptr->slist_ptr );
+
+    node_ptr = H5SL_first(cache_ptr->slist_ptr);
+
+    while ( ( node_ptr != NULL ) && ( ! in_slist ) )
+    {
+        entry_ptr = (H5C_cache_entry_t *)H5SL_item(node_ptr);
+
+	HDassert( entry_ptr );
+	HDassert( entry_ptr->magic == H5C__H5C_CACHE_ENTRY_T_MAGIC );
+        HDassert( entry_ptr->is_dirty );
+        HDassert( entry_ptr->in_slist );
+
+        if ( entry_ptr == target_ptr ) {
+
+	    in_slist = TRUE;
+
+	} else {
+
+	    node_ptr = H5SL_next(node_ptr);
+	}
+    }
+
+    return(in_slist);
+
+} /* H5C_entry_in_skip_list() */
+
+#endif /* H5C_DO_SLIST_SANITY_CHECKS */
+
++
+/*-------------------------------------------------------------------------
+ *
+ * Function:    H5C_cache_is_clean()
+ *
+ * Purpose:     Debugging function that verifies that all rings in the
+ *              metadata cache are clean from the outermost ring, inwards
+ *              to the inner ring specified.
+ *
+ *              Returns TRUE if all specified rings are clean, and FALSE
+ *              if not.  Throws an assertion failure on error.
+ *
+ * Return:      TRUE if the indicated ring(s) are clean, and FALSE otherwise.
+ *
+ * Programmer:  John Mainzer, 6/18/16
+ *
+ * Changes:     None.
+ *
+ *-------------------------------------------------------------------------
+ */
+#ifndef NDEBUG
+hbool_t
+H5C_cache_is_clean(const H5F_t *f, H5C_ring_t inner_ring)
+{
+    H5C_t             * cache_ptr;
+    H5C_ring_t          ring = H5C_RING_USER;
+    hbool_t             ret_value = TRUE;      /* Return value */
+
+    FUNC_ENTER_NOAPI_NOINIT_NOERR
+
+    HDassert( f );
+    HDassert( f->shared );
+
+    cache_ptr = f->shared->cache;
+
+    HDassert( cache_ptr != NULL );
+    HDassert( cache_ptr->magic == H5C__H5C_T_MAGIC );
+
+    HDassert(inner_ring >= H5C_RING_USER);
+    HDassert(inner_ring <= H5C_RING_SB);
+
+    while ( ring <= inner_ring ) {
+
+        if ( cache_ptr->dirty_index_ring_size[ring] > 0 )
+            ret_value = FALSE;
+
+        ring++;
+    }
+
+    FUNC_LEAVE_NOAPI(ret_value)
+
+} /* H5C_cache_is_clean() */
+
+#endif /* NDEBUG */
+
++
+/*-------------------------------------------------------------------------
+ *
+ * Function:    H5C__flush_marked_entries
+ *
+ * Purpose:     Flushes all marked entries in the cache.
+ *
+ * Return:      FAIL if error is detected, SUCCEED otherwise.
+ *
+ * Programmer:  Mike McGreevy
+ *              November 3, 2010
+ *
+ *-------------------------------------------------------------------------
+ */
+herr_t
+H5C__flush_marked_entries(H5F_t * f, hid_t dxpl_id)
+{ 
+    herr_t ret_value = SUCCEED;
+
+    FUNC_ENTER_PACKAGE
+
+    /* Assertions */
+    HDassert(f != NULL);
+
+    /* Flush all marked entries */
+    if(H5C_flush_cache(f, dxpl_id, H5C__FLUSH_MARKED_ENTRIES_FLAG | H5C__FLUSH_IGNORE_PROTECTED_FLAG) < 0)
+        HGOTO_ERROR(H5E_CACHE, H5E_CANTFLUSH, FAIL, "Can't flush cache")
+
+done:
+    FUNC_LEAVE_NOAPI(ret_value)
+} /* H5C__flush_marked_entries */
+
++
+/*-------------------------------------------------------------------------
+ *
+ * Function:    H5C_cork
+ *
+ * Purpose:     To cork/uncork/get cork status of an object depending on "action":
+ *		H5C__SET_CORK: 
+ *			To cork the object
+ *			Return error if the object is already corked
+ *		H5C__UNCORK:
+ *			To uncork the obejct
+ *			Return error if the object is not corked
+ * 		H5C__GET_CORKED:
+ *			To retrieve the cork status of an object in
+ *			the parameter "corked"
+ *		
+ * Return:      Success:        Non-negative
+ *              Failure:        Negative
+ *
+ * Programmer:  Vailin Choi
+ *		January 2014
+ *
+ *-------------------------------------------------------------------------
+ */
+herr_t
+H5C_cork(H5C_t *cache_ptr, haddr_t obj_addr, unsigned action, hbool_t *corked) 
+{
+    H5C_tag_info_t *tag_info;	/* Points to a tag info struct */
+    herr_t              ret_value = SUCCEED;
+
+    FUNC_ENTER_NOAPI_NOINIT
+
+    /* Assertions */
+    HDassert(cache_ptr != NULL);
+    HDassert(H5F_addr_defined(obj_addr));
+    HDassert(action == H5C__SET_CORK || action == H5C__UNCORK || action == H5C__GET_CORKED);
+
+    /* Search the list of corked object addresses in the cache */
+    tag_info = (H5C_tag_info_t *)H5SL_search(cache_ptr->tag_list, &obj_addr);
+
+    if(H5C__GET_CORKED == action) {
+        HDassert(corked);
+        if(tag_info != NULL && tag_info->corked)
+            *corked = TRUE;
+        else
+            *corked = FALSE;
+    } /* end if */
+    else {
+        /* Sanity check */
+        HDassert(H5C__SET_CORK == action || H5C__UNCORK == action);
+
+        /* Perform appropriate action */
+        if(H5C__SET_CORK == action) {
+            /* Check if this is the first entry for this tagged object */
+            if(NULL == tag_info) {
+                /* Allocate new tag info struct */
+                if(NULL == (tag_info = H5FL_CALLOC(H5C_tag_info_t)))
+                    HGOTO_ERROR(H5E_CACHE, H5E_CANTALLOC, FAIL, "can't allocate tag info for cache entry")
+
+                /* Set the tag for all entries */
+                tag_info->tag = obj_addr;
+
+                /* Insert tag info into skip list */
+                if(H5SL_insert(cache_ptr->tag_list, tag_info, &(tag_info->tag)) < 0 )
+                    HGOTO_ERROR(H5E_CACHE, H5E_CANTINSERT, FAIL, "can't insert tag info in skip list")
+            } /* end if */
+            else {
+                /* Check for object already corked */
+                if(tag_info->corked)
+                    HGOTO_ERROR(H5E_CACHE, H5E_CANTCORK, FAIL, "object already corked")
+                HDassert(tag_info->entry_cnt > 0 && tag_info->head);
+            } /* end else */
+
+            /* Set the corked status for the entire object */
+            tag_info->corked = TRUE;
+        } /* end if */
+        else {
+            /* Sanity check */
+            HDassert(tag_info);
+
+            /* Check for already uncorked */
+            if(!tag_info->corked)
+                HGOTO_ERROR(H5E_CACHE, H5E_CANTUNCORK, FAIL, "object already uncorked")
+
+            /* Set the corked status for the entire object */
+            tag_info->corked = FALSE;
+
+            /* Remove the tag info from the tag list, if there's no more entries with this tag */
+            if(0 == tag_info->entry_cnt) {
+                /* Sanity check */
+                HDassert(NULL == tag_info->head);
+
+                if(H5SL_remove(cache_ptr->tag_list, &(tag_info->tag)) != tag_info)
+                    HGOTO_ERROR(H5E_CACHE, H5E_CANTREMOVE, FAIL, "can't remove tag info from list")
+
+                /* Release the tag info */
+                tag_info = H5FL_FREE(H5C_tag_info_t, tag_info);
+            } /* end if */
+            else
+                HDassert(NULL != tag_info->head);
+        } /* end else */
+    } /* end else */
+
+done:
+    FUNC_LEAVE_NOAPI(ret_value)
+} /* H5C_cork() */
+
++
+/*-------------------------------------------------------------------------
+ * Function:    H5C__mark_flush_dep_dirty()
+ *
+ * Purpose:     Recursively propagate the flush_dep_ndirty_children flag
+ *              up the dependency chain in response to entry either
+ *              becoming dirty or having its flush_dep_ndirty_children
+ *              increased from 0.
+ *
+ * Return:      Non-negative on success/Negative on failure
+ *
+ * Programmer:  Neil Fortner
+ *              11/13/12
+ *
+ *-------------------------------------------------------------------------
+ */
+static herr_t
+H5C__mark_flush_dep_dirty(H5C_cache_entry_t * entry)
+{
+    unsigned u;                         /* Local index variable */
+    herr_t ret_value = SUCCEED;         /* Return value */
+
+    FUNC_ENTER_STATIC
+
+    /* Sanity checks */
+    HDassert(entry);
+
+    /* Iterate over the parent entries, if any */
+    for(u = 0; u < entry->flush_dep_nparents; u++) {
+        /* Sanity check */
+        HDassert(entry->flush_dep_parent[u]->flush_dep_ndirty_children < entry->flush_dep_parent[u]->flush_dep_nchildren);
+
+        /* Adjust the parent's number of dirty children */
+        entry->flush_dep_parent[u]->flush_dep_ndirty_children++;
+
+        /* If the parent has a 'notify' callback, send a 'child entry dirtied' notice */
+        if(entry->flush_dep_parent[u]->type->notify &&
+                (entry->flush_dep_parent[u]->type->notify)(H5C_NOTIFY_ACTION_CHILD_DIRTIED, entry->flush_dep_parent[u]) < 0)
+            HGOTO_ERROR(H5E_CACHE, H5E_CANTNOTIFY, FAIL, "can't notify parent about child entry dirty flag set")
+    } /* end for */
+
+done:
+    FUNC_LEAVE_NOAPI(ret_value)
+} /* H5C__mark_flush_dep_dirty() */
+
++
+/*-------------------------------------------------------------------------
+ * Function:    H5C__mark_flush_dep_clean()
+ *
+ * Purpose:     Recursively propagate the flush_dep_ndirty_children flag
+ *              up the dependency chain in response to entry either
+ *              becoming clean or having its flush_dep_ndirty_children
+ *              reduced to 0.
+ *
+ * Return:      Non-negative on success/Negative on failure
+ *
+ * Programmer:  Neil Fortner
+ *              11/13/12
+ *
+ *-------------------------------------------------------------------------
+ */
+static herr_t
+H5C__mark_flush_dep_clean(H5C_cache_entry_t * entry)
+{
+    unsigned u;                         /* Local index variable */
+    herr_t ret_value = SUCCEED;         /* Return value */
+
+    FUNC_ENTER_STATIC
+
+    /* Sanity checks */
+    HDassert(entry);
+
+    /* Iterate over the parent entries, if any */
+    for(u = 0; u < entry->flush_dep_nparents; u++) {
+	/* Sanity check */
+	HDassert(entry->flush_dep_parent[u]->flush_dep_ndirty_children > 0);
+
+	/* Adjust the parent's number of dirty children */
+	entry->flush_dep_parent[u]->flush_dep_ndirty_children--;
+
+        /* If the parent has a 'notify' callback, send a 'child entry cleaned' notice */
+        if(entry->flush_dep_parent[u]->type->notify &&
+                (entry->flush_dep_parent[u]->type->notify)(H5C_NOTIFY_ACTION_CHILD_CLEANED, entry->flush_dep_parent[u]) < 0)
+            HGOTO_ERROR(H5E_CACHE, H5E_CANTNOTIFY, FAIL, "can't notify parent about child entry dirty flag reset")
+    } /* end for */
+
+done:
+    FUNC_LEAVE_NOAPI(ret_value)
+} /* H5C__mark_flush_dep_clean() */
+
+#ifndef NDEBUG
++
+/*-------------------------------------------------------------------------
+ * Function:    H5C__assert_flush_dep_nocycle()
+ *
+ * Purpose:     Assert recursively that base_entry is not the same as
+ *              entry, and perform the same assertion on all of entry's
+ *              flush dependency parents.  This is used to detect cycles
+ *              created by flush dependencies.
+ *
+ * Return:      void
+ *
+ * Programmer:  Neil Fortner
+ *              12/10/12
+ *
+ *-------------------------------------------------------------------------
+ */
+static void
+H5C__assert_flush_dep_nocycle(const H5C_cache_entry_t * entry,
+    const H5C_cache_entry_t * base_entry)
+{
+    unsigned u;                         /* Local index variable */
+
+    FUNC_ENTER_STATIC_NOERR
+
+    /* Sanity checks */
+    HDassert(entry);
+    HDassert(base_entry);
+
+    /* Make sure the entries are not the same */
+    HDassert(base_entry != entry);
+
+    /* Iterate over entry's parents (if any) */
+    for(u = 0; u < entry->flush_dep_nparents; u++)
+        H5C__assert_flush_dep_nocycle(entry->flush_dep_parent[u], base_entry);
+
+    FUNC_LEAVE_NOAPI_VOID
+} /* H5C__assert_flush_dep_nocycle() */
+#endif /* NDEBUG */
+
+#if 1
+herr_t
+H5C_settle(const H5F_t *f, hid_t dxpl_id)
+{
+    H5C_t              *cache_ptr;
+    H5C_cache_entry_t  *entry_ptr = NULL;
+    H5C_ring_t		ring;
+    unsigned            u;
+    herr_t              ret_value = SUCCEED;
+
+    FUNC_ENTER_NOAPI_NOINIT
+
+    HDassert(f);
+    HDassert(f->shared);
+    cache_ptr = f->shared->cache;
+    HDassert(cache_ptr);
+    HDassert(cache_ptr->magic == H5C__H5C_T_MAGIC);
+    HDassert(cache_ptr->slist_ptr);
+
+    ring = H5C_RING_USER;
+    while(ring < H5C_RING_NTYPES) {
+
+            for(u = 0; u < H5C__HASH_TABLE_LEN; u++) {
+                entry_ptr = cache_ptr->index[u];
+                while(entry_ptr != NULL) {
+                    if(entry_ptr->ring == ring) {
+                        if(!(entry_ptr->image_up_to_date))
+                            if(H5C__generate_image(f, cache_ptr, entry_ptr, dxpl_id) < 0)
+                                HGOTO_ERROR(H5E_CACHE, H5E_CANTGET, FAIL, "Can't generate cache entry image");
+                    }
+                    entry_ptr = entry_ptr->ht_next;
+                } /* end while */
+            } /* for */
+        ring++;
+    } /* end while */
+
+
+done:
+    FUNC_LEAVE_NOAPI(ret_value)
+} /* H5C_settle */
+#endif
+
  
 /*-------------------------------------------------------------------------
  * Function:    H5C__generate_image
  *
  * Purpose:     Serialize an entry and generate its image.
+ *
+ * Note:	This may cause the entry to be re-sized and/or moved in
+ *              the cache.  
+ *
+ *              As we will not update the metadata cache's data structures 
+ *              until we we finish the write, we must touch up these 
+ *              data structures for size and location changes even if we 
+ *              are about to delete the entry from the cache (i.e. on a 
+ *              flush destroy).
  *
  * Return:      Non-negative on success/Negative on failure
  *
@@ -7190,12 +7908,11 @@
  */
 herr_t
 H5C__generate_image(const H5F_t *f, H5C_t *cache_ptr, H5C_cache_entry_t *entry_ptr, 
-    hid_t dxpl_id, int64_t *entry_size_change_ptr)
+    hid_t dxpl_id)
 {
     haddr_t		new_addr = HADDR_UNDEF;
     haddr_t		old_addr = HADDR_UNDEF;
     size_t		new_len = 0;
-    size_t		new_compressed_len = 0;
     unsigned            serialize_flags = H5C__SERIALIZE_NO_FLAGS_SET;
     herr_t              ret_value = SUCCEED;
 
@@ -7205,18 +7922,10 @@
     HDassert(!entry_ptr->image_up_to_date);
 
     if(NULL == entry_ptr->image_ptr) {
-        size_t image_size;
-
-        if(entry_ptr->compressed)
-            image_size = entry_ptr->compressed_size;
-        else
-            image_size = entry_ptr->size;
-        HDassert(image_size > 0);
-
-        if(NULL == (entry_ptr->image_ptr = H5MM_malloc(image_size + H5C_IMAGE_EXTRA_SPACE)))
+        if(NULL == (entry_ptr->image_ptr = H5MM_malloc(entry_ptr->size + H5C_IMAGE_EXTRA_SPACE)))
             HGOTO_ERROR(H5E_CACHE, H5E_CANTALLOC, FAIL, "memory allocation failed for on disk image buffer");
 #if H5C_DO_MEMORY_SANITY_CHECKS
-        HDmemcpy(((uint8_t *)entry_ptr->image_ptr) + image_size, H5C_IMAGE_SANITY_VALUE, H5C_IMAGE_EXTRA_SPACE);
+        HDmemcpy(((uint8_t *)entry_ptr->image_ptr) + entry_ptr->size, H5C_IMAGE_SANITY_VALUE, H5C_IMAGE_EXTRA_SPACE);
 #endif /* H5C_DO_MEMORY_SANITY_CHECKS */
     } /* end if */
 
@@ -7230,24 +7939,15 @@
 
     /* Call client's pre-serialize callback, if there's one */
     if(entry_ptr->type->pre_serialize && 
-         (entry_ptr->type->pre_serialize)(f, dxpl_id, 
-                (void *)entry_ptr, entry_ptr->addr, entry_ptr->size,
-                entry_ptr->compressed_size, &new_addr, &new_len, 
-                &new_compressed_len, &serialize_flags) < 0)
+            (entry_ptr->type->pre_serialize)(f, dxpl_id, (void *)entry_ptr,
+                entry_ptr->addr, entry_ptr->size, &new_addr, &new_len, &serialize_flags) < 0)
         HGOTO_ERROR(H5E_CACHE, H5E_CANTFLUSH, FAIL, "unable to pre-serialize entry")
-
-    /* set cache_ptr->slist_change_in_pre_serialize if the 
-     * slist was modified.
-     */
-    if(cache_ptr->slist_changed)
-        cache_ptr->slist_change_in_pre_serialize = TRUE;
 
     /* Check for any flags set in the pre-serialize callback */
     if(serialize_flags != H5C__SERIALIZE_NO_FLAGS_SET) {
         /* Check for unexpected flags from serialize callback */
         if(serialize_flags & ~(H5C__SERIALIZE_RESIZED_FLAG | 
-                               H5C__SERIALIZE_MOVED_FLAG |
-                               H5C__SERIALIZE_COMPRESSED_FLAG))
+                               H5C__SERIALIZE_MOVED_FLAG))
             HGOTO_ERROR(H5E_CACHE, H5E_CANTFLUSH, FAIL, "unknown serialize flag(s)")
 
 #ifdef H5_HAVE_PARALLEL
@@ -7281,1029 +7981,9 @@
             HGOTO_ERROR(H5E_CACHE, H5E_SYSTEM, FAIL, "resize/move in serialize occured in parallel case.")
 #endif
 
-        /* Resize the buffer if required */
-        if(((!entry_ptr->compressed) && (serialize_flags & H5C__SERIALIZE_RESIZED_FLAG)) ||
-                ((entry_ptr->compressed) && (serialize_flags & H5C__SERIALIZE_COMPRESSED_FLAG))) {
-            size_t new_image_size;
-
-            if(entry_ptr->compressed)
-                new_image_size = new_compressed_len;
-            else
-                new_image_size = new_len;
-            HDassert(new_image_size > 0);
-
-            /* Release the current image */
-            if(entry_ptr->image_ptr)
-                entry_ptr->image_ptr = H5MM_xfree(entry_ptr->image_ptr);
-
-=======
-#if H5C_COLLECT_CACHE_STATS
-        cache_ptr->calls_to_msic++;
-
-        cache_ptr->total_entries_skipped_in_msic += clean_entries_skipped;
-        cache_ptr->total_entries_scanned_in_msic += total_entries_scanned;
-
-        if ( clean_entries_skipped > cache_ptr->max_entries_skipped_in_msic ) {
-
-            cache_ptr->max_entries_skipped_in_msic = clean_entries_skipped;
-        }
-
-        if ( total_entries_scanned > cache_ptr->max_entries_scanned_in_msic ) {
-
-            cache_ptr->max_entries_scanned_in_msic = total_entries_scanned;
-        }
-#endif /* H5C_COLLECT_CACHE_STATS */
-
-
-	/* NEED: work on a better assert for corked entries */
-	HDassert( ( entries_examined > (2 * initial_list_len) ) ||
-		  ( (cache_ptr->pl_size + cache_ptr->pel_size + cache_ptr->min_clean_size) >
-		    cache_ptr->max_cache_size ) ||
-		  ( ( cache_ptr->clean_index_size + empty_space )
-		    >= cache_ptr->min_clean_size ) ||
-		  ( ( num_corked_entries )));
-#if H5C_MAINTAIN_CLEAN_AND_DIRTY_LRU_LISTS
-
-        HDassert( ( entries_examined > (2 * initial_list_len) ) ||
-		  ( cache_ptr->cLRU_list_size <= cache_ptr->clean_index_size ) );
-        HDassert( ( entries_examined > (2 * initial_list_len) ) ||
-		  ( cache_ptr->dLRU_list_size <= cache_ptr->dirty_index_size ) );
-
-#endif /* H5C_MAINTAIN_CLEAN_AND_DIRTY_LRU_LISTS */
-
-    } else {
-
-        HDassert( H5C_MAINTAIN_CLEAN_AND_DIRTY_LRU_LISTS );
-
-        initial_list_len = cache_ptr->cLRU_list_len;
-        entry_ptr = cache_ptr->cLRU_tail_ptr;
-
-        while ( ( (cache_ptr->index_size + space_needed)
-                  >
-                  cache_ptr->max_cache_size
-                )
-                &&
-                ( entries_examined <= initial_list_len )
-                &&
-                ( entry_ptr != NULL )
-              )
-        {
-            HDassert( ! (entry_ptr->is_protected) );
-            HDassert( ! (entry_ptr->is_read_only) );
-            HDassert( (entry_ptr->ro_ref_count) == 0 );
-            HDassert( ! (entry_ptr->is_dirty) );
-
-            prev_ptr = entry_ptr->aux_prev;
-
-#ifdef H5_HAVE_PARALLEL
-            if(!(entry_ptr->coll_access)) {
-#endif /* H5_HAVE_PARALLEL */
-                if(H5C__flush_single_entry(f, dxpl_id, entry_ptr, H5C__FLUSH_INVALIDATE_FLAG | H5C__DEL_FROM_SLIST_ON_DESTROY_FLAG) < 0)
-                    HGOTO_ERROR(H5E_CACHE, H5E_CANTFLUSH, FAIL, "unable to flush entry")
-#ifdef H5_HAVE_PARALLEL
-            } /* end if */
-#endif /* H5_HAVE_PARALLEL */
-
-	    /* we are scanning the clean LRU, so the serialize function
-	     * will not be called on any entry -- thus there is no
-	     * concern about the list being modified out from under
-	     * this function.
-	     */
-
-            entry_ptr = prev_ptr;
-	    entries_examined++;
-        }
-    }
-
-done:
-
-    FUNC_LEAVE_NOAPI(ret_value)
-
-} /* H5C_make_space_in_cache() */
-
--
-/*-------------------------------------------------------------------------
- *
- * Function:    H5C_validate_lru_list
- *
- * Purpose:     Debugging function that scans the LRU list for errors.
- *
- *		If an error is detected, the function generates a
- *		diagnostic and returns FAIL.  If no error is detected,
- *		the function returns SUCCEED.
- *
- * Return:      FAIL if error is detected, SUCCEED otherwise.
- *
- * Programmer:  John Mainzer, 7/14/05
- *
- * Changes:
- *
- *		Added code to verify that the LRU contains no pinned 
- *		entries.                        JRM -- 4/25/14
- *
- *-------------------------------------------------------------------------
- */
-#if H5C_DO_EXTREME_SANITY_CHECKS
-
-static herr_t
-H5C_validate_lru_list(H5C_t * cache_ptr)
-{
-    herr_t		ret_value = SUCCEED;      /* Return value */
-    int32_t             len = 0;
-    size_t              size = 0;
-    H5C_cache_entry_t *	entry_ptr = NULL;
-
-    FUNC_ENTER_NOAPI_NOINIT
-
-    HDassert( cache_ptr );
-    HDassert( cache_ptr->magic == H5C__H5C_T_MAGIC );
-
-    if ( ( ( cache_ptr->LRU_head_ptr == NULL )
-           ||
-           ( cache_ptr->LRU_tail_ptr == NULL )
-         )
-         &&
-         ( cache_ptr->LRU_head_ptr != cache_ptr->LRU_tail_ptr )
-       ) {
-
-        HGOTO_ERROR(H5E_CACHE, H5E_SYSTEM, FAIL, "Check 1 failed")
-    }
-
-    if(cache_ptr->LRU_list_len < 0)
-        HGOTO_ERROR(H5E_CACHE, H5E_SYSTEM, FAIL, "Check 2 failed")
-
-    if ( ( cache_ptr->LRU_list_len == 1 )
-         &&
-         ( ( cache_ptr->LRU_head_ptr != cache_ptr->LRU_tail_ptr )
-           ||
-           ( cache_ptr->LRU_head_ptr == NULL )
-           ||
-           ( cache_ptr->LRU_head_ptr->size != cache_ptr->LRU_list_size )
-         )
-       ) {
-
-        HGOTO_ERROR(H5E_CACHE, H5E_SYSTEM, FAIL, "Check 3 failed")
-    }
-
-    if ( ( cache_ptr->LRU_list_len >= 1 )
-         &&
-         ( ( cache_ptr->LRU_head_ptr == NULL )
-           ||
-           ( cache_ptr->LRU_head_ptr->prev != NULL )
-           ||
-           ( cache_ptr->LRU_tail_ptr == NULL )
-           ||
-           ( cache_ptr->LRU_tail_ptr->next != NULL )
-         )
-       ) {
-
-        HGOTO_ERROR(H5E_CACHE, H5E_SYSTEM, FAIL, "Check 4 failed")
-    }
-
-    entry_ptr = cache_ptr->LRU_head_ptr;
-    while ( entry_ptr != NULL )
-    {
-
-        if ( ( entry_ptr != cache_ptr->LRU_head_ptr ) &&
-             ( ( entry_ptr->prev == NULL ) ||
-               ( entry_ptr->prev->next != entry_ptr ) ) ) {
-
-            HGOTO_ERROR(H5E_CACHE, H5E_SYSTEM, FAIL, "Check 5 failed")
-        }
-
-        if ( ( entry_ptr != cache_ptr->LRU_tail_ptr ) &&
-             ( ( entry_ptr->next == NULL ) ||
-               ( entry_ptr->next->prev != entry_ptr ) ) ) {
-
-            HGOTO_ERROR(H5E_CACHE, H5E_SYSTEM, FAIL, "Check 6 failed")
-        }
-
-        if ( ( entry_ptr->is_pinned ) || 
-             ( entry_ptr->pinned_from_client ) ||
-             ( entry_ptr->pinned_from_cache ) ) {
-
-            HGOTO_ERROR(H5E_CACHE, H5E_SYSTEM, FAIL, "Check 7 failed")
-        }
-
-        len++;
-        size += entry_ptr->size;
-        entry_ptr = entry_ptr->next;
-    }
-
-    if ( ( cache_ptr->LRU_list_len != len ) ||
-         ( cache_ptr->LRU_list_size != size ) ) {
-
-        HGOTO_ERROR(H5E_CACHE, H5E_SYSTEM, FAIL, "Check 8 failed")
-    }
-
-done:
-
-    if ( ret_value != SUCCEED ) {
-
-        HDassert(0);
-    }
-
-    FUNC_LEAVE_NOAPI(ret_value)
-
-} /* H5C_validate_lru_list() */
-
-#endif /* H5C_DO_EXTREME_SANITY_CHECKS */
-
--
-/*-------------------------------------------------------------------------
- *
- * Function:    H5C_validate_pinned_entry_list
- *
- * Purpose:     Debugging function that scans the pinned entry list for 
- *              errors.
- *
- *		If an error is detected, the function generates a
- *		diagnostic and returns FAIL.  If no error is detected,
- *		the function returns SUCCEED.
- *
- * Return:      FAIL if error is detected, SUCCEED otherwise.
- *
- * Programmer:  John Mainzer, 4/25/14
- *
- * Changes:
- *
- *		None.
- *
- *-------------------------------------------------------------------------
- */
-#if H5C_DO_EXTREME_SANITY_CHECKS
-
-static herr_t
-H5C_validate_pinned_entry_list(H5C_t * cache_ptr)
-{
-    herr_t		ret_value = SUCCEED;      /* Return value */
-    int32_t             len = 0;
-    size_t              size = 0;
-    H5C_cache_entry_t *	entry_ptr = NULL;
-
-    FUNC_ENTER_NOAPI_NOINIT
-
-    HDassert( cache_ptr );
-    HDassert( cache_ptr->magic == H5C__H5C_T_MAGIC );
-
-    if ( ( ( cache_ptr->pel_head_ptr == NULL )
-           ||
-           ( cache_ptr->pel_tail_ptr == NULL )
-         )
-         &&
-         ( cache_ptr->pel_head_ptr != cache_ptr->pel_tail_ptr )
-       ) {
-
-        HGOTO_ERROR(H5E_CACHE, H5E_SYSTEM, FAIL, "Check 1 failed")
-    }
-
-    if(cache_ptr->pel_len < 0)
-        HGOTO_ERROR(H5E_CACHE, H5E_SYSTEM, FAIL, "Check 2 failed")
-
-    if ( ( cache_ptr->pel_len == 1 )
-         &&
-         ( ( cache_ptr->pel_head_ptr != cache_ptr->pel_tail_ptr )
-           ||
-           ( cache_ptr->pel_head_ptr == NULL )
-           ||
-           ( cache_ptr->pel_head_ptr->size != cache_ptr->pel_size )
-         )
-       ) {
-
-        HGOTO_ERROR(H5E_CACHE, H5E_SYSTEM, FAIL, "Check 3 failed")
-    }
-
-    if ( ( cache_ptr->pel_len >= 1 )
-         &&
-         ( ( cache_ptr->pel_head_ptr == NULL )
-           ||
-           ( cache_ptr->pel_head_ptr->prev != NULL )
-           ||
-           ( cache_ptr->pel_tail_ptr == NULL )
-           ||
-           ( cache_ptr->pel_tail_ptr->next != NULL )
-         )
-       ) {
-
-        HGOTO_ERROR(H5E_CACHE, H5E_SYSTEM, FAIL, "Check 4 failed")
-    }
-
-    entry_ptr = cache_ptr->pel_head_ptr;
-    while ( entry_ptr != NULL )
-    {
-
-        if ( ( entry_ptr != cache_ptr->pel_head_ptr ) &&
-             ( ( entry_ptr->prev == NULL ) ||
-               ( entry_ptr->prev->next != entry_ptr ) ) ) {
-
-            HGOTO_ERROR(H5E_CACHE, H5E_SYSTEM, FAIL, "Check 5 failed")
-        }
-
-        if ( ( entry_ptr != cache_ptr->pel_tail_ptr ) &&
-             ( ( entry_ptr->next == NULL ) ||
-               ( entry_ptr->next->prev != entry_ptr ) ) ) {
-
-            HGOTO_ERROR(H5E_CACHE, H5E_SYSTEM, FAIL, "Check 6 failed")
-        }
-
-        if ( ! entry_ptr->is_pinned ) {
-
-            HGOTO_ERROR(H5E_CACHE, H5E_SYSTEM, FAIL, "Check 7 failed")
-        }
-
-        if ( ! ( ( entry_ptr->pinned_from_client ) ||
-                 ( entry_ptr->pinned_from_cache ) ) ) {
-
-            HGOTO_ERROR(H5E_CACHE, H5E_SYSTEM, FAIL, "Check 8 failed")
-        }
-
-        len++;
-        size += entry_ptr->size;
-        entry_ptr = entry_ptr->next;
-    }
-
-    if ( ( cache_ptr->pel_len != len ) ||
-         ( cache_ptr->pel_size != size ) ) {
-
-        HGOTO_ERROR(H5E_CACHE, H5E_SYSTEM, FAIL, "Check 9 failed")
-    }
-
-done:
-
-    if ( ret_value != SUCCEED ) {
-
-        HDassert(0);
-    }
-
-    FUNC_LEAVE_NOAPI(ret_value)
-
-} /* H5C_validate_pinned_entry_list() */
-
-#endif /* H5C_DO_EXTREME_SANITY_CHECKS */
-
--
-/*-------------------------------------------------------------------------
- *
- * Function:    H5C_validate_protected_entry_list
- *
- * Purpose:     Debugging function that scans the protected entry list for 
- *              errors.
- *
- *		If an error is detected, the function generates a
- *		diagnostic and returns FAIL.  If no error is detected,
- *		the function returns SUCCEED.
- *
- * Return:      FAIL if error is detected, SUCCEED otherwise.
- *
- * Programmer:  John Mainzer, 4/25/14
- *
- * Changes:
- *
- *		None.
- *
- *-------------------------------------------------------------------------
- */
-#if H5C_DO_EXTREME_SANITY_CHECKS
-
-static herr_t
-H5C_validate_protected_entry_list(H5C_t * cache_ptr)
-{
-    herr_t		ret_value = SUCCEED;      /* Return value */
-    int32_t             len = 0;
-    size_t              size = 0;
-    H5C_cache_entry_t *	entry_ptr = NULL;
-
-    FUNC_ENTER_NOAPI_NOINIT
-
-    HDassert( cache_ptr );
-    HDassert( cache_ptr->magic == H5C__H5C_T_MAGIC );
-
-    if(((cache_ptr->pl_head_ptr == NULL) || (cache_ptr->pl_tail_ptr == NULL))
-             && (cache_ptr->pl_head_ptr != cache_ptr->pl_tail_ptr))
-        HGOTO_ERROR(H5E_CACHE, H5E_SYSTEM, FAIL, "Check 1 failed")
-
-    if(cache_ptr->pl_len < 0)
-        HGOTO_ERROR(H5E_CACHE, H5E_SYSTEM, FAIL, "Check 2 failed")
-
-    if ( ( cache_ptr->pl_len == 1 )
-         &&
-         ( ( cache_ptr->pl_head_ptr != cache_ptr->pl_tail_ptr )
-           ||
-           ( cache_ptr->pl_head_ptr == NULL )
-           ||
-           ( cache_ptr->pl_head_ptr->size != cache_ptr->pl_size )
-         )
-       ) {
-
-        HGOTO_ERROR(H5E_CACHE, H5E_SYSTEM, FAIL, "Check 3 failed")
-    }
-
-    if ( ( cache_ptr->pl_len >= 1 )
-         &&
-         ( ( cache_ptr->pl_head_ptr == NULL )
-           ||
-           ( cache_ptr->pl_head_ptr->prev != NULL )
-           ||
-           ( cache_ptr->pl_tail_ptr == NULL )
-           ||
-           ( cache_ptr->pl_tail_ptr->next != NULL )
-         )
-       ) {
-
-        HGOTO_ERROR(H5E_CACHE, H5E_SYSTEM, FAIL, "Check 4 failed")
-    }
-
-    entry_ptr = cache_ptr->pl_head_ptr;
-    while ( entry_ptr != NULL )
-    {
-
-        if ( ( entry_ptr != cache_ptr->pl_head_ptr ) &&
-             ( ( entry_ptr->prev == NULL ) ||
-               ( entry_ptr->prev->next != entry_ptr ) ) ) {
-
-            HGOTO_ERROR(H5E_CACHE, H5E_SYSTEM, FAIL, "Check 5 failed")
-        }
-
-        if ( ( entry_ptr != cache_ptr->pl_tail_ptr ) &&
-             ( ( entry_ptr->next == NULL ) ||
-               ( entry_ptr->next->prev != entry_ptr ) ) ) {
-
-            HGOTO_ERROR(H5E_CACHE, H5E_SYSTEM, FAIL, "Check 6 failed")
-        }
-
-        if ( ! entry_ptr->is_protected ) {
-
-            HGOTO_ERROR(H5E_CACHE, H5E_SYSTEM, FAIL, "Check 7 failed")
-        }
-
-        if ( ( entry_ptr->is_read_only ) &&
-             ( entry_ptr->ro_ref_count <= 0 ) ) {
-
-            HGOTO_ERROR(H5E_CACHE, H5E_SYSTEM, FAIL, "Check 8 failed")
-        }
-
-        len++;
-        size += entry_ptr->size;
-        entry_ptr = entry_ptr->next;
-    }
-
-    if ( ( cache_ptr->pl_len != len ) ||
-         ( cache_ptr->pl_size != size ) ) {
-
-        HGOTO_ERROR(H5E_CACHE, H5E_SYSTEM, FAIL, "Check 9 failed")
-    }
-
-done:
-
-    if ( ret_value != SUCCEED ) {
-
-        HDassert(0);
-    }
-
-    FUNC_LEAVE_NOAPI(ret_value)
-
-} /* H5C_validate_protected_entry_list() */
-
-#endif /* H5C_DO_EXTREME_SANITY_CHECKS */
-
--
-/*-------------------------------------------------------------------------
- *
- * Function:    H5C_entry_in_skip_list
- *
- * Purpose:     Debugging function that scans skip list to see if it 
- *		is in present.  We need this, as it is possible for 
- *		an entry to be in the skip list twice.
- *
- * Return:      FALSE if the entry is not in the skip list, and TRUE 
- *		if it is.
- *
- * Programmer:  John Mainzer, 11/1/14
- *
- * Changes:
- *
- *		None.
- *
- *-------------------------------------------------------------------------
- */
-#if H5C_DO_SLIST_SANITY_CHECKS
-
-static hbool_t
-H5C_entry_in_skip_list(H5C_t * cache_ptr, H5C_cache_entry_t *target_ptr)
-{
-    hbool_t in_slist              = FALSE;
-    H5SL_node_t *       node_ptr  = NULL;
-    H5C_cache_entry_t *	entry_ptr = NULL;
-
-    HDassert( cache_ptr );
-    HDassert( cache_ptr->magic == H5C__H5C_T_MAGIC );
-    HDassert( cache_ptr->slist_ptr );
-
-    node_ptr = H5SL_first(cache_ptr->slist_ptr);
-
-    while ( ( node_ptr != NULL ) && ( ! in_slist ) )
-    {
-        entry_ptr = (H5C_cache_entry_t *)H5SL_item(node_ptr);
-
-	HDassert( entry_ptr );
-	HDassert( entry_ptr->magic == H5C__H5C_CACHE_ENTRY_T_MAGIC );
-        HDassert( entry_ptr->is_dirty );
-        HDassert( entry_ptr->in_slist );
-
-        if ( entry_ptr == target_ptr ) {
-
-	    in_slist = TRUE;
-
-	} else {
-
-	    node_ptr = H5SL_next(node_ptr);
-	}
-    }
-
-    return(in_slist);
-
-} /* H5C_entry_in_skip_list() */
-
-#endif /* H5C_DO_SLIST_SANITY_CHECKS */
-
--
-/*-------------------------------------------------------------------------
- *
- * Function:    H5C_cache_is_clean()
- *
- * Purpose:     Debugging function that verifies that all rings in the
- *              metadata cache are clean from the outermost ring, inwards
- *              to the inner ring specified.
- *
- *              Returns TRUE if all specified rings are clean, and FALSE
- *              if not.  Throws an assertion failure on error.
- *
- * Return:      TRUE if the indicated ring(s) are clean, and FALSE otherwise.
- *
- * Programmer:  John Mainzer, 6/18/16
- *
- * Changes:     None.
- *
- *-------------------------------------------------------------------------
- */
-#ifndef NDEBUG
-hbool_t
-H5C_cache_is_clean(const H5F_t *f, H5C_ring_t inner_ring)
-{
-    H5C_t             * cache_ptr;
-    H5C_ring_t          ring = H5C_RING_USER;
-    hbool_t             ret_value = TRUE;      /* Return value */
-
-    FUNC_ENTER_NOAPI_NOINIT_NOERR
-
-    HDassert( f );
-    HDassert( f->shared );
-
-    cache_ptr = f->shared->cache;
-
-    HDassert( cache_ptr != NULL );
-    HDassert( cache_ptr->magic == H5C__H5C_T_MAGIC );
-
-    HDassert(inner_ring >= H5C_RING_USER);
-    HDassert(inner_ring <= H5C_RING_SB);
-
-    while ( ring <= inner_ring ) {
-
-        if ( cache_ptr->dirty_index_ring_size[ring] > 0 )
-            ret_value = FALSE;
-
-        ring++;
-    }
-
-    FUNC_LEAVE_NOAPI(ret_value)
-
-} /* H5C_cache_is_clean() */
-
-#endif /* NDEBUG */
-
--
-/*-------------------------------------------------------------------------
- *
- * Function:    H5C__flush_marked_entries
- *
- * Purpose:     Flushes all marked entries in the cache.
- *
- * Return:      FAIL if error is detected, SUCCEED otherwise.
- *
- * Programmer:  Mike McGreevy
- *              November 3, 2010
- *
- *-------------------------------------------------------------------------
- */
-herr_t
-H5C__flush_marked_entries(H5F_t * f, hid_t dxpl_id)
-{ 
-    herr_t ret_value = SUCCEED;
-
-    FUNC_ENTER_PACKAGE
-
-    /* Assertions */
-    HDassert(f != NULL);
-
-    /* Flush all marked entries */
-    if(H5C_flush_cache(f, dxpl_id, H5C__FLUSH_MARKED_ENTRIES_FLAG | H5C__FLUSH_IGNORE_PROTECTED_FLAG) < 0)
-        HGOTO_ERROR(H5E_CACHE, H5E_CANTFLUSH, FAIL, "Can't flush cache")
-
-done:
-    FUNC_LEAVE_NOAPI(ret_value)
-} /* H5C__flush_marked_entries */
-
--
-/*-------------------------------------------------------------------------
- *
- * Function:    H5C_cork
- *
- * Purpose:     To cork/uncork/get cork status of an object depending on "action":
- *		H5C__SET_CORK: 
- *			To cork the object
- *			Return error if the object is already corked
- *		H5C__UNCORK:
- *			To uncork the obejct
- *			Return error if the object is not corked
- * 		H5C__GET_CORKED:
- *			To retrieve the cork status of an object in
- *			the parameter "corked"
- *		
- * Return:      Success:        Non-negative
- *              Failure:        Negative
- *
- * Programmer:  Vailin Choi
- *		January 2014
- *
- *-------------------------------------------------------------------------
- */
-herr_t
-H5C_cork(H5C_t *cache_ptr, haddr_t obj_addr, unsigned action, hbool_t *corked) 
-{
-    H5C_tag_info_t *tag_info;	/* Points to a tag info struct */
-    herr_t              ret_value = SUCCEED;
-
-    FUNC_ENTER_NOAPI_NOINIT
-
-    /* Assertions */
-    HDassert(cache_ptr != NULL);
-    HDassert(H5F_addr_defined(obj_addr));
-    HDassert(action == H5C__SET_CORK || action == H5C__UNCORK || action == H5C__GET_CORKED);
-
-    /* Search the list of corked object addresses in the cache */
-    tag_info = (H5C_tag_info_t *)H5SL_search(cache_ptr->tag_list, &obj_addr);
-
-    if(H5C__GET_CORKED == action) {
-        HDassert(corked);
-        if(tag_info != NULL && tag_info->corked)
-            *corked = TRUE;
-        else
-            *corked = FALSE;
-    } /* end if */
-    else {
-        /* Sanity check */
-        HDassert(H5C__SET_CORK == action || H5C__UNCORK == action);
-
-        /* Perform appropriate action */
-        if(H5C__SET_CORK == action) {
-            /* Check if this is the first entry for this tagged object */
-            if(NULL == tag_info) {
-                /* Allocate new tag info struct */
-                if(NULL == (tag_info = H5FL_CALLOC(H5C_tag_info_t)))
-                    HGOTO_ERROR(H5E_CACHE, H5E_CANTALLOC, FAIL, "can't allocate tag info for cache entry")
-
-                /* Set the tag for all entries */
-                tag_info->tag = obj_addr;
-
-                /* Insert tag info into skip list */
-                if(H5SL_insert(cache_ptr->tag_list, tag_info, &(tag_info->tag)) < 0 )
-                    HGOTO_ERROR(H5E_CACHE, H5E_CANTINSERT, FAIL, "can't insert tag info in skip list")
-            } /* end if */
-            else {
-                /* Check for object already corked */
-                if(tag_info->corked)
-                    HGOTO_ERROR(H5E_CACHE, H5E_CANTCORK, FAIL, "object already corked")
-                HDassert(tag_info->entry_cnt > 0 && tag_info->head);
-            } /* end else */
-
-            /* Set the corked status for the entire object */
-            tag_info->corked = TRUE;
-        } /* end if */
-        else {
-            /* Sanity check */
-            HDassert(tag_info);
-
-            /* Check for already uncorked */
-            if(!tag_info->corked)
-                HGOTO_ERROR(H5E_CACHE, H5E_CANTUNCORK, FAIL, "object already uncorked")
-
-            /* Set the corked status for the entire object */
-            tag_info->corked = FALSE;
-
-            /* Remove the tag info from the tag list, if there's no more entries with this tag */
-            if(0 == tag_info->entry_cnt) {
-                /* Sanity check */
-                HDassert(NULL == tag_info->head);
-
-                if(H5SL_remove(cache_ptr->tag_list, &(tag_info->tag)) != tag_info)
-                    HGOTO_ERROR(H5E_CACHE, H5E_CANTREMOVE, FAIL, "can't remove tag info from list")
-
-                /* Release the tag info */
-                tag_info = H5FL_FREE(H5C_tag_info_t, tag_info);
-            } /* end if */
-            else
-                HDassert(NULL != tag_info->head);
-        } /* end else */
-    } /* end else */
-
-done:
-    FUNC_LEAVE_NOAPI(ret_value)
-} /* H5C_cork() */
-
--
-/*-------------------------------------------------------------------------
- * Function:    H5C__mark_flush_dep_dirty()
- *
- * Purpose:     Recursively propagate the flush_dep_ndirty_children flag
- *              up the dependency chain in response to entry either
- *              becoming dirty or having its flush_dep_ndirty_children
- *              increased from 0.
- *
- * Return:      Non-negative on success/Negative on failure
- *
- * Programmer:  Neil Fortner
- *              11/13/12
- *
- *-------------------------------------------------------------------------
- */
-static herr_t
-H5C__mark_flush_dep_dirty(H5C_cache_entry_t * entry)
-{
-    unsigned u;                         /* Local index variable */
-    herr_t ret_value = SUCCEED;         /* Return value */
-
-    FUNC_ENTER_STATIC
-
-    /* Sanity checks */
-    HDassert(entry);
-
-    /* Iterate over the parent entries, if any */
-    for(u = 0; u < entry->flush_dep_nparents; u++) {
-        /* Sanity check */
-        HDassert(entry->flush_dep_parent[u]->flush_dep_ndirty_children < entry->flush_dep_parent[u]->flush_dep_nchildren);
-
-        /* Adjust the parent's number of dirty children */
-        entry->flush_dep_parent[u]->flush_dep_ndirty_children++;
-
-        /* If the parent has a 'notify' callback, send a 'child entry dirtied' notice */
-        if(entry->flush_dep_parent[u]->type->notify &&
-                (entry->flush_dep_parent[u]->type->notify)(H5C_NOTIFY_ACTION_CHILD_DIRTIED, entry->flush_dep_parent[u]) < 0)
-            HGOTO_ERROR(H5E_CACHE, H5E_CANTNOTIFY, FAIL, "can't notify parent about child entry dirty flag set")
-    } /* end for */
-
-done:
-    FUNC_LEAVE_NOAPI(ret_value)
-} /* H5C__mark_flush_dep_dirty() */
-
--
-/*-------------------------------------------------------------------------
- * Function:    H5C__mark_flush_dep_clean()
- *
- * Purpose:     Recursively propagate the flush_dep_ndirty_children flag
- *              up the dependency chain in response to entry either
- *              becoming clean or having its flush_dep_ndirty_children
- *              reduced to 0.
- *
- * Return:      Non-negative on success/Negative on failure
- *
- * Programmer:  Neil Fortner
- *              11/13/12
- *
- *-------------------------------------------------------------------------
- */
-static herr_t
-H5C__mark_flush_dep_clean(H5C_cache_entry_t * entry)
-{
-    unsigned u;                         /* Local index variable */
-    herr_t ret_value = SUCCEED;         /* Return value */
-
-    FUNC_ENTER_STATIC
-
-    /* Sanity checks */
-    HDassert(entry);
-
-    /* Iterate over the parent entries, if any */
-    for(u = 0; u < entry->flush_dep_nparents; u++) {
-	/* Sanity check */
-	HDassert(entry->flush_dep_parent[u]->flush_dep_ndirty_children > 0);
-
-	/* Adjust the parent's number of dirty children */
-	entry->flush_dep_parent[u]->flush_dep_ndirty_children--;
-
-        /* If the parent has a 'notify' callback, send a 'child entry cleaned' notice */
-        if(entry->flush_dep_parent[u]->type->notify &&
-                (entry->flush_dep_parent[u]->type->notify)(H5C_NOTIFY_ACTION_CHILD_CLEANED, entry->flush_dep_parent[u]) < 0)
-            HGOTO_ERROR(H5E_CACHE, H5E_CANTNOTIFY, FAIL, "can't notify parent about child entry dirty flag reset")
-    } /* end for */
-
-done:
-    FUNC_LEAVE_NOAPI(ret_value)
-} /* H5C__mark_flush_dep_clean() */
-
-#ifndef NDEBUG
--
-/*-------------------------------------------------------------------------
- * Function:    H5C__assert_flush_dep_nocycle()
- *
- * Purpose:     Assert recursively that base_entry is not the same as
- *              entry, and perform the same assertion on all of entry's
- *              flush dependency parents.  This is used to detect cycles
- *              created by flush dependencies.
- *
- * Return:      void
- *
- * Programmer:  Neil Fortner
- *              12/10/12
- *
- *-------------------------------------------------------------------------
- */
-static void
-H5C__assert_flush_dep_nocycle(const H5C_cache_entry_t * entry,
-    const H5C_cache_entry_t * base_entry)
-{
-    unsigned u;                         /* Local index variable */
-
-    FUNC_ENTER_STATIC_NOERR
-
-    /* Sanity checks */
-    HDassert(entry);
-    HDassert(base_entry);
-
-    /* Make sure the entries are not the same */
-    HDassert(base_entry != entry);
-
-    /* Iterate over entry's parents (if any) */
-    for(u = 0; u < entry->flush_dep_nparents; u++)
-        H5C__assert_flush_dep_nocycle(entry->flush_dep_parent[u], base_entry);
-
-    FUNC_LEAVE_NOAPI_VOID
-} /* H5C__assert_flush_dep_nocycle() */
-#endif /* NDEBUG */
-
-#if 1
-herr_t
-H5C_settle(const H5F_t *f, hid_t dxpl_id)
-{
-    H5C_t              *cache_ptr;
-    H5C_cache_entry_t  *entry_ptr = NULL;
-    H5C_ring_t		ring;
-    unsigned            u;
-    herr_t              ret_value = SUCCEED;
-
-    FUNC_ENTER_NOAPI_NOINIT
-
-    HDassert(f);
-    HDassert(f->shared);
-    cache_ptr = f->shared->cache;
-    HDassert(cache_ptr);
-    HDassert(cache_ptr->magic == H5C__H5C_T_MAGIC);
-    HDassert(cache_ptr->slist_ptr);
-
-    ring = H5C_RING_USER;
-    while(ring < H5C_RING_NTYPES) {
-
-            for(u = 0; u < H5C__HASH_TABLE_LEN; u++) {
-                entry_ptr = cache_ptr->index[u];
-                while(entry_ptr != NULL) {
-                    if(entry_ptr->ring == ring) {
-                        if(!(entry_ptr->image_up_to_date))
-                            if(H5C__generate_image(f, cache_ptr, entry_ptr, dxpl_id) < 0)
-                                HGOTO_ERROR(H5E_CACHE, H5E_CANTGET, FAIL, "Can't generate cache entry image");
-                    }
-                    entry_ptr = entry_ptr->ht_next;
-                } /* end while */
-            } /* for */
-        ring++;
-    } /* end while */
-
-
-done:
-    FUNC_LEAVE_NOAPI(ret_value)
-} /* H5C_settle */
-#endif
-
--
-/*-------------------------------------------------------------------------
- * Function:    H5C__generate_image
- *
- * Purpose:     Serialize an entry and generate its image.
- *
- * Note:	This may cause the entry to be re-sized and/or moved in
- *              the cache.  
- *
- *              As we will not update the metadata cache's data structures 
- *              until we we finish the write, we must touch up these 
- *              data structures for size and location changes even if we 
- *              are about to delete the entry from the cache (i.e. on a 
- *              flush destroy).
- *
- * Return:      Non-negative on success/Negative on failure
- *
- * Programmer:  Mohamad Chaarawi
- *              2/10/16
- *
- *-------------------------------------------------------------------------
- */
-herr_t
-H5C__generate_image(const H5F_t *f, H5C_t *cache_ptr, H5C_cache_entry_t *entry_ptr, 
-    hid_t dxpl_id)
-{
-    haddr_t		new_addr = HADDR_UNDEF;
-    haddr_t		old_addr = HADDR_UNDEF;
-    size_t		new_len = 0;
-    unsigned            serialize_flags = H5C__SERIALIZE_NO_FLAGS_SET;
-    herr_t              ret_value = SUCCEED;
-
-    FUNC_ENTER_STATIC
-
-    /* Sanity check */
-    HDassert(!entry_ptr->image_up_to_date);
-
-    if(NULL == entry_ptr->image_ptr) {
-        if(NULL == (entry_ptr->image_ptr = H5MM_malloc(entry_ptr->size + H5C_IMAGE_EXTRA_SPACE)))
-            HGOTO_ERROR(H5E_CACHE, H5E_CANTALLOC, FAIL, "memory allocation failed for on disk image buffer");
-#if H5C_DO_MEMORY_SANITY_CHECKS
-        HDmemcpy(((uint8_t *)entry_ptr->image_ptr) + entry_ptr->size, H5C_IMAGE_SANITY_VALUE, H5C_IMAGE_EXTRA_SPACE);
-#endif /* H5C_DO_MEMORY_SANITY_CHECKS */
-    } /* end if */
-
-    /* reset cache_ptr->slist_changed so we can detect slist
-     * modifications in the pre_serialize call.
-     */
-    cache_ptr->slist_changed = FALSE;
-
-    /* make note of the entry's current address */
-    old_addr = entry_ptr->addr;
-
-    /* Call client's pre-serialize callback, if there's one */
-    if(entry_ptr->type->pre_serialize && 
-            (entry_ptr->type->pre_serialize)(f, dxpl_id, (void *)entry_ptr,
-                entry_ptr->addr, entry_ptr->size, &new_addr, &new_len, &serialize_flags) < 0)
-        HGOTO_ERROR(H5E_CACHE, H5E_CANTFLUSH, FAIL, "unable to pre-serialize entry")
-
-    /* Check for any flags set in the pre-serialize callback */
-    if(serialize_flags != H5C__SERIALIZE_NO_FLAGS_SET) {
-        /* Check for unexpected flags from serialize callback */
-        if(serialize_flags & ~(H5C__SERIALIZE_RESIZED_FLAG | 
-                               H5C__SERIALIZE_MOVED_FLAG))
-            HGOTO_ERROR(H5E_CACHE, H5E_CANTFLUSH, FAIL, "unknown serialize flag(s)")
-
-#ifdef H5_HAVE_PARALLEL
-        /* In the parallel case, resizes and moves in
-         * the serialize operation can cause problems.
-         * If they occur, scream and die.
-         *
-         * At present, in the parallel case, the aux_ptr
-         * will only be set if there is more than one
-         * process.  Thus we can use this to detect
-         * the parallel case.
-         *
-         * This works for now, but if we start using the
-         * aux_ptr for other purposes, we will have to
-         * change this test accordingly.
-         *
-         * NB: While this test detects entryies that attempt
-         *     to resize or move themselves during a flush
-         *     in the parallel case, it will not detect an
-         *     entry that dirties, resizes, and/or moves
-         *     other entries during its flush.
-         *
-         *     From what Quincey tells me, this test is
-         *     sufficient for now, as any flush routine that
-         *     does the latter will also do the former.
-         *
-         *     If that ceases to be the case, further
-         *     tests will be necessary.
-         */
-        if(cache_ptr->aux_ptr != NULL)
-            HGOTO_ERROR(H5E_CACHE, H5E_SYSTEM, FAIL, "resize/move in serialize occured in parallel case.")
-#endif
-
         /* If required, resize the buffer and update the entry and the cache
          * data structures */
         if(serialize_flags & H5C__SERIALIZE_RESIZED_FLAG) {
->>>>>>> 89ec6faa
             /* Allocate a new image buffer */
             if(NULL == (entry_ptr->image_ptr = H5MM_realloc(entry_ptr->image_ptr, new_len + H5C_IMAGE_EXTRA_SPACE)))
                 HGOTO_ERROR(H5E_CACHE, H5E_CANTALLOC, FAIL, "memory allocation failed for on disk image buffer")
@@ -8421,59 +8101,5 @@
 done:
 
     FUNC_LEAVE_NOAPI(ret_value)
-<<<<<<< HEAD
-} /* H5C__generate_image */
-
--
-/*-------------------------------------------------------------------------
- *
- * Function:    H5C_prep_for_file_close
- *
- * Purpose:     This is place holder for the real H5C_prep_for_file_close
- *              function in H5Cimage.c  Delete this version when cache 
- *		image is merged.
- *
- *						JRM -- 12/9/16
- *
- * Return:      Non-negative on success/Negative on failure
- *
- * Programmer:  John Mainzer
- *              7/3/15
- *
- *-------------------------------------------------------------------------
- */
-herr_t
-H5C_prep_for_file_close(H5F_t *f, hid_t H5_ATTR_UNUSED dxpl_id)
-{
-    H5C_t *     cache_ptr = NULL;
-    herr_t	ret_value = SUCCEED;      /* Return value */
-
-    FUNC_ENTER_NOAPI(FAIL)
-
-    /* sanity checks */
-    HDassert(f);
-    HDassert(f->shared);
-    HDassert(f->shared->cache);
-
-    cache_ptr = f->shared->cache;
-
-    HDassert(cache_ptr);
-    HDassert(cache_ptr->magic == H5C__H5C_T_MAGIC);
-
-    /* for now at least, it is possible to receive the 
-     * close warning more than once -- the following 
-     * if statement handles this.
-     */
-    if ( cache_ptr->close_warning_received )
-        HGOTO_DONE(SUCCEED)
-
-    cache_ptr->close_warning_received = TRUE;
-
-done:
-
-    FUNC_LEAVE_NOAPI(ret_value)
-=======
->>>>>>> 89ec6faa
 
 } /* H5C_prep_for_file_close() */
