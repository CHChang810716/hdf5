--- conflicted
+++ resolved
@@ -124,7 +124,6 @@
     if(NULL == (type = (H5T_t *)H5I_object_verify(type_id, H5I_DATATYPE)))
 	HGOTO_ERROR(H5E_ARGS, H5E_BADTYPE, FAIL, "not a datatype")
 
-<<<<<<< HEAD
     loc_params.type = H5VL_OBJECT_BY_SELF;
     loc_params.obj_type = H5I_get_type(loc_id);
 
@@ -136,7 +135,7 @@
     if (NULL == (dt = H5VL_datatype_commit(obj->vol_obj, loc_params, obj->vol_info->vol_cls, 
                                            name, type_id, H5P_LINK_CREATE_DEFAULT,
                                            H5P_DATATYPE_CREATE_DEFAULT, H5P_DATATYPE_ACCESS_DEFAULT, 
-                                           H5AC_dxpl_id, H5_REQUEST_NULL)))
+                                           H5AC_ind_read_dxpl_id, H5_REQUEST_NULL)))
         HGOTO_ERROR(H5E_SYM, H5E_CANTINIT, FAIL, "unable to commit datatype")
 
     /* setup VOL object */
@@ -148,12 +147,6 @@
 
     /* set the committed type object to the VOL pluging pointer in the H5T_t struct */
     type->vol_obj = new_obj;
-=======
-    /* Commit the datatype to the file, using default property list values */
-    if(H5T__commit_named(&loc, name, type, H5P_LINK_CREATE_DEFAULT,
-            H5P_DATATYPE_CREATE_DEFAULT, H5P_DATATYPE_ACCESS_DEFAULT, H5AC_ind_read_dxpl_id) < 0)
-	HGOTO_ERROR(H5E_DATATYPE, H5E_CANTINIT, FAIL, "unable to commit datatype")
->>>>>>> 57b7130a
 
 done:
     FUNC_LEAVE_API(ret_value)
@@ -180,24 +173,12 @@
 hid_t
 H5Topen1(hid_t loc_id, const char *name)
 {
-<<<<<<< HEAD
     void *vol_dt = NULL;           /* datatype token created by VOL plugin */
     H5T_t *dt = NULL;              /* upper level H5T_t for datatype */
     H5VL_object_t *obj = NULL;     /* object token of loc_id */
     H5VL_loc_params_t loc_params;
-    hid_t        dxpl_id = H5AC_ind_dxpl_id; /* dxpl to use to open datatype */
+    hid_t        dxpl_id = H5AC_ind_read_dxpl_id; /* dxpl to use to open datatype */
     hid_t     ret_value = FAIL;    /* Return value */
-=======
-    H5T_t       *type = NULL;
-    H5G_loc_t	 loc;
-    H5G_name_t   path;            	/* Datatype group hier. path */
-    H5O_loc_t    oloc;            	/* Datatype object location */
-    H5O_type_t   obj_type;              /* Type of object at location */
-    H5G_loc_t    type_loc;              /* Group object for datatype */
-    hbool_t      obj_found = FALSE;     /* Object at 'name' found */
-    hid_t        dxpl_id = H5AC_ind_read_dxpl_id; /* dxpl to use to open datatype */
-    hid_t        ret_value = FAIL;
->>>>>>> 57b7130a
 
     FUNC_ENTER_API(FAIL)
     H5TRACE2("i", "i*s", loc_id, name);
