--- conflicted
+++ resolved
@@ -355,8 +355,6 @@
 H5_DLL herr_t H5AC_unprotect(H5F_t *f, hid_t dxpl_id, const H5AC_class_t *type,
     haddr_t addr, void *thing, unsigned flags);
 H5_DLL herr_t H5AC_flush(H5F_t *f, hid_t dxpl_id);
-H5_DLL herr_t H5AC_load_cache_image_on_next_protect(H5F_t *f, haddr_t addr, 
-    size_t len, hbool_t rw);
 H5_DLL herr_t H5AC_mark_entry_dirty(void *thing);
 H5_DLL herr_t H5AC_move_entry(H5F_t *f, const H5AC_class_t *type,
     haddr_t old_addr, haddr_t new_addr);
@@ -371,28 +369,29 @@
 H5_DLL herr_t H5AC_reset_cache_hit_rate_stats(H5AC_t *cache_ptr);
 H5_DLL herr_t H5AC_set_cache_auto_resize_config(H5AC_t *cache_ptr,
     H5AC_cache_config_t *config_ptr);
-H5_DLL herr_t H5AC_validate_cache_image_config(
-    H5AC_cache_image_config_t *config_ptr);
 H5_DLL herr_t H5AC_validate_config(H5AC_cache_config_t *config_ptr);
 H5_DLL herr_t H5AC_close_trace_file(H5AC_t *cache_ptr);
 H5_DLL herr_t H5AC_open_trace_file(H5AC_t *cache_ptr, const char *trace_file_name);
+
+/* Cache image routines */
+H5_DLL herr_t H5AC_load_cache_image_on_next_protect(H5F_t *f, haddr_t addr, 
+    size_t len, hbool_t rw);
+H5_DLL herr_t H5AC_validate_cache_image_config(
+    H5AC_cache_image_config_t *config_ptr);
+H5_DLL herr_t H5AC_read_cache_image(H5F_t * f, hid_t dxpl_id, 
+    haddr_t image_addr, size_t image_len, void * image_buffer);
+H5_DLL herr_t H5AC_write_cache_image(H5F_t * f, hid_t dxpl_id, 
+    haddr_t image_addr, size_t image_len, void * image_buffer);
 
 /* Tag & Ring routines */
 H5_DLL herr_t H5AC_tag(hid_t dxpl_id, haddr_t metadata_tag, haddr_t *prev_tag);
 H5_DLL herr_t H5AC_retag_copied_metadata(const H5F_t *f, haddr_t metadata_tag);
 H5_DLL herr_t H5AC_ignore_tags(const H5F_t *f);
-<<<<<<< HEAD
-H5_DLL herr_t H5AC_read_cache_image(H5F_t * f, hid_t dxpl_id, 
-    haddr_t image_addr, size_t image_len, void * image_buffer);
-H5_DLL herr_t H5AC_write_cache_image(H5F_t * f, hid_t dxpl_id, 
-    haddr_t image_addr, size_t image_len, void * image_buffer);
-=======
 H5_DLL herr_t H5AC_get_entry_ring(const H5F_t *f, haddr_t addr, H5AC_ring_t *ring);
 H5_DLL herr_t H5AC_set_ring(hid_t dxpl_id, H5AC_ring_t ring, H5P_genplist_t **dxpl,
     H5AC_ring_t *orig_ring);
 H5_DLL herr_t H5AC_reset_ring(H5P_genplist_t *dxpl, H5AC_ring_t orig_ring);
 
->>>>>>> 129334f0
 
 #ifdef H5_HAVE_PARALLEL
 H5_DLL herr_t H5AC_add_candidate(H5AC_t * cache_ptr, haddr_t addr);
