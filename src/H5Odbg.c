--- conflicted
+++ resolved
@@ -283,11 +283,7 @@
 H5O_debug_real(H5F_t *f, hid_t dxpl_id, H5O_t *oh, haddr_t addr, FILE *stream, int indent, int fwidth)
 {
     size_t	mesg_total = 0, chunk_total = 0, gap_total = 0;
-<<<<<<< HEAD
-    unsigned	*sequence=NULL;
-=======
     unsigned	*sequence = NULL;
->>>>>>> a41fb65b
     unsigned	i;              /* Local index variable */
     herr_t	ret_value = SUCCEED;
 
@@ -516,15 +512,9 @@
 	HDfprintf(stream, "*** TOTAL SIZE DOES NOT MATCH ALLOCATED SIZE!\n");
 
 done:
-<<<<<<< HEAD
- 
-    if (sequence)
-        H5MM_xfree(sequence);
-=======
     /* Release resources */
     if(sequence)
         sequence = (unsigned *)H5MM_xfree(sequence);
->>>>>>> a41fb65b
 
     FUNC_LEAVE_NOAPI(ret_value)
 } /* end H5O_debug_real() */
