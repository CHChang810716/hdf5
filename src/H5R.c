--- conflicted
+++ resolved
@@ -618,17 +618,11 @@
 
     /* Open the object through the VOL */
     if(NULL == (opened_obj = H5VL_object_open(obj->vol_obj, loc_params, obj->vol_info->vol_cls, &opened_type, 
-                                              H5AC_dxpl_id, H5_REQUEST_NULL)))
+                                              H5AC_ind_dxpl_id, H5_REQUEST_NULL)))
 	HGOTO_ERROR(H5E_REFERENCE, H5E_CANTINIT, FAIL, "unable to dereference object")
 
-<<<<<<< HEAD
     if((ret_value = H5VL_register_id(opened_type, opened_obj, obj->vol_info, TRUE)) < 0)
         HGOTO_ERROR(H5E_ATOM, H5E_CANTREGISTER, FAIL, "unable to atomize object handle")
-=======
-    /* Create reference */
-    if((ret_value = H5R_dereference(file, oapl_id, H5AC_ind_dxpl_id, ref_type, _ref, TRUE)) < 0)
-        HGOTO_ERROR(H5E_REFERENCE, H5E_CANTINIT, FAIL, "unable to dereference object")
->>>>>>> 67ba6cb5
 
 done:
     FUNC_LEAVE_API(ret_value)
@@ -1067,19 +1061,13 @@
     loc_params.type = H5VL_OBJECT_BY_SELF;
     loc_params.obj_type = H5I_get_type(id);
 
-<<<<<<< HEAD
     /* get the file object */
     if(NULL == (obj = (H5VL_object_t *)H5I_object(id)))
         HGOTO_ERROR(H5E_ARGS, H5E_BADTYPE, FAIL, "invalid file identifier")
-=======
-    /* Get name */
-    if((ret_value = H5R_get_name(file, H5P_DEFAULT, H5AC_ind_dxpl_id, id, ref_type, _ref, name, size)) < 0)
-        HGOTO_ERROR(H5E_REFERENCE, H5E_CANTINIT, FAIL, "unable to determine object path")
->>>>>>> 67ba6cb5
 
     /* get the object type through the VOL */
     if(H5VL_object_get(obj->vol_obj, loc_params, obj->vol_info->vol_cls, H5VL_REF_GET_NAME, 
-                       H5AC_dxpl_id, H5_REQUEST_NULL, 
+                       H5AC_ind_dxpl_id, H5_REQUEST_NULL, 
                        &ret_value, name, size, ref_type, _ref) < 0)
         HGOTO_ERROR(H5E_INTERNAL, H5E_CANTGET, FAIL, "unable to get group info")
 done:
