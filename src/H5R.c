--- conflicted
+++ resolved
@@ -667,11 +667,7 @@
         HGOTO_ERROR(H5E_DATASPACE, H5E_NOTFOUND, NULL, "not found")
 
     /* Unserialize the selection */
-<<<<<<< HEAD
-    if(H5S_select_deserialize(&ret_value, &p) < 0)
-=======
     if(H5S_SELECT_DESERIALIZE(&ret_value, &p) < 0)
->>>>>>> c4044e0c
         HGOTO_ERROR(H5E_REFERENCE, H5E_CANTDECODE, NULL, "can't deserialize selection")
 
 done:
