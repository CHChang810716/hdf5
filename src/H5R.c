/* * * * * * * * * * * * * * * * * * * * * * * * * * * * * * * * * * * * * * *
 * Copyright by The HDF Group.                                               *
 * Copyright by the Board of Trustees of the University of Illinois.         *
 * All rights reserved.                                                      *
 *                                                                           *
 * This file is part of HDF5.  The full HDF5 copyright notice, including     *
 * terms governing use, modification, and redistribution, is contained in    *
 * the files COPYING and Copyright.html.  COPYING can be found at the root   *
 * of the source code distribution tree; Copyright.html can be found at the  *
 * root level of an installed copy of the electronic HDF5 document set and   *
 * is linked from the top-level documents page.  It can also be found at     *
 * http://hdfgroup.org/HDF5/doc/Copyright.html.  If you do not have          *
 * access to either file, you may request a copy from help@hdfgroup.org.     *
 * * * * * * * * * * * * * * * * * * * * * * * * * * * * * * * * * * * * * * */

#define H5R_PACKAGE		/*suppress error about including H5Rpkg   */

/* Interface initialization */
#define H5_INTERFACE_INIT_FUNC	H5R_init_interface


#include "H5private.h"		/* Generic Functions			*/
#include "H5ACprivate.h"        /* Metadata cache                       */
#include "H5Dprivate.h"		/* Datasets				*/
#include "H5Eprivate.h"		/* Error handling		  	*/
#include "H5Gprivate.h"		/* Groups				*/
#include "H5HGprivate.h"	/* Global Heaps				*/
#include "H5Iprivate.h"		/* IDs			  		*/
#include "H5MMprivate.h"	/* Memory management			*/
#include "H5Rpkg.h"		/* References				*/
#include "H5Sprivate.h"		/* Dataspaces 				*/
#include "H5VLprivate.h"	/* VOL plugins				*/

/* Local macro definitions */

/* Number of reserved IDs in ID group */
#define H5R_RESERVED_ATOMS  0


/*-------------------------------------------------------------------------
 * Function:	H5R_init
 *
 * Purpose:	Initialize the interface from some other package.
 *
 * Return:	Success:	non-negative
 *		Failure:	negative
 *
 * Programmer:	Quincey Koziol
 *              Thursday, September 13, 2007
 *
 *-------------------------------------------------------------------------
 */
herr_t
H5R_init(void)
{
    herr_t ret_value = SUCCEED;   /* Return value */

    FUNC_ENTER_NOAPI(FAIL)
    /* FUNC_ENTER() does all the work */

done:
    FUNC_LEAVE_NOAPI(ret_value)
} /* end H5R_init() */


/*--------------------------------------------------------------------------
NAME
   H5R_init_interface -- Initialize interface-specific information
USAGE
    herr_t H5R_init_interface()

RETURNS
    Non-negative on success/Negative on failure
DESCRIPTION
    Initializes any interface-specific data or routines.

--------------------------------------------------------------------------*/
static herr_t
H5R_init_interface(void)
{
    herr_t      ret_value=SUCCEED;       /* Return value */

    FUNC_ENTER_NOAPI_NOINIT

    /* Initialize the atom group for the file IDs */
    if(H5I_register_type(H5I_REFERENCE, (size_t)H5I_REFID_HASHSIZE, H5R_RESERVED_ATOMS, (H5I_free_t)NULL) < 0)
	HGOTO_ERROR(H5E_REFERENCE, H5E_CANTINIT, FAIL, "unable to initialize interface");

done:
    FUNC_LEAVE_NOAPI(ret_value)
}


/*--------------------------------------------------------------------------
 NAME
    H5R_term_interface
 PURPOSE
    Terminate various H5R objects
 USAGE
    void H5R_term_interface()
 RETURNS
    void
 DESCRIPTION
    Release the atom group and any other resources allocated.
 GLOBAL VARIABLES
 COMMENTS, BUGS, ASSUMPTIONS
     Can't report errors...
 EXAMPLES
 REVISION LOG
--------------------------------------------------------------------------*/
int
H5R_term_interface(void)
{
    int	n=0;

    FUNC_ENTER_NOAPI_NOINIT_NOERR

    if (H5_interface_initialize_g) {
	if ((n=H5I_nmembers(H5I_REFERENCE))) {
	    H5I_clear_type(H5I_REFERENCE, FALSE, FALSE);
	} else {
	    H5I_dec_type_ref(H5I_REFERENCE);
	    H5_interface_initialize_g = 0;
	    n = 1; /*H5I*/
	}
    }

    FUNC_LEAVE_NOAPI(n)
}


/*--------------------------------------------------------------------------
 NAME
    H5R_create
 PURPOSE
    Creates a particular kind of reference for the user
 USAGE
    herr_t H5R_create(ref, loc, name, ref_type, space)
        void *ref;          OUT: Reference created
        H5G_loc_t *loc;     IN: File location used to locate object pointed to
        const char *name;   IN: Name of object at location LOC_ID of object
                                    pointed to
        H5R_type_t ref_type;    IN: Type of reference to create
        H5S_t *space;       IN: Dataspace ID with selection, used for Dataset
                                    Region references.

 RETURNS
    Non-negative on success/Negative on failure
 DESCRIPTION
    Creates a particular type of reference specified with REF_TYPE, in the
    space pointed to by REF.  The LOC_ID and NAME are used to locate the object
    pointed to and the SPACE_ID is used to choose the region pointed to (for
    Dataset Region references).
 GLOBAL VARIABLES
 COMMENTS, BUGS, ASSUMPTIONS
 EXAMPLES
 REVISION LOG
--------------------------------------------------------------------------*/
herr_t
H5R_create(void *_ref, H5G_loc_t *loc, const char *name, H5R_type_t ref_type, H5S_t *space, hid_t dxpl_id)
{
    H5G_loc_t	obj_loc;		/* Group hier. location of object */
    H5G_name_t  path;            	/* Object group hier. path */
    H5O_loc_t   oloc;            	/* Object object location */
    hbool_t     obj_found = FALSE;      /* Object location found */
    herr_t ret_value = SUCCEED;         /* Return value */

    FUNC_ENTER_NOAPI_NOINIT

    HDassert(_ref);
    HDassert(loc);
    HDassert(name);
    HDassert(ref_type > H5R_BADTYPE || ref_type < H5R_MAXTYPE);

    /* Set up object location to fill in */
    obj_loc.oloc = &oloc;
    obj_loc.path = &path;
    H5G_loc_reset(&obj_loc);

    /* Find the object */
    if(H5G_loc_find(loc, name, &obj_loc, H5P_DEFAULT, dxpl_id) < 0)
        HGOTO_ERROR(H5E_REFERENCE, H5E_NOTFOUND, FAIL, "object not found")
    obj_found = TRUE;

    switch(ref_type) {
        case H5R_OBJECT:
        {
            hobj_ref_t *ref = (hobj_ref_t *)_ref; /* Get pointer to correct type of reference struct */

            *ref = obj_loc.oloc->addr;
            break;
        }

        case H5R_DATASET_REGION:
        {
            H5HG_t hobjid;      /* Heap object ID */
            hdset_reg_ref_t *ref = (hdset_reg_ref_t *)_ref; /* Get pointer to correct type of reference struct */
            hssize_t buf_size;  /* Size of buffer needed to serialize selection */
            uint8_t *p;       /* Pointer to OID to store */
            uint8_t *buf;     /* Buffer to store serialized selection in */
            unsigned heapid_found;  /* Flag for non-zero heap ID found */
            unsigned u;        /* local index */

            /* Set up information for dataset region */

            /* Return any previous heap block to the free list if we are garbage collecting */
            if(H5F_GC_REF(loc->oloc->file)) {
                /* Check for an existing heap ID in the reference */
                for(u = 0, heapid_found = 0, p = (uint8_t *)ref; u < H5R_DSET_REG_REF_BUF_SIZE; u++)
                    if(p[u] != 0) {
                        heapid_found = 1;
                        break;
                    } /* end if */

                if(heapid_found != 0) {
/* Return heap block to free list */
                } /* end if */
            } /* end if */

            /* Zero the heap ID out, may leak heap space if user is re-using reference and doesn't have garbage collection on */
            HDmemset(ref, 0, H5R_DSET_REG_REF_BUF_SIZE);

            /* Get the amount of space required to serialize the selection */
            if((buf_size = H5S_SELECT_SERIAL_SIZE(space)) < 0)
                HGOTO_ERROR(H5E_REFERENCE, H5E_CANTINIT, FAIL, "Invalid amount of space for serializing selection")

            /* Increase buffer size to allow for the dataset OID */
            buf_size += sizeof(haddr_t);

            /* Allocate the space to store the serialized information */
            H5_CHECK_OVERFLOW(buf_size, hssize_t, size_t);
            if(NULL == (buf = (uint8_t *)H5MM_malloc((size_t)buf_size)))
                HGOTO_ERROR(H5E_RESOURCE, H5E_NOSPACE, FAIL, "memory allocation failed")

            /* Serialize information for dataset OID into heap buffer */
            p = (uint8_t *)buf;
            H5F_addr_encode(loc->oloc->file, &p, obj_loc.oloc->addr);

            /* Serialize the selection into heap buffer */
            if(H5S_SELECT_SERIALIZE(space, p) < 0)
                HGOTO_ERROR(H5E_REFERENCE, H5E_CANTCOPY, FAIL, "Unable to serialize selection")

            /* Save the serialized buffer for later */
            H5_CHECK_OVERFLOW(buf_size, hssize_t, size_t);
            if(H5HG_insert(loc->oloc->file, dxpl_id, (size_t)buf_size, buf, &hobjid) < 0)
                HGOTO_ERROR(H5E_REFERENCE, H5E_WRITEERROR, FAIL, "Unable to serialize selection")

            /* Serialize the heap ID and index for storage in the file */
            p = (uint8_t *)ref;
            H5F_addr_encode(loc->oloc->file, &p, hobjid.addr);
            INT32ENCODE(p, hobjid.idx);

            /* Free the buffer we serialized data in */
            H5MM_xfree(buf);
            break;
        }

        case H5R_BADTYPE:
        case H5R_MAXTYPE:
        default:
            HDassert("unknown reference type" && 0);
            HGOTO_ERROR(H5E_REFERENCE, H5E_UNSUPPORTED, FAIL, "internal error (unknown reference type)")
    } /* end switch */

done:
    if(obj_found)
        H5G_loc_free(&obj_loc);

    FUNC_LEAVE_NOAPI(ret_value)
}   /* end H5R_create() */


/*--------------------------------------------------------------------------
 NAME
    H5Rcreate
 PURPOSE
    Creates a particular kind of reference for the user
 USAGE
    herr_t H5Rcreate(ref, loc_id, name, ref_type, space_id)
        void *ref;          OUT: Reference created
        hid_t loc_id;       IN: Location ID used to locate object pointed to
        const char *name;   IN: Name of object at location LOC_ID of object
                                    pointed to
        H5R_type_t ref_type;    IN: Type of reference to create
        hid_t space_id;     IN: Dataspace ID with selection, used for Dataset
                                    Region references.

 RETURNS
    Non-negative on success/Negative on failure
 DESCRIPTION
    Creates a particular type of reference specified with REF_TYPE, in the
    space pointed to by REF.  The LOC_ID and NAME are used to locate the object
    pointed to and the SPACE_ID is used to choose the region pointed to (for
    Dataset Region references).
 GLOBAL VARIABLES
 COMMENTS, BUGS, ASSUMPTIONS
 EXAMPLES
 REVISION LOG
--------------------------------------------------------------------------*/
herr_t
H5Rcreate(void *ref, hid_t loc_id, const char *name, H5R_type_t ref_type, hid_t space_id)
{
    herr_t      ret_value;      /* Return value */

    FUNC_ENTER_API(FAIL)
    H5TRACE5("e", "*xi*sRti", ref, loc_id, name, ref_type, space_id);

    /* Check args */
    if(ref == NULL)
        HGOTO_ERROR(H5E_ARGS, H5E_BADVALUE, FAIL, "invalid reference pointer")
    if(!name || !*name)
        HGOTO_ERROR(H5E_ARGS, H5E_BADVALUE, FAIL, "no name given")
    if(ref_type <= H5R_BADTYPE || ref_type >= H5R_MAXTYPE)
        HGOTO_ERROR(H5E_ARGS, H5E_BADVALUE, FAIL, "invalid reference type")
    if(ref_type != H5R_OBJECT && ref_type != H5R_DATASET_REGION)
        HGOTO_ERROR(H5E_ARGS, H5E_UNSUPPORTED, FAIL, "reference type not supported")
    if(space_id == (-1) && ref_type == H5R_DATASET_REGION)
        HGOTO_ERROR(H5E_ARGS, H5E_BADVALUE, FAIL, "reference region dataspace id must be valid")

    /* create the ref through the VOL */
    if(H5VL_object_generic(loc_id, H5VL_REF_CREATE, H5_REQUEST_NULL, ref, name, ref_type, space_id) < 0)
        HGOTO_ERROR(H5E_OHDR, H5E_LINKCOUNT, FAIL, "modifying object link count failed")

done:
    FUNC_LEAVE_API(ret_value)
}   /* end H5Rcreate() */


/*--------------------------------------------------------------------------
 NAME
    H5R_dereference
 PURPOSE
    Opens the HDF5 object referenced.
 USAGE
    hid_t H5R_dereference(ref)
        H5F_t *file;        IN: File the object being dereferenced is within
        H5R_type_t ref_type;    IN: Type of reference
        void *ref;          IN: Reference to open.

 RETURNS
    Valid ID on success, Negative on failure
 DESCRIPTION
    Given a reference to some object, open that object and return an ID for
    that object.
 GLOBAL VARIABLES
 COMMENTS, BUGS, ASSUMPTIONS
    Currently only set up to work with references to datasets
 EXAMPLES
 REVISION LOG
    Raymond Lu
    13 July 2011
    I added the OAPL_ID parameter for the object being referenced.  It only
    supports dataset access property list currently.
--------------------------------------------------------------------------*/
hid_t
H5R_dereference(H5F_t *file, hid_t oapl_id, hid_t dxpl_id, H5R_type_t ref_type, const void *_ref, hbool_t app_ref)
{
    H5O_loc_t oloc;             /* Object location */
    H5G_name_t path;            /* Path of object */
    H5G_loc_t loc;              /* Group location */
    unsigned rc;		/* Reference count of object */
    H5O_type_t obj_type;        /* Type of object */
    hid_t ret_value;            /* Return value */

    FUNC_ENTER_NOAPI_NOINIT

    HDassert(_ref);
    HDassert(ref_type > H5R_BADTYPE || ref_type < H5R_MAXTYPE);
    HDassert(file);

    /* Initialize the object location */
    H5O_loc_reset(&oloc);
    oloc.file = file;

    switch(ref_type) {
        case H5R_OBJECT:
            oloc.addr = *(const hobj_ref_t *)_ref; /* Only object references currently supported */
            break;

        case H5R_DATASET_REGION:
        {
            H5HG_t hobjid;  /* Heap object ID */
            uint8_t *buf;   /* Buffer to store serialized selection in */
            const uint8_t *p;           /* Pointer to OID to store */

            /* Get the heap ID for the dataset region */
            p = (const uint8_t *)_ref;
            H5F_addr_decode(oloc.file, &p, &(hobjid.addr));
            INT32DECODE(p, hobjid.idx);

            /* Get the dataset region from the heap (allocate inside routine) */
            if(NULL == (buf = (uint8_t *)H5HG_read(oloc.file, dxpl_id, &hobjid, NULL, NULL)))
                HGOTO_ERROR(H5E_REFERENCE, H5E_READERROR, FAIL, "Unable to read dataset region information")

            /* Get the object oid for the dataset */
            p = buf;
            H5F_addr_decode(oloc.file, &p, &(oloc.addr));

            /* Free the buffer allocated in H5HG_read() */
            H5MM_xfree(buf);
        } /* end case */
        break;

        case H5R_BADTYPE:
        case H5R_MAXTYPE:
        default:
            HDassert("unknown reference type" && 0);
            HGOTO_ERROR(H5E_REFERENCE, H5E_UNSUPPORTED, FAIL, "internal error (unknown reference type)")
    } /* end switch */

    /* Get the # of links for object, and its type */
    /* (To check to make certain that this object hasn't been deleted since the reference was created) */
    if(H5O_get_rc_and_type(&oloc, dxpl_id, &rc, &obj_type) < 0 || 0 == rc)
        HGOTO_ERROR(H5E_REFERENCE, H5E_LINKCOUNT, FAIL, "dereferencing deleted object")

    /* Construct a group location for opening the object */
    H5G_name_reset(&path);
    loc.oloc = &oloc;
    loc.path = &path;

    /* Open the object */
    switch(obj_type) {
        case H5O_TYPE_GROUP:
            {
                H5G_t *group;               /* Pointer to group to open */

                if(NULL == (group = H5G_open(&loc, dxpl_id)))
                    HGOTO_ERROR(H5E_SYM, H5E_NOTFOUND, FAIL, "not found")

                /* Create an atom for the group */
                if((ret_value = H5I_register(H5I_GROUP, group, app_ref)) < 0) {
                    H5G_close(group);
                    HGOTO_ERROR(H5E_SYM, H5E_CANTREGISTER, FAIL, "can't register group")
                } /* end if */
            } /* end case */
            break;

        case H5O_TYPE_NAMED_DATATYPE:
            {
                H5T_t *type;                /* Pointer to datatype to open */

                if(NULL == (type = H5T_open(&loc, dxpl_id)))
                    HGOTO_ERROR(H5E_DATATYPE, H5E_NOTFOUND, FAIL, "not found")

                /* Create an atom for the datatype */
                if((ret_value = H5I_register(H5I_DATATYPE, type, app_ref)) < 0) {
                    H5T_close(type);
                    HGOTO_ERROR(H5E_DATATYPE, H5E_CANTREGISTER, FAIL, "can't register datatype")
                } /* end if */
            } /* end case */
            break;

        case H5O_TYPE_DATASET:
            {
                H5D_t *dset;                /* Pointer to dataset to open */

                /* Get correct property list */
                if(H5P_DEFAULT == oapl_id)
                    oapl_id = H5P_DATASET_ACCESS_DEFAULT;
                else if(TRUE != H5P_isa_class(oapl_id, H5P_DATASET_ACCESS))
                    HGOTO_ERROR(H5E_ARGS, H5E_BADTYPE, FAIL, "not dataset access property list")

                /* Open the dataset */
                if(NULL == (dset = H5D_open(&loc, oapl_id, dxpl_id)))
                    HGOTO_ERROR(H5E_DATASET, H5E_NOTFOUND, FAIL, "not found")

                /* Create an atom for the dataset */
                if((ret_value = H5I_register(H5I_DATASET, dset, app_ref)) < 0) {
                    H5D_close(dset);
                    HGOTO_ERROR(H5E_DATASET, H5E_CANTREGISTER, FAIL, "can't register dataset")
                } /* end if */
            } /* end case */
            break;

        default:
            HGOTO_ERROR(H5E_REFERENCE, H5E_BADTYPE, FAIL, "can't identify type of object referenced")
     } /* end switch */

done:
    FUNC_LEAVE_NOAPI(ret_value)
}   /* end H5R_dereference() */


/*--------------------------------------------------------------------------
 NAME
    H5Rdereference2
 PURPOSE
    Opens the HDF5 object referenced.
 USAGE
    hid_t H5Rdereference2(ref)
        hid_t id;       IN: Dataset reference object is in or location ID of
                            object that the dataset is located within.
        hid_t oapl_id;  IN: Property list of the object being referenced.
        H5R_type_t ref_type;    IN: Type of reference to create
        void *ref;      IN: Reference to open.

 RETURNS
    Valid ID on success, Negative on failure
 DESCRIPTION
    Given a reference to some object, open that object and return an ID for
    that object.
 GLOBAL VARIABLES
 COMMENTS, BUGS, ASSUMPTIONS
 EXAMPLES
 REVISION LOG
    Raymond Lu
    13 July 2011
    I added the OAPL_ID parameter for the object being referenced.  It only
    supports dataset access property list currently.
--------------------------------------------------------------------------*/
hid_t
H5Rdereference2(hid_t obj_id, hid_t oapl_id, H5R_type_t ref_type, const void *_ref)
{
    void       *location = NULL; /* a pointer to VOL specific token that indicates 
                                    the location of the object */
    hid_t ret_value;

    FUNC_ENTER_API(FAIL)
    H5TRACE4("i", "iiRt*x", obj_id, oapl_id, ref_type, _ref);

    /* Check args */
     if(oapl_id < 0)
        HGOTO_ERROR(H5E_ARGS, H5E_BADTYPE, FAIL, "not a property list")
    if(ref_type <= H5R_BADTYPE || ref_type >= H5R_MAXTYPE)
        HGOTO_ERROR(H5E_ARGS, H5E_BADVALUE, FAIL, "invalid reference type")
    if(_ref == NULL)
        HGOTO_ERROR(H5E_ARGS, H5E_BADVALUE, FAIL, "invalid reference pointer")

    /* Get the token for the Object location through the VOL */
    if(H5VL_object_lookup (obj_id, H5VL_OBJECT_LOOKUP_BY_REF, H5_REQUEST_NULL, &location, ref_type, _ref) < 0)
	HGOTO_ERROR(H5E_SYM, H5E_CANTINIT, FAIL, "unable to locate object")

<<<<<<< HEAD
    /* Open the object through the VOL */
    if((ret_value = H5VL_object_open_by_loc(obj_id, location, oapl_id, H5_REQUEST_NULL)) < 0)
	HGOTO_ERROR(H5E_SYM, H5E_CANTINIT, FAIL, "unable to open object")
=======
    /* Create reference */
    if((ret_value = H5R_dereference(file, oapl_id, H5AC_dxpl_id, ref_type, _ref, TRUE)) < 0)
        HGOTO_ERROR(H5E_REFERENCE, H5E_CANTINIT, FAIL, "unable to dereference object")
>>>>>>> 0cbde329

done:
    if (NULL != location) {
        /* free the location token through the VOL */
        if(H5VL_object_free_loc (obj_id, location, H5_REQUEST_NULL) < 0)
            HGOTO_ERROR(H5E_SYM, H5E_CANTRELEASE, FAIL, "unable to free location token")
    }
    FUNC_LEAVE_API(ret_value)
}   /* end H5Rdereference2() */


/*--------------------------------------------------------------------------
 NAME
    H5R_get_region
 PURPOSE
    Retrieves a dataspace with the region pointed to selected.
 USAGE
    H5S_t *H5R_get_region(file, ref_type, ref)
        H5F_t *file;        IN: File the object being dereferenced is within
        void *ref;          IN: Reference to open.

 RETURNS
    Pointer to the dataspace on success, NULL on failure
 DESCRIPTION
    Given a reference to some object, creates a copy of the dataset pointed
    to's dataspace and defines a selection in the copy which is the region
    pointed to.
 GLOBAL VARIABLES
 COMMENTS, BUGS, ASSUMPTIONS
 EXAMPLES
 REVISION LOG
--------------------------------------------------------------------------*/
H5S_t *
H5R_get_region(H5F_t *file, hid_t dxpl_id, const void *_ref)
{
    H5O_loc_t oloc;             /* Object location */
    const uint8_t *p;           /* Pointer to OID to store */
    H5HG_t hobjid;              /* Heap object ID */
    uint8_t *buf = NULL;        /* Buffer to store serialized selection in */
    H5S_t *ret_value;

    FUNC_ENTER_NOAPI_NOINIT

    HDassert(_ref);
    HDassert(file);

    /* Initialize the object location */
    H5O_loc_reset(&oloc);
    oloc.file = file;

    /* Get the heap ID for the dataset region */
    p = (const uint8_t *)_ref;
    H5F_addr_decode(oloc.file, &p, &(hobjid.addr));
    INT32DECODE(p, hobjid.idx);

    /* Get the dataset region from the heap (allocate inside routine) */
    if((buf = (uint8_t *)H5HG_read(oloc.file, dxpl_id, &hobjid, NULL, NULL)) == NULL)
        HGOTO_ERROR(H5E_REFERENCE, H5E_READERROR, NULL, "Unable to read dataset region information")

    /* Get the object oid for the dataset */
    p = buf;
    H5F_addr_decode(oloc.file, &p, &(oloc.addr));

    /* Open and copy the dataset's dataspace */
    if((ret_value = H5S_read(&oloc, dxpl_id)) == NULL)
        HGOTO_ERROR(H5E_DATASPACE, H5E_NOTFOUND, NULL, "not found")

    /* Unserialize the selection */
    if(H5S_select_deserialize(ret_value, p) < 0)
        HGOTO_ERROR(H5E_REFERENCE, H5E_CANTDECODE, NULL, "can't deserialize selection")

done:
    /* Free the buffer allocated in H5HG_read() */
    if(buf)
        H5MM_xfree(buf);

    FUNC_LEAVE_NOAPI(ret_value)
}   /* end H5R_get_region() */


/*--------------------------------------------------------------------------
 NAME
    H5Rget_region
 PURPOSE
    Retrieves a dataspace with the region pointed to selected.
 USAGE
    hid_t H5Rget_region(id, ref_type, ref)
        hid_t id;       IN: Dataset reference object is in or location ID of
                            object that the dataset is located within.
        H5R_type_t ref_type;    IN: Type of reference to get region of
        void *ref;        IN: Reference to open.

 RETURNS
    Valid ID on success, Negative on failure
 DESCRIPTION
    Given a reference to some object, creates a copy of the dataset pointed
    to's dataspace and defines a selection in the copy which is the region
    pointed to.
 GLOBAL VARIABLES
 COMMENTS, BUGS, ASSUMPTIONS
 EXAMPLES
 REVISION LOG
--------------------------------------------------------------------------*/
hid_t
H5Rget_region(hid_t id, H5R_type_t ref_type, const void *ref)
{
    hid_t ret_value;

    FUNC_ENTER_API(FAIL)
    H5TRACE3("i", "iRt*x", id, ref_type, ref);

    /* Check args */
    if(ref_type != H5R_DATASET_REGION)
        HGOTO_ERROR(H5E_ARGS, H5E_BADVALUE, FAIL, "invalid reference type")
    if(ref == NULL)
        HGOTO_ERROR(H5E_ARGS, H5E_BADVALUE, FAIL, "invalid reference pointer")

    /* Get the space id through the VOL */
    if(H5VL_object_get(id, H5VL_REF_GET_REGION, H5_REQUEST_NULL, &ret_value, ref_type, ref) < 0)
        HGOTO_ERROR(H5E_INTERNAL, H5E_CANTGET, FAIL, "unable to get group info")

done:
    FUNC_LEAVE_API(ret_value)
}   /* end H5Rget_region() */


/*--------------------------------------------------------------------------
 NAME
    H5R_get_obj_type
 PURPOSE
    Retrieves the type of object that an object reference points to
 USAGE
    H5O_type_t H5R_get_obj_type(file, ref_type, ref)
        H5F_t *file;        IN: File the object being dereferenced is within
        H5R_type_t ref_type;    IN: Type of reference to query
        void *ref;          IN: Reference to query.

 RETURNS
    Success:	An object type defined in H5Gpublic.h
    Failure:	H5G_UNKNOWN
 DESCRIPTION
    Given a reference to some object, this function returns the type of object
    pointed to.
 GLOBAL VARIABLES
 COMMENTS, BUGS, ASSUMPTIONS
 EXAMPLES
 REVISION LOG
--------------------------------------------------------------------------*/
herr_t
H5R_get_obj_type(H5F_t *file, hid_t dxpl_id, H5R_type_t ref_type,
    const void *_ref, H5O_type_t *obj_type)
{
    H5O_loc_t oloc;             /* Object location */
    unsigned rc;		/* Reference count of object    */
    herr_t ret_value = SUCCEED; /* Return value */

    FUNC_ENTER_NOAPI_NOINIT

    HDassert(file);
    HDassert(_ref);

    /* Initialize the symbol table entry */
    H5O_loc_reset(&oloc);
    oloc.file = file;

    switch(ref_type) {
        case H5R_OBJECT:
            /* Get the object oid */
            oloc.addr = *(const hobj_ref_t *)_ref; /* Only object references currently supported */
            break;

        case H5R_DATASET_REGION:
        {
            H5HG_t hobjid;      /* Heap object ID */
            const uint8_t *p;   /* Pointer to reference to decode */
            uint8_t *buf;       /* Buffer to store serialized selection in */

            /* Get the heap ID for the dataset region */
            p = (const uint8_t *)_ref;
            H5F_addr_decode(oloc.file, &p, &(hobjid.addr));
            INT32DECODE(p, hobjid.idx);

            /* Get the dataset region from the heap (allocate inside routine) */
            if((buf = (uint8_t *)H5HG_read(oloc.file, dxpl_id, &hobjid, NULL, NULL)) == NULL)
                HGOTO_ERROR(H5E_REFERENCE, H5E_READERROR, FAIL, "Unable to read dataset region information")

            /* Get the object oid for the dataset */
            p = buf;
            H5F_addr_decode(oloc.file, &p, &(oloc.addr));

            /* Free the buffer allocated in H5HG_read() */
            H5MM_xfree(buf);
        } /* end case */
        break;

        case H5R_BADTYPE:
        case H5R_MAXTYPE:
        default:
            HDassert("unknown reference type" && 0);
            HGOTO_ERROR(H5E_REFERENCE, H5E_UNSUPPORTED, FAIL, "internal error (unknown reference type)")
    } /* end switch */

    /* Get the # of links for object, and its type */
    /* (To check to make certain that this object hasn't been deleted since the reference was created) */
    if(H5O_get_rc_and_type(&oloc, dxpl_id, &rc, obj_type) < 0 || 0 == rc)
        HGOTO_ERROR(H5E_REFERENCE, H5E_LINKCOUNT, FAIL, "dereferencing deleted object")

done:
    FUNC_LEAVE_NOAPI(ret_value)
}   /* end H5R_get_obj_type() */


/*--------------------------------------------------------------------------
 NAME
    H5Rget_obj_type2
 PURPOSE
    Retrieves the type of object that an object reference points to
 USAGE
    herr_t H5Rget_obj_type2(id, ref_type, ref, obj_type)
        hid_t id;       IN: Dataset reference object is in or location ID of
                            object that the dataset is located within.
        H5R_type_t ref_type;    IN: Type of reference to query
        void *ref;          IN: Reference to query.
        H5O_type_t *obj_type;   OUT: Type of object reference points to

 RETURNS
    Non-negative on success/Negative on failure
 DESCRIPTION
    Given a reference to some object, this function retrieves the type of
    object pointed to.
 GLOBAL VARIABLES
 COMMENTS, BUGS, ASSUMPTIONS
 EXAMPLES
 REVISION LOG
--------------------------------------------------------------------------*/
herr_t
H5Rget_obj_type2(hid_t id, H5R_type_t ref_type, const void *ref,
    H5O_type_t *obj_type)
{
    herr_t ret_value = SUCCEED; /* Return value */

    FUNC_ENTER_API(FAIL)
    H5TRACE4("e", "iRt*x*Ot", id, ref_type, ref, obj_type);

    /* Check args */
    if(ref_type <= H5R_BADTYPE || ref_type >= H5R_MAXTYPE)
        HGOTO_ERROR(H5E_ARGS, H5E_BADVALUE, FAIL, "invalid reference type")
    if(ref == NULL)
        HGOTO_ERROR(H5E_ARGS, H5E_BADVALUE, FAIL, "invalid reference pointer")

    /* get the object type through the VOL */
    if((ret_value = H5VL_object_get(id, H5VL_REF_GET_TYPE, H5_REQUEST_NULL, obj_type, ref_type, ref)) < 0)
        HGOTO_ERROR(H5E_INTERNAL, H5E_CANTGET, FAIL, "unable to get group info")

done:
    FUNC_LEAVE_API(ret_value)
}   /* end H5Rget_obj_type2() */


/*--------------------------------------------------------------------------
 NAME
    H5R_get_name
 PURPOSE
    Internal routine to determine a name for the object referenced
 USAGE
    ssize_t H5R_get_name(f, dxpl_id, ref_type, ref, name, size)
        H5F_t *f;       IN: Pointer to the file that the reference is pointing
                            into
        hid_t lapl_id;  IN: LAPL to use for operation
        hid_t dxpl_id;  IN: DXPL to use for operation
        hid_t id;       IN: Location ID given for reference
        H5R_type_t ref_type;    IN: Type of reference
        void *ref;      IN: Reference to query.
        char *name;     OUT: Buffer to place name of object referenced
        size_t size;    IN: Size of name buffer

 RETURNS
    Non-negative length of the path on success, Negative on failure
 DESCRIPTION
    Given a reference to some object, determine a path to the object
    referenced in the file.
 GLOBAL VARIABLES
 COMMENTS, BUGS, ASSUMPTIONS
    This may not be the only path to that object.
 EXAMPLES
 REVISION LOG
--------------------------------------------------------------------------*/
ssize_t
H5R_get_name(H5F_t *f, hid_t lapl_id, hid_t dxpl_id, hid_t id, H5R_type_t ref_type,
    const void *_ref, char *name, size_t size)
{
    hid_t file_id = (-1);       /* ID for file that the reference is in */
    H5O_loc_t oloc;             /* Object location describing object for reference */
    ssize_t ret_value;          /* Return value */

    FUNC_ENTER_NOAPI_NOINIT

    /* Check args */
    HDassert(f);
    HDassert(_ref);
    HDassert(name);

    /* Initialize the object location */
    H5O_loc_reset(&oloc);
    oloc.file = f;

    /* Get address for reference */
    switch(ref_type) {
        case H5R_OBJECT:
            oloc.addr = *(const hobj_ref_t *)_ref;
            break;

        case H5R_DATASET_REGION:
        {
            H5HG_t hobjid;  /* Heap object ID */
            uint8_t *buf;   /* Buffer to store serialized selection in */
            const uint8_t *p;           /* Pointer to OID to store */

            /* Get the heap ID for the dataset region */
            p = (const uint8_t *)_ref;
            H5F_addr_decode(oloc.file, &p, &(hobjid.addr));
            INT32DECODE(p, hobjid.idx);

            /* Get the dataset region from the heap (allocate inside routine) */
            if((buf = (uint8_t *)H5HG_read(oloc.file, dxpl_id, &hobjid, NULL, NULL)) == NULL)
                HGOTO_ERROR(H5E_REFERENCE, H5E_READERROR, FAIL, "Unable to read dataset region information")

            /* Get the object oid for the dataset */
            p = buf;
            H5F_addr_decode(oloc.file, &p, &(oloc.addr));

            /* Free the buffer allocated in H5HG_read() */
            H5MM_xfree(buf);
        } /* end case */
        break;

        case H5R_BADTYPE:
        case H5R_MAXTYPE:
        default:
            HDassert("unknown reference type" && 0);
            HGOTO_ERROR(H5E_REFERENCE, H5E_UNSUPPORTED, FAIL, "internal error (unknown reference type)")
    } /* end switch */

    /* Retrieve file ID for name search */
    if((file_id = H5I_get_file_id(id, FALSE)) < 0)
        HGOTO_ERROR(H5E_REFERENCE, H5E_CANTGET, FAIL, "can't retrieve file ID")

    /* Get name, length, etc. */
    if((ret_value = H5G_get_name_by_addr(file_id, lapl_id, dxpl_id, &oloc, name, size)) < 0)
        HGOTO_ERROR(H5E_REFERENCE, H5E_CANTGET, FAIL, "can't determine name")

done:
    /* Close file ID used for search */
    if(file_id > 0 && H5I_dec_ref(file_id) < 0)
        HDONE_ERROR(H5E_REFERENCE, H5E_CANTDEC, FAIL, "can't decrement ref count of temp ID")

    FUNC_LEAVE_NOAPI(ret_value)
} /* end H5R_get_name() */


/*--------------------------------------------------------------------------
 NAME
    H5Rget_name
 PURPOSE
    Determines a name for the object referenced
 USAGE
    ssize_t H5Rget_name(loc_id, ref_type, ref, name, size)
        hid_t loc_id;   IN: Dataset reference object is in or location ID of
                            object that the dataset is located within.
        H5R_type_t ref_type;    IN: Type of reference
        void *ref;      IN: Reference to query.
        char *name;     OUT: Buffer to place name of object referenced
        size_t size;    IN: Size of name buffer

 RETURNS
    Non-negative length of the path on success, Negative on failure
 DESCRIPTION
    Given a reference to some object, determine a path to the object
    referenced in the file.
 GLOBAL VARIABLES
 COMMENTS, BUGS, ASSUMPTIONS
    This may not be the only path to that object.
 EXAMPLES
 REVISION LOG
--------------------------------------------------------------------------*/
ssize_t
H5Rget_name(hid_t id, H5R_type_t ref_type, const void *_ref, char *name,
    size_t size)
{
    ssize_t ret_value;  /* Return value */

    FUNC_ENTER_API(FAIL)
    H5TRACE5("Zs", "iRt*x*sz", id, ref_type, _ref, name, size);

    /* Check args */
    if(ref_type <= H5R_BADTYPE || ref_type >= H5R_MAXTYPE)
        HGOTO_ERROR(H5E_ARGS, H5E_BADVALUE, FAIL, "invalid reference type")
    if(_ref == NULL)
        HGOTO_ERROR(H5E_ARGS, H5E_BADVALUE, FAIL, "invalid reference pointer")

    /* get the object type through the VOL */
    if(H5VL_object_get(id, H5VL_REF_GET_NAME, H5_REQUEST_NULL, &ret_value, name, size, ref_type, _ref) < 0)
        HGOTO_ERROR(H5E_INTERNAL, H5E_CANTGET, FAIL, "unable to get group info")
done:
    FUNC_LEAVE_API(ret_value)
} /* end H5Rget_name() */
<|MERGE_RESOLUTION|>--- conflicted
+++ resolved
@@ -537,15 +537,15 @@
     if(H5VL_object_lookup (obj_id, H5VL_OBJECT_LOOKUP_BY_REF, H5_REQUEST_NULL, &location, ref_type, _ref) < 0)
 	HGOTO_ERROR(H5E_SYM, H5E_CANTINIT, FAIL, "unable to locate object")
 
-<<<<<<< HEAD
+
     /* Open the object through the VOL */
     if((ret_value = H5VL_object_open_by_loc(obj_id, location, oapl_id, H5_REQUEST_NULL)) < 0)
 	HGOTO_ERROR(H5E_SYM, H5E_CANTINIT, FAIL, "unable to open object")
-=======
+#if 0
     /* Create reference */
     if((ret_value = H5R_dereference(file, oapl_id, H5AC_dxpl_id, ref_type, _ref, TRUE)) < 0)
         HGOTO_ERROR(H5E_REFERENCE, H5E_CANTINIT, FAIL, "unable to dereference object")
->>>>>>> 0cbde329
+#endif
 
 done:
     if (NULL != location) {
