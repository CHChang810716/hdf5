--- conflicted
+++ resolved
@@ -45,7 +45,6 @@
 /* Package Private Macros */
 /**************************/
 
-<<<<<<< HEAD
 /* Number of epoch markers active */
 #define H5C__MAX_EPOCH_MARKERS                  10
 
@@ -53,8 +52,6 @@
 #define H5C__EPOCH_MARKER_TYPE  H5C__MAX_NUM_TYPE_IDS
 
 
-=======
->>>>>>> e61ed09a
 /* Cache configuration settings */
 
 #define H5C__HASH_TABLE_LEN     (64 * 1024) /* must be a power of 2 */
@@ -62,12 +59,6 @@
 
 /* Initial allocated size of the "flush_dep_parent" array */
 #define H5C_FLUSH_DEP_PARENT_INIT 8
-
-/* Cache client ID for epoch markers */
-/* Note that H5C__MAX_EPOCH_MARKERS is defined in H5Cprivate.h, not here because
- * it is needed to dimension arrays in H5C_t.
- */
-#define H5C__EPOCH_MARKER_TYPE	H5C__MAX_NUM_TYPE_IDS
 
 /****************************************************************************
  *
@@ -4597,14 +4588,11 @@
  *		field is intended to allow marking of output of with
  *		the processes mpi rank.
  *
-<<<<<<< HEAD
  * get_entry_ptr_from_addr_counter: Counter used to track the number of
  *              times the H5C_get_entry_ptr_from_addr() function has been
  *              called successfully.  This field is only defined when
  *              NDEBUG is not #defined.
  *
-=======
->>>>>>> e61ed09a
  ****************************************************************************/
 struct H5C_t {
     uint32_t			magic;
@@ -4824,7 +4812,6 @@
 #endif /* H5C_COLLECT_CACHE_STATS */
 
     char			prefix[H5C__PREFIX_LEN];
-<<<<<<< HEAD
 
 #ifndef NDEBUG
     int64_t                     get_entry_ptr_from_addr_counter;
@@ -4834,8 +4821,6 @@
     hbool_t 			rdfsm_settled;
     hbool_t			mdfsm_settled;
 #endif /* test code -- delete before checkin */ /* JRM */
-=======
->>>>>>> e61ed09a
 };
 
 #ifdef H5_HAVE_PARALLEL
