/* * * * * * * * * * * * * * * * * * * * * * * * * * * * * * * * * * * * * * *
 * Copyright by The HDF Group.                                               *
 * Copyright by the Board of Trustees of the University of Illinois.         *
 * All rights reserved.                                                      *
 *                                                                           *
 * This file is part of HDF5.  The full HDF5 copyright notice, including     *
 * terms governing use, modification, and redistribution, is contained in    *
 * the files COPYING and Copyright.html.  COPYING can be found at the root   *
 * of the source code distribution tree; Copyright.html can be found at the  *
 * root level of an installed copy of the electronic HDF5 document set and   *
 * is linked from the top-level documents page.  It can also be found at     *
 * http://hdfgroup.org/HDF5/doc/Copyright.html.  If you do not have          *
 * access to either file, you may request a copy from help@hdfgroup.org.     *
 * * * * * * * * * * * * * * * * * * * * * * * * * * * * * * * * * * * * * * */

/*-------------------------------------------------------------------------
 *
 * Created:             H5Olink.c
 *                      Aug 29 2005
 *                      Quincey Koziol <koziol@ncsa.uiuc.edu>
 *
 * Purpose:             Link messages.
 *
 *-------------------------------------------------------------------------
 */

#define H5G_PACKAGE		/*suppress error about including H5Gpkg	  */
#define H5O_PACKAGE		/*suppress error about including H5Opkg	  */

#include "H5private.h"		/* Generic Functions			*/
#include "H5Eprivate.h"		/* Error handling		  	*/
#include "H5FLprivate.h"	/* Free lists                           */
#include "H5Gpkg.h"		/* Groups		  		*/
#include "H5Iprivate.h"         /* IDs                                  */
#include "H5Lprivate.h"		/* Links                                */
#include "H5MMprivate.h"	/* Memory management			*/
#include "H5Opkg.h"             /* Object headers			*/


/* PRIVATE PROTOTYPES */
static void *H5O_link_decode(H5F_t *f, hid_t dxpl_id, H5O_t *open_oh,
    unsigned mesg_flags, unsigned *ioflags, const uint8_t *p);
static herr_t H5O_link_encode(H5F_t *f, hbool_t disable_shared, uint8_t *p, const void *_mesg);
static void *H5O_link_copy(const void *_mesg, void *_dest);
static size_t H5O_link_size(const H5F_t *f, hbool_t disable_shared, const void *_mesg);
static herr_t H5O_link_reset(void *_mesg);
static herr_t H5O_link_free(void *_mesg);
static herr_t H5O_link_pre_copy_file(H5F_t *file_src, const void *mesg_src,
    hbool_t *deleted, const H5O_copy_t *cpy_info, void *udata);
static void *H5O_link_copy_file(H5F_t *file_src, void *native_src,
    H5F_t *file_dst, hbool_t *recompute_size, H5O_copy_t *cpy_info, void *udata,
    hid_t dxpl_id);
static herr_t H5O_link_post_copy_file(const H5O_loc_t *src_oloc, const void *mesg_src, H5O_loc_t *dst_oloc,
    void *mesg_dst, hid_t dxpl_id, H5O_copy_t *cpy_info);
static herr_t H5O_link_debug(H5F_t *f, hid_t dxpl_id, const void *_mesg,
    FILE * stream, int indent, int fwidth);

/* This message derives from H5O message class */
const H5O_msg_class_t H5O_MSG_LINK[1] = {{
    H5O_LINK_ID,            	/*message id number             */
    "link",                 	/*message name for debugging    */
    sizeof(H5O_link_t),     	/*native message size           */
    0,				/* messages are sharable?       */
    H5O_link_decode,        	/*decode message                */
    H5O_link_encode,        	/*encode message                */
    H5O_link_copy,          	/*copy the native value         */
    H5O_link_size,          	/*size of symbol table entry    */
    H5O_link_reset,		/* reset method			*/
    H5O_link_free,	        /* free method			*/
    H5O_link_delete,	       	/* file delete method		*/
    NULL,			/* link method			*/
    NULL, 			/*set share method		*/
    NULL,		    	/*can share method		*/
    H5O_link_pre_copy_file,	/* pre copy native value to file */
    H5O_link_copy_file,		/* copy native value to file    */
    H5O_link_post_copy_file,	/* post copy native value to file    */
    NULL,			/* get creation index		*/
    NULL,			/* set creation index		*/
    H5O_link_debug          	/*debug the message             */
}};

/* Current version of link information */
#define H5O_LINK_VERSION 	1

/* Flags for link flag encoding */
#define H5O_LINK_NAME_SIZE              0x03    /* 2-bit field for size of name length */
#define H5O_LINK_STORE_CORDER           0x04    /* Whether to store creation index */
#define H5O_LINK_STORE_LINK_TYPE        0x08    /* Whether to store non-default link type */
#define H5O_LINK_STORE_NAME_CSET        0x10    /* Whether to store non-default name character set */
#define H5O_LINK_ALL_FLAGS              (H5O_LINK_NAME_SIZE | H5O_LINK_STORE_CORDER | H5O_LINK_STORE_LINK_TYPE | H5O_LINK_STORE_NAME_CSET)

/* Individual definitions of name size values */
#define H5O_LINK_NAME_1                 0x00    /* Use 1-byte value for name length */
#define H5O_LINK_NAME_2                 0x01    /* Use 2-byte value for name length */
#define H5O_LINK_NAME_4                 0x02    /* Use 4-byte value for name length */
#define H5O_LINK_NAME_8                 0x03    /* Use 8-byte value for name length */

/* Declare a free list to manage the H5O_link_t struct */
H5FL_DEFINE_STATIC(H5O_link_t);


/*-------------------------------------------------------------------------
 * Function:    H5O_link_decode
 *
 * Purpose:     Decode a message and return a pointer to
 *              a newly allocated one.
 *
 * Return:      Success:        Ptr to new message in native order.
 *
 *              Failure:        NULL
 *
 * Programmer:  Quincey Koziol
 *              koziol@ncsa.uiuc.edu
 *              Aug 29 2005
 *
 *-------------------------------------------------------------------------
 */
static void *
H5O_link_decode(H5F_t *f, hid_t UNUSED dxpl_id, H5O_t UNUSED *open_oh,
    unsigned UNUSED mesg_flags, unsigned UNUSED *ioflags, const uint8_t *p)
{
    H5O_link_t          *lnk = NULL;    /* Pointer to link message */
    size_t              len = 0;        /* Length of a string in the message */
    unsigned char       link_flags;     /* Flags for encoding link info */
    void                *ret_value;     /* Return value */

    FUNC_ENTER_NOAPI_NOINIT(H5O_link_decode)

    /* check args */
    HDassert(f);
    HDassert(p);

    /* decode */
    if(*p++ != H5O_LINK_VERSION)
        HGOTO_ERROR(H5E_OHDR, H5E_CANTLOAD, NULL, "bad version number for message")

    /* Allocate space for message */
    if(NULL == (lnk = H5FL_CALLOC(H5O_link_t)))
	HGOTO_ERROR(H5E_RESOURCE, H5E_NOSPACE, NULL, "memory allocation failed")

    /* Get the encoding flags for the link */
    link_flags = *p++;
    if(link_flags & ~H5O_LINK_ALL_FLAGS)
        HGOTO_ERROR(H5E_OHDR, H5E_CANTLOAD, NULL, "bad flag value for message")

    /* Check for non-default link type */
    if(link_flags & H5O_LINK_STORE_LINK_TYPE) {
        /* Get the type of the link */
        lnk->type = (H5L_type_t)*p++;
        if(lnk->type < H5L_TYPE_HARD || lnk->type > H5L_TYPE_MAX)
            HGOTO_ERROR(H5E_OHDR, H5E_CANTLOAD, NULL, "bad link type")
    } /* end if */
    else
        lnk->type = H5L_TYPE_HARD;

    /* Get the link creation time from the file */
    if(link_flags & H5O_LINK_STORE_CORDER) {
        INT64DECODE(p, lnk->corder)
        lnk->corder_valid = TRUE;
    } /* end if */
    else {
        lnk->corder = 0;
        lnk->corder_valid = FALSE;
    } /* end else */

    /* Check for non-default name character set */
    if(link_flags & H5O_LINK_STORE_NAME_CSET) {
        /* Get the link name's character set */
        lnk->cset = (H5T_cset_t)*p++;
        if(lnk->cset < H5T_CSET_ASCII || lnk->cset > H5T_CSET_UTF8)
            HGOTO_ERROR(H5E_OHDR, H5E_CANTLOAD, NULL, "bad cset type")
    } /* end if */
    else
        lnk->cset = H5T_CSET_ASCII;

    /* Get the length of the link's name */
    switch(link_flags & H5O_LINK_NAME_SIZE) {
        case 0:     /* 1 byte size */
            len = *p++;
            break;

        case 1:     /* 2 byte size */
            UINT16DECODE(p, len);
            break;

        case 2:     /* 4 byte size */
            UINT32DECODE(p, len);
            break;

        case 3:     /* 8 byte size */
            UINT64DECODE(p, len);
            break;

        default:
            HDassert(0 && "bad size for name");
    } /* end switch */
    if(len == 0)
        HGOTO_ERROR(H5E_OHDR, H5E_CANTLOAD, NULL, "invalid name length")

    /* Get the link's name */
    if(NULL == (lnk->name = (char *)H5MM_malloc(len + 1)))
        HGOTO_ERROR(H5E_RESOURCE, H5E_NOSPACE, NULL, "memory allocation failed")
    HDmemcpy(lnk->name, p, len);
    lnk->name[len] = '\0';
    p += len;

    /* Get the appropriate information for each type of link */
    switch(lnk->type) {
        case H5L_TYPE_HARD:
            /* Get the address of the object the link points to */
            H5F_addr_decode(f, &p, &(lnk->u.hard.addr));
            break;

        case H5L_TYPE_SOFT:
            /* Get the link value */
            UINT16DECODE(p, len)
            if(len == 0)
                HGOTO_ERROR(H5E_OHDR, H5E_CANTLOAD, NULL, "invalid link length")
            if(NULL == (lnk->u.soft.name = (char *)H5MM_malloc((size_t)len + 1)))
                HGOTO_ERROR(H5E_RESOURCE, H5E_NOSPACE, NULL, "memory allocation failed")
            HDmemcpy(lnk->u.soft.name, p, len);
            lnk->u.soft.name[len] = '\0';
            p += len;
            break;

        /* User-defined links */
        default:
            if(lnk->type < H5L_TYPE_UD_MIN || lnk->type > H5L_TYPE_MAX)
                HGOTO_ERROR(H5E_OHDR, H5E_CANTLOAD, NULL, "unknown link type")

            /* A UD link.  Get the user-supplied data */
            UINT16DECODE(p, len)
            lnk->u.ud.size = len;
            if(len > 0)
            {
                if(NULL == (lnk->u.ud.udata = H5MM_malloc((size_t)len)))
                    HGOTO_ERROR(H5E_RESOURCE, H5E_NOSPACE, NULL, "memory allocation failed")
                HDmemcpy(lnk->u.ud.udata, p, len);
                p += len;
            }
            else
                lnk->u.ud.udata = NULL;
    } /* end switch */

    /* Set return value */
    ret_value = lnk;

done:
    if(ret_value == NULL)
        if(lnk != NULL) {
            if(lnk->name != NULL)
                H5MM_xfree(lnk->name);
            if(lnk->type == H5L_TYPE_SOFT && lnk->u.soft.name != NULL)
                H5MM_xfree(lnk->u.soft.name);
            if(lnk->type >= H5L_TYPE_UD_MIN && lnk->u.ud.size > 0 && lnk->u.ud.udata != NULL)
                H5MM_xfree(lnk->u.ud.udata);
            lnk = H5FL_FREE(H5O_link_t, lnk);
        } /* end if */

    FUNC_LEAVE_NOAPI(ret_value)
} /* end H5O_link_decode() */


/*-------------------------------------------------------------------------
 * Function:    H5O_link_encode
 *
 * Purpose:     Encodes a link message.
 *
 * Return:      Non-negative on success/Negative on failure
 *
 * Programmer:  Quincey Koziol
 *              koziol@ncsa.uiuc.edu
 *              Aug 29 2005
 *
 *-------------------------------------------------------------------------
 */
static herr_t
H5O_link_encode(H5F_t *f, hbool_t UNUSED disable_shared, uint8_t *p, const void *_mesg)
{
    const H5O_link_t    *lnk = (const H5O_link_t *) _mesg;
    uint64_t            len;            /* Length of a string in the message */
    unsigned char       link_flags;     /* Flags for encoding link info */

    FUNC_ENTER_NOAPI_NOINIT_NOFUNC(H5O_link_encode)

    /* check args */
    HDassert(f);
    HDassert(p);
    HDassert(lnk);

    /* Get length of link's name */
    len = (uint64_t)HDstrlen(lnk->name);
    HDassert(len > 0);

    /* encode */
    *p++ = H5O_LINK_VERSION;

    /* The encoding flags for the link */
    if(len > 4294967295)
        link_flags = H5O_LINK_NAME_8;
    else if(len > 65535)
        link_flags = H5O_LINK_NAME_4;
    else if(len > 255)
        link_flags = H5O_LINK_NAME_2;
    else
        link_flags = H5O_LINK_NAME_1;
    link_flags |= lnk->corder_valid ? H5O_LINK_STORE_CORDER : 0;
    link_flags |= (lnk->type != H5L_TYPE_HARD) ? H5O_LINK_STORE_LINK_TYPE : 0;
    link_flags |= (lnk->cset != H5T_CSET_ASCII) ? H5O_LINK_STORE_NAME_CSET : 0;
    *p++ = link_flags;

    /* Store the type of a non-default link */
    if(link_flags & H5O_LINK_STORE_LINK_TYPE)
        *p++ = lnk->type;

    /* Store the link creation order in the file, if its valid */
    if(lnk->corder_valid)
        INT64ENCODE(p, lnk->corder)

    /* Store a non-default link name character set */
    if(link_flags & H5O_LINK_STORE_NAME_CSET)
        *p++ = (uint8_t)lnk->cset;

    /* Store the link name's length */
    switch(link_flags & H5O_LINK_NAME_SIZE) {
        case 0:     /* 1 byte size */
            *p++ = (uint8_t)len;
            break;

        case 1:     /* 2 byte size */
            UINT16ENCODE(p, len);
            break;

        case 2:     /* 4 byte size */
            UINT32ENCODE(p, len);
            break;

        case 3:     /* 8 byte size */
            UINT64ENCODE(p, len);
            break;

        default:
            HDassert(0 && "bad size for name");
    } /* end switch */

    /* Store the link's name */
    HDmemcpy(p, lnk->name, (size_t)len);
    p += len;

    /* Store the appropriate information for each type of link */
    switch(lnk->type) {
        case H5L_TYPE_HARD:
            /* Store the address of the object the link points to */
            H5F_addr_encode(f, &p, lnk->u.hard.addr);
            break;

        case H5L_TYPE_SOFT:
            /* Store the link value */
            len = (uint16_t)HDstrlen(lnk->u.soft.name);
            HDassert(len > 0);
            UINT16ENCODE(p, len)
            HDmemcpy(p, lnk->u.soft.name, (size_t)len);
            p += len;
            break;

        /* User-defined links */
        default:
            HDassert(lnk->type >= H5L_TYPE_UD_MIN && lnk->type <= H5L_TYPE_MAX);

            /* Store the user-supplied data, however long it is */
            len = (uint16_t)lnk->u.ud.size;
            UINT16ENCODE(p, len)
            if(len > 0)
            {
                HDmemcpy(p, lnk->u.ud.udata, (size_t)len);
                p+=len;
            }
            break;
    } /* end switch */

    FUNC_LEAVE_NOAPI(SUCCEED)
} /* end H5O_link_encode() */


/*-------------------------------------------------------------------------
 * Function:    H5O_link_copy
 *
 * Purpose:     Copies a message from _MESG to _DEST, allocating _DEST if
 *              necessary.
 *
 * Return:      Success:        Ptr to _DEST
 *
 *              Failure:        NULL
 *
 * Programmer:  Quincey Koziol
 *              koziol@ncsa.uiuc.edu
 *              Aug 29 2005
 *
 *-------------------------------------------------------------------------
 */
static void *
H5O_link_copy(const void *_mesg, void *_dest)
{
    const H5O_link_t    *lnk = (const H5O_link_t *) _mesg;
    H5O_link_t          *dest = (H5O_link_t *) _dest;
    void                *ret_value;     /* Return value */

    FUNC_ENTER_NOAPI_NOINIT(H5O_link_copy)

    /* Check args */
    HDassert(lnk);
    if(!dest && NULL == (dest = H5FL_MALLOC(H5O_link_t)))
	HGOTO_ERROR(H5E_RESOURCE, H5E_NOSPACE, NULL, "memory allocation failed")

    /* Copy static information */
    *dest = *lnk;

    /* Duplicate the link's name */
    HDassert(lnk->name);
    if(NULL == (dest->name = H5MM_xstrdup(lnk->name)))
        HGOTO_ERROR(H5E_RESOURCE, H5E_NOSPACE, NULL, "can't duplicate link name")

    /* Copy other information needed for different link types */
    if(lnk->type == H5L_TYPE_SOFT) {
        if(NULL == (dest->u.soft.name = H5MM_xstrdup(lnk->u.soft.name)))
            HGOTO_ERROR(H5E_RESOURCE, H5E_NOSPACE, NULL, "can't duplicate soft link value")
    } /* end if */
    else if(lnk->type >= H5L_TYPE_UD_MIN) {
        if(lnk->u.ud.size > 0) {
            if(NULL == (dest->u.ud.udata = H5MM_malloc(lnk->u.ud.size)))
                HGOTO_ERROR(H5E_RESOURCE, H5E_NOSPACE, NULL, "memory allocation failed")
            HDmemcpy(dest->u.ud.udata, lnk->u.ud.udata, lnk->u.ud.size);
        } /* end if */
    } /* end if */

    /* Set return value */
    ret_value = dest;

done:
<<<<<<< HEAD

    /* if dest is allocated within this function and some function calls are failed, free dest */
    if (NULL==_dest && NULL==ret_value && NULL != dest)
        H5FL_FREE(H5O_link_t ,dest);
=======
    if(NULL == ret_value)
        if(dest) {
            if(dest->name && dest->name != lnk->name)
                dest->name = (char *)H5MM_xfree(dest->name);
            if(NULL == _dest)
                dest = H5FL_FREE(H5O_link_t ,dest);
        } /* end if */
>>>>>>> a41fb65b

    FUNC_LEAVE_NOAPI(ret_value)
} /* end H5O_link_copy() */


/*-------------------------------------------------------------------------
 * Function:    H5O_link_size
 *
 * Purpose:     Returns the size of the raw message in bytes not counting
 *              the message type or size fields, but only the data fields.
 *              This function doesn't take into account alignment.
 *
 * Return:      Success:        Message data size in bytes without alignment.
 *
 *              Failure:        zero
 *
 * Programmer:  Quincey Koziol
 *              koziol@ncsa.uiuc.edu
 *              Aug 29 2005
 *
 *-------------------------------------------------------------------------
 */
static size_t
H5O_link_size(const H5F_t *f, hbool_t UNUSED disable_shared, const void *_mesg)
{
    const H5O_link_t *lnk = (const H5O_link_t *)_mesg;
    uint64_t name_len;    /* Length of name */
    size_t name_size;   /* Size of encoded name length */
    size_t ret_value;   /* Return value */

    FUNC_ENTER_NOAPI_NOINIT_NOFUNC(H5O_link_size)

    /* Get name's length */
    name_len = (uint64_t)HDstrlen(lnk->name);

    /* Determine correct value for name size bits */
    if(name_len > 4294967295)
        name_size = 8;
    else if(name_len > 65535)
        name_size = 4;
    else if(name_len > 255)
        name_size = 2;
    else
        name_size = 1;

    /* Set return value */
    ret_value = 1 +                     /* Version */
                1 +                     /* Link encoding flags */
                (lnk->type != H5L_TYPE_HARD ? 1 : 0) + /* Link type */
                (lnk->corder_valid ? 8 : 0) + /* Creation order */
                (lnk->cset != H5T_CSET_ASCII ? 1 : 0) + /* Character set */
                name_size +             /* Name length */
                name_len;               /* Name */

    /* Add the appropriate length for each type of link */
    switch(lnk->type) {
        case H5L_TYPE_HARD:
            ret_value += H5F_SIZEOF_ADDR(f);
            break;

        case H5L_TYPE_SOFT:
            ret_value += 2 +                            /* Link value length */
                        HDstrlen(lnk->u.soft.name);     /* Link value */
            break;

        default: /* Default is user-defined link type */
            HDassert(lnk->type >= H5L_TYPE_UD_MIN);
            ret_value += 2 +                            /* User-defined data size */
                         lnk->u.ud.size;                /* User-defined data */
            break;
    } /* end switch */

    FUNC_LEAVE_NOAPI(ret_value)
} /* end H5O_link_size() */


/*-------------------------------------------------------------------------
 * Function:	H5O_link_reset
 *
 * Purpose:	Frees resources within a message, but doesn't free
 *		the message itself.
 *
 * Return:	Non-negative on success/Negative on failure
 *
 * Programmer:	Quincey Koziol
 *		Monday, August 29, 2005
 *
 *-------------------------------------------------------------------------
 */
static herr_t
H5O_link_reset(void *_mesg)
{
    H5O_link_t *lnk = (H5O_link_t *)_mesg;

    FUNC_ENTER_NOAPI_NOINIT_NOFUNC(H5O_link_reset)

    if(lnk) {
        /* Free information for link (but don't free link pointer) */
        if(lnk->type == H5L_TYPE_SOFT)
            lnk->u.soft.name = (char *)H5MM_xfree(lnk->u.soft.name);
        else if (lnk->type >= H5L_TYPE_UD_MIN) {
            if(lnk->u.ud.size > 0)
                lnk->u.ud.udata = H5MM_xfree(lnk->u.ud.udata);
        } /* end if */
        lnk->name = (char *)H5MM_xfree(lnk->name);
    } /* end if */

    FUNC_LEAVE_NOAPI(SUCCEED)
} /* end H5O_link_reset() */


/*-------------------------------------------------------------------------
 * Function:	H5O_link_free
 *
 * Purpose:	Free's the message contents and the message itself
 *
 * Return:	Non-negative on success/Negative on failure
 *
 * Programmer:	Quincey Koziol
 *              Monday, August 29, 2005
 *
 *-------------------------------------------------------------------------
 */
static herr_t
H5O_link_free(void *_mesg)
{
    H5O_link_t *lnk = (H5O_link_t *)_mesg;

    FUNC_ENTER_NOAPI_NOINIT_NOFUNC(H5O_link_free)

    HDassert(lnk);

    /* Free information for link */
    H5O_link_reset(lnk);
    lnk = H5FL_FREE(H5O_link_t, lnk);

    FUNC_LEAVE_NOAPI(SUCCEED)
} /* end H5O_link_free() */


/*-------------------------------------------------------------------------
 * Function:    H5O_link_delete
 *
 * Purpose:     Free file space referenced by message
 *
 * Return:      Non-negative on success/Negative on failure
 *
 * Programmer:  Quincey Koziol
 *              Monday, August 29, 2005
 *
 *-------------------------------------------------------------------------
 */
herr_t
H5O_link_delete(H5F_t *f, hid_t dxpl_id, H5O_t UNUSED *open_oh, void *_mesg)
{
    H5O_link_t *lnk = (H5O_link_t *)_mesg;
    herr_t ret_value = SUCCEED;   /* Return value */

    FUNC_ENTER_NOAPI(H5O_link_delete, FAIL)

    /* check args */
    HDassert(f);
    HDassert(lnk);

    /* Check for adjusting the link count when the link is removed */
    /* Adjust the reference count of the object when a hard link is removed */
    if(lnk->type == H5L_TYPE_HARD) {
        H5O_loc_t oloc;

        /* Construct object location for object, in order to decrement it's ref count */
        H5O_loc_reset(&oloc);
        oloc.file = f;
        HDassert(H5F_addr_defined(lnk->u.hard.addr));
        oloc.addr = lnk->u.hard.addr;

        /* Decrement the ref count for the object */
        if(H5O_link(&oloc, -1, dxpl_id) < 0)
            HGOTO_ERROR(H5E_OHDR, H5E_CANTFREE, FAIL, "unable to decrement object link count")
    } /* end if */
    /* Perform the "delete" callback when a user-defined link is removed */
    else if(lnk->type >= H5L_TYPE_UD_MIN) {
        const H5L_class_t   *link_class;         /* User-defined link class */

        /* Get the link class for this type of link. */
        if(NULL == (link_class = H5L_find_class(lnk->type)))
            HGOTO_ERROR(H5E_LINK, H5E_NOTREGISTERED, FAIL, "link class not registered")

        /* Check for delete callback */
        if(link_class->del_func) {
            hid_t file_id;           /* ID for the file the link is located in (passed to user callback) */

            /* Get a file ID for the file the link is in */
            if((file_id = H5F_get_id(f, FALSE)) < 0)
                HGOTO_ERROR(H5E_OHDR, H5E_CANTGET, FAIL, "unable to get file ID")

            /* Call user-defined link's 'delete' callback */
            if((link_class->del_func)(lnk->name, file_id, lnk->u.ud.udata, lnk->u.ud.size) < 0) {
                H5I_dec_ref(file_id, FALSE);
                HGOTO_ERROR(H5E_OHDR, H5E_CALLBACK, FAIL, "link deletion callback returned failure")
            } /* end if */

            /* Release the file ID */
            if(H5I_dec_ref(file_id, FALSE) < 0)
                HGOTO_ERROR(H5E_OHDR, H5E_CANTCLOSEFILE, FAIL, "can't close file")
        } /* end if */
    } /* end if */

done:
    FUNC_LEAVE_NOAPI(ret_value)
} /* end H5O_link_delete() */


/*-------------------------------------------------------------------------
 * Function:    H5O_link_pre_copy_file
 *
 * Purpose:     Perform any necessary actions before copying message between
 *              files for link messages.
 *
 * Return:      Success:        Non-negative
 *
 *              Failure:        Negative
 *
 * Programmer:  Quincey Koziol
 *              Monday, June 26, 2006
 *
 *-------------------------------------------------------------------------
 */
static herr_t
H5O_link_pre_copy_file(H5F_t UNUSED *file_src, const void UNUSED *native_src,
    hbool_t *deleted, const H5O_copy_t *cpy_info, void UNUSED *udata)
{
    FUNC_ENTER_NOAPI_NOINIT_NOFUNC(H5O_link_pre_copy_file)

    /* check args */
    HDassert(deleted);
    HDassert(cpy_info);

    /* If we are performing a 'shallow hierarchy' copy, and this link won't
     *  be included in the final group, indicate that it should be deleted
     *  in the destination object header before performing any other actions
     *  on it.
     */
    if(cpy_info->max_depth >= 0 && cpy_info->curr_depth >= cpy_info->max_depth)
        *deleted = TRUE;

    FUNC_LEAVE_NOAPI(SUCCEED)
} /* end H5O_link_pre_copy_file() */


/*-------------------------------------------------------------------------
 * Function:    H5O_link_copy_file
 *
 * Purpose:     Copies a message from _MESG to _DEST in file
 *
 * Return:      Success:        Ptr to _DEST
 *
 *              Failure:        NULL
 *
 * Programmer:  Quincey Koziol
 *              November  7, 2005
 *
 *-------------------------------------------------------------------------
 */
static void *
H5O_link_copy_file(H5F_t UNUSED *file_src, void *native_src, H5F_t UNUSED *file_dst,
    hbool_t UNUSED *recompute_size, H5O_copy_t UNUSED *cpy_info, void UNUSED *udata,
    hid_t UNUSED dxpl_id)
{
    H5O_link_t  *link_src = (H5O_link_t *)native_src;
    void        *ret_value;          /* Return value */

    FUNC_ENTER_NOAPI_NOINIT(H5O_link_copy_file)

    /* check args */
    HDassert(link_src);
    HDassert(cpy_info);
    HDassert(cpy_info->max_depth < 0 || cpy_info->curr_depth < cpy_info->max_depth);

    /* Sanity check source link type */
    if(link_src->type > H5L_TYPE_SOFT && link_src->type < H5L_TYPE_UD_MIN)
        HGOTO_ERROR(H5E_SYM, H5E_BADVALUE, NULL, "unrecognized built-in link type")

    /* Allocate "blank" link for destination */
    /* (values will be filled in during 'post copy' operation) */
    if(NULL == (ret_value = H5FL_CALLOC(H5O_link_t)))
	HGOTO_ERROR(H5E_RESOURCE, H5E_NOSPACE, NULL, "memory allocation failed")

done:
    FUNC_LEAVE_NOAPI(ret_value)
} /* H5O_link_copy_file() */


/*-------------------------------------------------------------------------
 * Function:    H5O_link_post_copy_file
 *
 * Purpose:     Finish copying a message from between files
 *
 * Return:      Non-negative on success/Negative on failure
 *
 * Programmer:  Quincey Koziol
 *              November  7, 2005
 *
 *-------------------------------------------------------------------------
 */
static herr_t
H5O_link_post_copy_file(const H5O_loc_t *src_oloc, const void *mesg_src,
    H5O_loc_t *dst_oloc, void *mesg_dst, hid_t dxpl_id, H5O_copy_t *cpy_info)
{
    const H5O_link_t    *link_src = (const H5O_link_t *)mesg_src;
    H5O_link_t          *link_dst = (H5O_link_t *)mesg_dst;
    herr_t              ret_value = SUCCEED;    /* Return value */

    FUNC_ENTER_NOAPI_NOINIT(H5O_link_post_copy_file)

    /* check args */
    HDassert(link_src);
    HDassert(dst_oloc);
    HDassert(H5F_addr_defined(dst_oloc->addr));
    HDassert(dst_oloc->file);
    HDassert(link_dst);
    HDassert(cpy_info);
    HDassert(cpy_info->max_depth < 0 || cpy_info->curr_depth < cpy_info->max_depth);

    /* Copy the link (and the object it points to) */
    if(H5G_link_copy_file(dst_oloc->file, dxpl_id, link_src, src_oloc, link_dst,
            cpy_info) < 0)
        HGOTO_ERROR(H5E_OHDR, H5E_CANTCOPY, FAIL, "unable to copy link")

done:
    FUNC_LEAVE_NOAPI(ret_value)
} /* H5O_link_post_copy_file() */


/*-------------------------------------------------------------------------
 * Function:    H5O_link_debug
 *
 * Purpose:     Prints debugging info for a message.
 *
 * Return:      Non-negative on success/Negative on failure
 *
 * Programmer:  Quincey Koziol
 *              koziol@ncsa.uiuc.edu
 *              Aug 29 2005
 *
 *-------------------------------------------------------------------------
 */
static herr_t
H5O_link_debug(H5F_t UNUSED *f, hid_t UNUSED dxpl_id, const void *_mesg, FILE * stream,
	       int indent, int fwidth)
{
    const H5O_link_t    *lnk = (const H5O_link_t *) _mesg;
    herr_t               ret_value = SUCCEED;          /* Return value */

    FUNC_ENTER_NOAPI_NOINIT(H5O_link_debug)

    /* check args */
    HDassert(f);
    HDassert(lnk);
    HDassert(stream);
    HDassert(indent >= 0);
    HDassert(fwidth >= 0);

    HDfprintf(stream, "%*s%-*s %s\n", indent, "", fwidth,
	      "Link Type:", (lnk->type == H5L_TYPE_HARD ? "Hard" :
                  (lnk->type == H5L_TYPE_SOFT ? "Soft" :
                  (lnk->type == H5L_TYPE_EXTERNAL ? "External" :
                  (lnk->type >= H5L_TYPE_UD_MIN ? "User-defined" : "Unknown")))));

    if(lnk->corder_valid)
        HDfprintf(stream, "%*s%-*s %a\n", indent, "", fwidth,
                  "Creation Order:", lnk->corder);

    HDfprintf(stream, "%*s%-*s %s\n", indent, "", fwidth,
	      "Link Name Character Set:", (lnk->cset == H5T_CSET_ASCII ?
                "ASCII" : (lnk->cset == H5T_CSET_UTF8 ? "UTF-8" : "Unknown")));
    HDfprintf(stream, "%*s%-*s %s\n", indent, "", fwidth,
	      "Link Name:", lnk->name);

    /* Display link-specific information */
    switch(lnk->type) {
        case H5L_TYPE_HARD:
            HDfprintf(stream, "%*s%-*s %a\n", indent, "", fwidth,
                      "Object address:", lnk->u.hard.addr);
            break;

        case H5L_TYPE_SOFT:
            HDfprintf(stream, "%*s%-*s %s\n", indent, "", fwidth,
                      "Link Value:", lnk->u.soft.name);
            break;

        default:
            if(lnk->type >= H5L_TYPE_UD_MIN) {
                if(lnk->type == H5L_TYPE_EXTERNAL) {
                    const char *objname = (const char *)lnk->u.ud.udata + (HDstrlen((const char *)lnk->u.ud.udata) + 1);

                    HDfprintf(stream, "%*s%-*s %s\n", indent, "", fwidth,
                              "External File Name:", lnk->u.ud.udata);
                    HDfprintf(stream, "%*s%-*s %s\n", indent, "", fwidth,
                              "External Object Name:", objname);
                } /* end if */
                else {
                    HDfprintf(stream, "%*s%-*s %Zu\n", indent, "", fwidth,
                              "User-Defined Link Size:", lnk->u.ud.size);
                } /* end else */
            } /* end if */
            else
                HGOTO_ERROR(H5E_SYM, H5E_BADVALUE, FAIL, "unrecognized link type")
            break;
    } /* end switch */

done:
    FUNC_LEAVE_NOAPI(ret_value)
} /* end H5O_link_debug() */
<|MERGE_RESOLUTION|>--- conflicted
+++ resolved
@@ -440,12 +440,6 @@
     ret_value = dest;
 
 done:
-<<<<<<< HEAD
-
-    /* if dest is allocated within this function and some function calls are failed, free dest */
-    if (NULL==_dest && NULL==ret_value && NULL != dest)
-        H5FL_FREE(H5O_link_t ,dest);
-=======
     if(NULL == ret_value)
         if(dest) {
             if(dest->name && dest->name != lnk->name)
@@ -453,7 +447,6 @@
             if(NULL == _dest)
                 dest = H5FL_FREE(H5O_link_t ,dest);
         } /* end if */
->>>>>>> a41fb65b
 
     FUNC_LEAVE_NOAPI(ret_value)
 } /* end H5O_link_copy() */
