/* * * * * * * * * * * * * * * * * * * * * * * * * * * * * * * * * * * * * * *
 * Copyright by The HDF Group.                                               *
 * Copyright by the Board of Trustees of the University of Illinois.         *
 * All rights reserved.                                                      *
 *                                                                           *
 * This file is part of HDF5.  The full HDF5 copyright notice, including     *
 * terms governing use, modification, and redistribution, is contained in    *
 * the files COPYING and Copyright.html.  COPYING can be found at the root   *
 * of the source code distribution tree; Copyright.html can be found at the  *
 * root level of an installed copy of the electronic HDF5 document set and   *
 * is linked from the top-level documents page.  It can also be found at     *
 * http://hdfgroup.org/HDF5/doc/Copyright.html.  If you do not have          *
 * access to either file, you may request a copy from help@hdfgroup.org.     *
 * * * * * * * * * * * * * * * * * * * * * * * * * * * * * * * * * * * * * * */

/*
 * Programmer:  Robb Matzke <matzke@llnl.gov>
 *              Friday, March 27, 1998
 *
 * Purpose:	Operations on the global heap.  The global heap is the set of
 *		all collections and each collection contains one or more
 *		global heap objects.  An object belongs to exactly one
 *		collection.  A collection is treated as an atomic entity for
 *		the purposes of I/O and caching.
 *
 *		Each file has a small cache of global heap collections called
 *		the CWFS list and recently accessed collections with free
 *		space appear on this list.  As collections are accessed the
 *		collection is moved toward the front of the list.  New
 *		collections are added to the front of the list while old
 *		collections are added to the end of the list.
 *
 *		The collection model reduces the overhead which would be
 *		incurred if the global heap were a single object, and the
 *		CWFS list allows the library to cheaply choose a collection
 *		for a new object based on object size, amount of free space
 *		in the collection, and temporal locality.
 */

/****************/
/* Module Setup */
/****************/

#define H5F_PACKAGE		/*suppress error about including H5Fpkg	  */
#define H5HG_PACKAGE		/*suppress error about including H5HGpkg	  */


/***********/
/* Headers */
/***********/
#include "H5private.h"		/* Generic Functions			*/
#include "H5Eprivate.h"		/* Error handling		  	*/
#include "H5Fpkg.h"             /* File access				*/
#include "H5HGpkg.h"		/* Global heaps				*/
#include "H5MFprivate.h"	/* File memory management		*/
#include "H5MMprivate.h"	/* Memory management			*/


/****************/
/* Local Macros */
/****************/

/*
 * Limit global heap collections to the some reasonable size.  This is
 * fairly arbitrary, but needs to be small enough that no more than H5HG_MAXIDX
 * objects will be allocated from a single heap.
 */
#define H5HG_MAXSIZE	65536

/*
 * The maximum number of links allowed to a global heap object.
 */
#define H5HG_MAXLINK	65535

/*
 * The maximum number of indices allowed in a global heap object.
 */
#define H5HG_MAXIDX	65535


/******************/
/* Local Typedefs */
/******************/


/********************/
/* Package Typedefs */
/********************/


/********************/
/* Local Prototypes */
/********************/

static haddr_t H5HG_create(H5F_t *f, hid_t dxpl_id, size_t size);


/*********************/
/* Package Variables */
/*********************/

/* Declare a free list to manage the H5HG_t struct */
H5FL_DEFINE(H5HG_heap_t);

/* Declare a free list to manage sequences of H5HG_obj_t's */
H5FL_SEQ_DEFINE(H5HG_obj_t);

/* Declare a PQ free list to manage heap chunks */
H5FL_BLK_DEFINE(gheap_chunk);


/*****************************/
/* Library Private Variables */
/*****************************/


/*******************/
/* Local Variables */
/*******************/



/*-------------------------------------------------------------------------
 * Function:	H5HG_create
 *
 * Purpose:	Creates a global heap collection of the specified size.  If
 *		SIZE is less than some minimum it will be readjusted.  The
 *		new collection is allocated in the file and added to the
 *		beginning of the CWFS list.
 *
 * Return:	Success:	Ptr to a cached heap.  The pointer is valid
 *				only until some other hdf5 library function
 *				is called.
 *
 *		Failure:	NULL
 *
 * Programmer:	Robb Matzke
 *              Friday, March 27, 1998
 *
 *-------------------------------------------------------------------------
 */
static haddr_t
H5HG_create(H5F_t *f, hid_t dxpl_id, size_t size)
{
    H5HG_heap_t	*heap = NULL;
    uint8_t	*p = NULL;
    haddr_t	addr;
    size_t	n;
    haddr_t	ret_value = HADDR_UNDEF;        /* Return value */

    FUNC_ENTER_NOAPI_NOINIT(H5HG_create)

    /* Check args */
    HDassert(f);
    if(size < H5HG_MINSIZE)
        size = H5HG_MINSIZE;
    size = H5HG_ALIGN(size);

    /* Create it */
    H5_CHECK_OVERFLOW(size, size_t, hsize_t);
    if(HADDR_UNDEF == (addr = H5MF_alloc(f, H5FD_MEM_GHEAP, dxpl_id, (hsize_t)size)))
	HGOTO_ERROR(H5E_HEAP, H5E_CANTINIT, HADDR_UNDEF, "unable to allocate file space for global heap")
    if(NULL == (heap = H5FL_MALLOC(H5HG_heap_t)))
	HGOTO_ERROR(H5E_RESOURCE, H5E_NOSPACE, HADDR_UNDEF, "memory allocation failed")
    heap->addr = addr;
    heap->size = size;
    heap->shared = f->shared;

    if(NULL == (heap->chunk = H5FL_BLK_MALLOC(gheap_chunk, size)))
	HGOTO_ERROR(H5E_RESOURCE, H5E_NOSPACE, HADDR_UNDEF, "memory allocation failed")
#ifdef H5_CLEAR_MEMORY
HDmemset(heap->chunk, 0, size);
#endif /* H5_CLEAR_MEMORY */
    heap->nalloc = H5HG_NOBJS(f, size);
    heap->nused = 1; /* account for index 0, which is used for the free object */
    if(NULL == (heap->obj = H5FL_SEQ_MALLOC(H5HG_obj_t, heap->nalloc)))
	HGOTO_ERROR(H5E_RESOURCE, H5E_NOSPACE, HADDR_UNDEF, "memory allocation failed")

    /* Initialize the header */
    HDmemcpy(heap->chunk, H5HG_MAGIC, (size_t)H5_SIZEOF_MAGIC);
    p = heap->chunk + H5_SIZEOF_MAGIC;
    *p++ = H5HG_VERSION;
    *p++ = 0; /*reserved*/
    *p++ = 0; /*reserved*/
    *p++ = 0; /*reserved*/
    H5F_ENCODE_LENGTH(f, p, size);

    /*
     * Padding so free space object is aligned. If malloc returned memory
     * which was always at least H5HG_ALIGNMENT aligned then we could just
     * align the pointer, but this might not be the case.
     */
    n = H5HG_ALIGN(p - heap->chunk) - (p - heap->chunk);
#ifdef OLD_WAY
/* Don't bother zeroing out the rest of the info in the heap -QAK */
    HDmemset(p, 0, n);
#endif /* OLD_WAY */
    p += n;

    /* The freespace object */
    heap->obj[0].size = size - H5HG_SIZEOF_HDR(f);
    assert(H5HG_ISALIGNED(heap->obj[0].size));
    heap->obj[0].nrefs = 0;
    heap->obj[0].begin = p;
    UINT16ENCODE(p, 0);	/*object ID*/
    UINT16ENCODE(p, 0);	/*reference count*/
    UINT32ENCODE(p, 0); /*reserved*/
    H5F_ENCODE_LENGTH(f, p, heap->obj[0].size);
#ifdef OLD_WAY
/* Don't bother zeroing out the rest of the info in the heap -QAK */
    HDmemset (p, 0, (size_t)((heap->chunk+heap->size) - p));
#endif /* OLD_WAY */

    /* Add this heap to the beginning of the CWFS list */
    if(NULL == f->shared->cwfs) {
	f->shared->cwfs = (H5HG_heap_t **)H5MM_malloc(H5HG_NCWFS * sizeof(H5HG_heap_t *));
	if(NULL == (f->shared->cwfs))
	    HGOTO_ERROR(H5E_RESOURCE, H5E_NOSPACE, HADDR_UNDEF, "memory allocation failed")
	f->shared->cwfs[0] = heap;
	f->shared->ncwfs = 1;
    } /* end if */
    else {
	HDmemmove(f->shared->cwfs + 1, f->shared->cwfs,
                   MIN(f->shared->ncwfs, H5HG_NCWFS - 1) * sizeof(H5HG_heap_t *));
	f->shared->cwfs[0] = heap;
	f->shared->ncwfs = MIN(H5HG_NCWFS, f->shared->ncwfs + 1);
    } /* end else */

    /* Add the heap to the cache */
    if (H5AC_set (f, dxpl_id, H5AC_GHEAP, addr, heap, H5AC__NO_FLAGS_SET)<0)
	HGOTO_ERROR (H5E_HEAP, H5E_CANTINIT, HADDR_UNDEF, \
                     "unable to cache global heap collection");

    ret_value = addr;

done:
    /* Cleanup on error */
    if(!H5F_addr_defined(ret_value)) {
        if(H5F_addr_defined(addr)) {
            /* Release the space on disk */
            if(H5MF_xfree(f, H5FD_MEM_GHEAP, dxpl_id, addr, (hsize_t)size) < 0)
                HDONE_ERROR(H5E_BTREE, H5E_CANTFREE, HADDR_UNDEF, "unable to free global heap")

            /* Check if the heap object was allocated */
            if(heap)
                /* Destroy the heap object */
                if(H5HG_free(heap) < 0)
                    HDONE_ERROR(H5E_HEAP, H5E_CANTFREE, HADDR_UNDEF, "unable to destroy global heap collection")
        } /* end if */
    } /* end if */

    FUNC_LEAVE_NOAPI(ret_value);
} /* H5HG_create() */


/*-------------------------------------------------------------------------
 * Function:	H5HG_protect
 *
 * Purpose:	Convenience wrapper around H5AC_protect on an indirect block
 *
 * Return:	Pointer to indirect block on success, NULL on failure
 *
 * Programmer:	Quincey Koziol
 *              Wednesday, May  5, 2010
 *
 *-------------------------------------------------------------------------
 */
H5HG_t *
H5HG_protect(H5F_t *f, hid_t dxpl_id, haddr_t addr, H5AC_protect_t rw)
{
    H5HG_heap_t *heap;          /* Global heap */
    H5HG_heap_t *ret_value;     /* Return value */

    FUNC_ENTER_NOAPI_NOINIT(H5HG_protect)

    /* Check arguments */
    HDassert(f);
    HDassert(H5F_addr_defined(addr));

    /* Lock the heap into memory */
    if(NULL == (heap = (H5HG_heap_t *)H5AC_protect(f, dxpl_id, H5AC_GHEAP, addr, f, rw)))
        HGOTO_ERROR(H5E_HEAP, H5E_CANTPROTECT, NULL, "unable to protect global heap")

    /* Set the heap's address */
    heap->addr = addr;

    /* Set the return value */
    ret_value = heap;

done:
    FUNC_LEAVE_NOAPI(ret_value)
} /* H5HG_protect() */


/*-------------------------------------------------------------------------
 * Function:	H5HG_alloc
 *
 * Purpose:	Given a heap with enough free space, this function will split
 *		the free space to make a new empty heap object and initialize
 *		the header.  SIZE is the exact size of the object data to be
 *		stored. It will be increased to make room for the object
 *		header and then rounded up for alignment.
 *
 * Return:	Success:	The heap object ID of the new object.
 *
 *		Failure:	0
 *
 * Programmer:	Robb Matzke
 *              Friday, March 27, 1998
 *
 *-------------------------------------------------------------------------
 */
static size_t
H5HG_alloc (H5F_t *f, H5HG_heap_t *heap, size_t size, unsigned * heap_flags_ptr)
{
    size_t	idx;
    uint8_t	*p = NULL;
    size_t	need = H5HG_SIZEOF_OBJHDR(f) + H5HG_ALIGN(size);
    size_t ret_value;         /* Return value */

    FUNC_ENTER_NOAPI_NOINIT(H5HG_alloc);

    /* Check args */
    assert (heap);
    assert (heap->obj[0].size>=need);
    assert (heap_flags_ptr);

    /*
     * Find an ID for the new object. ID zero is reserved for the free space
     * object.
     */
    if(heap->nused<=H5HG_MAXIDX)
        idx=heap->nused++;
    else {
        for (idx=1; idx<heap->nused; idx++)
            if (NULL==heap->obj[idx].begin)
                break;
    } /* end else */

    HDassert(idx < heap->nused);

    /* Check if we need more room to store heap objects */
    if(idx>=heap->nalloc) {
        size_t new_alloc;       /* New allocation number */
        H5HG_obj_t *new_obj;	/* New array of object descriptions */

        /* Determine the new number of objects to index */
        /* nalloc is *not* guaranteed to be a power of 2! - NAF 10/26/09 */
        new_alloc = MIN(MAX(heap->nalloc * 2, (idx + 1)), (H5HG_MAXIDX + 1));
        HDassert(idx < new_alloc);

        /* Reallocate array of objects */
        if (NULL==(new_obj = H5FL_SEQ_REALLOC (H5HG_obj_t, heap->obj, new_alloc)))
            HGOTO_ERROR(H5E_RESOURCE, H5E_NOSPACE, 0, "memory allocation failed")

        /* Clear newly allocated space */
        HDmemset(&new_obj[heap->nalloc], 0, (new_alloc - heap->nalloc) * sizeof(heap->obj[0]));

        /* Update heap information */
        heap->nalloc=new_alloc;
        heap->obj=new_obj;
        HDassert(heap->nalloc>heap->nused);
    } /* end if */

    /* Initialize the new object */
    heap->obj[idx].nrefs = 0;
    heap->obj[idx].size = size;
    heap->obj[idx].begin = heap->obj[0].begin;
    p = heap->obj[idx].begin;
    UINT16ENCODE(p, idx);
    UINT16ENCODE(p, 0); /*nrefs*/
    UINT32ENCODE(p, 0); /*reserved*/
    H5F_ENCODE_LENGTH (f, p, size);

    /* Fix the free space object */
    if (need==heap->obj[0].size) {
	/*
	 * All free space has been exhausted from this collection.
	 */
	heap->obj[0].size = 0;
	heap->obj[0].begin = NULL;

    } else if (heap->obj[0].size-need >= H5HG_SIZEOF_OBJHDR (f)) {
	/*
	 * Some free space remains and it's larger than a heap object header,
	 * so write the new free heap object header to the heap.
	 */
	heap->obj[0].size -= need;
	heap->obj[0].begin += need;
	p = heap->obj[0].begin;
	UINT16ENCODE(p, 0);	/*id*/
	UINT16ENCODE(p, 0);	/*nrefs*/
	UINT32ENCODE(p, 0);	/*reserved*/
	H5F_ENCODE_LENGTH (f, p, heap->obj[0].size);
	assert(H5HG_ISALIGNED(heap->obj[0].size));

    } else {
	/*
	 * Some free space remains but it's smaller than a heap object header,
	 * so we don't write the header.
	 */
	heap->obj[0].size -= need;
	heap->obj[0].begin += need;
	assert(H5HG_ISALIGNED(heap->obj[0].size));
    }

    /* Mark the heap as dirty */
    *heap_flags_ptr |= H5AC__DIRTIED_FLAG;

    /* Set the return value */
    ret_value=idx;

done:
    FUNC_LEAVE_NOAPI(ret_value);
}


/*-------------------------------------------------------------------------
 * Function:	H5HG_extend
 *
 * Purpose:	Extend a heap to hold an object of SIZE bytes.
 *		SIZE is the exact size of the object data to be
 *		stored. It will be increased to make room for the object
 *		header and then rounded up for alignment.
 *
 * Return:	Success:	Non-negative
 *
 *		Failure:	Negative
 *
 * Programmer:	Quincey Koziol
 *              Saturday, June 12, 2004
 *
 * Modifications:
 *
 *		John Mainzer, 6/8/05
 *		Modified the function to use the new dirtied parameter of
 *		of H5AC_unprotect() instead of modifying the is_dirty
 *		field of the cache info.
 *
 *		In this case, that required adding the new heap_dirtied_ptr
 *		parameter to the function's argument list.
 *
 *-------------------------------------------------------------------------
 */
static herr_t
H5HG_extend(H5F_t *f, H5HG_heap_t *heap, size_t need, unsigned *heap_flags_ptr)
{
    size_t  old_size;               /* Previous size of the heap's chunk */
    uint8_t *new_chunk = NULL;      /* Pointer to new chunk information */
    uint8_t *p = NULL;              /* Pointer to raw heap info */
    unsigned u;                     /* Local index variable */
    herr_t  ret_value = SUCCEED;    /* Return value */

    FUNC_ENTER_NOAPI_NOINIT(H5HG_extend)

    /* Check args */
    HDassert(f);
    HDassert(heap);
    HDassert(heap_flags_ptr);

    /* Re-allocate the heap information in memory */
    if(NULL == (new_chunk = H5FL_BLK_REALLOC(gheap_chunk, heap->chunk, (heap->size + need))))
        HGOTO_ERROR(H5E_RESOURCE, H5E_NOSPACE, FAIL, "new heap allocation failed")
#ifdef H5_CLEAR_MEMORY
HDmemset(new_chunk + heap->size, 0, need);
#endif /* H5_CLEAR_MEMORY */

    /* Adjust the size of the heap */
    old_size = heap->size;
    heap->size += need;

    /* Encode the new size of the heap */
    p = new_chunk + H5_SIZEOF_MAGIC + 1 /* version */ + 3 /* reserved */;
    H5F_ENCODE_LENGTH(f, p, heap->size);

    /* Move the pointers to the existing objects to their new locations */
    for(u = 0; u < heap->nused; u++)
        if(heap->obj[u].begin)
            heap->obj[u].begin = new_chunk + (heap->obj[u].begin - heap->chunk);

    /* Update the heap chunk pointer now */
    heap->chunk = new_chunk;

    /* Update the free space information for the heap  */
    heap->obj[0].size += need;
    if(heap->obj[0].begin == NULL)
        heap->obj[0].begin = heap->chunk+old_size;
    p = heap->obj[0].begin;
    UINT16ENCODE(p, 0);	/*id*/
    UINT16ENCODE(p, 0);	/*nrefs*/
    UINT32ENCODE(p, 0);	/*reserved*/
    H5F_ENCODE_LENGTH(f, p, heap->obj[0].size);
    assert(H5HG_ISALIGNED(heap->obj[0].size));

    /* Mark the heap as dirty */
    *heap_flags_ptr |= H5AC__DIRTIED_FLAG;

done:
    FUNC_LEAVE_NOAPI(ret_value)
} /* end H5HG_extend() */


/*-------------------------------------------------------------------------
 * Function:	H5HG_insert
 *
 * Purpose:	A new object is inserted into the global heap.  It will be
 *		placed in the first collection on the CWFS list which has
 *		enough free space and that collection will be advanced one
 *		position in the list.  If no collection on the CWFS list has
 *		enough space then  a new collection will be created.
 *
 *		It is legal to push a zero-byte object onto the heap to get
 *		the reference count features of heap objects.
 *
 * Return:	Success:	Non-negative, and a heap object handle returned
 *				through the HOBJ pointer.
 *
 *		Failure:	Negative
 *
 * Programmer:	Robb Matzke
 *              Friday, March 27, 1998
 *
 *-------------------------------------------------------------------------
 */
herr_t
H5HG_insert(H5F_t *f, hid_t dxpl_id, size_t size, void *obj, H5HG_t *hobj/*out*/)
{
    size_t	need;		/*total space needed for object		*/
    unsigned    cwfsno;
    size_t	idx;
    haddr_t	addr = HADDR_UNDEF;
    H5HG_heap_t	*heap = NULL;
    unsigned 	heap_flags = H5AC__NO_FLAGS_SET;
    hbool_t     found = FALSE;          /* Flag to indicate a heap with enough space was found */
    herr_t      ret_value = SUCCEED;    /* Return value */

    FUNC_ENTER_NOAPI(H5HG_insert, FAIL)

    /* Check args */
    HDassert(f);
    HDassert(0 == size || obj);
    HDassert(hobj);

    if(0 == (f->intent & H5F_ACC_RDWR))
	HGOTO_ERROR(H5E_HEAP, H5E_WRITEERROR, FAIL, "no write intent on file")

    /* Find a large enough collection on the CWFS list */
    need = H5HG_SIZEOF_OBJHDR(f) + H5HG_ALIGN(size);

    /* Note that we don't have metadata cache locks on the entries in
     * f->shared->cwfs.
     *
     * In the current situation, this doesn't matter, as we are single
     * threaded, and as best I can tell, entries are added to and deleted
     * from f->shared->cwfs as they are added to and deleted from the
     * metadata cache.
     *
     * To be proper, we should either lock each entry in f->shared->cwfs
     * as we examine it, or lock the whole array.  However, at present
     * I don't see the point as there will be significant overhead,
     * and protecting and unprotecting all the collections in the global
     * heap on a regular basis will skew the replacement policy.
     *
     * However, there is a bigger issue -- as best I can tell, we only look
     * for free space in global heap chunks that are in cache.  If we can't
     * find any, we allocate a new chunk.  This may be a problem in FP mode,
     * as the metadata cache is disabled.  Do we allocate a new heap
     * collection for every entry in this case?
     *
     * Note that all this comes from a cursory read of the source.  Don't
     * take any of it as gospel.
     *                                        JRM - 5/24/04
     */
    for(cwfsno = 0; cwfsno < f->shared->ncwfs; cwfsno++)
	if(f->shared->cwfs[cwfsno]->obj[0].size >= need) {
	    addr = f->shared->cwfs[cwfsno]->addr;
            found = TRUE;
	    break;
	} /* end if */

    /*
     * If we didn't find any collection with enough free space the check if
     * we can extend any of the collections to make enough room.
     */
    if(!found) {
        size_t new_need;

        for(cwfsno = 0; cwfsno < f->shared->ncwfs; cwfsno++) {
            new_need = need;
            new_need -= f->shared->cwfs[cwfsno]->obj[0].size;
            new_need = MAX(f->shared->cwfs[cwfsno]->size, new_need);

            if((f->shared->cwfs[cwfsno]->size + new_need) <= H5HG_MAXSIZE) {
                htri_t extended;        /* Whether the heap was extended */

                extended = H5MF_try_extend(f, dxpl_id, H5FD_MEM_GHEAP, f->shared->cwfs[cwfsno]->addr, (hsize_t)f->shared->cwfs[cwfsno]->size, (hsize_t)new_need);
                if(extended < 0)
                    HGOTO_ERROR(H5E_HEAP, H5E_CANTEXTEND, FAIL, "error trying to extend heap")
                else if(extended == TRUE) {
                    if(H5HG_extend(f, f->shared->cwfs[cwfsno], new_need, &heap_flags) < 0)
                        HGOTO_ERROR(H5E_HEAP, H5E_CANTINIT, FAIL, "unable to extend global heap collection")
                    addr = f->shared->cwfs[cwfsno]->addr;
                    found = TRUE;
                    break;
                } /* end if */
            } /* end if */
        } /* end for */
    } /* end if */

    /*
     * If we didn't find any collection with enough free space then allocate a
     * new collection large enough for the message plus the collection header.
     */
    if(!found) {
        addr = H5HG_create(f, dxpl_id, need+H5HG_SIZEOF_HDR (f));

        if(!H5F_addr_defined(addr))
	    HGOTO_ERROR(H5E_HEAP, H5E_CANTINIT, FAIL, "unable to allocate a global heap collection")
    } /* end if */
    else {
        /* Move the collection forward in the CWFS list, if it's not
         * already at the front
         */
        if(cwfsno > 0) {
            H5HG_heap_t *tmp = f->shared->cwfs[cwfsno];

            f->shared->cwfs[cwfsno] = f->shared->cwfs[cwfsno - 1];
            f->shared->cwfs[cwfsno - 1] = tmp;
            --cwfsno;
        } /* end if */
    } /* end else */
    HDassert(H5F_addr_defined(addr));
    if(NULL == (heap = H5HG_protect(f, dxpl_id, addr, H5AC_WRITE)))
        HGOTO_ERROR(H5E_HEAP, H5E_CANTPROTECT, FAIL, "unable to protect global heap")

    /* Split the free space to make room for the new object */
    idx = H5HG_alloc(f, heap, size, &heap_flags);

    /* Copy data into the heap */
    if(size > 0) {
        HDmemcpy(heap->obj[idx].begin + H5HG_SIZEOF_OBJHDR(f), obj, size);
#ifdef OLD_WAY
/* Don't bother zeroing out the rest of the info in the heap -QAK */
        HDmemset(heap->obj[idx].begin + H5HG_SIZEOF_OBJHDR(f) + size, 0,
                 need - (H5HG_SIZEOF_OBJHDR(f) + size));
#endif /* OLD_WAY */
    } /* end if */
    heap_flags |= H5AC__DIRTIED_FLAG;

    /* Return value */
    hobj->addr = heap->addr;
    hobj->idx = idx;

done:
    if(heap && H5AC_unprotect(f, dxpl_id, H5AC_GHEAP, heap->addr, heap, heap_flags) < 0)
        HDONE_ERROR(H5E_HEAP, H5E_PROTECT, FAIL, "unable to unprotect heap.")

    FUNC_LEAVE_NOAPI(ret_value)
} /* H5HG_insert() */


/*-------------------------------------------------------------------------
 * Function:	H5HG_read
 *
 * Purpose:	Reads the specified global heap object into the buffer OBJECT
 *		supplied by the caller.  If the caller doesn't supply a
 *		buffer then one will be allocated.  The buffer should be
 *		large enough to hold the result.
 *
 * Return:	Success:	The buffer containing the result.
 *
 *		Failure:	NULL
 *
 * Programmer:	Robb Matzke
 *              Monday, March 30, 1998
 *
 *-------------------------------------------------------------------------
 */
void *
H5HG_read(H5F_t *f, hid_t dxpl_id, H5HG_t *hobj, void *object/*out*/,
    size_t *buf_size)
{
<<<<<<< HEAD
    H5HG_heap_t	*heap = NULL;
    size_t	size;
    uint8_t	*p = NULL;
    void	*ret_value;
    void    *object_cp = object;
=======
    H5HG_heap_t	*heap = NULL;           /* Pointer to global heap object */
    size_t	size;                   /* Size of the heap object */
    uint8_t	*p;                     /* Pointer to object in heap buffer */
    void        *orig_object = object;  /* Keep a copy of the original object pointer */
    void	*ret_value;             /* Return value */
>>>>>>> a41fb65b

    FUNC_ENTER_NOAPI(H5HG_read, NULL)

    /* Check args */
    HDassert(f);
    HDassert(hobj);

    /* Load the heap */
    if(NULL == (heap = H5HG_protect(f, dxpl_id, hobj->addr, H5AC_READ)))
	HGOTO_ERROR(H5E_HEAP, H5E_CANTPROTECT, NULL, "unable to protect global heap")

    HDassert(hobj->idx < heap->nused);
    HDassert(heap->obj[hobj->idx].begin);
    size = heap->obj[hobj->idx].size;
    p = heap->obj[hobj->idx].begin + H5HG_SIZEOF_OBJHDR(f);

    /* Allocate a buffer for the object read in, if the user didn't give one */
    if(!object && NULL == (object = H5MM_malloc(size)))
	HGOTO_ERROR(H5E_RESOURCE, H5E_NOSPACE, NULL, "memory allocation failed")
    HDmemcpy(object, p, size);

    /*
     * Advance the heap in the CWFS list. We might have done this already
     * with the H5AC_protect(), but it won't hurt to do it twice.
     */
    if(heap->obj[0].begin) {
        unsigned u;     /* Local index variable */

	for(u = 0; u < f->shared->ncwfs; u++)
	    if(f->shared->cwfs[u] == heap) {
		if(u) {
		    f->shared->cwfs[u] = f->shared->cwfs[u - 1];
		    f->shared->cwfs[u - 1] = heap;
		} /* end if */
		break;
	    } /* end if */
    } /* end if */

    /* If the caller would like to know the heap object's size, set that */
    if(buf_size)
        *buf_size = size;

    /* Set return value */
    ret_value = object;

done:
    if(heap && H5AC_unprotect(f, dxpl_id, H5AC_GHEAP, hobj->addr, heap, H5AC__NO_FLAGS_SET) < 0)
        HDONE_ERROR(H5E_HEAP, H5E_PROTECT, NULL, "unable to release object header")

<<<<<<< HEAD
    if(NULL == ret_value && NULL == object_cp && object)
=======
    if(NULL == ret_value && NULL == orig_object && object)
>>>>>>> a41fb65b
        H5MM_free(object);

    FUNC_LEAVE_NOAPI(ret_value)
} /* end H5HG_read() */


/*-------------------------------------------------------------------------
 * Function:	H5HG_link
 *
 * Purpose:	Adjusts the link count for a global heap object by adding
 *		ADJUST to the current value.  This function will fail if the
 *		new link count would overflow.  Nothing special happens when
 *		the link count reaches zero; in order for a heap object to be
 *		removed one must call H5HG_remove().
 *
 * Return:	Success:	Number of links present after the adjustment.
 *
 *		Failure:	Negative
 *
 * Programmer:	Robb Matzke
 *              Monday, March 30, 1998
 *
 *-------------------------------------------------------------------------
 */
int
H5HG_link(H5F_t *f, hid_t dxpl_id, const H5HG_t *hobj, int adjust)
{
    H5HG_heap_t *heap = NULL;
    unsigned heap_flags = H5AC__NO_FLAGS_SET;
    int ret_value;              /* Return value */

    FUNC_ENTER_NOAPI(H5HG_link, FAIL)

    /* Check args */
    HDassert(f);
    HDassert(hobj);
    if(0 == (f->intent & H5F_ACC_RDWR))
	HGOTO_ERROR(H5E_HEAP, H5E_WRITEERROR, FAIL, "no write intent on file")

    /* Load the heap */
    if(NULL == (heap = H5HG_protect(f, dxpl_id, hobj->addr, H5AC_WRITE)))
        HGOTO_ERROR(H5E_HEAP, H5E_CANTPROTECT, FAIL, "unable to protect global heap")

    if(adjust != 0) {
        HDassert(hobj->idx < heap->nused);
        HDassert(heap->obj[hobj->idx].begin);
        if((heap->obj[hobj->idx].nrefs + adjust) < 0)
            HGOTO_ERROR(H5E_HEAP, H5E_BADRANGE, FAIL, "new link count would be out of range")
        if((heap->obj[hobj->idx].nrefs + adjust) > H5HG_MAXLINK)
            HGOTO_ERROR(H5E_HEAP, H5E_BADVALUE, FAIL, "new link count would be out of range")
        heap->obj[hobj->idx].nrefs += adjust;
        heap_flags |= H5AC__DIRTIED_FLAG;
    } /* end if */

    /* Set return value */
    ret_value = heap->obj[hobj->idx].nrefs;

done:
    if(heap && H5AC_unprotect(f, dxpl_id, H5AC_GHEAP, hobj->addr, heap, heap_flags) < 0)
        HDONE_ERROR(H5E_HEAP, H5E_PROTECT, FAIL, "unable to release object header")

    FUNC_LEAVE_NOAPI(ret_value)
} /* end H5HG_link() */


/*-------------------------------------------------------------------------
 * Function:	H5HG_remove
 *
 * Purpose:	Removes the specified object from the global heap.
 *
 * Return:	Non-negative on success/Negative on failure
 *
 * Programmer:	Robb Matzke
 *              Monday, March 30, 1998
 *
 * Modifications:
 *
 *		John Mainzer - 6/8/05
 *		Modified function to use the dirtied parameter of
 *		H5AC_unprotect() instead of modifying the is_dirty
 *		field of the cache info.
 *
 *-------------------------------------------------------------------------
 */
herr_t
H5HG_remove (H5F_t *f, hid_t dxpl_id, H5HG_t *hobj)
{
    H5HG_heap_t	*heap = NULL;
    uint8_t	*p = NULL, *obj_start = NULL;
    size_t	need;
    unsigned	u;
    unsigned    flags = H5AC__NO_FLAGS_SET;/* Whether the heap gets deleted */
    herr_t      ret_value = SUCCEED;       /* Return value */

    FUNC_ENTER_NOAPI(H5HG_remove, FAIL);

    /* Check args */
    HDassert(f);
    HDassert(hobj);
    if(0 == (f->intent & H5F_ACC_RDWR))
        HGOTO_ERROR(H5E_HEAP, H5E_WRITEERROR, FAIL, "no write intent on file")

    /* Load the heap */
    if(NULL == (heap = H5HG_protect(f, dxpl_id, hobj->addr, H5AC_WRITE)))
        HGOTO_ERROR(H5E_HEAP, H5E_CANTPROTECT, FAIL, "unable to protect global heap")

    HDassert(hobj->idx < heap->nused);
    HDassert(heap->obj[hobj->idx].begin);
    obj_start = heap->obj[hobj->idx].begin;
    /* Include object header size */
    need = H5HG_ALIGN(heap->obj[hobj->idx].size) + H5HG_SIZEOF_OBJHDR(f);

    /* Move the new free space to the end of the heap */
    for(u = 0; u < heap->nused; u++)
        if(heap->obj[u].begin > heap->obj[hobj->idx].begin)
            heap->obj[u].begin -= need;
    if(NULL == heap->obj[0].begin) {
        heap->obj[0].begin = heap->chunk + (heap->size - need);
        heap->obj[0].size = need;
        heap->obj[0].nrefs = 0;
    } /* end if */
    else
        heap->obj[0].size += need;
    HDmemmove(obj_start, obj_start + need,
	       heap->size - ((obj_start + need) - heap->chunk));
    if(heap->obj[0].size >= H5HG_SIZEOF_OBJHDR(f)) {
        p = heap->obj[0].begin;
        UINT16ENCODE(p, 0); /*id*/
        UINT16ENCODE(p, 0); /*nrefs*/
        UINT32ENCODE(p, 0); /*reserved*/
        H5F_ENCODE_LENGTH (f, p, heap->obj[0].size);
    } /* end if */
    HDmemset(heap->obj + hobj->idx, 0, sizeof(H5HG_obj_t));
    flags |= H5AC__DIRTIED_FLAG;

    if((heap->obj[0].size + H5HG_SIZEOF_HDR(f)) == heap->size) {
        /*
         * The collection is empty. Remove it from the CWFS list and return it
         * to the file free list.
         */
        flags |= H5AC__DELETED_FLAG | H5AC__FREE_FILE_SPACE_FLAG; /* Indicate that the object was deleted, for the unprotect call */
    } /* end if */
    else {
        /*
         * If the heap is in the CWFS list then advance it one position.  The
         * H5AC_protect() might have done that too, but that's okay.  If the
         * heap isn't on the CWFS list then add it to the end.
         */
        for(u = 0; u < f->shared->ncwfs; u++)
            if(f->shared->cwfs[u] == heap) {
                if(u) {
                    f->shared->cwfs[u] = f->shared->cwfs[u - 1];
                    f->shared->cwfs[u - 1] = heap;
                } /* end if */
                break;
            } /* end if */
        if(u >= f->shared->ncwfs) {
            f->shared->ncwfs = MIN(f->shared->ncwfs + 1, H5HG_NCWFS);
            f->shared->cwfs[f->shared->ncwfs - 1] = heap;
        } /* end if */
    } /* end else */

done:
    if(heap && H5AC_unprotect(f, dxpl_id, H5AC_GHEAP, hobj->addr, heap, flags) < 0)
        HDONE_ERROR(H5E_HEAP, H5E_PROTECT, FAIL, "unable to release object header")

    FUNC_LEAVE_NOAPI(ret_value);
} /* end H5HG_remove() */


/*-------------------------------------------------------------------------
 * Function:	H5HG_free
 *
 * Purpose:	Destroys a global heap collection in memory
 *
 * Return:	Non-negative on success/Negative on failure
 *
 * Programmer:	Quincey Koziol
 *              Wednesday, January 15, 2003
 *
 *-------------------------------------------------------------------------
 */
herr_t
H5HG_free(H5HG_heap_t *heap)
{
    unsigned u;         /* Local index variable */

    FUNC_ENTER_NOAPI_NOINIT_NOFUNC(H5HG_free)

    /* Check arguments */
    HDassert(heap);

    /* Remove the heap from the CWFS list */
    for(u = 0; u < heap->shared->ncwfs; u++) {
        if(heap->shared->cwfs[u] == heap) {
            heap->shared->ncwfs -= 1;
            HDmemmove(heap->shared->cwfs + u, heap->shared->cwfs + u + 1, (heap->shared->ncwfs - u) * sizeof(H5HG_heap_t *));
            break;
        } /* end if */
    } /* end for */

    if(heap->chunk)
        heap->chunk = H5FL_BLK_FREE(gheap_chunk, heap->chunk);
    if(heap->obj)
        heap->obj = H5FL_SEQ_FREE(H5HG_obj_t, heap->obj);
    heap = H5FL_FREE(H5HG_heap_t, heap);

    FUNC_LEAVE_NOAPI(SUCCEED)
} /* H5HG_free() */
<|MERGE_RESOLUTION|>--- conflicted
+++ resolved
@@ -686,19 +686,11 @@
 H5HG_read(H5F_t *f, hid_t dxpl_id, H5HG_t *hobj, void *object/*out*/,
     size_t *buf_size)
 {
-<<<<<<< HEAD
-    H5HG_heap_t	*heap = NULL;
-    size_t	size;
-    uint8_t	*p = NULL;
-    void	*ret_value;
-    void    *object_cp = object;
-=======
     H5HG_heap_t	*heap = NULL;           /* Pointer to global heap object */
     size_t	size;                   /* Size of the heap object */
     uint8_t	*p;                     /* Pointer to object in heap buffer */
     void        *orig_object = object;  /* Keep a copy of the original object pointer */
     void	*ret_value;             /* Return value */
->>>>>>> a41fb65b
 
     FUNC_ENTER_NOAPI(H5HG_read, NULL)
 
@@ -748,11 +740,7 @@
     if(heap && H5AC_unprotect(f, dxpl_id, H5AC_GHEAP, hobj->addr, heap, H5AC__NO_FLAGS_SET) < 0)
         HDONE_ERROR(H5E_HEAP, H5E_PROTECT, NULL, "unable to release object header")
 
-<<<<<<< HEAD
-    if(NULL == ret_value && NULL == object_cp && object)
-=======
     if(NULL == ret_value && NULL == orig_object && object)
->>>>>>> a41fb65b
         H5MM_free(object);
 
     FUNC_LEAVE_NOAPI(ret_value)
