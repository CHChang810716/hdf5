/* * * * * * * * * * * * * * * * * * * * * * * * * * * * * * * * * * * * * * *
 * Copyright by The HDF Group.                                               *
 * Copyright by the Board of Trustees of the University of Illinois.         *
 * All rights reserved.                                                      *
 *                                                                           *
 * This file is part of HDF5.  The full HDF5 copyright notice, including     *
 * terms governing use, modification, and redistribution, is contained in    *
 * the files COPYING and Copyright.html.  COPYING can be found at the root   *
 * of the source code distribution tree; Copyright.html can be found at the  *
 * root level of an installed copy of the electronic HDF5 document set and   *
 * is linked from the top-level documents page.  It can also be found at     *
 * http://hdfgroup.org/HDF5/doc/Copyright.html.  If you do not have          *
 * access to either file, you may request a copy from help@hdfgroup.org.     *
 * * * * * * * * * * * * * * * * * * * * * * * * * * * * * * * * * * * * * * */

/* Programmer:  Robb Matzke <matzke@llnl.gov>
 *              Wednesday, October 22, 1997
 *
 * Purpose: The C STDIO virtual file driver which only uses calls from stdio.h.
 *          This also serves as an example of coding a simple file driver,
 *          therefore, it should not use any non-public definitions.
 *
 * NOTE:    This driver is not as well tested as the standard SEC2 driver
 *          and is not intended for production use!
 */
#include <assert.h>
#include <stdio.h>
#include <stdlib.h>
#include <string.h>
#include <sys/stat.h>

#include "hdf5.h"

#ifdef H5_HAVE_UNISTD_H
#include <unistd.h>
#endif

#ifdef H5_HAVE_WIN32_API
/* The following two defines must be before any windows headers are included */
#define WIN32_LEAN_AND_MEAN    /* Exclude rarely-used stuff from Windows headers */
#define NOGDI                  /* Exclude Graphic Display Interface macros */

#include <windows.h>
#include <io.h>

/* This is not defined in the Windows header files */
#ifndef F_OK
#define F_OK 00
#endif

#endif

#ifdef MAX
#undef MAX
#endif /* MAX */
#define MAX(X,Y)  ((X)>(Y)?(X):(Y))

/* The driver identification number, initialized at runtime */
static hid_t H5FD_STDIO_g = 0;

/* The maximum number of bytes which can be written in a single I/O operation */
static size_t H5_STDIO_MAX_IO_BYTES_g = (size_t)-1;

/* File operations */
typedef enum {
    H5FD_STDIO_OP_UNKNOWN=0,
    H5FD_STDIO_OP_READ=1,
    H5FD_STDIO_OP_WRITE=2,
    H5FD_STDIO_OP_SEEK=3
} H5FD_stdio_file_op;

/* The description of a file belonging to this driver. The 'eoa' and 'eof'
 * determine the amount of hdf5 address space in use and the high-water mark
 * of the file (the current size of the underlying Unix file). The 'pos'
 * value is used to eliminate file position updates when they would be a
 * no-op. Unfortunately we've found systems that use separate file position
 * indicators for reading and writing so the lseek can only be eliminated if
 * the current operation is the same as the previous operation.  When opening
 * a file the 'eof' will be set to the current file size, 'eoa' will be set
 * to zero, 'pos' will be set to H5F_ADDR_UNDEF (as it is when an error
 * occurs), and 'op' will be set to H5F_OP_UNKNOWN.
 */
typedef struct H5FD_stdio_t {
    H5FD_t      pub;            /* public stuff, must be first      */
    FILE        *fp;            /* the file handle                  */
    int         fd;             /* file descriptor (for truncate)   */
    haddr_t     eoa;            /* end of allocated region          */
    haddr_t     eof;            /* end of file; current file size   */
    haddr_t     pos;            /* current file I/O position        */
    unsigned    write_access;   /* Flag to indicate the file was opened with write access */
    H5FD_stdio_file_op op;  /* last operation */
#ifndef H5_HAVE_WIN32_API
    /* On most systems the combination of device and i-node number uniquely
     * identify a file.  Note that Cygwin, MinGW and other Windows POSIX
     * environments have the stat function (which fakes inodes)
     * and will use the 'device + inodes' scheme as opposed to the
     * Windows code further below.
     */
    dev_t           device;     /* file device number   */
#ifdef H5_VMS
    ino_t           inode[3];   /* file i-node number   */
#else
    ino_t           inode;      /* file i-node number   */
#endif /* H5_VMS */
#else
    /* Files in windows are uniquely identified by the volume serial
     * number and the file index (both low and high parts).
     *
     * There are caveats where these numbers can change, especially
     * on FAT file systems.  On NTFS, however, a file should keep
     * those numbers the same until renamed or deleted (though you
     * can use ReplaceFile() on NTFS to keep the numbers the same
     * while renaming).
     *
     * See the MSDN "BY_HANDLE_FILE_INFORMATION Structure" entry for
     * more information.
     *
     * http://msdn.microsoft.com/en-us/library/aa363788(v=VS.85).aspx
     */
    DWORD           nFileIndexLow;
    DWORD           nFileIndexHigh;
    DWORD           dwVolumeSerialNumber;
    
    HANDLE          hFile;      /* Native windows file handle */
#endif  /* H5_HAVE_WIN32_API */
} H5FD_stdio_t;

/* Use similar structure as in H5private.h by defining Windows stuff first. */
#ifdef H5_HAVE_WIN32_API
#ifndef H5_HAVE_MINGW
    #define file_fseek      _fseeki64
    #define file_offset_t   __int64
    #define file_ftruncate  _chsize_s   /* Supported in VS 2005 or newer */
    #define file_ftell      _ftelli64
#endif /* H5_HAVE_MINGW */
#endif /* H5_HAVE_WIN32_API */

/* Use file_xxx to indicate these are local macros, avoiding confusing 
 * with the global HD_xxx macros. 
 * Assume fseeko, which is POSIX standard, is always supported; 
 * but prefer to use fseeko64 if supported. 
 */
#ifndef file_fseek
    #ifdef H5_HAVE_FSEEKO64
        #define file_fseek      fseeko64
        #define file_offset_t   off64_t
        #define file_ftruncate  ftruncate64
        #define file_ftell      ftello64
    #else
        #define file_fseek      fseeko
        #define file_offset_t   off_t
        #define file_ftruncate  ftruncate
        #define file_ftell      ftello
    #endif /* H5_HAVE_FSEEKO64 */
#endif /* file_fseek */

/* These macros check for overflow of various quantities.  These macros
 * assume that file_offset_t is signed and haddr_t and size_t are unsigned.
 *
 * ADDR_OVERFLOW:  Checks whether a file address of type `haddr_t'
 *      is too large to be represented by the second argument
 *      of the file seek function.
 *
 * SIZE_OVERFLOW:  Checks whether a buffer size of type `hsize_t' is too
 *      large to be represented by the `size_t' type.
 *
 * REGION_OVERFLOW:  Checks whether an address and size pair describe data
 *      which can be addressed entirely by the second
 *      argument of the file seek function.
 */
/* adding for windows NT filesystem support. */
#define MAXADDR (((haddr_t)1<<(8*sizeof(file_offset_t)-1))-1)
#define ADDR_OVERFLOW(A)  (HADDR_UNDEF==(A) || ((A) & ~(haddr_t)MAXADDR))
#define SIZE_OVERFLOW(Z)  ((Z) & ~(hsize_t)MAXADDR)
#define REGION_OVERFLOW(A,Z)  (ADDR_OVERFLOW(A) || SIZE_OVERFLOW(Z) || \
    HADDR_UNDEF==(A)+(Z) || (file_offset_t)((A)+(Z))<(file_offset_t)(A))

/* Prototypes */
static herr_t H5FD_stdio_term(void);
static H5FD_t *H5FD_stdio_open(const char *name, unsigned flags,
                 hid_t fapl_id, haddr_t maxaddr);
static herr_t H5FD_stdio_close(H5FD_t *lf);
static int H5FD_stdio_cmp(const H5FD_t *_f1, const H5FD_t *_f2);
static herr_t H5FD_stdio_query(const H5FD_t *_f1, unsigned long *flags);
static haddr_t H5FD_stdio_alloc(H5FD_t *_file, H5FD_mem_t type, hid_t dxpl_id, hsize_t size);
static haddr_t H5FD_stdio_get_eoa(const H5FD_t *_file, H5FD_mem_t type);
static herr_t H5FD_stdio_set_eoa(H5FD_t *_file, H5FD_mem_t type, haddr_t addr);
static haddr_t H5FD_stdio_get_eof(const H5FD_t *_file);
static herr_t  H5FD_stdio_get_handle(H5FD_t *_file, hid_t fapl, void** file_handle);
static herr_t H5FD_stdio_read(H5FD_t *lf, H5FD_mem_t type, hid_t fapl_id, haddr_t addr,
                size_t size, void *buf);
static herr_t H5FD_stdio_write(H5FD_t *lf, H5FD_mem_t type, hid_t fapl_id, haddr_t addr,
                size_t size, const void *buf);
static herr_t H5FD_stdio_flush(H5FD_t *_file, hid_t dxpl_id, unsigned closing);
static herr_t H5FD_stdio_truncate(H5FD_t *_file, hid_t dxpl_id, hbool_t closing);

static const H5FD_class_t H5FD_stdio_g = {
<<<<<<< HEAD
    "stdio",                /*name      */
    MAXADDR,                /*maxaddr    */
    H5F_CLOSE_WEAK,        /* fc_degree    */
    H5FD_stdio_term,                            /*terminate             */
    NULL,          /*sb_size    */
    NULL,          /*sb_encode    */
    NULL,          /*sb_decode    */
    0,             /*fapl_size    */
    NULL,          /*fapl_get    */
    NULL,          /*fapl_copy    */
    NULL,           /*fapl_free    */
    0,            /*dxpl_size    */
    NULL,          /*dxpl_copy    */
    NULL,          /*dxpl_free    */
    H5FD_stdio_open,                    /*open      */
    H5FD_stdio_close,                    /*close      */
    H5FD_stdio_cmp,              /*cmp      */
    H5FD_stdio_query,                    /*query      */
    NULL,          /*get_type_map    */
    H5FD_stdio_alloc,        /*alloc      */
    NULL,          /*free      */
    H5FD_stdio_get_eoa,                    /*get_eoa    */
    H5FD_stdio_set_eoa,                   /*set_eoa    */
    H5FD_stdio_get_eof,                    /*get_eof    */
    H5FD_stdio_get_handle,                      /*get_handle            */
    H5FD_stdio_read,                    /*read      */
    H5FD_stdio_write,                    /*write      */
    H5FD_stdio_flush,                    /*flush      */
    H5FD_stdio_truncate,      /*truncate    */
    NULL,                                       /*lock                  */
    NULL,                                       /*unlock                */
    NULL,                                   /* coordinate */
    H5FD_FLMAP_SINGLE 		                /*fl_map		*/
=======
    "stdio",                    /* name         */
    MAXADDR,                    /* maxaddr      */
    H5F_CLOSE_WEAK,             /* fc_degree    */
    H5FD_stdio_term,            /* terminate    */
    NULL,                       /* sb_size      */
    NULL,                       /* sb_encode    */
    NULL,                       /* sb_decode    */
    0,                          /* fapl_size    */
    NULL,                       /* fapl_get     */
    NULL,                       /* fapl_copy    */
    NULL,                       /* fapl_free    */
    0,                          /* dxpl_size    */
    NULL,                       /* dxpl_copy    */
    NULL,                       /* dxpl_free    */
    H5FD_stdio_open,            /* open         */
    H5FD_stdio_close,           /* close        */
    H5FD_stdio_cmp,             /* cmp          */
    H5FD_stdio_query,           /* query        */
    NULL,                       /* get_type_map */
    H5FD_stdio_alloc,           /* alloc        */
    NULL,                       /* free         */
    H5FD_stdio_get_eoa,         /* get_eoa      */
    H5FD_stdio_set_eoa,         /* set_eoa      */
    H5FD_stdio_get_eof,         /* get_eof      */
    H5FD_stdio_get_handle,      /* get_handle   */
    H5FD_stdio_read,            /* read         */
    H5FD_stdio_write,           /* write        */
    H5FD_stdio_flush,           /* flush        */
    H5FD_stdio_truncate,        /* truncate     */
    NULL,                       /* lock         */
    NULL,                       /* unlock       */
    H5FD_FLMAP_SINGLE           /* fl_map       */
>>>>>>> 60c9d889
};


/*-------------------------------------------------------------------------
 * Function:  H5FD_stdio_init
 *
 * Purpose:  Initialize this driver by registering the driver with the
 *    library.
 *
 * Return:  Success:  The driver ID for the stdio driver.
 *
 *    Failure:  Negative.
 *
 * Programmer:  Robb Matzke
 *              Thursday, July 29, 1999
 *
 *-------------------------------------------------------------------------
 */
hid_t
H5FD_stdio_init(void)
{
    /* Clear the error stack */
    H5Eclear2(H5E_DEFAULT);

    if (H5I_VFL!=H5Iget_type(H5FD_STDIO_g))
        H5FD_STDIO_g = H5FDregister(&H5FD_stdio_g);
    return H5FD_STDIO_g;
} /* end H5FD_stdio_init() */


/*---------------------------------------------------------------------------
 * Function:  H5FD_stdio_term
 *
 * Purpose:  Shut down the VFD
 *
 * Returns:     Non-negative on success or negative on failure
 *
 * Programmer:  Quincey Koziol
 *              Friday, Jan 30, 2004
 *
 *---------------------------------------------------------------------------
 */
static herr_t
H5FD_stdio_term(void)
{
    /* Reset VFL ID */
    H5FD_STDIO_g = 0;

    return 0;
} /* end H5FD_stdio_term() */


/*-------------------------------------------------------------------------
 * Function:  H5Pset_fapl_stdio
 *
 * Purpose:  Modify the file access property list to use the H5FD_STDIO
 *    driver defined in this source file.  There are no driver
 *    specific properties.
 *
 * Return:  Non-negative on success/Negative on failure
 *
 * Programmer:  Robb Matzke
 *    Thursday, February 19, 1998
 *
 *-------------------------------------------------------------------------
 */
herr_t
H5Pset_fapl_stdio(hid_t fapl_id)
{
    static const char *func = "H5FDset_fapl_stdio";  /*for error reporting*/

    /*NO TRACE*/

    /* Clear the error stack */
    H5Eclear2(H5E_DEFAULT);

    if(0 == H5Pisa_class(fapl_id, H5P_FILE_ACCESS))
        H5Epush_ret(func, H5E_ERR_CLS, H5E_PLIST, H5E_BADTYPE, "not a file access property list", -1)

    return H5Pset_driver(fapl_id, H5FD_STDIO, NULL);
} /* end H5Pset_fapl_stdio() */


/*-------------------------------------------------------------------------
 * Function:  H5FD_stdio_open
 *
 * Purpose:  Create and/or opens a Standard C file as an HDF5 file.
 *
 * Errors:
 *  IO  CANTOPENFILE    File doesn't exist and CREAT wasn't
 *                      specified.
 *  IO  CANTOPENFILE    fopen() failed.
 *  IO  FILEEXISTS      File exists but CREAT and EXCL were
 *                      specified.
 *
 * Return:
 *      Success:    A pointer to a new file data structure. The
 *                  public fields will be initialized by the
 *                  caller, which is always H5FD_open().
 *
 *      Failure:    NULL
 *
 * Programmer:  Robb Matzke
 *    Wednesday, October 22, 1997
 *
 *-------------------------------------------------------------------------
 */
static H5FD_t *
H5FD_stdio_open( const char *name, unsigned flags, hid_t fapl_id,
    haddr_t maxaddr)
{
    FILE                *f = NULL;
    unsigned            write_access = 0;           /* File opened with write access? */
    H5FD_stdio_t        *file = NULL;
    static const char   *func = "H5FD_stdio_open";  /* Function Name for error reporting */
#ifdef H5_HAVE_WIN32_API
    struct _BY_HANDLE_FILE_INFORMATION fileinfo;
#else /* H5_HAVE_WIN32_API */
    struct stat         sb;
#endif  /* H5_HAVE_WIN32_API */

    /* Sanity check on file offsets */
    assert(sizeof(file_offset_t) >= sizeof(size_t));

    /* Quiet compiler */
    fapl_id = fapl_id;

    /* Clear the error stack */
    H5Eclear2(H5E_DEFAULT);

    /* Check arguments */
    if (!name || !*name)
        H5Epush_ret(func, H5E_ERR_CLS, H5E_ARGS, H5E_BADVALUE, "invalid file name", NULL)
    if (0 == maxaddr || HADDR_UNDEF == maxaddr)
        H5Epush_ret(func, H5E_ERR_CLS, H5E_ARGS, H5E_BADRANGE, "bogus maxaddr", NULL)
    if (ADDR_OVERFLOW(maxaddr))
        H5Epush_ret(func, H5E_ERR_CLS, H5E_ARGS, H5E_OVERFLOW, "maxaddr too large", NULL)

    /* Attempt to open/create the file */
    if (access(name, F_OK) < 0) {
        if ((flags & H5F_ACC_CREAT) && (flags & H5F_ACC_RDWR)) {
            f = fopen(name, "wb+");
            write_access = 1;     /* Note the write access */
        }
        else
            H5Epush_ret(func, H5E_ERR_CLS, H5E_IO, H5E_CANTOPENFILE, "file doesn't exist and CREAT wasn't specified", NULL)
    } else if ((flags & H5F_ACC_CREAT) && (flags & H5F_ACC_EXCL)) {
        H5Epush_ret(func, H5E_ERR_CLS, H5E_IO, H5E_FILEEXISTS, "file exists but CREAT and EXCL were specified", NULL)
    } else if (flags & H5F_ACC_RDWR) {
        if (flags & H5F_ACC_TRUNC)
            f = fopen(name, "wb+");
        else
            f = fopen(name, "rb+");
        write_access = 1;     /* Note the write access */
    } else {
        f = fopen(name, "rb");
    }
    if (!f)
        H5Epush_ret(func, H5E_ERR_CLS, H5E_IO, H5E_CANTOPENFILE, "fopen failed", NULL)

    /* Build the return value */
    if(NULL == (file = (H5FD_stdio_t *)calloc((size_t)1, sizeof(H5FD_stdio_t)))) {
        fclose(f);
        H5Epush_ret(func, H5E_ERR_CLS, H5E_RESOURCE, H5E_NOSPACE, "memory allocation failed", NULL)
    } /* end if */
    file->fp = f;
    file->op = H5FD_STDIO_OP_SEEK;
    file->pos = HADDR_UNDEF;
    file->write_access = write_access;    /* Note the write_access for later */
    if(file_fseek(file->fp, (file_offset_t)0, SEEK_END) < 0) {
        file->op = H5FD_STDIO_OP_UNKNOWN;
    } else {
        file_offset_t x = file_ftell(file->fp);
        assert (x >= 0);
        file->eof = (haddr_t)x;
    }

    /* Get the file descriptor (needed for truncate and some Windows information) */
    file->fd = fileno(file->fp);
    if(file->fd < 0)
        H5Epush_ret(func, H5E_ERR_CLS, H5E_FILE, H5E_CANTOPENFILE, "unable to get file descriptor", NULL);


#ifdef H5_HAVE_WIN32_API
    file->hFile = (HANDLE)_get_osfhandle(file->fd);
    if(INVALID_HANDLE_VALUE == file->hFile)
        H5Epush_ret(func, H5E_ERR_CLS, H5E_FILE, H5E_CANTOPENFILE, "unable to get Windows file handle", NULL);

    if(!GetFileInformationByHandle((HANDLE)file->hFile, &fileinfo))
        H5Epush_ret(func, H5E_ERR_CLS, H5E_FILE, H5E_CANTOPENFILE, "unable to get Windows file desinformationcriptor", NULL);

    file->nFileIndexHigh = fileinfo.nFileIndexHigh;
    file->nFileIndexLow = fileinfo.nFileIndexLow;
    file->dwVolumeSerialNumber = fileinfo.dwVolumeSerialNumber;
#else /* H5_HAVE_WIN32_API */
    fstat(file->fd, &sb);
    file->device = sb.st_dev;
#ifdef H5_VMS
    file->inode[0] = sb.st_ino[0];
    file->inode[1] = sb.st_ino[1];
    file->inode[2] = sb.st_ino[2];
#else /* H5_VMS */
    file->inode = sb.st_ino;
#endif /* H5_VMS */
#endif /* H5_HAVE_WIN32_API */

    return (H5FD_t*)file;
} /* end H5FD_stdio_open() */


/*-------------------------------------------------------------------------
 * Function:  H5F_stdio_close
 *
 * Purpose:  Closes a file.
 *
 * Errors:
 *    IO    CLOSEERROR  Fclose failed.
 *
 * Return:  Non-negative on success/Negative on failure
 *
 * Programmer:  Robb Matzke
 *    Wednesday, October 22, 1997
 *
 *-------------------------------------------------------------------------
 */
static herr_t
H5FD_stdio_close(H5FD_t *_file)
{
    H5FD_stdio_t  *file = (H5FD_stdio_t*)_file;
    static const char *func = "H5FD_stdio_close";  /* Function Name for error reporting */

    /* Clear the error stack */
    H5Eclear2(H5E_DEFAULT);

    if (fclose(file->fp) < 0)
        H5Epush_ret(func, H5E_ERR_CLS, H5E_IO, H5E_CLOSEERROR, "fclose failed", -1)

    free(file);

    return 0;
} /* end H5FD_stdio_close() */


/*-------------------------------------------------------------------------
 * Function:  H5FD_stdio_cmp
 *
 * Purpose:  Compares two files belonging to this driver using an
 *    arbitrary (but consistent) ordering.
 *
 * Return:
 *      Success:    A value like strcmp()
 *
 *      Failure:    never fails (arguments were checked by the caller).
 *
 * Programmer:  Robb Matzke
 *              Thursday, July 29, 1999
 *
 *-------------------------------------------------------------------------
 */
static int
H5FD_stdio_cmp(const H5FD_t *_f1, const H5FD_t *_f2)
{
    const H5FD_stdio_t  *f1 = (const H5FD_stdio_t*)_f1;
    const H5FD_stdio_t  *f2 = (const H5FD_stdio_t*)_f2;

    /* Clear the error stack */
    H5Eclear2(H5E_DEFAULT);

#ifdef H5_HAVE_WIN32_API
    if(f1->dwVolumeSerialNumber < f2->dwVolumeSerialNumber) return -1;
    if(f1->dwVolumeSerialNumber > f2->dwVolumeSerialNumber) return 1;

    if(f1->nFileIndexHigh < f2->nFileIndexHigh) return -1;
    if(f1->nFileIndexHigh > f2->nFileIndexHigh) return 1;

    if(f1->nFileIndexLow < f2->nFileIndexLow) return -1;
    if(f1->nFileIndexLow > f2->nFileIndexLow) return 1;
#else /* H5_HAVE_WIN32_API */
#ifdef H5_DEV_T_IS_SCALAR
    if(f1->device < f2->device) return -1;
    if(f1->device > f2->device) return 1;
#else /* H5_DEV_T_IS_SCALAR */
    /* If dev_t isn't a scalar value on this system, just use memcmp to
     * determine if the values are the same or not.  The actual return value
     * shouldn't really matter...
     */
    if(memcmp(&(f1->device),&(f2->device),sizeof(dev_t)) < 0) return -1;
    if(memcmp(&(f1->device),&(f2->device),sizeof(dev_t)) > 0) return 1;
#endif /* H5_DEV_T_IS_SCALAR */
#ifdef H5_VMS
    if(memcmp(&(f1->inode), &(f2->inode), 3 * sizeof(ino_t)) < 0) return -1;
    if(memcmp(&(f1->inode), &(f2->inode), 3 * sizeof(ino_t)) > 0) return 1;
#else /* H5_VMS */
    if(f1->inode < f2->inode) return -1;
    if(f1->inode > f2->inode) return 1;
#endif /* H5_VMS */
#endif /* H5_HAVE_WIN32_API */

    return 0;
} /* H5FD_stdio_cmp() */


/*-------------------------------------------------------------------------
 * Function:  H5FD_stdio_query
 *
 * Purpose:  Set the flags that this VFL driver is capable of supporting.
 *              (listed in H5FDpublic.h)
 *
 * Return:  Success:  non-negative
 *
 *    Failure:  negative
 *
 * Programmer:  Quincey Koziol
 *              Friday, August 25, 2000
 *
 *-------------------------------------------------------------------------
 */
static herr_t
H5FD_stdio_query(const H5FD_t *_f, unsigned long *flags /* out */)
{
    /* Quiet the compiler */
    _f=_f;

    /* Set the VFL feature flags that this driver supports */
    if(flags) {
        *flags = 0;
        *flags|=H5FD_FEAT_AGGREGATE_METADATA; /* OK to aggregate metadata allocations */
        *flags|=H5FD_FEAT_ACCUMULATE_METADATA; /* OK to accumulate metadata for faster writes */
        *flags|=H5FD_FEAT_DATA_SIEVE;       /* OK to perform data sieving for faster raw data reads & writes */
        *flags|=H5FD_FEAT_AGGREGATE_SMALLDATA; /* OK to aggregate "small" raw data allocations */
    }

    return 0;
} /* end H5FD_stdio_query() */


/*-------------------------------------------------------------------------
 * Function:  H5FD_stdio_alloc
 *
 * Purpose:     Allocates file memory. If fseeko isn't available, makes
 *              sure the file size isn't bigger than 2GB because the
 *              parameter OFFSET of fseek is of the type LONG INT, limiting
 *              the file size to 2GB.
 *
 * Return:
 *      Success:    Address of new memory
 *
 *      Failure:    HADDR_UNDEF
 *
 * Programmer:  Raymond Lu
 *              30 March 2007
 *
 *-------------------------------------------------------------------------
 */
static haddr_t
H5FD_stdio_alloc(H5FD_t *_file, H5FD_mem_t /*UNUSED*/ type, hid_t /*UNUSED*/ dxpl_id, hsize_t size)
{
    H5FD_stdio_t    *file = (H5FD_stdio_t*)_file;
    haddr_t         addr;

    /* Quiet compiler */
    type = type;
    dxpl_id = dxpl_id;

    /* Clear the error stack */
    H5Eclear2(H5E_DEFAULT);

    /* Compute the address for the block to allocate */
    addr = file->eoa;

    /* Check if we need to align this block */
    if(size >= file->pub.threshold) {
        /* Check for an already aligned block */
        if((addr % file->pub.alignment) != 0)
            addr = ((addr / file->pub.alignment) + 1) * file->pub.alignment;
    } /* end if */

    file->eoa = addr + size;

    return addr;
} /* end H5FD_stdio_alloc() */


/*-------------------------------------------------------------------------
 * Function:  H5FD_stdio_get_eoa
 *
 * Purpose:  Gets the end-of-address marker for the file. The EOA marker
 *           is the first address past the last byte allocated in the
 *           format address space.
 *
 * Return:  Success:  The end-of-address marker.
 *
 *    Failure:  HADDR_UNDEF
 *
 * Programmer:  Robb Matzke
 *              Monday, August  2, 1999
 *
 *-------------------------------------------------------------------------
 */
static haddr_t
H5FD_stdio_get_eoa(const H5FD_t *_file, H5FD_mem_t /*UNUSED*/ type)
{
    const H5FD_stdio_t *file = (const H5FD_stdio_t *)_file;

    /* Clear the error stack */
    H5Eclear2(H5E_DEFAULT);

    /* Quiet compiler */
    type = type;

    return file->eoa;
} /* end H5FD_stdio_get_eoa() */


/*-------------------------------------------------------------------------
 * Function:  H5FD_stdio_set_eoa
 *
 * Purpose:  Set the end-of-address marker for the file. This function is
 *    called shortly after an existing HDF5 file is opened in order
 *    to tell the driver where the end of the HDF5 data is located.
 *
 * Return:  Success:  0
 *
 *    Failure:  Does not fail
 *
 * Programmer:  Robb Matzke
 *              Thursday, July 29, 1999
 *
 *-------------------------------------------------------------------------
 */
static herr_t
H5FD_stdio_set_eoa(H5FD_t *_file, H5FD_mem_t /*UNUSED*/ type, haddr_t addr)
{
    H5FD_stdio_t  *file = (H5FD_stdio_t*)_file;

    /* Clear the error stack */
    H5Eclear2(H5E_DEFAULT);

    /* Quiet the compiler */
    type = type;

    file->eoa = addr;

    return 0;
}


/*-------------------------------------------------------------------------
 * Function:  H5FD_stdio_get_eof
 *
 * Purpose:  Returns the end-of-file marker, which is the greater of
 *    either the Unix end-of-file or the HDF5 end-of-address
 *    markers.
 *
 * Return:  Success:  End of file address, the first address past
 *        the end of the "file", either the Unix file
 *        or the HDF5 file.
 *
 *    Failure:  HADDR_UNDEF
 *
 * Programmer:  Robb Matzke
 *              Thursday, July 29, 1999
 *
 *-------------------------------------------------------------------------
 */
static haddr_t
H5FD_stdio_get_eof(const H5FD_t *_file)
{
    const H5FD_stdio_t  *file = (const H5FD_stdio_t *)_file;

    /* Clear the error stack */
    H5Eclear2(H5E_DEFAULT);

<<<<<<< HEAD
    return(file->eof);
}
=======
    return MAX(file->eof, file->eoa);
} /* end H5FD_stdio_get_eof() */
>>>>>>> 60c9d889


/*-------------------------------------------------------------------------
 * Function:       H5FD_stdio_get_handle
 *
 * Purpose:        Returns the file handle of stdio file driver.
 *
 * Returns:        Non-negative if succeed or negative if fails.
 *
 * Programmer:     Raymond Lu
 *                 Sept. 16, 2002
 *
 *-------------------------------------------------------------------------
 */
static herr_t
H5FD_stdio_get_handle(H5FD_t *_file, hid_t fapl, void** file_handle)
{
    H5FD_stdio_t       *file = (H5FD_stdio_t *)_file;
    static const char  *func = "H5FD_stdio_get_handle";  /* Function Name for error reporting */

    /* Quiet the compiler */
    fapl = fapl;

    /* Clear the error stack */
    H5Eclear2(H5E_DEFAULT);

    *file_handle = &(file->fp);
    if(*file_handle == NULL)
        H5Epush_ret(func, H5E_ERR_CLS, H5E_IO, H5E_WRITEERROR, "get handle failed", -1)

    return 0;
} /* end H5FD_stdio_get_handle() */


/*-------------------------------------------------------------------------
 * Function:  H5FD_stdio_read
 *
 * Purpose:  Reads SIZE bytes beginning at address ADDR in file LF and
 *    places them in buffer BUF.  Reading past the logical or
 *    physical end of file returns zeros instead of failing.
 *
 * Errors:
 *    IO    READERROR  fread failed.
 *    IO    SEEKERROR  fseek failed.
 *
 * Return:  Non-negative on success/Negative on failure
 *
 * Programmer:  Robb Matzke
 *    Wednesday, October 22, 1997
 *
 *-------------------------------------------------------------------------
 */
static herr_t
H5FD_stdio_read(H5FD_t *_file, H5FD_mem_t type, hid_t dxpl_id, haddr_t addr, size_t size,
    void *buf/*out*/)
{
    H5FD_stdio_t    *file = (H5FD_stdio_t*)_file;
    static const char *func = "H5FD_stdio_read";  /* Function Name for error reporting */

    /* Quiet the compiler */
    type = type;
    dxpl_id = dxpl_id;

    /* Clear the error stack */
    H5Eclear2(H5E_DEFAULT);

    /* Check for overflow */
    if (HADDR_UNDEF==addr)
        H5Epush_ret (func, H5E_ERR_CLS, H5E_IO, H5E_OVERFLOW, "file address overflowed", -1)
    if (REGION_OVERFLOW(addr, size))
        H5Epush_ret (func, H5E_ERR_CLS, H5E_IO, H5E_OVERFLOW, "file address overflowed", -1)
    if((addr + size) > file->eoa)
        H5Epush_ret(func, H5E_ERR_CLS, H5E_IO, H5E_OVERFLOW, "file address overflowed", -1)

    /* Check easy cases */
    if (0 == size)
        return 0;
    if ((haddr_t)addr >= file->eof) {
        memset(buf, 0, size);
        return 0;
    }

    /* Seek to the correct file position. */
    if (!(file->op == H5FD_STDIO_OP_READ || file->op == H5FD_STDIO_OP_SEEK) ||
            file->pos != addr) {
        if (file_fseek(file->fp, (file_offset_t)addr, SEEK_SET) < 0) {
            file->op = H5FD_STDIO_OP_UNKNOWN;
            file->pos = HADDR_UNDEF;
            H5Epush_ret(func, H5E_ERR_CLS, H5E_IO, H5E_SEEKERROR, "fseek failed", -1)
        }
        file->pos = addr;
    }

    /* Read zeros past the logical end of file (physical is handled below) */
    if (addr + size > file->eof) {
        size_t nbytes = (size_t) (addr + size - file->eof);
        memset((unsigned char *)buf + size - nbytes, 0, nbytes);
        size -= nbytes;
    }

    /* Read the data.  Since we're reading single-byte values, a partial read
     * will advance the file position by N.  If N is zero or an error
     * occurs then the file position is undefined.
     */
    while(size > 0) {

        size_t bytes_in        = 0;    /* # of bytes to read       */
        size_t bytes_read      = 0;    /* # of bytes actually read */
        size_t item_size       = 1;    /* size of items in bytes */

        if(size > H5_STDIO_MAX_IO_BYTES_g)
            bytes_in = H5_STDIO_MAX_IO_BYTES_g;
        else
            bytes_in = size;

        bytes_read = fread(buf, item_size, bytes_in, file->fp);

        if(0 == bytes_read && ferror(file->fp)) { /* error */
            file->op = H5FD_STDIO_OP_UNKNOWN;
            file->pos = HADDR_UNDEF;
            H5Epush_ret(func, H5E_ERR_CLS, H5E_IO, H5E_READERROR, "fread failed", -1)
        } /* end if */
        
        if(0 == bytes_read && feof(file->fp)) {
            /* end of file but not end of format address space */
            memset((unsigned char *)buf, 0, size);
            break;
        } /* end if */
        
        size -= bytes_read;
        addr += (haddr_t)bytes_read;
        buf = (char *)buf + bytes_read;
    } /* end while */

    /* Update the file position data. */
    file->op = H5FD_STDIO_OP_READ;
    file->pos = addr;

    return 0;
}


/*-------------------------------------------------------------------------
 * Function:  H5FD_stdio_write
 *
 * Purpose:  Writes SIZE bytes from the beginning of BUF into file LF at
 *    file address ADDR.
 *
 * Errors:
 *    IO    SEEKERROR   fseek failed.
 *    IO    WRITEERROR  fwrite failed.
 *
 * Return:  Non-negative on success/Negative on failure
 *
 * Programmer:  Robb Matzke
 *    Wednesday, October 22, 1997
 *
 *-------------------------------------------------------------------------
 */
static herr_t
H5FD_stdio_write(H5FD_t *_file, H5FD_mem_t type, hid_t dxpl_id, haddr_t addr,
    size_t size, const void *buf)
{
    H5FD_stdio_t    *file = (H5FD_stdio_t*)_file;
    static const char *func = "H5FD_stdio_write";  /* Function Name for error reporting */

    /* Quiet the compiler */
    dxpl_id = dxpl_id;
    type = type;

    /* Clear the error stack */
    H5Eclear2(H5E_DEFAULT);

    /* Check for overflow conditions */
    if (HADDR_UNDEF == addr)
        H5Epush_ret (func, H5E_ERR_CLS, H5E_IO, H5E_OVERFLOW, "file address overflowed", -1)
    if (REGION_OVERFLOW(addr, size))
        H5Epush_ret (func, H5E_ERR_CLS, H5E_IO, H5E_OVERFLOW, "file address overflowed", -1)
    if (addr+size > file->eoa)
        H5Epush_ret (func, H5E_ERR_CLS, H5E_IO, H5E_OVERFLOW, "file address overflowed", -1)

    /* Seek to the correct file position. */
    if ((file->op != H5FD_STDIO_OP_WRITE && file->op != H5FD_STDIO_OP_SEEK) ||
                file->pos != addr) {
        if (file_fseek(file->fp, (file_offset_t)addr, SEEK_SET) < 0) {
            file->op = H5FD_STDIO_OP_UNKNOWN;
            file->pos = HADDR_UNDEF;
            H5Epush_ret(func, H5E_ERR_CLS, H5E_IO, H5E_SEEKERROR, "fseek failed", -1)
        }
        file->pos = addr;
    }

    /* Write the buffer.  On successful return, the file position will be
     * advanced by the number of bytes read.  On failure, the file position is
     * undefined.
     */
    while(size > 0) {

        size_t bytes_in        = 0;    /* # of bytes to write  */
        size_t bytes_wrote     = 0;    /* # of bytes written   */
        size_t item_size       = 1;    /* size of items in bytes */

        if(size > H5_STDIO_MAX_IO_BYTES_g)
            bytes_in = H5_STDIO_MAX_IO_BYTES_g;
        else
            bytes_in = size;

        bytes_wrote = fwrite(buf, item_size, bytes_in, file->fp);

        if(bytes_wrote != bytes_in || (0 == bytes_wrote && ferror(file->fp))) { /* error */
            file->op = H5FD_STDIO_OP_UNKNOWN;
            file->pos = HADDR_UNDEF;
            H5Epush_ret(func, H5E_ERR_CLS, H5E_IO, H5E_WRITEERROR, "fwrite failed", -1)
        } /* end if */
        
        assert(bytes_wrote > 0);
        assert((size_t)bytes_wrote <= size);

        size -= bytes_wrote;
        addr += (haddr_t)bytes_wrote;
        buf = (const char *)buf + bytes_wrote;
    }

    /* Update seek optimizing data. */
    file->op = H5FD_STDIO_OP_WRITE;
    file->pos = addr;

    /* Update EOF if necessary */
    if (file->pos > file->eof)
        file->eof = file->pos;

    return 0;
}


/*-------------------------------------------------------------------------
 * Function:  H5FD_stdio_flush
 *
 * Purpose:  Makes sure that all data is on disk.
 *
 * Errors:
 *    IO    SEEKERROR     fseek failed.
 *    IO    WRITEERROR    fflush or fwrite failed.
 *
 * Return:  Non-negative on success/Negative on failure
 *
 * Programmer:  Robb Matzke
 *    Wednesday, October 22, 1997
 *
 *-------------------------------------------------------------------------
 */
static herr_t
H5FD_stdio_flush(H5FD_t *_file, hid_t dxpl_id, unsigned closing)
{
    H5FD_stdio_t  *file = (H5FD_stdio_t*)_file;
    static const char *func = "H5FD_stdio_flush";  /* Function Name for error reporting */

    /* Quiet the compiler */
    dxpl_id = dxpl_id;

    /* Clear the error stack */
    H5Eclear2(H5E_DEFAULT);

    /* Only try to flush the file if we have write access */
    if(file->write_access) {
        if(!closing) {
            if(fflush(file->fp) < 0)
                H5Epush_ret(func, H5E_ERR_CLS, H5E_IO, H5E_WRITEERROR, "fflush failed", -1)

            /* Reset last file I/O information */
            file->pos = HADDR_UNDEF;
            file->op = H5FD_STDIO_OP_UNKNOWN;
        } /* end if */
    } /* end if */

    return 0;
} /* end H5FD_stdio_flush() */


/*-------------------------------------------------------------------------
 * Function:  H5FD_stdio_truncate
 *
 * Purpose:  Makes sure that the true file size is the same (or larger)
 *    than the end-of-address.
 *
 * Errors:
 *    IO    SEEKERROR     fseek failed.
 *    IO    WRITEERROR    fflush or fwrite failed.
 *
 * Return:  Non-negative on success/Negative on failure
 *
 * Programmer:  Quincey Koziol
 *    Thursday, January 31, 2008
 *
 *-------------------------------------------------------------------------
 */
static herr_t
H5FD_stdio_truncate(H5FD_t *_file, hid_t dxpl_id, hbool_t closing)
{
    H5FD_stdio_t  *file = (H5FD_stdio_t*)_file;
    static const char *func = "H5FD_stdio_truncate";  /* Function Name for error reporting */

    /* Quiet the compiler */
    dxpl_id = dxpl_id;
    closing = closing;

    /* Clear the error stack */
    H5Eclear2(H5E_DEFAULT);

    /* Only try to flush the file if we have write access */
    if(file->write_access) {
        /* Makes sure that the true file size is the same as the end-of-address. */
        if(file->eoa != file->eof) {

#ifdef H5_HAVE_WIN32_API
            LARGE_INTEGER   li;         /* 64-bit (union) integer for SetFilePointer() call */
            DWORD           dwPtrLow;   /* Low-order pointer bits from SetFilePointer()
                                         * Only used as an error code here.
                                         */
            DWORD           dwError;    /* DWORD error code from GetLastError() */
            BOOL            bError;     /* Boolean error flag */

            /* Reset seek offset to beginning of file, so that file isn't re-extended later */
            rewind(file->fp);

            /* Windows uses this odd QuadPart union for 32/64-bit portability */
            li.QuadPart = (__int64)file->eoa;

            /* Extend the file to make sure it's large enough.
             *
             * Since INVALID_SET_FILE_POINTER can technically be a valid return value
             * from SetFilePointer(), we also need to check GetLastError().
             */
            dwPtrLow = SetFilePointer(file->hFile, li.LowPart, &li.HighPart, FILE_BEGIN);
            if(INVALID_SET_FILE_POINTER == dwPtrLow) {
                dwError = GetLastError();
                if(dwError != NO_ERROR )
                    H5Epush_ret(func, H5E_ERR_CLS, H5E_FILE, H5E_FILEOPEN, "unable to set file pointer", -1)
            }
            
            bError = SetEndOfFile(file->hFile);
            if(0 == bError)
                H5Epush_ret(func, H5E_ERR_CLS, H5E_IO, H5E_SEEKERROR, "unable to truncate/extend file properly", -1)
#else /* H5_HAVE_WIN32_API */
            /* Reset seek offset to beginning of file, so that file isn't re-extended later */
            rewind(file->fp);

            /* Truncate file to proper length */
            if(-1 == file_ftruncate(file->fd, (file_offset_t)file->eoa))
                H5Epush_ret(func, H5E_ERR_CLS, H5E_IO, H5E_SEEKERROR, "unable to truncate/extend file properly", -1)
#endif /* H5_HAVE_WIN32_API */

            /* Update the eof value */
            file->eof = file->eoa;

            /* Reset last file I/O information */
            file->pos = HADDR_UNDEF;
            file->op = H5FD_STDIO_OP_UNKNOWN;
        } /* end if */
    } /* end if */
    else {
        /* Double-check for problems */
        if(file->eoa > file->eof)
            H5Epush_ret(func, H5E_ERR_CLS, H5E_IO, H5E_TRUNCATED, "eoa > eof!", -1)
    } /* end else */

    return 0;
} /* end H5FD_stdio_truncate() */


#ifdef _H5private_H
/*
 * This is not related to the functionality of the driver code.
 * It is added here to trigger warning if HDF5 private definitions are included
 * by mistake.  The code should use only HDF5 public API and definitions.
 */
#error "Do not use HDF5 private definitions"
#endif
<|MERGE_RESOLUTION|>--- conflicted
+++ resolved
@@ -195,41 +195,6 @@
 static herr_t H5FD_stdio_truncate(H5FD_t *_file, hid_t dxpl_id, hbool_t closing);
 
 static const H5FD_class_t H5FD_stdio_g = {
-<<<<<<< HEAD
-    "stdio",                /*name      */
-    MAXADDR,                /*maxaddr    */
-    H5F_CLOSE_WEAK,        /* fc_degree    */
-    H5FD_stdio_term,                            /*terminate             */
-    NULL,          /*sb_size    */
-    NULL,          /*sb_encode    */
-    NULL,          /*sb_decode    */
-    0,             /*fapl_size    */
-    NULL,          /*fapl_get    */
-    NULL,          /*fapl_copy    */
-    NULL,           /*fapl_free    */
-    0,            /*dxpl_size    */
-    NULL,          /*dxpl_copy    */
-    NULL,          /*dxpl_free    */
-    H5FD_stdio_open,                    /*open      */
-    H5FD_stdio_close,                    /*close      */
-    H5FD_stdio_cmp,              /*cmp      */
-    H5FD_stdio_query,                    /*query      */
-    NULL,          /*get_type_map    */
-    H5FD_stdio_alloc,        /*alloc      */
-    NULL,          /*free      */
-    H5FD_stdio_get_eoa,                    /*get_eoa    */
-    H5FD_stdio_set_eoa,                   /*set_eoa    */
-    H5FD_stdio_get_eof,                    /*get_eof    */
-    H5FD_stdio_get_handle,                      /*get_handle            */
-    H5FD_stdio_read,                    /*read      */
-    H5FD_stdio_write,                    /*write      */
-    H5FD_stdio_flush,                    /*flush      */
-    H5FD_stdio_truncate,      /*truncate    */
-    NULL,                                       /*lock                  */
-    NULL,                                       /*unlock                */
-    NULL,                                   /* coordinate */
-    H5FD_FLMAP_SINGLE 		                /*fl_map		*/
-=======
     "stdio",                    /* name         */
     MAXADDR,                    /* maxaddr      */
     H5F_CLOSE_WEAK,             /* fc_degree    */
@@ -261,8 +226,8 @@
     H5FD_stdio_truncate,        /* truncate     */
     NULL,                       /* lock         */
     NULL,                       /* unlock       */
+    NULL,                       /* coordinate */
     H5FD_FLMAP_SINGLE           /* fl_map       */
->>>>>>> 60c9d889
 };
 
 @@ -747,13 +712,8 @@
     /* Clear the error stack */
     H5Eclear2(H5E_DEFAULT);
 
-<<<<<<< HEAD
     return(file->eof);
-}
-=======
-    return MAX(file->eof, file->eoa);
 } /* end H5FD_stdio_get_eof() */
->>>>>>> 60c9d889
 
  
