--- conflicted
+++ resolved
@@ -144,7 +144,6 @@
  
 /*-------------------------------------------------------------------------
-<<<<<<< HEAD
  * Function:    H5Fis_hdf5
  *
  * Purpose:     Check the file signature to detect an HDF5 file.
@@ -180,7 +179,9 @@
     FUNC_LEAVE_API(ret_value)
 } /* end H5Fis_hdf5() */
 
-=======
++
+/*-------------------------------------------------------------------------
  * Function:    H5Fset_latest_format
  *
  * Purpose:     Enable switching between latest or non-latest format while
@@ -214,32 +215,37 @@
  *             
  *-------------------------------------------------------------------------
  */
+/* XXX: This needs to go in the native VOL driver under 'optional' but I'm
+ *      goign to hack it for now.
+ */
 herr_t
 H5Fset_latest_format(hid_t file_id, hbool_t latest_format)
 {
-    H5F_t *f;                               /* File */
-    H5F_libver_t low  = H5F_LIBVER_LATEST;  /* Low bound */
-    H5F_libver_t high = H5F_LIBVER_LATEST;  /* High bound */
-    herr_t ret_value = SUCCEED;             /* Return value */
+    H5VL_object_t *obj;                 	/* File as VOL object           */
+    H5F_t *f;                           	/* File                         */
+    H5F_libver_t low  = H5F_LIBVER_LATEST;  /* Low bound 					*/
+    H5F_libver_t high = H5F_LIBVER_LATEST;  /* High bound 					*/
+    herr_t ret_value = SUCCEED;         	/* Return value                 */
 
     FUNC_ENTER_API(FAIL)
     H5TRACE2("e", "ib", file_id, latest_format);
 
     /* Check args */
-    if(NULL == (f = (H5F_t *)H5I_object_verify(file_id, H5I_FILE)))
+    if (NULL == (obj = (H5VL_object_t *)H5I_object_verify(file_id, H5I_FILE)))
         HGOTO_ERROR(H5E_FILE, H5E_BADVALUE, FAIL, "not a file ID")
+    f = (H5F_t *)(obj->vol_obj);
 
     /* 'low' and 'high' are both initialized to LATEST.
-       If latest format is not expected, set 'low' to EARLIEST */
-    if(!latest_format)
+     * If latest format is not expected, set 'low' to EARLIEST
+	 */
+    if (!latest_format)
         low = H5F_LIBVER_EARLIEST;
 
     /* Call private set_libver_bounds function to set the bounds */
-    if(H5F_set_libver_bounds(f, low, high) < 0)
+    if (H5F_set_libver_bounds(f, low, high) < 0)
         HGOTO_ERROR(H5E_FILE, H5E_CANTSET, FAIL, "cannot set low/high bounds")
 
 done:
     FUNC_LEAVE_API(ret_value)
 } /* end H5Fset_latest_format() */
->>>>>>> 0e01f589
 #endif /* H5_NO_DEPRECATED_SYMBOLS */
