/* * * * * * * * * * * * * * * * * * * * * * * * * * * * * * * * * * * * * * *
 * Copyright by The HDF Group.                                               *
 * Copyright by the Board of Trustees of the University of Illinois.         *
 * All rights reserved.                                                      *
 *                                                                           *
 * This file is part of HDF5.  The full HDF5 copyright notice, including     *
 * terms governing use, modification, and redistribution, is contained in    *
 * the files COPYING and Copyright.html.  COPYING can be found at the root   *
 * of the source code distribution tree; Copyright.html can be found at the  *
 * root level of an installed copy of the electronic HDF5 document set and   *
 * is linked from the top-level documents page.  It can also be found at     *
 * http://hdfgroup.org/HDF5/doc/Copyright.html.  If you do not have          *
 * access to either file, you may request a copy from help@hdfgroup.org.     *
 * * * * * * * * * * * * * * * * * * * * * * * * * * * * * * * * * * * * * * */

/****************/
/* Module Setup */
/****************/

#define H5F_PACKAGE		/*suppress error about including H5Fpkg	  */
#define H5G_PACKAGE		/*suppress error about including H5Gpkg	  */


/***********/
/* Headers */
/***********/
#include "H5private.h"		/* Generic Functions			*/
#include "H5Eprivate.h"		/* Error handling		  	*/
#include "H5Fpkg.h"             /* File access				*/
#include "H5FDprivate.h"	/* File drivers				*/
#include "H5FLprivate.h"        /* Free Lists                           */
#include "H5Gpkg.h"		/* Groups		  		*/
#include "H5Iprivate.h"		/* IDs			  		*/
#include "H5MMprivate.h"        /* Memory management                    */
#include "H5Pprivate.h"		/* Property lists			*/
#include "H5SMprivate.h"        /* Shared Object Header Messages        */


/****************/
/* Local Macros */
/****************/

/* Maximum size of super-block buffers */
#define H5F_MAX_SUPERBLOCK_SIZE  134


/******************/
/* Local Typedefs */
/******************/


/********************/
/* Package Typedefs */
/********************/


/********************/
/* Local Prototypes */
/********************/

/* Metadata cache (H5AC) callbacks */
static H5F_super_t *H5F_sblock_load(H5F_t *f, hid_t dxpl_id, haddr_t addr, void *udata);
static herr_t H5F_sblock_flush(H5F_t *f, hid_t dxpl_id, hbool_t destroy, haddr_t addr, H5F_super_t *sblock);
static herr_t H5F_sblock_dest(H5F_t *f, H5F_super_t * sblock);
static herr_t H5F_sblock_clear(H5F_t *f, H5F_super_t *sblock, hbool_t destroy);
static herr_t H5F_sblock_size(const H5F_t *f, const H5F_super_t *sblock, size_t *size_ptr);


/*********************/
/* Package Variables */
/*********************/

/* H5F inherits cache-like properties from H5AC */
const H5AC_class_t H5AC_SUPERBLOCK[1] = {{
    H5AC_SUPERBLOCK_ID,
    (H5AC_load_func_t)H5F_sblock_load,
    (H5AC_flush_func_t)H5F_sblock_flush,
    (H5AC_dest_func_t)H5F_sblock_dest,
    (H5AC_clear_func_t)H5F_sblock_clear,
    (H5AC_notify_func_t)NULL,
    (H5AC_size_func_t)H5F_sblock_size,
}};

/*****************************/
/* Library Private Variables */
/*****************************/

/* Declare extern the free list to manage the H5F_super_t struct */
H5FL_EXTERN(H5F_super_t);


/*******************/
/* Local Variables */
/*******************/



/*-------------------------------------------------------------------------
 * Function:    H5F_sblock_load
 *
 * Purpose:     Loads the superblock from the file, and deserializes
 *              its information into the H5F_super_t structure.
 *
 * Return:      Success:        SUCCEED
 *              Failure:        NULL
 *
 * Programmer:  Mike McGreevy
 *              mamcgree@hdfgroup.org
 *              April 8, 2009
 *
 *-------------------------------------------------------------------------
 */
static H5F_super_t *
H5F_sblock_load(H5F_t *f, hid_t dxpl_id, haddr_t UNUSED addr, void *_udata)
{
    H5F_super_t        *sblock = NULL;      /* File's superblock */
    haddr_t             base_addr = HADDR_UNDEF;        /* Base address of file */
    uint8_t             sbuf[H5F_MAX_SUPERBLOCK_SIZE];     /* Buffer for superblock */
    H5P_genplist_t     *dxpl;               /* DXPL object */
    H5P_genplist_t     *c_plist;            /* File creation property list  */
    H5F_file_t         *shared;             /* shared part of `file'        */
    H5FD_t             *lf;                 /* file driver part of `shared' */
    haddr_t             stored_eof;         /* stored end-of-file address in file  */
    haddr_t             eof;                /* end of file address           */
    uint8_t             sizeof_addr;        /* Size of offsets in the file (in bytes) */
    uint8_t             sizeof_size;        /* Size of lengths in the file (in bytes) */
    const size_t        fixed_size = H5F_SUPERBLOCK_FIXED_SIZE; /*fixed sizeof superblock   */
    size_t              variable_size;      /*variable sizeof superblock    */
    uint8_t            *p;                  /* Temporary pointer into encoding buffer */
    unsigned            super_vers;         /* Superblock version          */
    hbool_t            *dirtied = (hbool_t *)_udata;  /* Set up dirtied out value */
    H5F_super_t        *ret_value;          /* Return value */

    FUNC_ENTER_NOAPI_NOINIT

    /* check arguments */
    HDassert(f);
    HDassert(H5F_addr_eq(addr, 0));
    HDassert(dirtied);

    /* Short cuts */
    shared = f->shared;
    lf = shared->lf;

    /* Get the shared file creation property list */
    if(NULL == (c_plist = (H5P_genplist_t *)H5I_object(shared->fcpl_id)))
        HGOTO_ERROR(H5E_ARGS, H5E_BADTYPE, NULL, "can't get property list")

    /* Get the base address for the file in the VFD */
    if(HADDR_UNDEF == (base_addr = H5FD_get_base_addr(lf)))
        HGOTO_ERROR(H5E_FILE, H5E_CANTGET, NULL, "failed to get base address for file driver")

    /* Allocate space for the superblock */
    if(NULL == (sblock = H5FL_CALLOC(H5F_super_t)))
        HGOTO_ERROR(H5E_RESOURCE, H5E_NOSPACE, NULL, "memory allocation failed")

    /* The superblock must be flushed last (and collectively in parallel) */
    sblock->cache_info.flush_me_last = TRUE;
#ifdef H5_HAVE_PARALLEL
    sblock->cache_info.flush_me_collectively = TRUE;
#endif

    /* Get the DXPL plist object for DXPL ID */
    if(NULL == (dxpl = (H5P_genplist_t *)H5I_object(dxpl_id)))
        HGOTO_ERROR(H5E_ARGS, H5E_BADTYPE, NULL, "can't get property list")

    /* Read fixed-size portion of the superblock */
    p = sbuf;
    H5_CHECK_OVERFLOW(fixed_size, size_t, haddr_t);
    if(H5FD_set_eoa(lf, H5FD_MEM_SUPER, (haddr_t)fixed_size) < 0)
        HGOTO_ERROR(H5E_FILE, H5E_CANTINIT, NULL, "set end of space allocation request failed")
    if(H5FD_read(lf, dxpl, H5FD_MEM_SUPER, (haddr_t)0, fixed_size, p) < 0)
        HGOTO_ERROR(H5E_FILE, H5E_READERROR, NULL, "unable to read superblock")

    /* Skip over signature (already checked when locating the superblock) */
    p += H5F_SIGNATURE_LEN;

    /* Superblock version */
    super_vers = *p++;
    if(super_vers > HDF5_SUPERBLOCK_VERSION_LATEST)
        HGOTO_ERROR(H5E_FILE, H5E_BADVALUE, NULL, "bad superblock version number")
    if(H5P_set(c_plist, H5F_CRT_SUPER_VERS_NAME, &super_vers) < 0)
        HGOTO_ERROR(H5E_PLIST, H5E_CANTSET, NULL, "unable to set superblock version")

    /* Record the superblock version */
    sblock->super_vers = super_vers;

    /* Sanity check */
    HDassert(((size_t)(p - sbuf)) == fixed_size);

    /* Determine the size of the variable-length part of the superblock */
    variable_size = (size_t)H5F_SUPERBLOCK_VARLEN_SIZE(super_vers, f);
    HDassert(variable_size > 0);
    HDassert(fixed_size + variable_size <= sizeof(sbuf));

    /* Read in variable-sized portion of superblock */
    if(H5FD_set_eoa(lf, H5FD_MEM_SUPER, (haddr_t)(fixed_size + variable_size)) < 0)
        HGOTO_ERROR(H5E_FILE, H5E_CANTINIT, NULL, "set end of space allocation request failed")
    if(H5FD_read(lf, dxpl, H5FD_MEM_SUPER, (haddr_t)fixed_size, variable_size, p) < 0)
        HGOTO_ERROR(H5E_FILE, H5E_CANTOPENFILE, NULL, "unable to read superblock")

    /* Check for older version of superblock format */
    if(super_vers < HDF5_SUPERBLOCK_VERSION_2) {
        uint32_t	status_flags;	    /* File status flags	   */
        unsigned        btree_k[H5B_NUM_BTREE_ID];  /* B-tree internal node 'K' values */
        unsigned        sym_leaf_k;         /* Symbol table leaf node's 'K' value */

        /* Freespace version (hard-wired) */
        if(HDF5_FREESPACE_VERSION != *p++)
            HGOTO_ERROR(H5E_FILE, H5E_BADVALUE, NULL, "bad free space version number")

        /* Root group version number (hard-wired) */
        if(HDF5_OBJECTDIR_VERSION != *p++)
            HGOTO_ERROR(H5E_FILE, H5E_BADVALUE, NULL, "bad object directory version number")

        /* Skip over reserved byte */
        p++;

        /* Shared header version number (hard-wired) */
        if(HDF5_SHAREDHEADER_VERSION != *p++)
            HGOTO_ERROR(H5E_FILE, H5E_BADVALUE, NULL, "bad shared-header format version number")

        /* Size of file addresses */
        sizeof_addr = *p++;
        if(sizeof_addr != 2 && sizeof_addr != 4 &&
                sizeof_addr != 8 && sizeof_addr != 16 && sizeof_addr != 32)
            HGOTO_ERROR(H5E_FILE, H5E_BADVALUE, NULL, "bad byte number in an address")
        if(H5P_set(c_plist, H5F_CRT_ADDR_BYTE_NUM_NAME, &sizeof_addr) < 0)
            HGOTO_ERROR(H5E_PLIST, H5E_CANTSET, NULL, "unable to set byte number in an address")
        shared->sizeof_addr = sizeof_addr;  /* Keep a local copy also */

        /* Size of file sizes */
        sizeof_size = *p++;
        if(sizeof_size != 2 && sizeof_size != 4 &&
                sizeof_size != 8 && sizeof_size != 16 && sizeof_size != 32)
            HGOTO_ERROR(H5E_FILE, H5E_BADVALUE, NULL, "bad byte number for object size")
        if(H5P_set(c_plist, H5F_CRT_OBJ_BYTE_NUM_NAME, &sizeof_size) < 0)
            HGOTO_ERROR(H5E_PLIST, H5E_CANTSET, NULL, "unable to set byte number for object size")
        shared->sizeof_size = sizeof_size;  /* Keep a local copy also */

        /* Skip over reserved byte */
        p++;

        /* Various B-tree sizes */
        UINT16DECODE(p, sym_leaf_k);
        if(sym_leaf_k == 0)
            HGOTO_ERROR(H5E_FILE, H5E_BADRANGE, NULL, "bad symbol table leaf node 1/2 rank")
        if(H5P_set(c_plist, H5F_CRT_SYM_LEAF_NAME, &sym_leaf_k) < 0)
            HGOTO_ERROR(H5E_PLIST, H5E_CANTSET, NULL, "unable to set rank for symbol table leaf nodes")
        sblock->sym_leaf_k = sym_leaf_k;    /* Keep a local copy also */

        /* Need 'get' call to set other array values */
        if(H5P_get(c_plist, H5F_CRT_BTREE_RANK_NAME, btree_k) < 0)
            HGOTO_ERROR(H5E_PLIST, H5E_CANTGET, NULL, "unable to get rank for btree internal nodes")
        UINT16DECODE(p, btree_k[H5B_SNODE_ID]);
        if(btree_k[H5B_SNODE_ID] == 0)
            HGOTO_ERROR(H5E_FILE, H5E_BADRANGE, NULL, "bad 1/2 rank for btree internal nodes")
        /*
         * Delay setting the value in the property list until we've checked
         * for the indexed storage B-tree internal 'K' value later.
         */

        /* File status flags (not really used yet) */
        UINT32DECODE(p, status_flags);
        HDassert(status_flags <= 255);
        sblock->status_flags = (uint8_t)status_flags;
        if(sblock->status_flags & ~H5F_SUPER_ALL_FLAGS)
            HGOTO_ERROR(H5E_FILE, H5E_BADVALUE, NULL, "bad flag value for superblock")

        /*
         * If the superblock version # is greater than 0, read in the indexed
         * storage B-tree internal 'K' value
         */
        if(super_vers > HDF5_SUPERBLOCK_VERSION_DEF) {
            UINT16DECODE(p, btree_k[H5B_CHUNK_ID]);
            /* Reserved bytes are present only in version 1 */
            if(super_vers == HDF5_SUPERBLOCK_VERSION_1)
                p += 2;   /* reserved */
        } /* end if */
        else
            btree_k[H5B_CHUNK_ID] = HDF5_BTREE_CHUNK_IK_DEF;

        /* Set the B-tree internal node values, etc */
        if(H5P_set(c_plist, H5F_CRT_BTREE_RANK_NAME, btree_k) < 0)
            HGOTO_ERROR(H5E_PLIST, H5E_CANTSET, NULL, "unable to set rank for btree internal nodes")
        HDmemcpy(sblock->btree_k, btree_k, sizeof(unsigned) * (size_t)H5B_NUM_BTREE_ID);    /* Keep a local copy also */

        /* Remainder of "variable-sized" portion of superblock */
        H5F_addr_decode(f, (const uint8_t **)&p, &sblock->base_addr/*out*/);
        H5F_addr_decode(f, (const uint8_t **)&p, &sblock->ext_addr/*out*/);
        H5F_addr_decode(f, (const uint8_t **)&p, &stored_eof/*out*/);
        H5F_addr_decode(f, (const uint8_t **)&p, &sblock->driver_addr/*out*/);

        /* Allocate space for the root group symbol table entry */
        HDassert(!sblock->root_ent);
        if(NULL == (sblock->root_ent = (H5G_entry_t *)H5MM_calloc(sizeof(H5G_entry_t))))
            HGOTO_ERROR(H5E_FILE, H5E_CANTALLOC, NULL, "can't allocate space for root group symbol table entry")

        /* decode the root group symbol table entry */
        if(H5G_ent_decode(f, (const uint8_t **)&p, sblock->root_ent) < 0)
            HGOTO_ERROR(H5E_FILE, H5E_CANTDECODE, NULL, "can't decode root group symbol table entry")

        /* Set the root group address to the correct value */
        sblock->root_addr = sblock->root_ent->header;

        /*
         * Check if superblock address is different from base address and
         * adjust base address and "end of address" address if so.
         */
        if(!H5F_addr_eq(base_addr, sblock->base_addr)) {
            /* Check if the superblock moved earlier in the file */
            if(H5F_addr_lt(base_addr, sblock->base_addr))
                stored_eof -= (sblock->base_addr - base_addr);
            else
                /* The superblock moved later in the file */
                stored_eof += (base_addr - sblock->base_addr);

            /* Adjust base address for offsets of the HDF5 data in the file */
            sblock->base_addr = base_addr;

            /* Set the base address for the file in the VFD now */
            if(H5FD_set_base_addr(lf, sblock->base_addr) < 0)
                HGOTO_ERROR(H5E_FILE, H5E_CANTSET, NULL, "failed to set base address for file driver")

            /* Indicate that the superblock should be marked dirty */
            *dirtied = TRUE;
        } /* end if */

        /* This step is for h5repart tool only. If user wants to change file driver
         *  from family to sec2 while using h5repart, set the driver address to
         *  undefined to let the library ignore the family driver information saved
         *  in the superblock.
         */
        if(H5F_HAS_FEATURE(f, H5FD_FEAT_IGNORE_DRVRINFO)) {
            /* Eliminate the driver info */
            sblock->driver_addr = HADDR_UNDEF;

            /* Indicate that the superblock should be marked dirty */
            *dirtied = TRUE;
        } /* end if */

        /* Decode the optional driver information block */
        if(H5F_addr_defined(sblock->driver_addr)) {
            uint8_t dbuf[H5F_MAX_DRVINFOBLOCK_SIZE];     /* Buffer for driver info block */
            char drv_name[9];       /* Name of driver */
            unsigned drv_vers;      /* Version of driver info block */
            size_t drv_variable_size; /* Size of variable-length portion of driver info block, in bytes */

            /* Read in fixed-sized portion of driver info block */
            p = dbuf;
            if(H5FD_set_eoa(lf, H5FD_MEM_SUPER, sblock->driver_addr + H5F_DRVINFOBLOCK_HDR_SIZE) < 0)
                HGOTO_ERROR(H5E_FILE, H5E_CANTINIT, NULL, "set end of space allocation request failed")
            if(H5FD_read(lf, dxpl, H5FD_MEM_SUPER, sblock->driver_addr, (size_t)H5F_DRVINFOBLOCK_HDR_SIZE, p) < 0)
                HGOTO_ERROR(H5E_FILE, H5E_CANTOPENFILE, NULL, "unable to read driver information block")

            /* Version number */
            drv_vers = *p++;
            if(drv_vers != HDF5_DRIVERINFO_VERSION_0)
                HGOTO_ERROR(H5E_FILE, H5E_CANTOPENFILE, NULL, "bad driver information block version number")

            p += 3; /* reserved bytes */

            /* Driver info size */
            UINT32DECODE(p, drv_variable_size);

            /* Sanity check */
            HDassert(H5F_DRVINFOBLOCK_HDR_SIZE + drv_variable_size <= sizeof(dbuf));

            /* Driver name and/or version */
            HDstrncpy(drv_name, (const char *)p, (size_t)8);
            drv_name[8] = '\0';
            p += 8; /* advance past name/version */

            /* Check if driver matches driver information saved. Unfortunately, we can't push this
             * function to each specific driver because we're checking if the driver is correct.
             */
            if(!HDstrncmp(drv_name, "NCSAfami", (size_t)8) && HDstrcmp(lf->cls->name, "family"))
                HGOTO_ERROR(H5E_FILE, H5E_CANTOPENFILE, NULL, "family driver should be used")
            if(!HDstrncmp(drv_name, "NCSAmult", (size_t)8) && HDstrcmp(lf->cls->name, "multi"))
                HGOTO_ERROR(H5E_FILE, H5E_CANTOPENFILE, NULL, "multi driver should be used")

            /* Read in variable-sized portion of driver info block */
            if(H5FD_set_eoa(lf, H5FD_MEM_SUPER, sblock->driver_addr + H5F_DRVINFOBLOCK_HDR_SIZE + drv_variable_size) < 0)
                HGOTO_ERROR(H5E_FILE, H5E_CANTINIT, NULL, "set end of space allocation request failed")
            if(H5FD_read(lf, dxpl, H5FD_MEM_SUPER, sblock->driver_addr + H5F_DRVINFOBLOCK_HDR_SIZE, drv_variable_size, p) < 0)
                HGOTO_ERROR(H5E_FILE, H5E_CANTOPENFILE, NULL, "unable to read file driver information")

            /* Decode driver information */
            if(H5FD_sb_decode(lf, drv_name, p) < 0)
                HGOTO_ERROR(H5E_FILE, H5E_CANTOPENFILE, NULL, "unable to decode driver information")
        } /* end if */
    } /* end if */
    else {
        uint32_t computed_chksum;       /* Computed checksum  */
        uint32_t read_chksum;           /* Checksum read from file  */

        /* Size of file addresses */
        sizeof_addr = *p++;
        if(sizeof_addr != 2 && sizeof_addr != 4 &&
                sizeof_addr != 8 && sizeof_addr != 16 && sizeof_addr != 32)
            HGOTO_ERROR(H5E_FILE, H5E_BADVALUE, NULL, "bad byte number in an address")
        if(H5P_set(c_plist, H5F_CRT_ADDR_BYTE_NUM_NAME, &sizeof_addr) < 0)
            HGOTO_ERROR(H5E_PLIST, H5E_CANTSET, NULL, "unable to set byte number in an address")
        shared->sizeof_addr = sizeof_addr;  /* Keep a local copy also */

        /* Size of file sizes */
        sizeof_size = *p++;
        if(sizeof_size != 2 && sizeof_size != 4 &&
                sizeof_size != 8 && sizeof_size != 16 && sizeof_size != 32)
            HGOTO_ERROR(H5E_FILE, H5E_BADVALUE, NULL, "bad byte number for object size")
        if(H5P_set(c_plist, H5F_CRT_OBJ_BYTE_NUM_NAME, &sizeof_size) < 0)
            HGOTO_ERROR(H5E_PLIST, H5E_CANTSET, NULL, "unable to set byte number for object size")
        shared->sizeof_size = sizeof_size;  /* Keep a local copy also */

        /* File status flags (not really used yet) */
        sblock->status_flags = *p++;
        if(sblock->status_flags & ~H5F_SUPER_ALL_FLAGS)
            HGOTO_ERROR(H5E_FILE, H5E_BADVALUE, NULL, "bad flag value for superblock")

        /* Base, superblock extension, end of file & root group object header addresses */
        H5F_addr_decode(f, (const uint8_t **)&p, &sblock->base_addr/*out*/);
        H5F_addr_decode(f, (const uint8_t **)&p, &sblock->ext_addr/*out*/);
        H5F_addr_decode(f, (const uint8_t **)&p, &stored_eof/*out*/);
        H5F_addr_decode(f, (const uint8_t **)&p, &sblock->root_addr/*out*/);

        /* Compute checksum for superblock */
        computed_chksum = H5_checksum_metadata(sbuf, (size_t)(p - sbuf), 0);

        /* Decode checksum */
        UINT32DECODE(p, read_chksum);

        /* Verify correct checksum */
        if(read_chksum != computed_chksum)
            HGOTO_ERROR(H5E_FILE, H5E_CANTOPENFILE, NULL, "bad checksum on driver information block")

        /*
         * Check if superblock address is different from base address and
         * adjust base address and "end of address" address if so.
         */
        if(!H5F_addr_eq(base_addr, sblock->base_addr)) {
            /* Check if the superblock moved earlier in the file */
            if(H5F_addr_lt(base_addr, sblock->base_addr))
                stored_eof -= (sblock->base_addr - base_addr);
            else
                /* The superblock moved later in the file */
                stored_eof += (base_addr - sblock->base_addr);

            /* Adjust base address for offsets of the HDF5 data in the file */
            sblock->base_addr = base_addr;

            /* Set the base address for the file in the VFD now */
            if(H5FD_set_base_addr(lf, sblock->base_addr) < 0)
                HGOTO_ERROR(H5E_FILE, H5E_CANTSET, NULL, "failed to set base address for file driver")

            /* Indicate that the superblock should be marked dirty */
            *dirtied = TRUE;
        } /* end if */

        /* Get the B-tree internal node values, etc */
        if(H5P_get(c_plist, H5F_CRT_BTREE_RANK_NAME, sblock->btree_k) < 0)
            HGOTO_ERROR(H5E_PLIST, H5E_CANTGET, NULL, "unable to get rank for btree internal nodes")
        if(H5P_get(c_plist, H5F_CRT_SYM_LEAF_NAME, &sblock->sym_leaf_k) < 0)
            HGOTO_ERROR(H5E_PLIST, H5E_CANTGET, NULL, "unable to get rank for btree internal nodes")
    } /* end else */

    /*
     * The user-defined data is the area of the file before the base
     * address.
     */
    if(H5P_set(c_plist, H5F_CRT_USER_BLOCK_NAME, &sblock->base_addr) < 0)
        HGOTO_ERROR(H5E_PLIST, H5E_CANTSET, NULL, "unable to set userblock size")

    /*
     * Make sure that the data is not truncated. One case where this is
     * possible is if the first file of a family of files was opened
     * individually.
     */
    if(HADDR_UNDEF == (eof = H5FD_get_eof(lf, H5FD_MEM_DEFAULT)))
        HGOTO_ERROR(H5E_FILE, H5E_CANTGET, NULL, "unable to determine file size")

    /* (Account for the stored EOF being absolute offset -QAK) */
    if((eof + sblock->base_addr) < stored_eof)
        HGOTO_ERROR(H5E_FILE, H5E_TRUNCATED, NULL,
                    "truncated file: eof = %llu, sblock->base_addr = %llu, stored_eof = %llu",
                    (unsigned long long)eof, (unsigned long long)sblock->base_addr, (unsigned long long)stored_eof)

    /*
     * Tell the file driver how much address space has already been
     * allocated so that it knows how to allocate additional memory.
     *
     * (Account for the stored EOF being absolute offset -NAF)
     *
     * (We use the EOF value as in most cases this is the same as the EOA value
     *  at this point in time. In the 'avoid truncate' situation, we will
     *  later set the EOA value to the value loaded from the superblock extension,
     *  but we need to set the EOA to something significant prior to this so
     *  we can read in the superblock extension. -MAM)
     */
    /* (Account for the stored EOA being absolute offset -NAF) */
    if(H5FD_set_eoa(lf, H5FD_MEM_SUPER, stored_eof - sblock->base_addr) < 0)
        HGOTO_ERROR(H5E_FILE, H5E_CANTOPENFILE, NULL, "unable to set end-of-address marker for file")

    /* Read the file's superblock extension, if there is one. */
    if(H5F_addr_defined(sblock->ext_addr)) {
        H5O_loc_t ext_loc;      /* "Object location" for superblock extension */
        H5O_btreek_t btreek;    /* v1 B-tree 'K' value message from superblock extension */
        H5O_drvinfo_t drvinfo;  /* Driver info message from superblock extension */
	size_t u; 		/* Local index variable */
        htri_t status;          /* Status for message existing */
        H5FD_mem_t mt;

        /* Sanity check - superblock extension should only be defined for
         *      superblock version >= 2.
         */
        HDassert(super_vers >= HDF5_SUPERBLOCK_VERSION_2);

        /* Check for superblock extension being located "outside" the stored
         *      'eoa' value, which can occur with the split/multi VFD.
         */
        if(H5F_addr_gt(sblock->ext_addr, stored_eof)) {
            /* Set the 'eoa' for the object header memory type large enough
             *  to give some room for a reasonably sized superblock extension.
             *  (This is _rather_ a kludge -QAK)
             */
            if(H5FD_set_eoa(lf, H5FD_MEM_OHDR, (haddr_t)(sblock->ext_addr + 1024)) < 0)
                HGOTO_ERROR(H5E_FILE, H5E_CANTOPENFILE, NULL, "unable to set end-of-address marker for file")
        } /* end if */

        /* Open the superblock extension */
	if(H5F_super_ext_open(f, sblock->ext_addr, &ext_loc) < 0)
            HGOTO_ERROR(H5E_FILE, H5E_CANTOPENOBJ, NULL, "unable to open file's superblock extension")

        /* Check for the extension having an 'EOA' message */
        if((status = H5O_msg_exists(&ext_loc, H5O_EOA_ID, dxpl_id)) < 0)
            HGOTO_ERROR(H5E_FILE, H5E_CANTGET, NULL, "unable to read object header")
        if(status) {
            H5O_eoa_t eoa_msg;          /* The EOA message from the superblock extension */
            unsigned mesg_flags;        /* Message flags for the EOA message */

            /* Retrieve 'EOA' message */
            if(NULL == H5O_msg_read(&ext_loc, H5O_EOA_ID, &eoa_msg, dxpl_id))
                HGOTO_ERROR(H5E_FILE, H5E_CANTGET, NULL, "'EOA' message not present")

            /* Set 'Avoid Truncate' mode in shared file & creation properties */
            f->shared->avoid_truncate = eoa_msg.avoid_truncate;
            if(H5P_set(c_plist, H5F_CRT_AVOID_TRUNCATE_NAME, &f->shared->avoid_truncate) < 0)
                HGOTO_ERROR(H5E_PLIST, H5E_CANTSET, NULL, "unable to set avoid truncate feature")

            /* Get the 'EOA' messages flags */
            if(H5O_msg_flags(&ext_loc, H5O_EOA_ID, &mesg_flags, dxpl_id) < 0)
                HGOTO_ERROR(H5E_FILE, H5E_CANTGET, NULL, "Cannot retrieve object header message flags")

            /* If this message was previously accessed and unknown, then don't modify the 'EOA', as
             * that means a version of the library that didn't understand the 'EOA' message modified 
             * the file, re-synchronizig the EOA/EOF values. There's no need to set the EOA here at all
             * since we set it up above to the EOF value read from the file. Instead, re-write the 'EOA'
             * message with the EOF value.
             */
            if((H5F_INTENT(f) & H5F_ACC_RDWR) && (mesg_flags & H5O_MSG_FLAG_WAS_UNKNOWN)) {
                /* Re-write EOA message with EOF values */
                eoa_msg.memb_eoa[0] = stored_eof;
                if(f->shared->feature_flags & H5FD_FEAT_MULTIPLE_MEM_TYPE_BACKENDS) {
                    for(mt = H5FD_MEM_SUPER+1; mt < H5FD_MEM_NTYPES; mt = (H5FD_mem_t)(mt + 1)) {
                        if((eoa_msg.memb_eoa[mt-1] = H5FD_get_eof(lf, mt)) == HADDR_UNDEF)
                            HGOTO_ERROR(H5E_RESOURCE, H5E_CANTGET, NULL, "driver get_eof request failed")
                    }
                }
                if(H5O_msg_write(&ext_loc, H5O_EOA_ID, H5O_MSG_FLAG_MARK_IF_UNKNOWN, H5O_UPDATE_TIME, 
                                 &eoa_msg, dxpl_id) < 0)
                    HGOTO_ERROR(H5E_FILE, H5E_WRITEERROR, NULL, "unable to update EOA header message")
            } /* end if */
            else {
                /* Set 'EOA' value in file driver */
                if(H5FD_set_eoa(lf, H5FD_MEM_SUPER, eoa_msg.memb_eoa[0] - sblock->base_addr) < 0)
                    HGOTO_ERROR(H5E_FILE, H5E_CANTSET, NULL, "unable to set end-of-address marker for file")

                /* If VFD has multiple memory type backends, we need to
                   set the EOA for each file since the driver does not
                   know them yet. */
                if(f->shared->feature_flags & H5FD_FEAT_MULTIPLE_MEM_TYPE_BACKENDS) {
                    for(mt = H5FD_MEM_SUPER + 1; mt < H5FD_MEM_NTYPES; mt = (H5FD_mem_t)(mt + 1)) {
                        if (eoa_msg.memb_eoa[mt-1])
                            if(H5FD_set_eoa(lf, mt, eoa_msg.memb_eoa[mt-1])<0)
                                HGOTO_ERROR(H5E_FILE, H5E_CANTSET, NULL, "can't set EOA")
                    } /* end for */
                } /* end if */
            } /* end else */
        } /* end if */ 

        /* Check for the extension having a 'driver info' message */
        if((status = H5O_msg_exists(&ext_loc, H5O_DRVINFO_ID, dxpl_id)) < 0)
            HGOTO_ERROR(H5E_FILE, H5E_CANTGET, NULL, "unable to read object header")
        if(status) {
            /* Check for ignoring the driver info for this file */
            if(H5F_HAS_FEATURE(f, H5FD_FEAT_IGNORE_DRVRINFO)) {
                /* Indicate that the superblock should be marked dirty */
                *dirtied = TRUE;
            } /* end if */
            else {
                /* Retrieve the 'driver info' structure */
                if(NULL == H5O_msg_read(&ext_loc, H5O_DRVINFO_ID, &drvinfo, dxpl_id))
                    HGOTO_ERROR(H5E_FILE, H5E_CANTGET, NULL, "driver info message not present")

                /* Check if driver matches driver information saved. Unfortunately, we can't push this
                 * function to each specific driver because we're checking if the driver is correct.
                 */
                if(!HDstrncmp(drvinfo.name, "NCSAfami", (size_t)8) && HDstrcmp(lf->cls->name, "family"))
                    HGOTO_ERROR(H5E_FILE, H5E_CANTOPENFILE, NULL, "family driver should be used")
                if(!HDstrncmp(drvinfo.name, "NCSAmult", (size_t)8) && HDstrcmp(lf->cls->name, "multi"))
                    HGOTO_ERROR(H5E_FILE, H5E_CANTOPENFILE, NULL, "multi driver should be used")

                /* Decode driver information */
                if(H5FD_sb_decode(lf, drvinfo.name, drvinfo.buf) < 0)
                    HGOTO_ERROR(H5E_FILE, H5E_CANTOPENFILE, NULL, "unable to decode driver information")

                /* Reset driver info message */
                H5O_msg_reset(H5O_DRVINFO_ID, &drvinfo);
            } /* end else */
        } /* end if */

        /* Read in the shared OH message information if there is any */
        if(H5SM_get_info(&ext_loc, c_plist, dxpl_id) < 0)
            HGOTO_ERROR(H5E_FILE, H5E_CANTOPENFILE, NULL, "unable to read SOHM table information")

        /* Check for the extension having a 'v1 B-tree "K"' message */
        if((status = H5O_msg_exists(&ext_loc, H5O_BTREEK_ID, dxpl_id)) < 0)
            HGOTO_ERROR(H5E_FILE, H5E_CANTGET, NULL, "unable to read object header")
        if(status) {
            /* Retrieve the 'v1 B-tree "K"' structure */
            if(NULL == H5O_msg_read(&ext_loc, H5O_BTREEK_ID, &btreek, dxpl_id))
                HGOTO_ERROR(H5E_FILE, H5E_CANTGET, NULL, "v1 B-tree 'K' info message not present")

            /* Set non-default v1 B-tree 'K' value info from file */
            sblock->btree_k[H5B_CHUNK_ID] = btreek.btree_k[H5B_CHUNK_ID];
            sblock->btree_k[H5B_SNODE_ID] = btreek.btree_k[H5B_SNODE_ID];
            sblock->sym_leaf_k = btreek.sym_leaf_k;

            /* Set non-default v1 B-tree 'K' values in the property list */
            if(H5P_set(c_plist, H5F_CRT_BTREE_RANK_NAME, btreek.btree_k) < 0)
                HGOTO_ERROR(H5E_PLIST, H5E_CANTSET, NULL, "unable to set rank for btree internal nodes")
            if(H5P_set(c_plist, H5F_CRT_SYM_LEAF_NAME, &btreek.sym_leaf_k) < 0)
                HGOTO_ERROR(H5E_PLIST, H5E_CANTSET, NULL, "unable to set rank for symbol table leaf nodes")
        } /* end if */

        /* Check for the extension having a 'free-space manager info' message */
        if((status = H5O_msg_exists(&ext_loc, H5O_FSINFO_ID, dxpl_id)) < 0)
            HGOTO_ERROR(H5E_FILE, H5E_CANTGET, NULL, "unable to check object header")
        if(status) {
            H5O_fsinfo_t fsinfo;    /* Free-space manager info message from superblock extension */

            /* Retrieve the 'free-space manager info' structure */
	    if(NULL == H5O_msg_read(&ext_loc, H5O_FSINFO_ID, &fsinfo, dxpl_id))
                HGOTO_ERROR(H5E_OHDR, H5E_CANTGET, NULL, "unable to get free-space manager info message")

	    if(shared->fs_strategy != fsinfo.strategy) {
		shared->fs_strategy = fsinfo.strategy;

		/* Set non-default strategy in the property list */
		if(H5P_set(c_plist, H5F_CRT_FILE_SPACE_STRATEGY_NAME, &fsinfo.strategy) < 0)
		    HGOTO_ERROR(H5E_FILE, H5E_CANTSET, NULL, "unable to set file space strategy")
	    } /* end if */
	    if(shared->fs_threshold != fsinfo.threshold) {
		shared->fs_threshold = fsinfo.threshold;

		/* Set non-default threshold in the property list */
		if(H5P_set(c_plist, H5F_CRT_FREE_SPACE_THRESHOLD_NAME, &fsinfo.threshold) < 0)
		    HGOTO_ERROR(H5E_FILE, H5E_CANTSET, NULL, "unable to set file space strategy")
	    } /* end if */

	    /* set free-space manager addresses */
	    shared->fs_addr[0] = HADDR_UNDEF;
	    for(u = 1; u < NELMTS(f->shared->fs_addr); u++)
		shared->fs_addr[u] = fsinfo.fs_addr[u-1];
        } /* end if */

        /* Close superblock extension */
        if(H5F_super_ext_close(f, &ext_loc, dxpl_id, FALSE) < 0)
	    HGOTO_ERROR(H5E_FILE, H5E_CANTRELEASE, NULL, "unable to close file's superblock extension")
    } /* end if */

    /* Set return value */
    ret_value = sblock;

done:
    /* Release the [possibly partially initialized] superblock on errors */
    if(!ret_value && sblock)
        if(H5F_super_free(sblock) < 0)
            HDONE_ERROR(H5E_FILE, H5E_CANTFREE, NULL, "unable to destroy superblock data")

    FUNC_LEAVE_NOAPI(ret_value)
} /* end H5F_sblock_load() */


/*-------------------------------------------------------------------------
 * Function:    H5F_sblock_flush
 *
 * Purpose:     Flushes the superblock.
 *
 * Return:      Success:        SUCCEED
 *              Failure:        NULL
 *
 * Programmer:  Mike McGreevy
 *              mamcgree@hdfgroup.org
 *              April 8, 2009
 *
 *-------------------------------------------------------------------------
 */
static herr_t
H5F_sblock_flush(H5F_t *f, hid_t dxpl_id, hbool_t destroy, haddr_t UNUSED addr,
    H5F_super_t *sblock)
{
    H5FD_t          *lf;                 /* file driver part of `shared' */
    herr_t          ret_value = SUCCEED;

    FUNC_ENTER_NOAPI_NOINIT

    /* check arguments */
    HDassert(f);
    HDassert(H5F_addr_eq(addr, 0));
    HDassert(sblock);

    /* Assert that the superblock is marked as being flushed last (and 
       collectively in parallel) */
    /* (We'll rely on the cache to make sure it actually *is* flushed
       last (and collectively in parallel), but this check doesn't hurt) */
    HDassert(sblock->cache_info.flush_me_last);    
#ifdef H5_HAVE_PARALLEL
    HDassert(sblock->cache_info.flush_me_collectively);
#endif

    lf = f->shared->lf;

    if(sblock->cache_info.is_dirty) {
        H5P_genplist_t *dxpl;               /* DXPL object */
        uint8_t         buf[H5F_MAX_SUPERBLOCK_SIZE + H5F_MAX_DRVINFOBLOCK_SIZE];  /* Superblock & driver info blockencoding buffer */
        uint8_t        *p;                  /* Ptr into encoding buffer */
        haddr_t         rel_eof;            /* Relative EOF for file */
        size_t          superblock_size;    /* Size of superblock, in bytes */
        size_t          driver_size;        /* Size of driver info block (bytes)*/
        htri_t          should_truncate;    /* Whether the file should be truncated */

        /* Encode the common portion of the file superblock for all versions */
        p = buf;
        HDmemcpy(p, H5F_SIGNATURE, (size_t)H5F_SIGNATURE_LEN);
        p += H5F_SIGNATURE_LEN;
        *p++ = (uint8_t)sblock->super_vers;

        /* Check for older version of superblock format */
        if(sblock->super_vers < HDF5_SUPERBLOCK_VERSION_2) {
            *p++ = (uint8_t)HDF5_FREESPACE_VERSION;     /* (hard-wired) */
            *p++ = (uint8_t)HDF5_OBJECTDIR_VERSION;     /* (hard-wired) */
            *p++ = 0;   /* reserved*/

            *p++ = (uint8_t)HDF5_SHAREDHEADER_VERSION;  /* (hard-wired) */
            *p++ = (uint8_t)H5F_SIZEOF_ADDR(f);
            *p++ = (uint8_t)H5F_SIZEOF_SIZE(f);
            *p++ = 0;   /* reserved */

            UINT16ENCODE(p, sblock->sym_leaf_k);
            UINT16ENCODE(p, sblock->btree_k[H5B_SNODE_ID]);
            UINT32ENCODE(p, (uint32_t)sblock->status_flags);

            /*
             * Versions of the superblock >0 have the indexed storage B-tree
             * internal 'K' value stored
             */
            if(sblock->super_vers > HDF5_SUPERBLOCK_VERSION_DEF) {
                UINT16ENCODE(p, sblock->btree_k[H5B_CHUNK_ID]);
                *p++ = 0;   /*reserved */
                *p++ = 0;   /*reserved */
            } /* end if */

            /* Encode the base address */
            H5F_addr_encode(f, &p, sblock->base_addr);

            /* Encode the address of global free-space index */
            H5F_addr_encode(f, &p, sblock->ext_addr);

            /* Encode the end-of-file address. Note that at this point
             * in time, the EOF value itself may not be reflective of
             * the file's size, as we will eventually truncate the
             * file to match the EOA value. As such, use the EOA value
             * in its place, knowing that the current EOF value will
             * ultimately match it. */
            if ((rel_eof = H5FD_get_eoa(lf, H5FD_MEM_SUPER)) == HADDR_UNDEF)
                HGOTO_ERROR(H5E_RESOURCE, H5E_CANTGET, FAIL, "driver get_eoa request failed")
            H5F_addr_encode(f, &p, (rel_eof + sblock->base_addr));

            /* Encode the driver informaton block address */
            H5F_addr_encode(f, &p, sblock->driver_addr);

            /* Encode the root group object entry, including the cached stab info */
            if(H5G_ent_encode(f, &p, sblock->root_ent) < 0)
                HGOTO_ERROR(H5E_FILE, H5E_CANTENCODE, FAIL, "can't encode root group symbol table entry")

            /* Encode the driver information block. */
<<<<<<< HEAD
            H5_ASSIGN_OVERFLOW(driver_size, H5FD_sb_size(lf), hsize_t, size_t);
=======
            H5_CHECKED_ASSIGN(driver_size, size_t, H5FD_sb_size(f->shared->lf), hsize_t);
>>>>>>> 67ba6cb5

            /* Checking whether driver block address is defined here is to handle backward
             * compatibility.  If the file was created with v1.6 library or earlier and no
             * driver info block was written in the superblock, we don't write it either even
             * though there's some driver info.  Otherwise, the driver block extended will
             * overwrite the (meta)data right after the superblock. This situation happens to
             * the family driver particularly.  SLU - 2009/3/24
             */
            if(driver_size > 0 && H5F_addr_defined(sblock->driver_addr)) {
                char driver_name[9];    /* Name of driver, for driver info block */
                uint8_t *dbuf = p;      /* Pointer to beginning of driver info */

                /* Encode the driver information block */
                *p++ = HDF5_DRIVERINFO_VERSION_0; /* Version */
                *p++ = 0; /* reserved */
                *p++ = 0; /* reserved */
                *p++ = 0; /* reserved */

                /* Driver info size, excluding header */
                UINT32ENCODE(p, driver_size);

                /* Encode driver-specific data */
                if(H5FD_sb_encode(lf, driver_name, dbuf + H5F_DRVINFOBLOCK_HDR_SIZE) < 0)
                    HGOTO_ERROR(H5E_FILE, H5E_CANTINIT, FAIL, "unable to encode driver information")

                /* Store driver name (set in 'H5FD_sb_encode' call above) */
                HDmemcpy(p, driver_name, (size_t)8);

                /* Advance buffer pointer past name & variable-sized portion of driver info */
                /* (for later use in computing the superblock size) */
                p += 8 + driver_size;
            } /* end if */
        } /* end if */
        else {
            uint32_t        chksum;                 /* Checksum temporary variable      */
            H5O_loc_t       *root_oloc;             /* Pointer to root group's object location */

            /* Size of file addresses & offsets, and status flags */
            *p++ = (uint8_t)H5F_SIZEOF_ADDR(f);
            *p++ = (uint8_t)H5F_SIZEOF_SIZE(f);
            *p++ = sblock->status_flags;

            /* Encode the base address */
            H5F_addr_encode(f, &p, sblock->base_addr);

            /* Encode the address of the superblock extension */
            H5F_addr_encode(f, &p, sblock->ext_addr);

            if((should_truncate = H5F__should_truncate(f, dxpl_id)) < 0)
                HGOTO_ERROR(H5E_FILE, H5E_CANTGET, FAIL, "can't check whether truncation is required.")

            /* Encode the end-of-file address if the file will not be truncated
               at file close */
            if(FALSE == should_truncate) {
                H5F_io_info_t fio_info;             /* I/O info for operation */

                /* If we're avoiding truncating the file, then we need to
                 * store the file's size in the superblock. We will only be
                 * in this routine in this case when all other metadata
                 * has been flushed. Therefore, we first flush all buffers
                 * to make sure everything is to disk. Then we can query the
                 * file driver layer for the EOF value, which we use to store
                 * the file's size. Note that in parallel, we need to
                 * coordinate the EOF value amongst all processes before
                 * querying it. We will be flushing collectively. */
                /* Set up I/O info for operation */
                fio_info.f = f;
                if(NULL == (fio_info.dxpl = (H5P_genplist_t *)H5I_object(dxpl_id)))
                    HGOTO_ERROR(H5E_ARGS, H5E_BADTYPE, FAIL, "can't get property list")
                if(H5F__accum_flush(&fio_info) < 0)
                    HGOTO_ERROR(H5E_IO, H5E_CANTFLUSH, FAIL, "unable to flush metadata accumulator")
                if(H5FD_flush(lf, dxpl_id, FALSE) < 0)
                    HGOTO_ERROR(H5E_IO, H5E_WRITEERROR, FAIL, "low level flush failed")
#ifdef H5_HAVE_PARALLEL
                /* H5F__should_truncate() calls H5FD_coordinate() if the avoid truncation setting is 
                   H5F_AVOID_TRUNCATE_OFF or H5F_AVOID_TRUNCATE_EXTEND. We need to call H5FD_coordinate() 
                   here only if the avoid truncation setting is H5F_AVOID_TRUNCATE_ALL to coordinate the 
                   EOFs before querying it. */
                if(H5F_AVOID_TRUNCATE(f) == H5F_AVOID_TRUNCATE_ALL) {
                    if(H5FD_coordinate(lf, dxpl_id, H5FD_COORD_EOF) < 0)
                        HGOTO_ERROR(H5E_IO, H5E_WRITEERROR, FAIL, "low level coordinate failed")
                }
#endif
                /* Check again if truncation will happen after updating the EOF when flushing. */
                if((should_truncate = H5F__should_truncate(f, dxpl_id)) < 0)
                    HGOTO_ERROR(H5E_FILE, H5E_CANTGET, FAIL, "can't check whether truncation is required.")
                if(FALSE == should_truncate) {
                    if ((rel_eof = H5FD_get_eof(lf, H5FD_MEM_SUPER)) == HADDR_UNDEF)
                        HGOTO_ERROR(H5E_FILE, H5E_CANTGET, FAIL, "driver get_eof request failed")
                    H5F_addr_encode(f, &p, rel_eof + sblock->base_addr);
                } /* end if */
            } /* end if */

            if(TRUE == should_truncate) {
                /* Otherwise, at this point in time, the EOF value
                 * itself may not be reflective of the file's size,
                 * since we'll eventually truncate it to match the EOA
                 * value. As such, use the EOA value in its place,
                 * knowing that the current EOF value will ultimately
                 * match it. */
                if ((rel_eof = H5FD_get_eoa(lf, H5FD_MEM_SUPER)) == HADDR_UNDEF)
                    HGOTO_ERROR(H5E_RESOURCE, H5E_CANTGET, FAIL, "driver get_eoa request failed")
                H5F_addr_encode(f, &p, rel_eof + sblock->base_addr);
            } /* end if */

            /* Retrieve information for root group */
            if(NULL == (root_oloc = H5G_oloc(f->shared->root_grp)))
                HGOTO_ERROR(H5E_FILE, H5E_CANTINIT, FAIL, "unable to retrieve root group information")

            /* Encode address of root group's object header */
            H5F_addr_encode(f, &p, root_oloc->addr);

            /* Compute superblock checksum */
            chksum = H5_checksum_metadata(buf, ((size_t)H5F_SUPERBLOCK_SIZE(sblock->super_vers, f) - H5F_SIZEOF_CHKSUM), 0);

            /* Superblock checksum */
            UINT32ENCODE(p, chksum);

            /* Sanity check */
            HDassert((size_t)(p - buf) == (size_t)H5F_SUPERBLOCK_SIZE(sblock->super_vers, f));
        } /* end else */

        /* Retrieve the total size of the superblock info */
        H5_CHECKED_ASSIGN(superblock_size, size_t, (p - buf), ptrdiff_t);

        /* Double check we didn't overrun the block (unlikely) */
        HDassert(superblock_size <= sizeof(buf));

        /* Get the DXPL plist object for DXPL ID */
        if(NULL == (dxpl = (H5P_genplist_t *)H5I_object(dxpl_id)))
            HGOTO_ERROR(H5E_ARGS, H5E_BADTYPE, FAIL, "can't get property list")

        /* Write superblock */
        /* (always at relative address 0) */
        if(H5FD_write(lf, dxpl, H5FD_MEM_SUPER, (haddr_t)0, superblock_size, buf) < 0)
            HGOTO_ERROR(H5E_IO, H5E_WRITEERROR, FAIL, "unable to write superblock")

        /* Check for newer version of superblock format & superblock extension */
        if(sblock->super_vers >= HDF5_SUPERBLOCK_VERSION_2 && H5F_addr_defined(sblock->ext_addr)) {
            H5O_loc_t 	ext_loc;        /* "Object location" for superblock extension */
            htri_t      exists;         /* Status for message existing */
            H5FD_mem_t  mt;

            /* Open the superblock extension's object header */
            if(H5F_super_ext_open(f, sblock->ext_addr, &ext_loc) < 0)
                HGOTO_ERROR(H5E_FILE, H5E_CANTOPENOBJ, FAIL, "unable to open file's superblock extension")

            /* Check for the 'EOA' message */
            if((exists = H5O_msg_exists(&ext_loc, H5O_EOA_ID, dxpl_id)) < 0)
                HGOTO_ERROR(H5E_FILE, H5E_CANTGET, FAIL, "unable to read object header")
            if(exists) {
                H5O_eoa_t eoa_msg;      /* EOA message for the superblock extension */
                unsigned mesg_flags;    /* Message flags for writing the message */

                /* Set the message flag */
                eoa_msg.avoid_truncate = f->shared->avoid_truncate;

                /* If the 'EOA' message is the same as the 'EOF' message, then
                 * older versions of HDF5 can read the file provided they just
                 * ignore this EOA message, so we write it with the 'mark if 
                 * unknown' flag. However, if the two values differ, then
                 * older versions will be unable to correctly predict if the file
                 * has been truncated, so we write this message with a 'fail if 
                 * unknown' flag'.
                 */
                if(f->shared->feature_flags & H5FD_FEAT_MULTIPLE_MEM_TYPE_BACKENDS) {
                    mesg_flags = H5O_MSG_FLAG_MARK_IF_UNKNOWN;
                    for(mt = H5FD_MEM_SUPER; mt < H5FD_MEM_NTYPES; mt = (H5FD_mem_t)(mt + 1)) {
                        haddr_t memb_eoa, memb_eof;

                        if((memb_eoa = H5FD_get_eoa(lf, mt)) == HADDR_UNDEF)
                            HGOTO_ERROR(H5E_RESOURCE, H5E_CANTGET, FAIL, "driver get_eoa request failed")
                        eoa_msg.memb_eoa[mt-1] = memb_eoa;

                        if(H5FD_MEM_SUPER == mt)
                            eoa_msg.memb_eoa[mt-1] += sblock->base_addr;

                        if((memb_eof = H5FD_get_eof(lf, mt)) == HADDR_UNDEF)
                            HGOTO_ERROR(H5E_RESOURCE, H5E_CANTGET, FAIL, "driver get_eof request failed")

                        if(memb_eoa > memb_eof)
                            mesg_flags = H5O_MSG_FLAG_FAIL_IF_UNKNOWN_AND_OPEN_FOR_WRITE;
                        else if(memb_eoa != memb_eof)
                            mesg_flags = H5O_MSG_FLAG_FAIL_IF_UNKNOWN_ALWAYS;
                    }
                }
                else {
                    /* Get the current EOA */
                    if((eoa_msg.memb_eoa[0] = H5FD_get_eoa(lf, H5FD_MEM_SUPER)) == HADDR_UNDEF)
                        HGOTO_ERROR(H5E_RESOURCE, H5E_CANTGET, FAIL, "driver get_eoa request failed")

                    if(eoa_msg.memb_eoa[0] > rel_eof)
                        mesg_flags = H5O_MSG_FLAG_FAIL_IF_UNKNOWN_AND_OPEN_FOR_WRITE;
                    else if(eoa_msg.memb_eoa[0] < rel_eof)
                        mesg_flags = H5O_MSG_FLAG_FAIL_IF_UNKNOWN_ALWAYS;
                    else
                        mesg_flags = H5O_MSG_FLAG_MARK_IF_UNKNOWN;

                    /* add the base address to the EOA */
                    eoa_msg.memb_eoa[0] += sblock->base_addr;
                }

                if(H5O_msg_write(&ext_loc, H5O_EOA_ID, mesg_flags, H5O_UPDATE_TIME, &eoa_msg, dxpl_id) < 0)
                    HGOTO_ERROR(H5E_FILE, H5E_WRITEERROR, FAIL, "unable to update EOA header message")
            } /* end if */ 

            /* Check for ignoring the driver info for this file */
            if(!H5F_HAS_FEATURE(f, H5FD_FEAT_IGNORE_DRVRINFO)) {
                /* Check for driver info message */
<<<<<<< HEAD
                H5_ASSIGN_OVERFLOW(driver_size, H5FD_sb_size(lf), hsize_t, size_t);
=======
                H5_CHECKED_ASSIGN(driver_size, size_t, H5FD_sb_size(f->shared->lf), hsize_t);
>>>>>>> 67ba6cb5
                if(driver_size > 0) {
                    H5O_drvinfo_t drvinfo;      /* Driver info */
                    uint8_t dbuf[H5F_MAX_DRVINFOBLOCK_SIZE];  /* Driver info block encoding buffer */

                    /* Sanity check */
                    HDassert(driver_size <= H5F_MAX_DRVINFOBLOCK_SIZE);

                    /* Encode driver-specific data */
                    if(H5FD_sb_encode(lf, drvinfo.name, dbuf) < 0)
                        HGOTO_ERROR(H5E_FILE, H5E_CANTINIT, FAIL, "unable to encode driver information")

                    /* Write driver info information to the superblock extension */
                    drvinfo.len = driver_size;
                    drvinfo.buf = dbuf;
                    if(H5O_msg_write(&ext_loc, H5O_DRVINFO_ID, H5O_MSG_FLAG_DONTSHARE, H5O_UPDATE_TIME, &drvinfo, dxpl_id) < 0)
                        HGOTO_ERROR(H5E_FILE, H5E_WRITEERROR, FAIL, "unable to update driver info header message")

                } /* end if */

            } /* end if */

            /* Close the superblock extension object header */
            if(H5F_super_ext_close(f, &ext_loc, dxpl_id, FALSE) < 0)
                HGOTO_ERROR(H5E_FILE, H5E_CANTCLOSEOBJ, FAIL, "unable to close file's superblock extension")
        } /* end if */

        /* Reset the dirty flag.  */
        sblock->cache_info.is_dirty = FALSE;
    } /* end if */

    if(destroy)
        if(H5F_sblock_dest(f, sblock) < 0)
            HGOTO_ERROR(H5E_FSPACE, H5E_CLOSEERROR, FAIL, "can't close superblock")

done:
    FUNC_LEAVE_NOAPI(ret_value)
} /* end H5F_sblock_flush() */


/*-------------------------------------------------------------------------
 * Function:    H5F_sblock_dest
 *
 * Purpose:     Frees memory used by the superblock.
 *
 * Return:      Non-negative on success/Negative on failure
 *
 * Programmer:  Mike McGreevy
 *              April 8, 2009
 *
 *-------------------------------------------------------------------------
 */
static herr_t
H5F_sblock_dest(H5F_t UNUSED *f, H5F_super_t* sblock)
{
    herr_t ret_value = SUCCEED;         /* Return value */

    FUNC_ENTER_NOAPI_NOINIT

    /* Sanity check */
    HDassert(sblock);

    /* Free superblock */
    if(H5F_super_free(sblock) < 0)
        HGOTO_ERROR(H5E_FILE, H5E_CANTFREE, FAIL, "unable to destroy superblock")

done:
    FUNC_LEAVE_NOAPI(ret_value)
} /* end H5F_sblock_dest() */


/*-------------------------------------------------------------------------
 * Function:    H5F_sblock_clear
 *
 * Purpose:     Mark the superblock as no longer being dirty.
 *
 * Return:      Non-negative on success/Negative on failure
 *
 * Programmer:  Mike McGreevy
 *              April 8, 2009
 *
 *-------------------------------------------------------------------------
 */
static herr_t
H5F_sblock_clear(H5F_t *f, H5F_super_t *sblock, hbool_t destroy)
{
    herr_t ret_value = SUCCEED;         /* Return value */

    FUNC_ENTER_NOAPI_NOINIT

    /*
     * Check arguments.
     */
    HDassert(sblock);

    /* Reset the dirty flag.  */
    sblock->cache_info.is_dirty = FALSE;

    if(destroy)
        if(H5F_sblock_dest(f, sblock) < 0)
            HGOTO_ERROR(H5E_FILE, H5E_CANTFREE, FAIL, "unable to delete superblock")

done:
    FUNC_LEAVE_NOAPI(ret_value)
} /* end H5F_sblock_clear() */


/*-------------------------------------------------------------------------
 * Function:    H5F_sblock_size
 *
 * Purpose:     Returns the size of the superblock encoded on disk.
 *
 * Return:      Non-negative on success/Negative on failure
 *
 * Programmer:  Mike McGreevy
 *              April 8, 2009
 *
 *-------------------------------------------------------------------------
 */
static herr_t
H5F_sblock_size(const H5F_t *f, const H5F_super_t *sblock, size_t *size_ptr)
{
    FUNC_ENTER_NOAPI_NOINIT_NOERR

    /* check arguments */
    HDassert(f);
    HDassert(sblock);
    HDassert(size_ptr);

    /* Set size value */
    *size_ptr = (size_t)H5F_SUPERBLOCK_SIZE(sblock->super_vers, f);

    FUNC_LEAVE_NOAPI(SUCCEED)
} /* end H5F_sblock_size() */
<|MERGE_RESOLUTION|>--- conflicted
+++ resolved
@@ -796,11 +796,7 @@
                 HGOTO_ERROR(H5E_FILE, H5E_CANTENCODE, FAIL, "can't encode root group symbol table entry")
 
             /* Encode the driver information block. */
-<<<<<<< HEAD
-            H5_ASSIGN_OVERFLOW(driver_size, H5FD_sb_size(lf), hsize_t, size_t);
-=======
-            H5_CHECKED_ASSIGN(driver_size, size_t, H5FD_sb_size(f->shared->lf), hsize_t);
->>>>>>> 67ba6cb5
+            H5_CHECKED_ASSIGN(driver_size, size_t, H5FD_sb_size(lf), hsize_t);
 
             /* Checking whether driver block address is defined here is to handle backward
              * compatibility.  If the file was created with v1.6 library or earlier and no
@@ -1010,11 +1006,8 @@
             /* Check for ignoring the driver info for this file */
             if(!H5F_HAS_FEATURE(f, H5FD_FEAT_IGNORE_DRVRINFO)) {
                 /* Check for driver info message */
-<<<<<<< HEAD
-                H5_ASSIGN_OVERFLOW(driver_size, H5FD_sb_size(lf), hsize_t, size_t);
-=======
-                H5_CHECKED_ASSIGN(driver_size, size_t, H5FD_sb_size(f->shared->lf), hsize_t);
->>>>>>> 67ba6cb5
+                H5_CHECKED_ASSIGN(driver_size, size_t, H5FD_sb_size(lf), hsize_t);
+
                 if(driver_size > 0) {
                     H5O_drvinfo_t drvinfo;      /* Driver info */
                     uint8_t dbuf[H5F_MAX_DRVINFOBLOCK_SIZE];  /* Driver info block encoding buffer */
