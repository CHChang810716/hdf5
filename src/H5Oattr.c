--- conflicted
+++ resolved
@@ -245,17 +245,9 @@
                 /* Destroy shared attribute struct */
                 attr->shared = H5FL_FREE(H5A_shared_t, attr->shared);
             } /* end if */
-<<<<<<< HEAD
 
             attr = H5FL_FREE(H5A_t, attr);
         } /* end if */
-
-    } /* end if */
-=======
-
-            attr = H5FL_FREE(H5A_t, attr);
-        } /* end if */
->>>>>>> a41fb65b
 
     FUNC_LEAVE_NOAPI(ret_value)
 } /* end H5O_attr_decode() */
