--- conflicted
+++ resolved
@@ -880,12 +880,7 @@
        we need to handle that */
     HDassert(1 == num_touched_pages || 2 == num_touched_pages);
 
-<<<<<<< HEAD
-    for(i=0 ; i<num_touched_pages ; i++) {
-=======
     for(i = 0 ; i < num_touched_pages; i++) {
-        size_t access_size;
->>>>>>> ae788c37
 
         if(1 == i && HADDR_UNDEF == last_page_addr) {
             HDassert(1 == num_touched_pages);
