--- conflicted
+++ resolved
@@ -1150,7 +1150,6 @@
         HGOTO_DONE(SUCCEED);
     HDassert(addr != 0);        /* Can't deallocate the superblock :-) */
 
-<<<<<<< HEAD
     if(f->shared->first_alloc_dealloc){
 
         HDassert(!H5AC_cache_image_pending(f));
@@ -1159,12 +1158,6 @@
             HGOTO_ERROR(H5E_RESOURCE, H5E_CANTFREE, HADDR_UNDEF, \
                         "tidy of self referential fsm hack failed.")
     }
-=======
-    if((f->shared->first_alloc_dealloc) &&
-       (SUCCEED != H5MF_tidy_self_referential_fsm_hack(f, dxpl_id)))
-        HGOTO_ERROR(H5E_RESOURCE, H5E_CANTFREE, FAIL, \
-                    "tidy of self referential fsm hack failed.")
->>>>>>> 848e9021
 
     H5MF_alloc_to_fs_type(f, alloc_type, size, &fs_type);
 
@@ -1729,7 +1722,6 @@
      * them.  Otherwise, the function will be called after the format
      * conversion, and will become very confused.
      */
-<<<<<<< HEAD
     if(f->shared->first_alloc_dealloc){
 
         HDassert(!H5AC_cache_image_pending(f));
@@ -1738,12 +1730,6 @@
             HGOTO_ERROR(H5E_RESOURCE, H5E_CANTFREE, HADDR_UNDEF, \
                         "tidy of self referential fsm hack failed.")
     }
-=======
-    if((f->shared->first_alloc_dealloc) &&
-       (SUCCEED != H5MF_tidy_self_referential_fsm_hack(f, dxpl_id)))
-        HGOTO_ERROR(H5E_RESOURCE, H5E_CANTFREE, FAIL, \
-                    "tidy of self referential fsm hack failed.")
->>>>>>> 848e9021
 
     /* Set the ring type in the DXPL.  In most cases, we will
      * need H5C_RING_RDFSM, so initialy set the ring in
