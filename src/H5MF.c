/* * * * * * * * * * * * * * * * * * * * * * * * * * * * * * * * * * * * * * *
 * Copyright by The HDF Group.                                               *
 * Copyright by the Board of Trustees of the University of Illinois.         *
 * All rights reserved.                                                      *
 *                                                                           *
 * This file is part of HDF5.  The full HDF5 copyright notice, including     *
 * terms governing use, modification, and redistribution, is contained in    *
 * the files COPYING and Copyright.html.  COPYING can be found at the root   *
 * of the source code distribution tree; Copyright.html can be found at the  *
 * root level of an installed copy of the electronic HDF5 document set and   *
 * is linked from the top-level documents page.  It can also be found at     *
 * http://hdfgroup.org/HDF5/doc/Copyright.html.  If you do not have          *
 * access to either file, you may request a copy from help@hdfgroup.org.     *
 * * * * * * * * * * * * * * * * * * * * * * * * * * * * * * * * * * * * * * */

/*-------------------------------------------------------------------------
 *
 * Created:             H5MF.c
 *                      Jul 11 1997
 *                      Robb Matzke <matzke@llnl.gov>
 *
 * Purpose:             File memory management functions.
 *
 *-------------------------------------------------------------------------
 */

/****************/
/* Module Setup */
/****************/

#define H5F_FRIEND		/*suppress error about including H5Fpkg	  */
#define H5FS_FRIEND		/*suppress error about including H5Fpkg	  */
#include "H5MFmodule.h"         /* This source code file is part of the H5MF module */


/***********/
/* Headers */
/***********/
#include "H5private.h"		/* Generic Functions			*/
#include "H5Eprivate.h"		/* Error handling		  	*/
#include "H5Fpkg.h"             /* File access				*/
#include "H5FSpkg.h"             /* File access				*/
#include "H5Iprivate.h"		/* IDs			  		*/
#include "H5MFpkg.h"		/* File memory management		*/
#include "H5VMprivate.h"	/* Vectors and arrays 			*/


/****************/
/* Local Macros */
/****************/

#define H5MF_FSPACE_SHRINK      80              /* Percent of "normal" size to shrink serialized free space size */
#define H5MF_FSPACE_EXPAND      120             /* Percent of "normal" size to expand serialized free space size */

/******************/
/* Local Typedefs */
/******************/

/* Enum for kind of free space section+aggregator merging allowed for a file */
typedef enum {
    H5MF_AGGR_MERGE_SEPARATE,           /* Everything in separate free list */
    H5MF_AGGR_MERGE_DICHOTOMY,          /* Metadata in one free list and raw data in another */
    H5MF_AGGR_MERGE_TOGETHER            /* Metadata & raw data in one free list */
} H5MF_aggr_merge_t;

/* User data for section info iterator callback for iterating over free space sections */
typedef struct {
    H5F_sect_info_t *sects;     /* section info to be retrieved */
    size_t sect_count;          /* # of sections requested */
    size_t sect_idx;            /* the current count of sections */
} H5MF_sect_iter_ud_t;


/********************/
/* Package Typedefs */
/********************/


/********************/
/* Local Prototypes */
/********************/

/* Allocator routines */
<<<<<<< HEAD
static haddr_t H5MF_alloc_pagefs(H5F_t *f, H5FD_mem_t alloc_type, hid_t dxpl_id, hsize_t size);

/* "File closing" routines */
static herr_t H5MF_close_aggrfs(H5F_t *f, hid_t dxpl_id);
static herr_t H5MF_close_pagefs(H5F_t *f, hid_t dxpl_id);
static herr_t H5MF_close_shrink_eoa(H5F_t *f, hid_t dxpl_id);

/* General routines */
static herr_t H5MF_set_last_small(H5F_t *f, H5FD_mem_t alloc_type, hid_t dxpl_id, haddr_t addr, hsize_t size, hbool_t xfree);
static herr_t H5MF_get_free_sects(H5F_t *f, hid_t dxpl_id, H5FS_t *fspace, H5MF_sect_iter_ud_t *sect_udata, size_t *nums);

/* Free-space type manager routines */
static herr_t H5MF_create_fstype(H5F_t *f, hid_t dxpl_id, H5FD_mem_t type);
static herr_t H5MF_free_fstype(H5F_t *f, hid_t dxpl_id, H5FD_mem_t type);
static herr_t H5MF_recreate_fstype(H5F_t *f, hid_t dxpl_id, H5FD_mem_t type, haddr_t *fsaddr, hbool_t *update);
static herr_t H5MF_alloc_fsm(H5F_t *f, hid_t dxpl_id, H5O_fsinfo_t *fsinfo, hbool_t *update);
static herr_t H5MF_close_fstype(H5F_t *f, hid_t dxpl_id, H5FD_mem_t type);
static herr_t H5MF_delete_fstype(H5F_t *f, hid_t dxpl_id, H5FD_mem_t type);
=======
static herr_t H5MF_alloc_create(H5F_t *f, hid_t dxpl_id, H5FD_mem_t type);
static herr_t H5MF_alloc_close(H5F_t *f, hid_t dxpl_id, H5FD_mem_t type);
static herr_t H5MF__close_delete(H5F_t *f, hid_t dxpl_id);
>>>>>>> 3384f4c0


/*********************/
/* Package Variables */
/*********************/

/* Package initialization variable */
hbool_t H5_PKG_INIT_VAR = FALSE;


/*****************************/
/* Library Private Variables */
/*****************************/


/*******************/
/* Local Variables */
/*******************/



/*-------------------------------------------------------------------------
 * Function:    H5MF_init_merge_flags
 *
 * Purpose:     Initialize the free space section+aggregator merge flags
 *              for the file.
 *
 * Return:	SUCCEED/FAIL
 *
 * Programmer:  Quincey Koziol
 *              Friday, February  1, 2008
 *
 *-------------------------------------------------------------------------
 */
herr_t
H5MF_init_merge_flags(H5F_t *f)
{
    H5MF_aggr_merge_t mapping_type;     /* Type of free list mapping */
    H5FD_mem_t type;                    /* Memory type for iteration */
    hbool_t all_same;                   /* Whether all the types map to the same value */
    herr_t ret_value = SUCCEED;        	/* Return value */

    FUNC_ENTER_NOAPI(FAIL)

    /* check args */
    HDassert(f);
    HDassert(f->shared);
    HDassert(f->shared->lf);

    /* Iterate over all the free space types to determine if sections of that type
     *  can merge with the metadata or small 'raw' data aggregator
     */
    all_same = TRUE;
    for(type = H5FD_MEM_DEFAULT; type < H5FD_MEM_NTYPES; H5_INC_ENUM(H5FD_mem_t, type))
        /* Check for any different type mappings */
        if(f->shared->fs.type_map[type] != f->shared->fs.type_map[H5FD_MEM_DEFAULT]) {
            all_same = FALSE;
            break;
        } /* end if */

    /* Check for all allocation types mapping to the same free list type */
    if(all_same) {
        if(f->shared->fs.type_map[H5FD_MEM_DEFAULT] == H5FD_MEM_DEFAULT)
            mapping_type = H5MF_AGGR_MERGE_SEPARATE;
        else
            mapping_type = H5MF_AGGR_MERGE_TOGETHER;
    } /* end if */
    else {
        /* Check for raw data mapping into same list as metadata */
        if(f->shared->fs.type_map[H5FD_MEM_DRAW] == f->shared->fs.type_map[H5FD_MEM_SUPER])
            mapping_type = H5MF_AGGR_MERGE_SEPARATE;
        else {
            hbool_t all_metadata_same;              /* Whether all metadata go in same free list */

            /* One or more allocation type don't map to the same free list type */
            /* Check if all the metadata allocation types map to the same type */
            all_metadata_same = TRUE;
            for(type = H5FD_MEM_SUPER; type < H5FD_MEM_NTYPES; H5_INC_ENUM(H5FD_mem_t, type))
                /* Skip checking raw data free list mapping */
                /* (global heap is treated as raw data) */
                if(type != H5FD_MEM_DRAW && type != H5FD_MEM_GHEAP) {
                    /* Check for any different type mappings */
                    if(f->shared->fs.type_map[type] != f->shared->fs.type_map[H5FD_MEM_SUPER]) {
                        all_metadata_same = FALSE;
                        break;
                    } /* end if */
                } /* end if */

            /* Check for all metadata on same free list */
            if(all_metadata_same)
                mapping_type = H5MF_AGGR_MERGE_DICHOTOMY;
            else
                mapping_type = H5MF_AGGR_MERGE_SEPARATE;
        } /* end else */
    } /* end else */

    /* Based on mapping type, initialize merging flags for each free list type */
    switch(mapping_type) {
        case H5MF_AGGR_MERGE_SEPARATE:
            /* Don't merge any metadata together */
            HDmemset(f->shared->fs.aggr_merge, 0, sizeof(f->shared->fs.aggr_merge));

            /* Check if merging raw data should be allowed */
            /* (treat global heaps as raw data) */
            if(H5FD_MEM_DRAW == f->shared->fs.type_map[H5FD_MEM_DRAW] ||
                    H5FD_MEM_DEFAULT == f->shared->fs.type_map[H5FD_MEM_DRAW]) {
                f->shared->fs.aggr_merge[H5FD_MEM_DRAW] = H5F_FS_MERGE_RAWDATA;
                f->shared->fs.aggr_merge[H5FD_MEM_GHEAP] = H5F_FS_MERGE_RAWDATA;
	    } /* end if */
            break;

        case H5MF_AGGR_MERGE_DICHOTOMY:
            /* Merge all metadata together (but not raw data) */
            HDmemset(f->shared->fs.aggr_merge, H5F_FS_MERGE_METADATA, sizeof(f->shared->fs.aggr_merge));

            /* Allow merging raw data allocations together */
            /* (treat global heaps as raw data) */
            f->shared->fs.aggr_merge[H5FD_MEM_DRAW] = H5F_FS_MERGE_RAWDATA;
            f->shared->fs.aggr_merge[H5FD_MEM_GHEAP] = H5F_FS_MERGE_RAWDATA;
            break;

        case H5MF_AGGR_MERGE_TOGETHER:
            /* Merge all allocation types together */
            HDmemset(f->shared->fs.aggr_merge, (H5F_FS_MERGE_METADATA | H5F_FS_MERGE_RAWDATA), sizeof(f->shared->fs.aggr_merge));
            break;

        default:
            HGOTO_ERROR(H5E_RESOURCE, H5E_BADVALUE, FAIL, "invalid mapping type")
    } /* end switch */

done:
    FUNC_LEAVE_NOAPI(ret_value)
} /* end H5MF_init_merge_flags() */


/*-------------------------------------------------------------------------
 * Function:	H5MF_open_fstype
 *
 * Purpose:	Open an existing free space manager of TYPE for file by
 *		creating a free-space structure.
 *		Note that TYPE can be H5F_mem_page_t or H5FD_mem_t enum types.
 *
 * Return:	Success:	non-negative
 *		Failure:	negative
 *
 * Programmer:	Quincey Koziol
 *		koziol@hdfgroup.org
 *		Jan  8 2008
 *
 *-------------------------------------------------------------------------
 */
herr_t
H5MF_open_fstype(H5F_t *f, hid_t dxpl_id, H5FD_mem_t type)
{
    const H5FS_section_class_t *classes[] = { /* Free space section classes implemented for file */
        H5MF_FSPACE_SECT_CLS_SIMPLE,
        H5MF_FSPACE_SECT_CLS_SMALL,
	H5MF_FSPACE_SECT_CLS_LARGE };
    hsize_t alignment;			/* Alignment to use */
    hsize_t threshold;			/* Threshold to use */
    H5P_genplist_t *dxpl = NULL;        /* DXPL for setting ring */
    H5AC_ring_t orig_ring = H5AC_RING_INV;      /* Original ring value */
    herr_t ret_value = SUCCEED;         /* Return value */

    FUNC_ENTER_NOAPI_NOINIT

    /*
     * Check arguments.
     */
    HDassert(f);
    HDassert(type != H5FD_MEM_NOLIST);
    if(H5F_PAGED_AGGR(f))
	HDassert((H5F_mem_page_t)type < H5F_MEM_PAGE_NTYPES);
    HDassert(f->shared);
    HDassert(H5F_addr_defined(f->shared->fs.man_addr[type]));
    HDassert(f->shared->fs.man_state[type] == H5F_FS_STATE_CLOSED);

    /* Set up the aligment and threshold to use depending on the manager type */
    if(H5F_PAGED_AGGR(f)) {
	alignment = ((H5F_mem_page_t)type == H5F_MEM_PAGE_GENERIC) ? f->shared->fs.page_size : (hsize_t)H5F_ALIGN_DEF;
	threshold = H5F_ALIGN_THRHD_DEF;
    } /* end if */
    else {
	alignment = f->shared->alignment;
	threshold = f->shared->threshold;
    } /* end else */

    /* Set the ring type in the DXPL */
    if(H5AC_set_ring(dxpl_id, H5AC_RING_FSM, &dxpl, &orig_ring) < 0)
        HGOTO_ERROR(H5E_RESOURCE, H5E_CANTSET, FAIL, "unable to set ring value")

    /* Open an existing free space structure for the file */
    if(NULL == (f->shared->fs.man[type] = H5FS_open(f, dxpl_id, f->shared->fs.man_addr[type],
	    NELMTS(classes), classes, f, alignment, threshold)))
	HGOTO_ERROR(H5E_RESOURCE, H5E_CANTINIT, FAIL, "can't initialize free space info")

    /* Set the state for the free space manager to "open", if it is now */
    if(f->shared->fs.man[type])
        f->shared->fs.man_state[type] = H5F_FS_STATE_OPEN;

done:
    /* Reset the ring in the DXPL */
    if(H5AC_reset_ring(dxpl, orig_ring) < 0)
        HDONE_ERROR(H5E_RESOURCE, H5E_CANTSET, FAIL, "unable to set property value")

    FUNC_LEAVE_NOAPI(ret_value)
} /* end H5MF_open_fstype() */


/*-------------------------------------------------------------------------
 * Function:	H5MF_create_fstype
 *
 * Purpose:	Create free space manager of TYPE for the file by creating
 *		a free-space structure
 *		Note that TYPE can be H5F_mem_page_t or H5FD_mem_t enum types.
 *
 * Return:	Success:	non-negative
 *		Failure:	negative
 *
 * Programmer:	Quincey Koziol
 *		koziol@hdfgroup.org
 *		Jan  8 2008
 *
 *-------------------------------------------------------------------------
 */
static herr_t
H5MF_create_fstype(H5F_t *f, hid_t dxpl_id, H5FD_mem_t type)
{
    const H5FS_section_class_t *classes[] = { /* Free space section classes implemented for file */
        H5MF_FSPACE_SECT_CLS_SIMPLE,
        H5MF_FSPACE_SECT_CLS_SMALL,
	H5MF_FSPACE_SECT_CLS_LARGE };
    H5FS_create_t fs_create; 		/* Free space creation parameters */
    hsize_t alignment;			/* Alignment to use */
    hsize_t threshold;			/* Threshold to use */
    H5P_genplist_t *dxpl = NULL;        /* DXPL for setting ring */
    H5AC_ring_t orig_ring = H5AC_RING_INV;      /* Original ring value */
    herr_t ret_value = SUCCEED;         /* Return value */

    FUNC_ENTER_NOAPI_NOINIT

    /*
     * Check arguments.
     */
    HDassert(f);
    HDassert(type != H5FD_MEM_NOLIST);
    if(H5F_PAGED_AGGR(f))
	HDassert((H5F_mem_page_t)type < H5F_MEM_PAGE_NTYPES);
    HDassert(f->shared);
    HDassert(!H5F_addr_defined(f->shared->fs.man_addr[type]));
    HDassert(f->shared->fs.man_state[type] == H5F_FS_STATE_CLOSED);

    /* Set the free space creation parameters */
    fs_create.client = H5FS_CLIENT_FILE_ID;
    fs_create.shrink_percent = H5MF_FSPACE_SHRINK;
    fs_create.expand_percent = H5MF_FSPACE_EXPAND;
    fs_create.max_sect_addr = 1 + H5VM_log2_gen((uint64_t)f->shared->maxaddr);
    fs_create.max_sect_size = f->shared->maxaddr;

    /* Set up alignment and threshold to use depending on TYPE */
    if(H5F_PAGED_AGGR(f)) {
	alignment = ((H5F_mem_page_t)type == H5F_MEM_PAGE_GENERIC) ? f->shared->fs.page_size : (hsize_t)H5F_ALIGN_DEF;
	threshold = H5F_ALIGN_THRHD_DEF;
    } /* end if */
    else {
	alignment = f->shared->alignment;
	threshold = f->shared->threshold;
    } /* end else */

    /* Set the ring type in the DXPL */
    if(H5AC_set_ring(dxpl_id, H5AC_RING_FSM, &dxpl, &orig_ring) < 0)
        HGOTO_ERROR(H5E_RESOURCE, H5E_CANTSET, FAIL, "unable to set ring value")

    if(NULL == (f->shared->fs.man[type] = H5FS_create(f, dxpl_id, NULL,
	    &fs_create, NELMTS(classes), classes, f, alignment, threshold)))
	HGOTO_ERROR(H5E_RESOURCE, H5E_CANTINIT, FAIL, "can't initialize free space info")


    /* Set the state for the free space manager to "open", if it is now */
    if(f->shared->fs.man[type])
        f->shared->fs.man_state[type] = H5F_FS_STATE_OPEN;

done:
    /* Reset the ring in the DXPL */
    if(H5AC_reset_ring(dxpl, orig_ring) < 0)
        HDONE_ERROR(H5E_RESOURCE, H5E_CANTSET, FAIL, "unable to set property value")
    FUNC_LEAVE_NOAPI(ret_value)
} /* end H5MF_create_fstype() */


/*-------------------------------------------------------------------------
 * Function:	H5MF_start_fstype
 *
 * Purpose:	Open or create a free space manager of a given TYPE.
 *		Note that TYPE can be H5F_mem_page_t or H5FD_mem_t enum types.
 *
 * Return:	Success:	non-negative
 *		Failure:	negative
 *
 * Programmer:	Quincey Koziol
 *		koziol@hdfgroup.org
 *		Jan  8 2008
 *
 *-------------------------------------------------------------------------
 */
herr_t
H5MF_start_fstype(H5F_t *f, hid_t dxpl_id, H5FD_mem_t type)
{
    herr_t ret_value = SUCCEED;         /* Return value */

    FUNC_ENTER_NOAPI_NOINIT

    /*
     * Check arguments.
     */
    HDassert(f);
    HDassert(f->shared);
    HDassert(type != H5FD_MEM_NOLIST);
    if(H5F_PAGED_AGGR(f))
	HDassert((H5F_mem_page_t)type < H5F_MEM_PAGE_NTYPES);

    /* Check if the free space manager exists already */
    if(H5F_addr_defined(f->shared->fs.man_addr[type])) {
        /* Open existing free space manager */
        if(H5MF_open_fstype(f, dxpl_id, type) < 0)
            HGOTO_ERROR(H5E_RESOURCE, H5E_CANTOPENOBJ, FAIL, "can't initialize file free space")
    } /* end if */
    else {
        /* Create new free space manager */
        if(H5MF_create_fstype(f, dxpl_id, type) < 0)
            HGOTO_ERROR(H5E_RESOURCE, H5E_CANTCREATE, FAIL, "can't initialize file free space")
    } /* end else */

done:
    FUNC_LEAVE_NOAPI(ret_value)
} /* end H5MF_start_fstype() */


/*-------------------------------------------------------------------------
 * Function:    H5MF_recreate_fstype
 *
 * Purpose:     Re-allocate data structures for the free-space manager
 *		as specified by TYPE.
 *		Note that TYPE can be H5F_mem_page_t or H5FD_mem_t enum types.
 *
 * Return:      Success:        non-negative
 *              Failure:        negative
 *
 * Programmer: 	Vailin Choi; April 2013
 *
 *-------------------------------------------------------------------------
 */
static herr_t
H5MF_recreate_fstype(H5F_t *f, hid_t dxpl_id, H5FD_mem_t type, haddr_t *fsaddr, hbool_t *update)
{
    H5P_genplist_t *dxpl = NULL;        /* DXPL for setting ring */
    H5AC_ring_t orig_ring = H5AC_RING_INV;      /* Original ring value */
    herr_t ret_value = SUCCEED; 	/* Return value */

    FUNC_ENTER_NOAPI_NOINIT

#ifdef H5MF_ALLOC_DEBUG
HDfprintf(stderr, "%s: Entering\n", FUNC);
#endif /* H5MF_ALLOC_DEBUG */

    /* check args */
    HDassert(f);
    HDassert(fsaddr);
    HDassert(update);
    if(H5F_PAGED_AGGR(f))
	HDassert((H5F_mem_page_t)type < H5F_MEM_PAGE_NTYPES);

    /* Check for active free space manager of this type */
    if(f->shared->fs.man[type]) {
        H5FS_stat_t	fs_stat;		/* Information for free-space manager */

	/* Query free space manager info for this type */
	if(H5FS_stat_info(f, f->shared->fs.man[type], &fs_stat) < 0)
	    HGOTO_ERROR(H5E_FSPACE, H5E_CANTRELEASE, FAIL, "can't get free-space info")

	/* Are there sections to persist? */
	if(fs_stat.serial_sect_count) {
#ifdef H5MF_ALLOC_DEBUG
HDfprintf(stderr, "%s: Allocating free-space manager header and section info header\n", FUNC);
#endif /* H5MF_ALLOC_DEBUG */
            /* Set the ring type in the DXPL */
            if(H5AC_set_ring(dxpl_id, H5AC_RING_FSM, &dxpl, &orig_ring) < 0)
                HGOTO_ERROR(H5E_RESOURCE, H5E_CANTSET, FAIL, "unable to set ring value")

	    /* Allocate space for free-space manager header */
	    if(H5FS_alloc_hdr(f, f->shared->fs.man[type], &f->shared->fs.man_addr[type], dxpl_id) < 0)
		HGOTO_ERROR(H5E_FSPACE, H5E_NOSPACE, FAIL, "can't allocated free-space header")

	    /* Allocate space for free-space maanger section info header */
	    if(H5FS_alloc_sect(f, f->shared->fs.man[type], dxpl_id) < 0)
		HGOTO_ERROR(H5E_RESOURCE, H5E_NOSPACE, FAIL, "can't allocate free-space section info")

	    HDassert(f->shared->fs.man_addr[type]);

	    *fsaddr = f->shared->fs.man_addr[type];
	    *update = TRUE;
	} /* end if */
    } /* end if */
    else
        if(H5F_addr_defined(f->shared->fs.man_addr[type])) {
            *fsaddr = f->shared->fs.man_addr[type];
            *update = TRUE;
        } /* end else-if */

done:
    /* Reset the ring in the DXPL */
    if(H5AC_reset_ring(dxpl, orig_ring) < 0)
        HDONE_ERROR(H5E_RESOURCE, H5E_CANTSET, FAIL, "unable to set property value")
#ifdef H5MF_ALLOC_DEBUG
HDfprintf(stderr, "%s: Leaving\n", FUNC);
#endif /* H5MF_ALLOC_DEBUG */
    FUNC_LEAVE_NOAPI(ret_value)
} /* end H5MF_recreate_fstype() */


/*-------------------------------------------------------------------------
 * Function:    H5MF_delete_fstype
 *
 * Purpose:     Delete the free-space manager as specified by TYPE.
 *		Note that TYPE can be H5F_mem_page_t or H5FD_mem_t enum types.
 *
 * Return:      Success:        non-negative
 *              Failure:        negative
 *
 * Programmer: 	Vailin Choi; April 2013
 *
 *-------------------------------------------------------------------------
 */
static herr_t
H5MF_delete_fstype(H5F_t *f, hid_t dxpl_id, H5FD_mem_t type)
{
    H5P_genplist_t *dxpl = NULL;        /* DXPL for setting ring */
    H5AC_ring_t orig_ring = H5AC_RING_INV;      /* Original ring value */
    herr_t ret_value = SUCCEED;	/* Return value */
    haddr_t tmp_fs_addr;       	/* Temporary holder for free space manager address */

    FUNC_ENTER_NOAPI_NOINIT

    /* check args */
    HDassert(f);
    if(H5F_PAGED_AGGR(f))
	HDassert((H5F_mem_page_t)type < H5F_MEM_PAGE_NTYPES);
    HDassert(H5F_addr_defined(f->shared->fs.man_addr[type]));

    /* Put address into temporary variable and reset it */
    /* (Avoids loopback in file space freeing routine) */
    tmp_fs_addr = f->shared->fs.man_addr[type];
    f->shared->fs.man_addr[type] = HADDR_UNDEF;

    /* Shift to "deleting" state, to make certain we don't track any
     *  file space freed as a result of deleting the free space manager.
     */
    f->shared->fs.man_state[type] = H5F_FS_STATE_DELETING;

    /* Set the ring type in the DXPL */
    if(H5AC_set_ring(dxpl_id, H5AC_RING_FSM, &dxpl, &orig_ring) < 0)
        HGOTO_ERROR(H5E_RESOURCE, H5E_CANTSET, FAIL, "unable to set ring value")

#ifdef H5MF_ALLOC_DEBUG_MORE
HDfprintf(stderr, "%s: Before deleting free space manager\n", FUNC);
#endif /* H5MF_ALLOC_DEBUG_MORE */

    /* Delete free space manager for this type */
    if(H5FS_delete(f, dxpl_id, tmp_fs_addr) < 0)
	HGOTO_ERROR(H5E_FSPACE, H5E_CANTFREE, FAIL, "can't delete free space manager")

    /* Shift [back] to closed state */
    HDassert(f->shared->fs.man_state[type] == H5F_FS_STATE_DELETING);
    f->shared->fs.man_state[type] = H5F_FS_STATE_CLOSED;

    /* Sanity check that the free space manager for this type wasn't started up again */
    HDassert(!H5F_addr_defined(f->shared->fs.man_addr[type]));

done:
    /* Reset the ring in the DXPL */
    if(H5AC_reset_ring(dxpl, orig_ring) < 0)
        HDONE_ERROR(H5E_RESOURCE, H5E_CANTSET, FAIL, "unable to set property value")
    FUNC_LEAVE_NOAPI(ret_value)
} /* end H5MF_delete_fstype() */


/*-------------------------------------------------------------------------
 * Function:    H5MF_free_fstype
 *
 * Purpose:     Free the header and section info header for the free-space manager
 *		as specified by TYPE.
 *		Note that TYPE can be H5F_mem_page_t or H5FD_mem_t enum types.
 *
 * Return:      Success:        non-negative
 *              Failure:        negative
 *
 * Programmer: Vailin Choi; April 2013
 *
 *-------------------------------------------------------------------------
 */
static herr_t
H5MF_free_fstype(H5F_t *f, hid_t dxpl_id, H5FD_mem_t type)
{
    H5FS_stat_t	fs_stat;		/* Information for free-space manager */
    herr_t ret_value = SUCCEED; 	/* Return value */

    FUNC_ENTER_NOAPI_NOINIT
#ifdef H5MF_ALLOC_DEBUG
HDfprintf(stderr, "%s: Entering\n", FUNC);
#endif /* H5MF_ALLOC_DEBUG */

    /* check args */
    HDassert(f);
    if(H5F_PAGED_AGGR(f))
	HDassert((H5F_mem_page_t)type < H5F_MEM_PAGE_NTYPES);
    HDassert(f->shared->fs.man[type]);

    /* Switch to "about to be deleted" state */
    f->shared->fs.man_state[type] = H5F_FS_STATE_DELETING;

    /* Query the free space manager's information */
    if(H5FS_stat_info(f, f->shared->fs.man[type], &fs_stat) < 0)
	HGOTO_ERROR(H5E_RESOURCE, H5E_CANTGET, FAIL, "can't get free-space info")

    /* Check if the free space manager has space in the file */
    if(H5F_addr_defined(fs_stat.addr) || H5F_addr_defined(fs_stat.sect_addr)) {
	/* Free the free space manager in the file */
#ifdef H5MF_ALLOC_DEBUG
HDfprintf(stderr, "%s: Free the space for the free-space manager header and section info header\n", FUNC);
#endif /* H5MF_ALLOC_DEBUG */
	if(H5FS_free(f, f->shared->fs.man[type], dxpl_id) < 0)
	    HGOTO_ERROR(H5E_RESOURCE, H5E_CANTRELEASE, FAIL, "can't release free-space headers")
	f->shared->fs.man_addr[type] = HADDR_UNDEF;
    } /* end if */

done:
#ifdef H5MF_ALLOC_DEBUG
HDfprintf(stderr, "%s: Leaving\n", FUNC);
#endif /* H5MF_ALLOC_DEBUG */
    FUNC_LEAVE_NOAPI(ret_value)
} /* end H5MF_free_fstype() */


/*-------------------------------------------------------------------------
 * Function:    H5MF_close_fstype
 *
 * Purpose:     Close the free space manager of TYPE for file
 *		Note that TYPE can be H5F_mem_page_t or H5FD_mem_t enum types.
 *
 * Return:      Success:        non-negative
 *              Failure:        negative
 *
 * Programmer: Vailin Choi; July 1st, 2009
 *
 *-------------------------------------------------------------------------
 */
static herr_t
H5MF_close_fstype(H5F_t *f, hid_t dxpl_id, H5FD_mem_t type)
{
    herr_t ret_value = SUCCEED;         /* Return value */

    FUNC_ENTER_NOAPI_NOINIT

    /*
     * Check arguments.
     */
    HDassert(f);
    if(H5F_PAGED_AGGR(f))
	HDassert((H5F_mem_page_t)type < H5F_MEM_PAGE_NTYPES);
    HDassert(f->shared);
    HDassert(f->shared->fs.man[type]);
    HDassert(f->shared->fs.man_state[type] != H5F_FS_STATE_CLOSED);

    /* Close an existing free space structure for the file */
    if(H5FS_close(f, dxpl_id, f->shared->fs.man[type]) < 0)
        HGOTO_ERROR(H5E_FSPACE, H5E_CANTRELEASE, FAIL, "can't release free space info")
    f->shared->fs.man[type] = NULL;
    f->shared->fs.man_state[type] = H5F_FS_STATE_CLOSED;

done:
    FUNC_LEAVE_NOAPI(ret_value)
} /* end H5MF_close_fstype() */


/*-------------------------------------------------------------------------
 * Function:    H5MF_add_sect
 *
 * Purpose:	To add a section to the specified free-space manager.
 *
 * Return:      Success:        non-negative
 *              Failure:        negative
 *
 * Programmer:  Vailin Choi; April 2013
 *
 *-------------------------------------------------------------------------
 */
herr_t
H5MF_add_sect(H5F_t *f, H5FD_mem_t alloc_type, hid_t dxpl_id, H5FS_t *fspace, H5MF_free_section_t *node)
{
    H5P_genplist_t *dxpl = NULL;        /* DXPL for setting ring */
    H5AC_ring_t orig_ring = H5AC_RING_INV;      /* Original ring value */
    H5MF_sect_ud_t udata;		/* User data for callback */
    herr_t ret_value = SUCCEED; 	/* Return value */

    FUNC_ENTER_NOAPI(FAIL)

    HDassert(f);
    HDassert(fspace);
    HDassert(node);

    /* Construct user data for callbacks */
    udata.f = f;
    udata.dxpl_id = dxpl_id;
    udata.alloc_type = alloc_type;
    udata.allow_sect_absorb = TRUE;
    udata.allow_eoa_shrink_only = FALSE;
    udata.allow_small_shrink = FALSE;

    /* Set the ring type in the DXPL */
    if(H5AC_set_ring(dxpl_id, H5AC_RING_FSM, &dxpl, &orig_ring) < 0)
        HGOTO_ERROR(H5E_RESOURCE, H5E_CANTSET, FAIL, "unable to set ring value")

#ifdef H5MF_ALLOC_DEBUG_MORE
HDfprintf(stderr, "%s: adding node, node->sect_info.addr = %a, node->sect_info.size = %Hu\n", FUNC, node->sect_info.addr, node->sect_info.size);
#endif /* H5MF_ALLOC_DEBUG_MORE */
    //fprintf(stderr, "%s: adding node, node->sect_info.addr = %llu, node->sect_info.size = %llu\n", 
    //FUNC, node->sect_info.addr, node->sect_info.size);
    /* Add the section */
    if(H5FS_sect_add(f, dxpl_id, fspace, (H5FS_section_info_t *)node, H5FS_ADD_RETURNED_SPACE, &udata) < 0)
	HGOTO_ERROR(H5E_RESOURCE, H5E_CANTINSERT, FAIL, "can't re-add section to file free space")

done:
    /* Reset the ring in the DXPL */
    if(H5AC_reset_ring(dxpl, orig_ring) < 0)
        HDONE_ERROR(H5E_RESOURCE, H5E_CANTSET, FAIL, "unable to set property value")
    FUNC_LEAVE_NOAPI(ret_value)
} /* end H5MF_add_sect() */


/*-------------------------------------------------------------------------
 * Function:    H5MF_find_sect
 *
 * Purpose:	To find a section from the specified free-space manager to fulfill the request.
 *		If found, re-add the left-over space back to the manager.
 *
 * Return:	TRUE if a section is found to fulfill the request
 *		FALSE if not
 *
 * Programmer:  Vailin Choi; April 2013
 *
 *-------------------------------------------------------------------------
 */
htri_t
H5MF_find_sect(H5F_t *f, H5FD_mem_t alloc_type, hid_t dxpl_id, hsize_t size, H5FS_t *fspace, haddr_t *addr)
{
    H5P_genplist_t *dxpl = NULL;        /* DXPL for setting ring */
    H5AC_ring_t orig_ring = H5AC_RING_INV;      /* Original ring value */
    H5MF_free_section_t *node;  /* Free space section pointer */
    htri_t ret_value;      	/* Whether an existing free list node was found */

    FUNC_ENTER_NOAPI(FAIL)

    HDassert(f);
    HDassert(fspace);

    /* Set the ring type in the DXPL */
    if(H5AC_set_ring(dxpl_id, H5AC_RING_FSM, &dxpl, &orig_ring) < 0)
        HGOTO_ERROR(H5E_RESOURCE, H5E_CANTSET, FAIL, "unable to set ring value")

    /* Try to get a section from the free space manager */
    if((ret_value = H5FS_sect_find(f, dxpl_id, fspace, size, (H5FS_section_info_t **)&node)) < 0)
	HGOTO_ERROR(H5E_RESOURCE, H5E_CANTALLOC, FAIL, "error locating free space in file")

#ifdef H5MF_ALLOC_DEBUG_MORE
HDfprintf(stderr, "%s: section found = %t\n", FUNC, ret_value);
#endif /* H5MF_ALLOC_DEBUG_MORE */

    /* Check for actually finding section */
    if(ret_value) {
	/* Sanity check */
	HDassert(node);

#if 0
        if(f->closing && alloc_type != H5FD_MEM_DRAW && orig_ring == H5AC_RING_FSM) {
            haddr_t eoa;

            /* Go get the actual file size */
            if(HADDR_UNDEF == (eoa = H5FD_get_eoa(f->shared->lf, alloc_type)))
                HGOTO_ERROR(H5E_FILE, H5E_CANTGET, FAIL, "unable to get file size")

            if(eoa < node->sect_info.addr+size) {
                if(H5F__set_eoa(f, alloc_type, node->sect_info.addr+size) < 0)
                    HGOTO_ERROR(H5E_RESOURCE, H5E_CANTSET, FAIL, "can't set EOA");
            }
        }
#endif

	/* Retrieve return value */
	if(addr)
	    *addr = node->sect_info.addr;

	/* Check for eliminating the section */
	if(node->sect_info.size == size) {
#ifdef H5MF_ALLOC_DEBUG_MORE
HDfprintf(stderr, "%s: freeing node\n", FUNC);
#endif /* H5MF_ALLOC_DEBUG_MORE */

	    /* Free section node */
	    if(H5MF_sect_free((H5FS_section_info_t *)node) < 0)
		HGOTO_ERROR(H5E_RESOURCE, H5E_CANTRELEASE, FAIL, "can't free simple section node")
	} /* end if */
        else {
	    /* Adjust information for section */
	    node->sect_info.addr += size;
	    node->sect_info.size -= size;

#ifdef H5MF_ALLOC_DEBUG_MORE
HDfprintf(stderr, "%s: re-adding node, node->sect_info.size = %Hu\n", FUNC, node->sect_info.size);
#endif /* H5MF_ALLOC_DEBUG_MORE */

	    /* Re-add the section to the free-space manager */
	    if(H5MF_add_sect(f, alloc_type, dxpl_id, fspace, node) < 0)
		HGOTO_ERROR(H5E_RESOURCE, H5E_CANTINSERT, FAIL, "can't re-add section to file free space")
	} /* end else */
    } /* end if */

done:
    /* Reset the ring in the DXPL */
    if(H5AC_reset_ring(dxpl, orig_ring) < 0)
        HDONE_ERROR(H5E_RESOURCE, H5E_CANTSET, FAIL, "unable to set property value")
    FUNC_LEAVE_NOAPI(ret_value)
} /* end H5MF_find_sect() */


/*-------------------------------------------------------------------------
 * Function:    H5MF_alloc
 *
 * Purpose:     Allocate SIZE bytes of file memory and return the relative
 *		address where that contiguous chunk of file memory exists.
 *		The TYPE argument describes the purpose for which the storage
 *		is being requested.
 *
 * Return:      Success:        The file address of new chunk.
 *              Failure:        HADDR_UNDEF
 *
 * Programmer:  Robb Matzke
 *              matzke@llnl.gov
 *              Jul 11 1997
 *
 *-------------------------------------------------------------------------
 */
haddr_t
H5MF_alloc(H5F_t *f, H5FD_mem_t alloc_type, hid_t dxpl_id, hsize_t size)
{
    H5P_genplist_t *dxpl = NULL;        /* DXPL for setting ring */
    H5AC_ring_t orig_ring = H5AC_RING_INV;      /* Original ring value */
    H5FD_mem_t  fs_type;                /* Free space type (mapped from allocation type) */
    haddr_t ret_value = HADDR_UNDEF;    /* Return value */

    FUNC_ENTER_NOAPI(HADDR_UNDEF)
#ifdef H5MF_ALLOC_DEBUG
HDfprintf(stderr, "%s: alloc_type = %u, size = %Hu\n", FUNC, (unsigned)alloc_type, size);
#endif /* H5MF_ALLOC_DEBUG */

    /* check arguments */
    HDassert(f);
    HDassert(f->shared);
    HDassert(f->shared->lf);
    HDassert(size > 0);

    /* Get free-space manager type from allocation type */
    if(H5F_PAGED_AGGR(f))
	fs_type = (H5FD_mem_t)H5MF_ALLOC_TO_FS_PAGE_TYPE(f, alloc_type, size);
    else
	fs_type = H5MF_ALLOC_TO_FS_AGGR_TYPE(f, alloc_type);

#ifdef H5MF_ALLOC_DEBUG_MORE
HDfprintf(stderr, "%s: Check 1.0\n", FUNC);
#endif /* H5MF_ALLOC_DEBUG_MORE */

    /* Set the ring type in the DXPL */
    if(H5AC_set_ring(dxpl_id, H5AC_RING_FSM, &dxpl, &orig_ring) < 0)
        HGOTO_ERROR(H5E_RESOURCE, H5E_CANTSET, HADDR_UNDEF, "unable to set ring value")

    /* Check if the free space manager for the file has been initialized */
    if(!f->shared->fs.man[fs_type] && H5F_addr_defined(f->shared->fs.man_addr[fs_type])) {
	/* Open the free-space manager */
	if(H5MF_open_fstype(f, dxpl_id, fs_type) < 0)
	    HGOTO_ERROR(H5E_RESOURCE, H5E_CANTOPENOBJ, HADDR_UNDEF, "can't initialize file free space")
        HDassert(f->shared->fs.man[fs_type]);
    } /* end if */

    /* Search for large enough space in the free space manager */
    if(f->shared->fs.man[fs_type])
        if(H5MF_find_sect(f, alloc_type, dxpl_id, size, f->shared->fs.man[fs_type], &ret_value) < 0)
            HGOTO_ERROR(H5E_RESOURCE, H5E_CANTALLOC, HADDR_UNDEF, "error locating a node")

    /* If no space is found from the free-space manager, continue further action */
    if(!H5F_addr_defined(ret_value)) {
#ifdef H5MF_ALLOC_DEBUG_MORE
HDfprintf(stderr, "%s: Check 2.0\n", FUNC);
#endif /* H5MF_ALLOC_DEBUG_MORE */
        if(f->shared->fs.strategy == H5F_FSPACE_STRATEGY_PAGE) {
            if(f->shared->fs.page_size) { /* If paged aggregation, continue further action */
                if(HADDR_UNDEF == (ret_value = H5MF_alloc_pagefs(f, alloc_type, dxpl_id, size)))
                    HGOTO_ERROR(H5E_RESOURCE, H5E_CANTALLOC, HADDR_UNDEF, "allocation failed from paged aggregation")
            } /* end if */
            else { /* If paged aggregation is disabled, allocate from VFD */
                 if(HADDR_UNDEF == (ret_value = H5MF_vfd_alloc(f, dxpl_id, alloc_type, size, TRUE)))
                    HGOTO_ERROR(H5E_RESOURCE, H5E_CANTALLOC, HADDR_UNDEF, "allocation failed from vfd")
            } /* end else */
        } /* end if */
        else { /* For non-paged aggregation, continue further action */
            if(HADDR_UNDEF == (ret_value = H5MF_aggr_vfd_alloc(f, alloc_type, dxpl_id, size)))
                HGOTO_ERROR(H5E_RESOURCE, H5E_CANTALLOC, HADDR_UNDEF, "allocation failed from aggr/vfd")
        } /* end else */
    } /* end if */
    HDassert(H5F_addr_defined(ret_value));
#ifdef H5MF_ALLOC_DEBUG_MORE
HDfprintf(stderr, "%s: Check 3.0\n", FUNC);
#endif /* H5MF_ALLOC_DEBUG_MORE */

    /* For paged aggregation, determine the section at EOA is small meta/raw/large */
    if(H5F_PAGED_AGGR(f))
	if(H5MF_set_last_small(f, alloc_type, dxpl_id, ret_value, size, FALSE) < 0)
	    HGOTO_ERROR(H5E_RESOURCE, H5E_CANTSET, HADDR_UNDEF, "can't determine track_last_small")

done:
    /* Reset the ring in the DXPL */
    if(H5AC_reset_ring(dxpl, orig_ring) < 0)
        HDONE_ERROR(H5E_RESOURCE, H5E_CANTSET, HADDR_UNDEF, "unable to set property value")

#ifdef H5MF_ALLOC_DEBUG
HDfprintf(stderr, "%s: Leaving: ret_value = %a, size = %Hu\n", FUNC, ret_value, size);
#endif /* H5MF_ALLOC_DEBUG */
#ifdef H5MF_ALLOC_DEBUG_DUMP
H5MF_sects_dump(f, dxpl_id, stderr);
#endif /* H5MF_ALLOC_DEBUG_DUMP */
    FUNC_LEAVE_NOAPI(ret_value)
} /* end H5MF_alloc() */


/*-------------------------------------------------------------------------
 * Function:    H5MF_alloc_pagefs
 *
 * Purpose:     Allocate space from either the large or small free-space manager.
 *		For "large" request:
 *		  Allocate request from VFD
 *		  Determine mis-aligned fragment and return the fragment to the
 *		    appropriate manager
 *		For "small" request:
 *		  Allocate a page from the large manager
 *		  Determine whether space is available from a mis-aligned fragment
 *		    being returned to the manager
 *		  Return left-over space to the manager after fulfilling request
 *
 * Return:      Success:        The file address of new chunk.
 *              Failure:        HADDR_UNDEF
 *
 * Programmer:  Vailin Choi; Dec 2012
 *
 *-------------------------------------------------------------------------
 */
static haddr_t
H5MF_alloc_pagefs(H5F_t *f, H5FD_mem_t alloc_type, hid_t dxpl_id, hsize_t size)
{
    H5F_mem_page_t ptype;		/* Free-space mananger type */
    H5MF_free_section_t *node = NULL;  	/* Free space section pointer */
    haddr_t ret_value = HADDR_UNDEF; 	/* Return value */

    FUNC_ENTER_NOAPI(HADDR_UNDEF)

#ifdef H5MF_ALLOC_DEBUG
HDfprintf(stderr, "%s: alloc_type = %u, size = %Hu\n", FUNC, (unsigned)alloc_type, size);
#endif /* H5MF_ALLOC_DEBUG */

    /* Determine the free-space manager type for paged aggregation */
    ptype = H5MF_ALLOC_TO_FS_PAGE_TYPE(f, alloc_type, size);

    switch(ptype) {
	case H5F_MEM_PAGE_GENERIC:  /* Large untyped */
            {
                haddr_t eoa;      	        /* EOA for the file */
                hsize_t frag_size;             	/* Fragment size */

                /* Get the EOA for the file */
                if(HADDR_UNDEF == (eoa = H5F_get_eoa(f, alloc_type)))
                    HGOTO_ERROR(H5E_RESOURCE, H5E_CANTGET, HADDR_UNDEF, "Unable to get eoa")

                /* Calculate the mis-aligned fragment */
                H5MF_EOA_MISALIGN(f, eoa, f->shared->fs.page_size, frag_size);

                /* Allocate from VFD */
                if(HADDR_UNDEF == (ret_value = H5F_alloc(f, dxpl_id, alloc_type, size + frag_size)))
                    HGOTO_ERROR(H5E_RESOURCE, H5E_CANTALLOC, HADDR_UNDEF, "can't allocate file space")

                /* Return the aligned address */
                ret_value += frag_size;

                /* If there is a mis-aligned fragment at EOA */
                if(frag_size) {
                    unsigned ctype;			/* Section class type */

                    /* Initialize to "large" free-space section */
                    ctype = H5MF_FSPACE_SECT_LARGE;

                    /* Check the EOA section type when the file is last closed */
                    if(f->shared->fs.last_small) { /* A small meta or raw data section type at EOA */
                        /* A "small" free-space section */
                        ctype = H5MF_FSPACE_SECT_SMALL;	

                        /* Determine the free-space manager type */
                        ptype = (f->shared->fs.last_small == H5F_FILE_SPACE_EOF_SMALL_RAW) ?  H5F_MEM_PAGE_RAW : H5F_MEM_PAGE_META;
                    } /* end if */

                    /* Start up the free-space manager */
                    if(!(f->shared->fs.man[ptype]))
                        if(H5MF_start_fstype(f, dxpl_id, (H5FD_mem_t)ptype) < 0)
                            HGOTO_ERROR(H5E_RESOURCE, H5E_CANTINIT, HADDR_UNDEF, "can't initialize file free space")

                    /* Create free space section for the fragment: either a large or small section */
                    if(NULL == (node = H5MF_sect_new(ctype, eoa, frag_size)))
                        HGOTO_ERROR(H5E_RESOURCE, H5E_CANTINIT, HADDR_UNDEF, "can't initialize free space section")

                    /* Add the fragment to either the large or small (meta or raw) free-space manager */
                    if(H5MF_add_sect(f, alloc_type, dxpl_id, f->shared->fs.man[ptype], node) < 0)
                        HGOTO_ERROR(H5E_RESOURCE, H5E_CANTINSERT, HADDR_UNDEF, "can't re-add section to file free space")

                    node = NULL;
                } /* end if */

                /* If the EOA section type was a small meta or raw data section, reset it now */
                if(f->shared->fs.last_small)
                    f->shared->fs.last_small = 0;
            }
	    break;

	case H5F_MEM_PAGE_META:	/* Small meta data */
	case H5F_MEM_PAGE_RAW:	/* Small raw data */
	    if(f->shared->fs.man_state[ptype] == H5F_FS_STATE_DELETING) {
		if(HADDR_UNDEF == (ret_value = H5MF_close_allocate(f, alloc_type, dxpl_id, size)))
		    HGOTO_ERROR(H5E_RESOURCE, H5E_CANTALLOC, HADDR_UNDEF, "can't allocate file space")
	    } /* end if */
            else {
                /* Check if there's a small, misaligned space at the EOA */
                if(f->shared->fs.last_small) { /* A small meta or raw data section type at EOA */
                    H5F_mem_page_t frag_ptype;		/* Free-space mananger type of fragment */
                    haddr_t eoa;      	                /* EOA for the file */
                    hsize_t frag_size;             	/* Fragment size */

                    /* Get the EOA for the file */
                    if(HADDR_UNDEF == (eoa = H5F_get_eoa(f, alloc_type)))
                        HGOTO_ERROR(H5E_RESOURCE, H5E_CANTGET, HADDR_UNDEF, "Unable to get eoa")

                    /* Calculate the mis-aligned fragment */
                    H5MF_EOA_MISALIGN(f, eoa, f->shared->fs.page_size, frag_size);

                    /* Get the free-space type of the fragment */
                    frag_ptype = (f->shared->fs.last_small == H5F_FILE_SPACE_EOF_SMALL_RAW) ?  H5F_MEM_PAGE_RAW : H5F_MEM_PAGE_META;

                    /* Is the fragment of the right type and big enough? */
                    if(frag_ptype == ptype && frag_size >= size) {
                        /* Allocate from VFD */
                        if(HADDR_UNDEF == (ret_value = H5F_alloc(f, dxpl_id, alloc_type, size)))
                            HGOTO_ERROR(H5E_RESOURCE, H5E_CANTALLOC, HADDR_UNDEF, "can't allocate file space")

                        /* If the block used up entire fragment, reset the last_small */
                        if(size == frag_size)
                            f->shared->fs.last_small = 0;
                    } /* end if */
                } /* end if */

                /* Allocate from a new page, if a fragment wasn't found */
                if(!H5F_addr_defined(ret_value)) {
                    haddr_t new_page;		/* The address for the new file size page */

                    /* Allocate one file space page */
                    if(HADDR_UNDEF == (new_page = H5MF_alloc(f, alloc_type, dxpl_id, f->shared->fs.page_size)))
                        HGOTO_ERROR(H5E_RESOURCE, H5E_CANTALLOC, HADDR_UNDEF, "can't allocate file space")

                    /* Start up the free-space manager */
                    if(!(f->shared->fs.man[ptype]))
                        if(H5MF_start_fstype(f, dxpl_id, (H5FD_mem_t)ptype) < 0)
                            HGOTO_ERROR(H5E_RESOURCE, H5E_CANTINIT, HADDR_UNDEF, "can't initialize file free space")
                    HDassert(f->shared->fs.man[ptype]);

                    /* MSC - If we are closing the file and allocating space
                       for metadata of FSM type, then we should leave
                       space for the section info increase for this
                       newly added section */
                    if(f->closing && ptype == H5F_MEM_PAGE_META) {
                        H5P_genplist_t *dxpl = NULL;        /* DXPL for setting ring */
                        H5AC_ring_t ring;

                        if(NULL == (dxpl = (H5P_genplist_t *)H5I_object(dxpl_id)))
                            HGOTO_ERROR(H5E_ARGS, H5E_BADTYPE, HADDR_UNDEF, "can't get property list")

                        if((H5P_get(dxpl, H5AC_RING_NAME, &ring)) < 0)
                            HGOTO_ERROR(H5E_PLIST, H5E_CANTGET, HADDR_UNDEF, "unable to get property value");

                        if(H5AC_RING_FSM == ring) {
                            /* Create section for remaining space in the page */
                            if(NULL == (node = H5MF_sect_new(H5MF_FSPACE_SECT_SMALL, 
                                                             (new_page + size + H5FS_SINFO_PREFIX_SIZE(f) + 1), 
                                                             (f->shared->fs.page_size - size - H5FS_SINFO_PREFIX_SIZE(f) + 1))))
                                HGOTO_ERROR(H5E_RESOURCE, H5E_CANTINIT, HADDR_UNDEF, "can't initialize free space section")
                        }
                        else {
                            if(NULL == (node = H5MF_sect_new(H5MF_FSPACE_SECT_SMALL, (new_page + size), (f->shared->fs.page_size - size))))
                                HGOTO_ERROR(H5E_RESOURCE, H5E_CANTINIT, HADDR_UNDEF, "can't initialize free space section")
                        }
                    }
                    else {
                        if(NULL == (node = H5MF_sect_new(H5MF_FSPACE_SECT_SMALL, (new_page + size), (f->shared->fs.page_size - size))))
                            HGOTO_ERROR(H5E_RESOURCE, H5E_CANTINIT, HADDR_UNDEF, "can't initialize free space section")
                    }

                    /* Add the remaining space in the page to the manager */
                    if(H5MF_add_sect(f, alloc_type, dxpl_id, f->shared->fs.man[ptype], node) < 0)
                        HGOTO_ERROR(H5E_RESOURCE, H5E_CANTINSERT, HADDR_UNDEF, "can't re-add section to file free space")

                    node = NULL;

                    /* Insert the new page into the Page Buffer list of new pages so 
                       we don't read an empty page from disk */
                    if(f->shared->page_buf && H5PB_add_new_page(f, alloc_type, new_page) < 0)
                        HGOTO_ERROR(H5E_RESOURCE, H5E_CANTINSERT, HADDR_UNDEF, "can't add new page to Page Buffer new page list")

                    ret_value = new_page;
                } /* end else */
            } /* end else */
	    break;

	case H5F_MEM_PAGE_NTYPES:
	default:
	    HGOTO_ERROR(H5E_RESOURCE, H5E_CANTALLOC, HADDR_UNDEF, "can't allocate file space: unrecognized type")
	    break;
    } /* end switch */

done:
#ifdef H5MF_ALLOC_DEBUG
HDfprintf(stderr, "%s: Leaving: ret_value = %a, size = %Hu\n", FUNC, ret_value, size);
#endif /* H5MF_ALLOC_DEBUG */
#ifdef H5MF_ALLOC_DEBUG_DUMP
H5MF_sects_dump(f, dxpl_id, stderr);
#endif /* H5MF_ALLOC_DEBUG_DUMP */

    /* Release section node, if allocated and not added to section list or merged */
    if(node)
        if(H5MF_sect_free((H5FS_section_info_t *)node) < 0)
	    HDONE_ERROR(H5E_RESOURCE, H5E_CANTRELEASE, HADDR_UNDEF, "can't free section node")

    FUNC_LEAVE_NOAPI(ret_value)
} /* end H5MF_alloc_pagefs() */

/*-------------------------------------------------------------------------
 * Function:    H5MF_close_allocate
 *
 * Purpose:     To allocate file space for free-space manager header (H5FS_alloc_hdr())
 *		and section info (H5FS_alloc_sect()) in H5MF_close() when
 *		persisting free-space.
 *		Note that any mis-aligned fragment at closing is dropped to the floor
 *		so that it won't change the section info size.
 *
 * Return:      Success:        The file address of new chunk.
 *              Failure:        HADDR_UNDEF
 *
 * Programmer:  Vailin Choi; Jan 2013
 *
 *-------------------------------------------------------------------------
 */
haddr_t
H5MF_close_allocate(H5F_t *f, H5FD_mem_t alloc_type, hid_t dxpl_id, hsize_t size)
{
    haddr_t ret_value; 		/* Return value */

    FUNC_ENTER_NOAPI(HADDR_UNDEF)

    /*
     * Check arguments.
     */
    HDassert(f);
    HDassert(f->shared);

    /* Paged aggregation */
    if(H5F_PAGED_AGGR(f)) {
        hsize_t frag_size;             	/* Fragment size */
        H5F_mem_page_t ptype;		/* The free-space manager type for paged aggregation */
        haddr_t eoa;      		/* EOA for the file */

	ptype = H5MF_ALLOC_TO_FS_PAGE_TYPE(f, alloc_type, size);

        /* Get the EOA for the file */
        if(HADDR_UNDEF == (eoa = H5F_get_eoa(f, alloc_type)))
            HGOTO_ERROR(H5E_RESOURCE, H5E_CANTGET, HADDR_UNDEF, "Unable to get eoa")

	/* Calculate the misaligned fragment which is dropped to the floor */
	H5MF_EOA_MISALIGN(f, eoa, f->shared->fs.page_size, frag_size);

	/* Can allocate from EOA only if the request has the same type as the
         *      last section in the EOA page and is smaller than the remaining
         *      fragment.  (i.e. not crossing page boundary) */
	if(((f->shared->fs.track_last_small == H5F_FILE_SPACE_EOF_SMALL_META && ptype == H5F_MEM_PAGE_META)
                    || (f->shared->fs.track_last_small == H5F_FILE_SPACE_EOF_SMALL_RAW && ptype == H5F_MEM_PAGE_RAW))
                && size < frag_size) {
            /* Sanity check for not crossing page boundary */
	    HDassert((eoa / f->shared->fs.page_size) == (((eoa + size) - 1) / f->shared->fs.page_size));

            /* Allocate the request */
            if(HADDR_UNDEF == (ret_value = H5F_alloc(f, dxpl_id, alloc_type, size)))
                HGOTO_ERROR(H5E_RESOURCE, H5E_CANTALLOC, HADDR_UNDEF, "can't allocate file space")
	} /* end if */
        else {
            /* Allocate the request + misaligned fragment */
            if(HADDR_UNDEF == (ret_value = H5F_alloc(f, dxpl_id, alloc_type, size + frag_size)))
                HGOTO_ERROR(H5E_RESOURCE, H5E_CANTALLOC, HADDR_UNDEF, "can't allocate file space")

            /* Return the aligned address */
            /* (Drops the fragment on the floor) */
            if(frag_size) {
                HDassert(H5F_addr_eq(ret_value, eoa));
                ret_value += frag_size;
            } /* end if */

            /* Update track_last_small for paged aggregation */
            if(size >= f->shared->fs.page_size)
                f->shared->fs.track_last_small = 0;
            else if(ptype == H5F_MEM_PAGE_META)
                f->shared->fs.track_last_small = H5F_FILE_SPACE_EOF_SMALL_META;
            else if(ptype == H5F_MEM_PAGE_RAW)
                f->shared->fs.track_last_small = H5F_FILE_SPACE_EOF_SMALL_RAW;
            else
                HDassert(0 && "Unknown track_last_small condition!");
        } /* end else */
    } /* end if */
    else {
	/* Allocate the request but not freeing the mis-aligned fragment if any */
	/* The misaligned fragment is dropped to the floor */
	if(HADDR_UNDEF == (ret_value = H5MF_vfd_alloc(f, dxpl_id, alloc_type, size, FALSE)))
	    HGOTO_ERROR(H5E_RESOURCE, H5E_CANTALLOC, HADDR_UNDEF, "can't allocate file space")
    } /* end else */

done:
    FUNC_LEAVE_NOAPI(ret_value)
} /* end H5MF_close_allocate() */


/*-------------------------------------------------------------------------
 * Function:    H5MF_set_last_small
 *
 * Purpose:     Determine the section at EOA is a small meta/raw or large data section.
 *
 * Return:      Non-negative on success/Negative on failure
 *
 * Programmer:  Vailin Choi; Dec 2012
 *
 *-------------------------------------------------------------------------
 */
static herr_t
H5MF_set_last_small(H5F_t *f, H5FD_mem_t alloc_type, hid_t dxpl_id,
    haddr_t addr, hsize_t size, hbool_t xfree)
{
    haddr_t eoa; 		/* Initial EOA for the file */
    herr_t ret_value = SUCCEED;	/* Return value */

    FUNC_ENTER_NOAPI(FAIL)

#ifdef H5MF_ALLOC_DEBUG
HDfprintf(stderr, "%s: Entering: alloc_type = %u, addr = %a, size = %Hu, xfree = %t\n", FUNC, (unsigned)alloc_type, addr, size, xfree);
#endif /* H5MF_ALLOC_DEBUG */

    HDassert(f);
    HDassert(H5F_addr_defined(addr));
    HDassert(H5F_PAGED_AGGR(f));

    /* Get the EOA for the file */
    if(HADDR_UNDEF == (eoa = H5F_get_eoa(f, alloc_type)))
	HGOTO_ERROR(H5E_RESOURCE, H5E_CANTGET, FAIL, "Unable to get eoa")

    /* For small section */
    if(size < f->shared->fs.page_size) {
	/* If the section is on the same page as EOA, the last section at EOA is a small section */
	if(((eoa - 1) / f->shared->fs.page_size) == (addr / f->shared->fs.page_size)) {
	    H5F_mem_page_t ptype = H5MF_ALLOC_TO_FS_PAGE_TYPE(f, alloc_type, size);

	    f->shared->fs.track_last_small = (ptype == H5F_MEM_PAGE_META) ? H5F_FILE_SPACE_EOF_SMALL_META : H5F_FILE_SPACE_EOF_SMALL_RAW;
	} /* end if */
    } /* end if */
    else
        if(H5F_addr_eq(addr + size, eoa)) { /* For large section */
            HDassert(!(addr % f->shared->fs.page_size));
            if(xfree) { /* from H5MF_xfree() */
                H5F_mem_page_t ptype;	/* Local index variable */

                /* Check the last section of each free-space manager */
                for(ptype = H5F_MEM_PAGE_META; ptype < H5F_MEM_PAGE_NTYPES; H5_INC_ENUM(H5F_mem_page_t, ptype)) {
                    haddr_t sect_addr = HADDR_UNDEF;	/* Section address */
                    hsize_t sect_size = 0;			/* Section size */

                    if(f->shared->fs.man[ptype]) {
                        /* Get the last section of the free-space manager */
                        if(H5FS_sect_query_last(f, dxpl_id, f->shared->fs.man[ptype], &sect_addr, &sect_size) < 0)
                            HGOTO_ERROR(H5E_RESOURCE, H5E_CANTGET, FAIL, "can't query last section on merge list")

                        /*
                         * If the section being freed adjoins the last section,
                         * the section at EOA is determined by the type of the last section.
                         * If not, EOA is at page boundary and the tracking does not matter.
                         */
                        if(H5F_addr_defined(sect_addr) && H5F_addr_eq(sect_addr + sect_size, addr)) {
                            if(ptype == H5F_MEM_PAGE_GENERIC)
                                f->shared->fs.track_last_small = 0;
                            else
                                f->shared->fs.track_last_small = (ptype == H5F_MEM_PAGE_META) ? H5F_FILE_SPACE_EOF_SMALL_META : H5F_FILE_SPACE_EOF_SMALL_RAW;
                            break;
                        } /* end if */
                    } /* end if */
                } /* end for */
            } /* end if */
            else /* from H5MF_alloc() */
                /* The section at EOA is not a small section */
                f->shared->fs.track_last_small = 0;
        } /* end if */

done:
#ifdef H5MF_ALLOC_DEBUG
HDfprintf(stderr, "%s: Leaving, track_last_small = %u\n", FUNC, (unsigned)f->shared->fs.track_last_small);
#endif /* H5MF_ALLOC_DEBUG */
    FUNC_LEAVE_NOAPI(ret_value)
} /* end H5MF_set_last_small() */


/*-------------------------------------------------------------------------
 * Function:    H5MF_alloc_tmp
 *
 * Purpose:     Allocate temporary space in the file
 *
 * Note:	The address returned is non-overlapping with any other address
 *		in the file and suitable for insertion into the metadata
 *		cache.
 *
 *		The address is _not_ suitable for actual file I/O and will
 *		cause an error if it is so used.
 *
 *		The space allocated with this routine should _not_ be freed,
 *		it should just be abandoned.  Calling H5MF_xfree() with space
 *              from this routine will cause an error.
 *
 * Return:      Success:        Temporary file address
 *              Failure:        HADDR_UNDEF
 *
 * Programmer:  Quincey Koziol
 *              Thursday, June  4, 2009
 *
 *-------------------------------------------------------------------------
 */
haddr_t
H5MF_alloc_tmp(H5F_t *f, hsize_t size)
{
    haddr_t eoa;                /* End of allocated space in the file */
    haddr_t ret_value = HADDR_UNDEF;    /* Return value */

    FUNC_ENTER_NOAPI(HADDR_UNDEF)
#ifdef H5MF_ALLOC_DEBUG
HDfprintf(stderr, "%s: size = %Hu\n", FUNC, size);
#endif /* H5MF_ALLOC_DEBUG */

    /* check args */
    HDassert(f);
    HDassert(f->shared);
    HDassert(f->shared->lf);
    HDassert(size > 0);

    /* Retrieve the 'eoa' for the file */
    if(HADDR_UNDEF == (eoa = H5F_get_eoa(f, H5FD_MEM_DEFAULT)))
	HGOTO_ERROR(H5E_RESOURCE, H5E_CANTGET, HADDR_UNDEF, "driver get_eoa request failed")

    /* Compute value to return */
    ret_value = f->shared->fs.tmp_addr - size;

    /* Check for overlap into the actual allocated space in the file */
    if(H5F_addr_le(ret_value, eoa))
	HGOTO_ERROR(H5E_RESOURCE, H5E_CANTGET, HADDR_UNDEF, "driver get_eoa request failed")

    /* Adjust temporary address allocator in the file */
    f->shared->fs.tmp_addr = ret_value;

done:
    FUNC_LEAVE_NOAPI(ret_value)
} /* end H5MF_alloc_tmp() */


/*-------------------------------------------------------------------------
 * Function:    H5MF_xfree
 *
 * Purpose:     Frees part of a file, making that part of the file
 *              available for reuse.
 *
 * Return:      Non-negative on success/Negative on failure
 *
 * Programmer:  Robb Matzke
 *              matzke@llnl.gov
 *              Jul 17 1997
 *
 *-------------------------------------------------------------------------
 */
herr_t
H5MF_xfree(H5F_t *f, H5FD_mem_t alloc_type, hid_t dxpl_id, haddr_t addr,
    hsize_t size)
{
    H5F_io_info_t fio_info;             /* I/O info for operation */
    H5FD_mem_t  fs_type;                /* Free space type (mapped from allocation type) */
    H5MF_free_section_t *node = NULL;   /* Free space section pointer */
    unsigned ctype;			/* section class type */
    H5P_genplist_t *dxpl = NULL;        /* DXPL for setting ring */
    H5AC_ring_t orig_ring = H5AC_RING_INV;      /* Original ring value */
    herr_t ret_value = SUCCEED;         /* Return value */

    FUNC_ENTER_NOAPI(FAIL)
#ifdef H5MF_ALLOC_DEBUG
HDfprintf(stderr, "%s: Entering - alloc_type = %u, addr = %a, size = %Hu\n", FUNC, (unsigned)alloc_type, addr, size);
#endif /* H5MF_ALLOC_DEBUG */

    /* check arguments */
    HDassert(f);
    if(!H5F_addr_defined(addr) || 0 == size)
        HGOTO_DONE(SUCCEED);
    HDassert(addr != 0);        /* Can't deallocate the superblock :-) */

    /* Set the ring type in the DXPL */
    if(H5AC_set_ring(dxpl_id, H5AC_RING_FSM, &dxpl, &orig_ring) < 0)
        HGOTO_ERROR(H5E_RESOURCE, H5E_CANTSET, FAIL, "unable to set ring value")

    /* Determine the EOA section type */
    if(H5F_PAGED_AGGR(f))
	if(H5MF_set_last_small(f, alloc_type, dxpl_id, addr, size, TRUE) < 0)
	    HGOTO_ERROR(H5E_RESOURCE, H5E_CANTALLOC, FAIL, "can't determine track_last_small")

    /* Check for attempting to free space that's a 'temporary' file address */
    if(H5F_addr_le(f->shared->fs.tmp_addr, addr))
        HGOTO_ERROR(H5E_RESOURCE, H5E_BADRANGE, FAIL, "attempting to free temporary file space")

    /* Set up I/O info for operation */
    fio_info.f = f;
    if(NULL == (fio_info.dxpl = (H5P_genplist_t *)H5I_object(dxpl_id)))
        HGOTO_ERROR(H5E_ARGS, H5E_BADTYPE, FAIL, "can't get property list")

    /* Check if the space to free intersects with the file's metadata accumulator */
    if(H5F__accum_free(&fio_info, alloc_type, addr, size) < 0)
        HGOTO_ERROR(H5E_RESOURCE, H5E_CANTFREE, FAIL, "can't check free space intersection w/metadata accumulator")

    /* Get free-space manager type from allocation type */
    if(H5F_PAGED_AGGR(f))
	fs_type = (H5FD_mem_t)H5MF_ALLOC_TO_FS_PAGE_TYPE(f, alloc_type, size);
    else
	fs_type = H5MF_ALLOC_TO_FS_AGGR_TYPE(f, alloc_type);

    /* Check if the free space manager for the file has been initialized */
    if(!f->shared->fs.man[fs_type]) {
        /* If there's no free space manager for objects of this type,
         *  see if we can avoid creating one by checking if the freed
         *  space is at the end of the file
         */
#ifdef H5MF_ALLOC_DEBUG_MORE
HDfprintf(stderr, "%s: fs.man_addr = %a\n", FUNC, f->shared->fs.man_addr[fs_type]);
#endif /* H5MF_ALLOC_DEBUG_MORE */
        if(!H5F_addr_defined(f->shared->fs.man_addr[fs_type])) {
            htri_t status;          /* "can absorb" status for section into */

#ifdef H5MF_ALLOC_DEBUG_MORE
HDfprintf(stderr, "%s: Trying to avoid starting up free space manager\n", FUNC);
#endif /* H5MF_ALLOC_DEBUG_MORE */
            /* Try to shrink the file or absorb the block into a block aggregator */
            if((status = H5MF_try_shrink(f, alloc_type, dxpl_id, addr, size)) < 0)
                HGOTO_ERROR(H5E_FSPACE, H5E_CANTMERGE, FAIL, "can't check for absorbing block")
            else if(status > 0)
                /* Indicate success */
                HGOTO_DONE(SUCCEED)
	    else if(size < f->shared->fs.threshold) {
#ifdef H5MF_ALLOC_DEBUG_MORE
HDfprintf(stderr, "%s: dropping addr = %a, size = %Hu, on the floor!\n", FUNC, addr, size);
#endif /* H5MF_ALLOC_DEBUG_MORE */
		HGOTO_DONE(SUCCEED)
	    }
        } /* end if */

        /* If we are deleting the free space manager, leave now, to avoid
         *  [re-]starting it.
         * Note: this drops the space to free on the floor...
         */
        if(f->shared->fs.man_state[fs_type] == H5F_FS_STATE_DELETING) {
#ifdef H5MF_ALLOC_DEBUG_MORE
HDfprintf(stderr, "%s: dropping addr = %a, size = %Hu, on the floor!\n", FUNC, addr, size);
#endif /* H5MF_ALLOC_DEBUG_MORE */
            HGOTO_DONE(SUCCEED)
        } /* end if */

        /* There's either already a free space manager, or the freed
         *  space isn't at the end of the file, so start up (or create)
         *  the file space manager
         */
        if(H5MF_start_fstype(f, dxpl_id, fs_type) < 0)
            HGOTO_ERROR(H5E_RESOURCE, H5E_CANTINIT, FAIL, "can't initialize file free space")
    } /* end if */

    /* Create the free-space section for the freed section */
    ctype = H5MF_SECT_CLASS_TYPE(f, size);
    if(NULL == (node = H5MF_sect_new(ctype, addr, size)))
        HGOTO_ERROR(H5E_RESOURCE, H5E_CANTINIT, FAIL, "can't initialize free space section")

    /* If size of the freed section is larger than threshold, add it to the free space manager */
    if(size >= f->shared->fs.threshold) {
	HDassert(f->shared->fs.man[fs_type]);

#ifdef H5MF_ALLOC_DEBUG_MORE
HDfprintf(stderr, "%s: Before H5FS_sect_add()\n", FUNC);
#endif /* H5MF_ALLOC_DEBUG_MORE */

        /* Add to the free space for the file */
	if(H5MF_add_sect(f, alloc_type, dxpl_id, f->shared->fs.man[fs_type], node) < 0)
	    HGOTO_ERROR(H5E_RESOURCE, H5E_CANTINSERT, FAIL, "can't add section to file free space")
	node = NULL;

#ifdef H5MF_ALLOC_DEBUG_MORE
HDfprintf(stderr, "%s: After H5FS_sect_add()\n", FUNC);
#endif /* H5MF_ALLOC_DEBUG_MORE */

    } /* end if */
    else {
        htri_t merged;          /* Whether node was merged */
	H5MF_sect_ud_t udata; 	/* User data for callback */

	/* Construct user data for callbacks */
	udata.f = f;
	udata.dxpl_id = dxpl_id;
	udata.alloc_type = alloc_type;
	udata.allow_sect_absorb = TRUE;
	udata.allow_eoa_shrink_only = FALSE;
	udata.allow_small_shrink = FALSE;

        /* Try to merge the section that is smaller than threshold */
	if((merged = H5FS_sect_try_merge(f, dxpl_id, f->shared->fs.man[fs_type], (H5FS_section_info_t *)node, H5FS_ADD_RETURNED_SPACE, &udata)) < 0)
	    HGOTO_ERROR(H5E_RESOURCE, H5E_CANTINSERT, FAIL, "can't merge section to file free space")
	else if(merged == TRUE) /* successfully merged */
	    /* Indicate that the node was used */
            node = NULL;
    } /* end else */

done:
    /* Reset the ring in the DXPL */
    if(H5AC_reset_ring(dxpl, orig_ring) < 0)
        HDONE_ERROR(H5E_RESOURCE, H5E_CANTSET, FAIL, "unable to set property value")

    /* Release section node, if allocated and not added to section list or merged */
    if(node)
        if(H5MF_sect_free((H5FS_section_info_t *)node) < 0)
            HDONE_ERROR(H5E_RESOURCE, H5E_CANTRELEASE, FAIL, "can't free simple section node")

#ifdef H5MF_ALLOC_DEBUG
HDfprintf(stderr, "%s: Leaving, ret_value = %d\n", FUNC, ret_value);
#endif /* H5MF_ALLOC_DEBUG */
#ifdef H5MF_ALLOC_DEBUG_DUMP
H5MF_sects_dump(f, dxpl_id, stderr);
#endif /* H5MF_ALLOC_DEBUG_DUMP */
    FUNC_LEAVE_NOAPI(ret_value)
} /* end H5MF_xfree() */


/*-------------------------------------------------------------------------
 * Function:	H5MF_try_extend
 *
 * Purpose:	Extend a block in the file if possible.
 *
 * Notes:
 *	For paged aggregation--
 *	A small block cannot be extended across page boundary.
 *	1) Try extending the block if it is at EOA
 *	2) Try extending the block into a free-space section
 *	3) For a small meta block that is within page end threshold--
 *	     check if extension is possible
 *
 * Return:	Success:	TRUE(1)  - Block was extended
 *                              FALSE(0) - Block could not be extended
 * 		Failure:	FAIL
 *
 * Programmer:	Quincey Koziol
 *              Friday, June 11, 2004
 *
 *-------------------------------------------------------------------------
 */
htri_t
H5MF_try_extend(H5F_t *f, hid_t dxpl_id, H5FD_mem_t alloc_type, haddr_t addr,
    hsize_t size, hsize_t extra_requested)
{
    H5P_genplist_t *dxpl = NULL;                /* DXPL for setting ring */
    H5AC_ring_t orig_ring = H5AC_RING_INV;      /* Original ring value */
    haddr_t     end;            		/* End of block to extend */
    H5FD_mem_t  map_type;       		/* Mapped type */
    htri_t 	allow_extend = TRUE;		/* Possible to extend the block */
    htri_t	ret_value = FALSE;      	/* Return value */

    FUNC_ENTER_NOAPI(FAIL)
#ifdef H5MF_ALLOC_DEBUG
HDfprintf(stderr, "%s: Entering: alloc_type = %u, addr = %a, size = %Hu, extra_requested = %Hu\n", FUNC, (unsigned)alloc_type, addr, size, extra_requested);
#endif /* H5MF_ALLOC_DEBUG */

    /* Sanity check */
    HDassert(f);
    HDassert(H5F_INTENT(f) & H5F_ACC_RDWR);

    /* Set mapped type, treating global heap as raw data */
    map_type = (alloc_type == H5FD_MEM_GHEAP) ? H5FD_MEM_DRAW : alloc_type;

    /* Compute end of block to extend */
    end = addr + size;

    /* For paged aggregation and a small section: determine whether page boundary can be crossed for the extension */
    if(H5F_PAGED_AGGR(f) && size < f->shared->fs.page_size)
	if((addr / f->shared->fs.page_size) != (((addr + size + extra_requested) - 1) / f->shared->fs.page_size))
	    allow_extend = FALSE;

    /* Set the ring type in the DXPL */
    if(H5AC_set_ring(dxpl_id, H5AC_RING_FSM, &dxpl, &orig_ring) < 0)
        HGOTO_ERROR(H5E_RESOURCE, H5E_CANTSET, FAIL, "unable to set ring value")

    if(allow_extend) {
	/* Try extending the block if it is at EOA */
	if((ret_value = H5F_try_extend(f, map_type, end, extra_requested)) < 0)
	    HGOTO_ERROR(H5E_RESOURCE, H5E_CANTEXTEND, FAIL, "error extending file")
#ifdef H5MF_ALLOC_DEBUG_MORE
HDfprintf(stderr, "%s: extended = %t\n", FUNC, ret_value);
#endif /* H5MF_ALLOC_DEBUG_MORE */

	/* For non-paged aggregation */
	if(ret_value == FALSE && !H5F_PAGED_AGGR(f)) {
	    H5F_blk_aggr_t *aggr;   /* Aggregator to use */

	    /* Check if the block is able to extend into aggregation block */
	    aggr = (map_type == H5FD_MEM_DRAW) ?  &(f->shared->fs.sdata_aggr) : &(f->shared->fs.meta_aggr);
	    if((ret_value = H5MF_aggr_try_extend(f, aggr, map_type, end, extra_requested)) < 0)
		HGOTO_ERROR(H5E_RESOURCE, H5E_CANTEXTEND, FAIL, "error extending aggregation block")

#ifdef H5MF_ALLOC_DEBUG_MORE
HDfprintf(stderr, "%s: H5MF_aggr_try_extend = %t\n", FUNC, ret_value);
#endif /* H5MF_ALLOC_DEBUG_MORE */
	} /* end if */

	if(ret_value == FALSE) {
	    H5FD_mem_t fs_type;       	/* Free-space manager type */
	    H5MF_sect_ud_t udata;	/* User data */

	    /* Construct user data for callbacks */
	    udata.f = f;
	    udata.dxpl_id = dxpl_id;
	    udata.alloc_type = alloc_type;
	    udata.allow_small_shrink = FALSE;

	    /* Get free-space manager type from allocation type */
	    if(H5F_PAGED_AGGR(f))
		fs_type = (H5FD_mem_t)H5MF_ALLOC_TO_FS_PAGE_TYPE(f, alloc_type, size);
	    else
		fs_type = H5MF_ALLOC_TO_FS_AGGR_TYPE(f, alloc_type);

            /* Check if the free space for the file has been initialized */
	    if(!f->shared->fs.man[fs_type] && H5F_addr_defined(f->shared->fs.man_addr[fs_type]))
		/* Open the free-space manager */
		if(H5MF_open_fstype(f, dxpl_id, fs_type) < 0)
		    HGOTO_ERROR(H5E_RESOURCE, H5E_CANTINIT, FAIL, "can't initialize file free space")

	    /* Check if the block is able to extend into a free-space section */
            if(f->shared->fs.man[fs_type]) {
                if((ret_value = H5FS_sect_try_extend(f, dxpl_id, f->shared->fs.man[fs_type], addr, size, extra_requested, H5FS_ADD_RETURNED_SPACE, &udata)) < 0)
                    HGOTO_ERROR(H5E_RESOURCE, H5E_CANTEXTEND, FAIL, "error extending block in free space manager")
#ifdef H5MF_ALLOC_DEBUG_MORE
HDfprintf(stderr, "%s: Try to H5FS_sect_try_extend = %t\n", FUNC, ret_value);
#endif /* H5MF_ALLOC_DEBUG_MORE */
	    } /* end if */

	    /* For paged aggregation: If the extended request for a small meta section is within page end threshold */
	    if(ret_value == FALSE && H5F_PAGED_AGGR(f) && map_type != H5FD_MEM_DRAW) {
		hsize_t prem = f->shared->fs.page_size - (end % f->shared->fs.page_size);

		if(prem <= H5F_PGEND_META_THRES(f) && prem >= extra_requested)
		    ret_value = TRUE;
#ifdef H5MF_ALLOC_DEBUG_MORE
HDfprintf(stderr, "%s: Try to extend into the page end threshold = %t\n", FUNC, ret_value);
#endif /* H5MF_ALLOC_DEBUG_MORE */
	    } /* end if */
	} /* end if */
    } /* allow_extend */

done:
    /* Reset the ring in the DXPL */
    if(H5AC_reset_ring(dxpl, orig_ring) < 0)
        HDONE_ERROR(H5E_RESOURCE, H5E_CANTSET, FAIL, "unable to set property value")

#ifdef H5MF_ALLOC_DEBUG
HDfprintf(stderr, "%s: Leaving: ret_value = %t\n", FUNC, ret_value);
#endif /* H5MF_ALLOC_DEBUG */
#ifdef H5MF_ALLOC_DEBUG_DUMP
H5MF_sects_dump(f, dxpl_id, stderr);
#endif /* H5MF_ALLOC_DEBUG_DUMP */

    /* For paged aggregation --determine the section at EOA is small or not */
    if(ret_value == TRUE && H5F_PAGED_AGGR(f))
	if(H5MF_set_last_small(f, alloc_type, dxpl_id, addr, (size + extra_requested), FALSE) < 0)
	    HGOTO_ERROR(H5E_RESOURCE, H5E_CANTALLOC, FAIL, "can't determine track_last_small")

    FUNC_LEAVE_NOAPI(ret_value)
} /* end H5MF_try_extend() */


/*-------------------------------------------------------------------------
 * Function:    H5MF_try_shrink
 *
 * Purpose:     Try to shrink the size of a file with a block or absorb it
 *              into a block aggregator.
 *
 * Return:      Non-negative on success/Negative on failure
 *
 * Programmer:  Quincey Koziol
 *              koziol@hdfgroup.org
 *              Feb 14 2008
 *
 *-------------------------------------------------------------------------
 */
htri_t
H5MF_try_shrink(H5F_t *f, H5FD_mem_t alloc_type, hid_t dxpl_id, haddr_t addr,
    hsize_t size)
{
    H5MF_free_section_t *node = NULL;   /* Free space section pointer */
    H5MF_sect_ud_t udata;               /* User data for callback */
    H5FS_section_class_t *sect_cls;	/* Section class */
    H5P_genplist_t *dxpl = NULL;        /* DXPL for setting ring */
    H5AC_ring_t orig_ring = H5AC_RING_INV;      /* Original ring value */
    htri_t ret_value = FAIL;                   /* Return value */

    FUNC_ENTER_NOAPI(FAIL)
#ifdef H5MF_ALLOC_DEBUG
HDfprintf(stderr, "%s: Entering - alloc_type = %u, addr = %a, size = %Hu\n", FUNC, (unsigned)alloc_type, addr, size);
#endif /* H5MF_ALLOC_DEBUG */

    /* check arguments */
    HDassert(f);
    HDassert(f->shared);
    HDassert(f->shared->lf);
    HDassert(H5F_addr_defined(addr));
    HDassert(size > 0);

    /* Set up free-space section class information */
    sect_cls = H5MF_SECT_CLS_TYPE(f, size);
    HDassert(sect_cls);

    /* Set the ring type in the DXPL */
    if(H5AC_set_ring(dxpl_id, H5AC_RING_FSM, &dxpl, &orig_ring) < 0)
        HGOTO_ERROR(H5E_RESOURCE, H5E_CANTSET, FAIL, "unable to set ring value")

    /* Create free-space section for block */
    if(NULL == (node = H5MF_sect_new(sect_cls->type, addr, size)))
        HGOTO_ERROR(H5E_RESOURCE, H5E_CANTINIT, FAIL, "can't initialize free space section")

    /* Construct user data for callbacks */
    udata.f = f;
    udata.dxpl_id = dxpl_id;
    udata.alloc_type = alloc_type;
    udata.allow_sect_absorb = FALSE;    /* Force section to be absorbed into aggregator */
    udata.allow_eoa_shrink_only = FALSE;
    udata.allow_small_shrink = TRUE;

    /* Check if the block can shrink the container */
    if(sect_cls->can_shrink) {
	if((ret_value = (*sect_cls->can_shrink)((const H5FS_section_info_t *)node, &udata)) < 0)
	    HGOTO_ERROR(H5E_RESOURCE, H5E_CANTMERGE, FAIL, "can't check if section can shrink container")
	if(ret_value > 0) {
	    HDassert(sect_cls->shrink);
	    if(H5F_PAGED_AGGR(f))
		if(H5MF_set_last_small(f, alloc_type, dxpl_id, addr, size, TRUE) < 0)
		    HGOTO_ERROR(H5E_RESOURCE, H5E_CANTALLOC, FAIL, "can't determine track_last_small")

	    if((*sect_cls->shrink)((H5FS_section_info_t **)&node, &udata) < 0)
		HGOTO_ERROR(H5E_RESOURCE, H5E_CANTSHRINK, FAIL, "can't shrink container")
	} /* end if */
    } /* end if */

done:
    /* Reset the ring in the DXPL */
    if(H5AC_reset_ring(dxpl, orig_ring) < 0)
        HDONE_ERROR(H5E_RESOURCE, H5E_CANTSET, FAIL, "unable to set property value")

    /* Free section node allocated */
    if(node && H5MF_sect_free((H5FS_section_info_t *)node) < 0)
        HDONE_ERROR(H5E_RESOURCE, H5E_CANTRELEASE, FAIL, "can't free simple section node")

#ifdef H5MF_ALLOC_DEBUG
HDfprintf(stderr, "%s: Leaving, ret_value = %d\n", FUNC, ret_value);
#endif /* H5MF_ALLOC_DEBUG */
    FUNC_LEAVE_NOAPI(ret_value)
} /* end H5MF_try_shrink() */


/*-------------------------------------------------------------------------
 * Function:    H5MF_close
 *
 * Purpose:     Close the free space tracker(s) for a file:
 *		  paged or non-paged aggregation
 *
 * Return:	SUCCEED/FAIL
 *
 * Programmer:  Vailin Choi; Dec 2012
 *
 *-------------------------------------------------------------------------
 */
herr_t
H5MF_close(H5F_t *f, hid_t dxpl_id)
{
    H5P_genplist_t *dxpl = NULL;        /* DXPL for setting ring */
    H5AC_ring_t orig_ring = H5AC_RING_INV;      /* Original ring value */
    herr_t ret_value = SUCCEED;         /* Return value */

    FUNC_ENTER_NOAPI(FAIL)
#ifdef H5MF_ALLOC_DEBUG
HDfprintf(stderr, "%s: Entering\n", FUNC);
#endif /* H5MF_ALLOC_DEBUG */

    /* check args */
    HDassert(f);
    HDassert(f->shared);

    /* Set the ring type in the DXPL */
    if(H5AC_set_ring(dxpl_id, H5AC_RING_FSM, &dxpl, &orig_ring) < 0)
        HGOTO_ERROR(H5E_RESOURCE, H5E_CANTSET, FAIL, "unable to set ring value")

    if(H5F_PAGED_AGGR(f)) {
	if((ret_value = H5MF_close_pagefs(f, dxpl_id)) < 0)
	    HGOTO_ERROR(H5E_FILE, H5E_CANTFREE, FAIL, "can't close free-space managers for 'page' file space")
    } /* end if */
    else {
	if((ret_value = H5MF_close_aggrfs(f, dxpl_id)) < 0)
	    HGOTO_ERROR(H5E_FILE, H5E_CANTFREE, FAIL, "can't close free-space managers for 'aggr' file space")
    } /* end else */

done:
    /* Reset the ring in the DXPL */
    if(H5AC_reset_ring(dxpl, orig_ring) < 0)
        HDONE_ERROR(H5E_RESOURCE, H5E_CANTSET, FAIL, "unable to set property value")

#ifdef H5MF_ALLOC_DEBUG
HDfprintf(stderr, "%s: Leaving\n", FUNC);
#endif /* H5MF_ALLOC_DEBUG */
    FUNC_LEAVE_NOAPI(ret_value)
} /* end H5MF_close() */


/*-------------------------------------------------------------------------
 * Function:    H5MF_close_aggrfs
 *
 * Purpose:     Close the free space tracker(s) for a file: non-paged aggregation
 *
 * Return:	SUCCEED/FAIL
 *
 * Programmer:  Quincey Koziol
 *              Tuesday, January 22, 2008
 *
 *-------------------------------------------------------------------------
 */
static herr_t
H5MF_close_aggrfs(H5F_t *f, hid_t dxpl_id)
{
    H5FD_mem_t type;          	/* Memory type for iteration */
    herr_t ret_value = SUCCEED;	/* Return value */

    FUNC_ENTER_NOAPI(FAIL)
#ifdef H5MF_ALLOC_DEBUG
HDfprintf(stderr, "%s: Entering\n", FUNC);
#endif /* H5MF_ALLOC_DEBUG */

    /* check args */
    HDassert(f);
    HDassert(f->shared);
    HDassert(f->shared->lf);
    HDassert(f->shared->sblock);

    /* Free the space in aggregators */
    /* (for space not at EOA, it may be put into free space managers) */
    if(H5MF_free_aggrs(f, dxpl_id) < 0)
        HGOTO_ERROR(H5E_FILE, H5E_CANTFREE, FAIL, "can't free aggregators")

    /* Trying shrinking the EOA for the file */
    if(H5MF_close_shrink_eoa(f, dxpl_id) < 0)
        HGOTO_ERROR(H5E_RESOURCE, H5E_CANTSHRINK, FAIL, "can't shrink eoa")

    /* Making free-space managers persistent for superblock version >= 2 */
    if(f->shared->sblock->super_vers >= HDF5_SUPERBLOCK_VERSION_2
            && f->shared->fs.persist) {
        H5O_fsinfo_t fsinfo;		/* File space info message */
        hbool_t update = FALSE;		/* To update info for the message */

        /* Check to remove file space info message from superblock extension */
        if(H5F_addr_defined(f->shared->sblock->ext_addr))
            if(H5F_super_ext_remove_msg(f, dxpl_id, H5O_FSINFO_ID) < 0)
                HGOTO_ERROR(H5E_RESOURCE, H5E_CANTRELEASE, FAIL, "error in removing message from superblock extension")

	/* Free free-space manager header and/or section info header */
	for(type = H5FD_MEM_SUPER; type < H5FD_MEM_NTYPES; H5_INC_ENUM(H5FD_mem_t, type)) {

	    /* Check for free space manager of this type */
	    if(f->shared->fs.man[type])
		/* Free the free space manager in the file (will re-allocate later) */
		if(H5MF_free_fstype(f, dxpl_id, type) < 0)
		    HGOTO_ERROR(H5E_FSPACE, H5E_CANTRELEASE, FAIL, "can't free the free space manager")

	    fsinfo.fs_addr[type-1] = HADDR_UNDEF;
	} /* end for */

	/* Set up file space info message */
	fsinfo.strategy = f->shared->fs.strategy;
	fsinfo.persist = f->shared->fs.persist;
	fsinfo.threshold = f->shared->fs.threshold;
	fsinfo.page_size = f->shared->fs.page_size;
	HDassert(!f->shared->fs.track_last_small);
	fsinfo.last_small = f->shared->fs.track_last_small;
	fsinfo.pgend_meta_thres = f->shared->fs.pgend_meta_thres;

	/* Write file space info message to superblock extension object header */
	/* Create the superblock extension object header in advance if needed */
	if(H5F_super_ext_write_msg(f, dxpl_id, H5O_FSINFO_ID, &fsinfo, TRUE) < 0)
	    HGOTO_ERROR(H5E_RESOURCE, H5E_WRITEERROR, FAIL, "error in writing message to superblock extension")

        /* Re-allocate free-space manager header and/or section info header */
	for(type = H5FD_MEM_SUPER; type < H5FD_MEM_NTYPES; H5_INC_ENUM(H5FD_mem_t, type)) {
	    haddr_t *fsaddr = &(fsinfo.fs_addr[type-1]);

	    if(H5MF_recreate_fstype(f, dxpl_id, type, fsaddr, &update) < 0)
		HGOTO_ERROR(H5E_FSPACE, H5E_CANTRELEASE, FAIL, "can't re-allocate the free space manager")
	} /* end for */

	/* Update the file space info message in superblock extension object header */
	if(update)
	    if(H5F_super_ext_write_msg(f, dxpl_id, H5O_FSINFO_ID, &fsinfo, FALSE) < 0)
	        HGOTO_ERROR(H5E_RESOURCE, H5E_WRITEERROR, FAIL, "error in writing message to superblock extension")

	/* Trying shrinking the EOA for the file */
	/* (in case any free space is now at the EOA) */
	if(H5MF_close_shrink_eoa(f, dxpl_id) < 0)
	    HGOTO_ERROR(H5E_RESOURCE, H5E_CANTSHRINK, FAIL, "can't shrink eoa")

	/* Final close of free-space managers */
	for(type = H5FD_MEM_DEFAULT; type < H5FD_MEM_NTYPES; H5_INC_ENUM(H5FD_mem_t, type)) {
	    if(f->shared->fs.man[type])
		 if(H5MF_close_fstype(f, dxpl_id, type) < 0)
                    HGOTO_ERROR(H5E_FSPACE, H5E_CANTRELEASE, FAIL, "can't close the free space manager")
	    f->shared->fs.man_addr[type] = HADDR_UNDEF;
	} /* end for */
    } /* end if */
    else {  /* super_vers can be 0, 1, 2 */
	/* Iterate over all the free space types that have managers and get each free list's space */
	for(type = H5FD_MEM_DEFAULT; type < H5FD_MEM_NTYPES; H5_INC_ENUM(H5FD_mem_t, type)) {

#ifdef H5MF_ALLOC_DEBUG_MORE
HDfprintf(stderr, "%s: Check 1.0 - type = %u, fs_man = %p, fs_addr = %a\n", FUNC, (unsigned)type, f->shared->fs.man[type], f->shared->fs.man_addr[type]);
#endif /* H5MF_ALLOC_DEBUG_MORE */

	    /* If the free space manager for this type is open, close it */
	    if(f->shared->fs.man[type])
		if(H5MF_close_fstype(f, dxpl_id, type) < 0)
		    HGOTO_ERROR(H5E_FSPACE, H5E_CANTRELEASE, FAIL, "can't close the free space manager")

#ifdef H5MF_ALLOC_DEBUG_MORE
HDfprintf(stderr, "%s: Check 2.0 - type = %u, fs_man = %p, fs_addr = %a\n", FUNC, (unsigned)type, f->shared->fs.man[type], f->shared->fs.man_addr[type]);
#endif /* H5MF_ALLOC_DEBUG_MORE */

	    /* If there is free space manager info for this type, delete it */
	    if(H5F_addr_defined(f->shared->fs.man_addr[type]))
		if(H5MF_delete_fstype(f, dxpl_id, type) < 0)
		    HGOTO_ERROR(H5E_FSPACE, H5E_CANTRELEASE, FAIL, "can't delete the free space manager")
	} /* end for */
    } /* end else */

    /* Free the space in aggregators (again) */
    /* (in case any free space information re-started them) */
    if(H5MF_free_aggrs(f, dxpl_id) < 0)
        HGOTO_ERROR(H5E_FILE, H5E_CANTFREE, FAIL, "can't free aggregators")

    /* Trying shrinking the EOA for the file */
    /* (in case any free space is now at the EOA) */
    if(H5MF_close_shrink_eoa(f, dxpl_id) < 0)
        HGOTO_ERROR(H5E_RESOURCE, H5E_CANTSHRINK, FAIL, "can't shrink eoa")

done:
#ifdef H5MF_ALLOC_DEBUG
HDfprintf(stderr, "%s: Leaving\n", FUNC);
#endif /* H5MF_ALLOC_DEBUG */
    FUNC_LEAVE_NOAPI(ret_value)
} /* end H5MF_close_aggrfs() */


/*-------------------------------------------------------------------------
 * Function:    H5MF_close_pagefs
 *
 * Purpose:     Close the free space tracker(s) for a file: paged aggregation
 *
 * Return:	SUCCEED/FAIL
 *
 * Programmer:  Vailin Choi; Dec 2012
 *
 *-------------------------------------------------------------------------
 */
static herr_t
H5MF_close_pagefs(H5F_t *f, hid_t dxpl_id)
{
    H5F_mem_page_t ptype; 	/* Memory type for iteration */
    H5FD_mem_t type; 		/* Memory type for iteration */
    H5O_fsinfo_t fsinfo;	/* File space info message */
    herr_t ret_value = SUCCEED;	/* Return value */

    FUNC_ENTER_NOAPI(FAIL)
#ifdef H5MF_ALLOC_DEBUG
HDfprintf(stderr, "%s: Entering\n", FUNC);
#endif /* H5MF_ALLOC_DEBUG */

    /* check args */
    HDassert(f);
    HDassert(f->shared);
    HDassert(f->shared->lf);
    HDassert(f->shared->sblock);
    HDassert(f->shared->fs.page_size);
    HDassert(f->shared->sblock->super_vers >= HDF5_SUPERBLOCK_VERSION_2);

    /* Trying shrinking the EOA for the file */
    if(H5MF_close_shrink_eoa(f, dxpl_id) < 0)
        HGOTO_ERROR(H5E_RESOURCE, H5E_CANTSHRINK, FAIL, "can't shrink eoa")

    /* Set up file space info message */
    fsinfo.strategy = f->shared->fs.strategy;
    fsinfo.persist = f->shared->fs.persist;
    fsinfo.threshold = f->shared->fs.threshold;
    fsinfo.page_size = f->shared->fs.page_size;
    fsinfo.last_small = f->shared->fs.track_last_small;
    fsinfo.pgend_meta_thres = f->shared->fs.pgend_meta_thres;
    for(type = H5FD_MEM_SUPER; type < H5FD_MEM_NTYPES; H5_INC_ENUM(H5FD_mem_t, type))
	fsinfo.fs_addr[type - 1] = HADDR_UNDEF;

    if(f->shared->fs.persist) {
        hbool_t update = FALSE;		/* To update info for the message */

        /* Check to remove file space info message from superblock extension */
        if(H5F_addr_defined(f->shared->sblock->ext_addr))
            if(H5F_super_ext_remove_msg(f, dxpl_id, H5O_FSINFO_ID) < 0)
                HGOTO_ERROR(H5E_RESOURCE, H5E_CANTRELEASE, FAIL, "error in removing message from superblock extension")

	/* Free free-space manager header and/or section info header */
	for(ptype = H5F_MEM_PAGE_META; ptype < H5F_MEM_PAGE_NTYPES; H5_INC_ENUM(H5F_mem_page_t, ptype)) {
	    /* Check for free space manager of this type */
	    if(f->shared->fs.man[ptype])
		if(H5MF_free_fstype(f, dxpl_id, (H5FD_mem_t)ptype) < 0)
		    HGOTO_ERROR(H5E_FSPACE, H5E_CANTRELEASE, FAIL, "can't free the free space manager")
	} /* end for */

	/* Write file space info message to superblock extension object header */
	/* Create the superblock extension object header in advance if needed */
	if(H5F_super_ext_write_msg(f, dxpl_id, H5O_FSINFO_ID, &fsinfo, TRUE) < 0)
	    HGOTO_ERROR(H5E_RESOURCE, H5E_WRITEERROR, FAIL, "error in writing message to superblock extension")

	/* Trying shrinking the EOA for the file */
	/* (in case any free space is now at the EOA) */
        if(H5MF_close_shrink_eoa(f, dxpl_id) < 0)
            HGOTO_ERROR(H5E_RESOURCE, H5E_CANTSHRINK, FAIL, "can't shrink eoa")
#if 1
        /* recreate the free space header and info */
        if(H5MF_alloc_fsm(f, dxpl_id, &fsinfo, &update) < 0)
            HGOTO_ERROR(H5E_FSPACE, H5E_CANTRELEASE, FAIL, "can't re-allocate the free space manager");
#else
	/* Re-allocate free-space manager header and/or section info header */
	for(ptype = H5F_MEM_PAGE_META; ptype < H5F_MEM_PAGE_NTYPES; H5_INC_ENUM(H5F_mem_page_t, ptype)) {
	    haddr_t *fsaddr = &(fsinfo.fs_addr[ptype]);

	    if(H5MF_recreate_fstype(f, dxpl_id, (H5FD_mem_t)ptype, fsaddr, &update) < 0)
		HGOTO_ERROR(H5E_FSPACE, H5E_CANTRELEASE, FAIL, "can't re-allocate the free space manager")
	} /* end for */
#endif
	/* Update the file space info message in superblock extension object header */
	if(update) {
	    fsinfo.last_small = f->shared->fs.track_last_small;
            if(H5F_super_ext_write_msg(f, dxpl_id, H5O_FSINFO_ID, &fsinfo, FALSE) < 0)
	        HGOTO_ERROR(H5E_RESOURCE, H5E_WRITEERROR, FAIL, "error in writing message to superblock extension")
	} /* end if */

	/* Final close of free-space managers */
	for(ptype = H5F_MEM_PAGE_META; ptype < H5F_MEM_PAGE_NTYPES; H5_INC_ENUM(H5F_mem_page_t, ptype)) {
	    if(f->shared->fs.man[ptype])
		if(H5MF_close_fstype(f, dxpl_id, (H5FD_mem_t)ptype) < 0)
		    HGOTO_ERROR(H5E_FSPACE, H5E_CANTRELEASE, FAIL, "can't close the free space manager")
	    f->shared->fs.man_addr[ptype] = HADDR_UNDEF;
	} /* end for */
    } /* end if */
    else {
	/* Iterate over all the free space types that have managers and get each free list's space */
	for(ptype = H5F_MEM_PAGE_META; ptype < H5F_MEM_PAGE_NTYPES; H5_INC_ENUM(H5F_mem_page_t, ptype)) {

#ifdef H5MF_ALLOC_DEBUG_MORE
HDfprintf(stderr, "%s: Check 1.0 - ptype = %u, fs_man = %p, fs_addr = %a\n", FUNC, (unsigned)ptype, f->shared->fs.man[ptype], f->shared->fs.man_addr[ptype]);
#endif /* H5MF_ALLOC_DEBUG_MORE */

	    /* Close the manager */
	    if(f->shared->fs.man[ptype])
		if(H5MF_close_fstype(f, dxpl_id, (H5FD_mem_t)ptype) < 0)
		    HGOTO_ERROR(H5E_FSPACE, H5E_CANTRELEASE, FAIL, "can't close the free space manager")

#ifdef H5MF_ALLOC_DEBUG_MORE
HDfprintf(stderr, "%s: Check 2.0 - ptype = %u, fs_man = %p, fs_addr = %a\n", FUNC, (unsigned)ptype, f->shared->fs.man[ptype], f->shared->fs.man_addr[ptype]);
#endif /* H5MF_ALLOC_DEBUG_MORE */

	    /* If there is free space manager info for this type, delete it */
	    if(H5F_addr_defined(f->shared->fs.man_addr[ptype]))
		if(H5MF_delete_fstype(f, dxpl_id, (H5FD_mem_t)ptype) < 0)
		    HGOTO_ERROR(H5E_FSPACE, H5E_CANTRELEASE, FAIL, "can't delete the free space manager")
	} /* end for */

	/* Write file space info message to superblock extension object header */
	/* Create the superblock extension object header in advance if needed */
	if(H5F_super_ext_write_msg(f, dxpl_id, H5O_FSINFO_ID, &fsinfo, FALSE) < 0)
	    HGOTO_ERROR(H5E_RESOURCE, H5E_WRITEERROR, FAIL, "error in writing message to superblock extension")
    } /* end else */

    /* Trying shrinking the EOA for the file */
    /* (in case any free space is now at the EOA) */
    if(H5MF_close_shrink_eoa(f, dxpl_id) < 0)
        HGOTO_ERROR(H5E_RESOURCE, H5E_CANTSHRINK, FAIL, "can't shrink eoa")

done:
#ifdef H5MF_ALLOC_DEBUG
HDfprintf(stderr, "%s: Leaving\n", FUNC);
#endif /* H5MF_ALLOC_DEBUG */
    FUNC_LEAVE_NOAPI(ret_value)
} /* end H5MF_close_pagefs() */


/*-------------------------------------------------------------------------
 * Function:    H5MF_close_shrink_eoa
 *
 * Purpose:     Shrink the EOA while closing
 *
 * Return:	SUCCEED/FAIL
 *
 * Programmer:  Quincey Koziol
 *              Saturday, July 7, 2012
 *
 *-------------------------------------------------------------------------
 */
static herr_t
H5MF_close_shrink_eoa(H5F_t *f, hid_t dxpl_id)
{
    H5F_mem_t type;
    H5F_mem_page_t ptype;        /* Memory type for iteration */
    hbool_t eoa_shrank;		/* Whether an EOA shrink occurs */
    htri_t status;		/* Status value */
    H5MF_sect_ud_t udata;	/* User data for callback */
    herr_t ret_value = SUCCEED;	/* Return value */

    FUNC_ENTER_NOAPI_NOINIT

    /* check args */
    HDassert(f);
    HDassert(f->shared);

    /* Construct user data for callbacks */
    udata.f = f;
    udata.dxpl_id = dxpl_id;
    udata.allow_sect_absorb = FALSE;
    udata.allow_eoa_shrink_only = TRUE;
    udata.allow_small_shrink = TRUE;

    /* Iterate until no more EOA shrinking occurs */
    do {
	eoa_shrank = FALSE;

	if(H5F_PAGED_AGGR(f)) {
	    /* Check the last section of each free-space manager */
	    for(ptype = H5F_MEM_PAGE_META; ptype < H5F_MEM_PAGE_NTYPES; H5_INC_ENUM(H5F_mem_page_t, ptype)) {
		if(f->shared->fs.man[ptype]) {
		    udata.alloc_type = H5MF_PAGE_TO_ALLOC_TYPE(ptype);
		    if((status = H5FS_sect_try_shrink_eoa(f, dxpl_id, f->shared->fs.man[ptype], &udata)) < 0)
			HGOTO_ERROR(H5E_FSPACE, H5E_CANTSHRINK, FAIL, "can't check for shrinking eoa")
		    else if(status > 0)
			eoa_shrank = TRUE;
		} /* end if */
	    } /* end for */
	} else {
	    /* Check the last section of each free-space manager */
	    for(type = H5FD_MEM_DEFAULT; type < H5FD_MEM_NTYPES; H5_INC_ENUM(H5FD_mem_t, type)) {
		if(f->shared->fs.man[type]) {
		    udata.alloc_type = type;
		    if((status = H5FS_sect_try_shrink_eoa(f, dxpl_id, f->shared->fs.man[type], &udata)) < 0)
			HGOTO_ERROR(H5E_FSPACE, H5E_CANTSHRINK, FAIL, "can't check for shrinking eoa")
		    else if(status > 0)
			eoa_shrank = TRUE;
		} /* end if */
	    } /* end for */

	    /* check the two aggregators */
	    if((status = H5MF_aggrs_try_shrink_eoa(f, dxpl_id)) < 0)
		HGOTO_ERROR(H5E_RESOURCE, H5E_CANTSHRINK, FAIL, "can't check for shrinking eoa")
	    else if(status > 0)
		eoa_shrank = TRUE;

	} /* end else */

    } while(eoa_shrank);

done:
    FUNC_LEAVE_NOAPI(ret_value)
} /* end H5MF_close_shrink_eoa() */


/*-------------------------------------------------------------------------
<<<<<<< HEAD
 * Function:    H5MF_get_freespace
=======
 * Function:    H5MF__close_delete
 *
 * Purpose:     Common code for closing and deleting freespace managers from
 *              the file.
 *
 * Return:	SUCCEED/FAIL
 *
 * Programmer:	Vailin Choi
 *              Jan 2016
 *
 *-------------------------------------------------------------------------
 */
static herr_t
H5MF__close_delete(H5F_t *f, hid_t dxpl_id)
{
    H5FD_mem_t type;                    /* Memory type for iteration */
    herr_t ret_value = SUCCEED;         /* Return value */

    FUNC_ENTER_STATIC
#ifdef H5MF_ALLOC_DEBUG
HDfprintf(stderr, "%s: Entering\n", FUNC);
#endif /* H5MF_ALLOC_DEBUG */

    /* check args */
    HDassert(f);
    HDassert(f->shared);

    /* Iterate over all the free space types that have managers and get each free list's space */
    for(type = H5FD_MEM_DEFAULT; type < H5FD_MEM_NTYPES; H5_INC_ENUM(H5FD_mem_t, type)) {
#ifdef H5MF_ALLOC_DEBUG_MORE
HDfprintf(stderr, "%s: Check 1.0 - f->shared->fs_man[%u] = %p, f->shared->fs_addr[%u] = %a\n", FUNC, (unsigned)type, f->shared->fs_man[type], (unsigned)type, f->shared->fs_addr[type]);
#endif /* H5MF_ALLOC_DEBUG_MORE */
        /* If the free space manager for this type is open, close it */
        if(f->shared->fs_man[type]) {
#ifdef H5MF_ALLOC_DEBUG_MORE
HDfprintf(stderr, "%s: Before closing free space manager\n", FUNC);
#endif /* H5MF_ALLOC_DEBUG_MORE */
            if(H5FS_close(f, dxpl_id, f->shared->fs_man[type]) < 0)
                HGOTO_ERROR(H5E_FSPACE, H5E_CANTRELEASE, FAIL, "can't release free space info")
            f->shared->fs_man[type] = NULL;
            f->shared->fs_state[type] = H5F_FS_STATE_CLOSED;
        } /* end if */
#ifdef H5MF_ALLOC_DEBUG_MORE
HDfprintf(stderr, "%s: Check 2.0 - f->shared->fs_man[%u] = %p, f->shared->fs_addr[%u] = %a\n", FUNC, (unsigned)type, f->shared->fs_man[type], (unsigned)type, f->shared->fs_addr[type]);
#endif /* H5MF_ALLOC_DEBUG_MORE */

        /* If there is free space manager info for this type, delete it */
        if(H5F_addr_defined(f->shared->fs_addr[type])) {
            haddr_t tmp_fs_addr;            /* Temporary holder for free space manager address */

            /* Put address into temporary variable and reset it */
            /* (Avoids loopback in file space freeing routine) */
            tmp_fs_addr = f->shared->fs_addr[type];
            f->shared->fs_addr[type] = HADDR_UNDEF;

            /* Shift to "deleting" state, to make certain we don't track any
             *  file space freed as a result of deleting the free space manager.
             */
            f->shared->fs_state[type] = H5F_FS_STATE_DELETING;

#ifdef H5MF_ALLOC_DEBUG_MORE
HDfprintf(stderr, "%s: Before deleting free space manager\n", FUNC);
#endif /* H5MF_ALLOC_DEBUG_MORE */

            /* Delete free space manager for this type */
            if(H5FS_delete(f, dxpl_id, tmp_fs_addr) < 0)
                HGOTO_ERROR(H5E_FSPACE, H5E_CANTFREE, FAIL, "can't delete free space manager")

            /* Shift [back] to closed state */
            HDassert(f->shared->fs_state[type] == H5F_FS_STATE_DELETING);
            f->shared->fs_state[type] = H5F_FS_STATE_CLOSED;

            /* Sanity check that the free space manager for this type wasn't started up again */
            HDassert(!H5F_addr_defined(f->shared->fs_addr[type]));
        } /* end if */
    } /* end for */

done:
#ifdef H5MF_ALLOC_DEBUG
HDfprintf(stderr, "%s: Leaving\n", FUNC);
#endif /* H5MF_ALLOC_DEBUG */
    FUNC_LEAVE_NOAPI(ret_value)
} /* H5MF__close_delete() */


/*-------------------------------------------------------------------------
 * Function:    H5MF_try_close
 *
 * Purpose:     This is called by H5Fformat_convert() to close and delete
 *		free-space managers when downgrading persistent free-space
 *		to non-persistent.
 *
 * Return:	SUCCEED/FAIL
 *
 * Programmer:	Vailin Choi
 *              Jan 2016
 *
 *-------------------------------------------------------------------------
 */
herr_t
H5MF_try_close(H5F_t *f, hid_t dxpl_id)
{
    H5P_genplist_t *dxpl = NULL;        /* DXPL for setting ring */
    H5AC_ring_t orig_ring = H5AC_RING_INV;      /* Original ring value */
    herr_t ret_value = SUCCEED;         /* Return value */

    FUNC_ENTER_NOAPI(FAIL)
#ifdef H5MF_ALLOC_DEBUG
HDfprintf(stderr, "%s: Entering\n", FUNC);
#endif /* H5MF_ALLOC_DEBUG */

    /* check args */
    HDassert(f);

    /* Set the ring type in the DXPL */
    if(H5AC_set_ring(dxpl_id, H5AC_RING_FSM, &dxpl, &orig_ring) < 0)
        HGOTO_ERROR(H5E_RESOURCE, H5E_CANTSET, FAIL, "unable to set ring value")

    /* Close and delete freespace managers from the file */
    if(H5MF__close_delete(f, dxpl_id) < 0)
        HGOTO_ERROR(H5E_RESOURCE, H5E_CANTSET, FAIL, "unable to close delete free-space managers")

done:
    /* Reset the ring in the DXPL */
    if(H5AC_reset_ring(dxpl, orig_ring) < 0)
        HDONE_ERROR(H5E_RESOURCE, H5E_CANTSET, FAIL, "unable to set property value")

#ifdef H5MF_ALLOC_DEBUG
HDfprintf(stderr, "%s: Leaving\n", FUNC);
#endif /* H5MF_ALLOC_DEBUG */
    FUNC_LEAVE_NOAPI(ret_value)
} /* H5MF_try_close() */


/*-------------------------------------------------------------------------
 * Function:    H5MF_close
>>>>>>> 3384f4c0
 *
 * Purpose:     Retrieve the amount of free space in the file
 *
 * Return:      Success:        Amount of free space in file
 *              Failure:        Negative
 *
 * Programmer:  Quincey Koziol
 *              Monday, October  6, 2003
 *
 *-------------------------------------------------------------------------
 */
herr_t
H5MF_get_freespace(H5F_t *f, hid_t dxpl_id, hsize_t *tot_space, hsize_t *meta_size)
{
    haddr_t eoa;                /* End of allocated space in the file */
    haddr_t ma_addr = HADDR_UNDEF;    /* Base "metadata aggregator" address */
    hsize_t ma_size = 0;        /* Size of "metadata aggregator" */
    haddr_t sda_addr = HADDR_UNDEF;    /* Base "small data aggregator" address */
    hsize_t sda_size = 0;       /* Size of "small data aggregator" */
    hsize_t tot_fs_size = 0;    /* Amount of all free space managed */
    hsize_t tot_meta_size = 0;  /* Amount of metadata for free space managers */
    H5FD_mem_t type;            /* Memory type for iteration */
    H5FD_mem_t start_type;     	/* Memory type for iteration */
    H5FD_mem_t end_type;     	/* Memory type for iteration */
    htri_t fs_started[H5FD_MEM_NTYPES]; /* Indicate whether the free-space manager has been started */
    hbool_t eoa_shrank;		/* Whether an EOA shrink occurs */
    H5P_genplist_t *dxpl = NULL;        /* DXPL for setting ring */
    H5AC_ring_t orig_ring = H5AC_RING_INV;      /* Original ring value */
    herr_t ret_value = SUCCEED; /* Return value */

    FUNC_ENTER_NOAPI(FAIL)

    /* check args */
    HDassert(f);
    HDassert(f->shared);
    HDassert(f->shared->lf);

    /* Set the ring type in the DXPL */
    if(H5AC_set_ring(dxpl_id, H5AC_RING_FSM, &dxpl, &orig_ring) < 0)
        HGOTO_ERROR(H5E_RESOURCE, H5E_CANTSET, FAIL, "unable to set ring value")

    /* Determine start/end points for loop */
    if(H5F_PAGED_AGGR(f)) {
	start_type = (H5FD_mem_t)H5F_MEM_PAGE_META;
	end_type = (H5FD_mem_t)H5F_MEM_PAGE_NTYPES;
    } /* end if */
    else {
	start_type = H5FD_MEM_DEFAULT;
	end_type = H5FD_MEM_NTYPES;
    } /* end else */

    /* Retrieve the 'eoa' for the file */
    if(HADDR_UNDEF == (eoa = H5F_get_eoa(f, H5FD_MEM_DEFAULT)))
	HGOTO_ERROR(H5E_RESOURCE, H5E_CANTGET, FAIL, "driver get_eoa request failed")

    if(!H5F_PAGED_AGGR(f)) {
	/* Retrieve metadata aggregator info, if available */
	if(H5MF_aggr_query(f, &(f->shared->fs.meta_aggr), &ma_addr, &ma_size) < 0)
	    HGOTO_ERROR(H5E_RESOURCE, H5E_CANTGET, FAIL, "can't query metadata aggregator stats")

	/* Retrieve 'small data' aggregator info, if available */
	if(H5MF_aggr_query(f, &(f->shared->fs.sdata_aggr), &sda_addr, &sda_size) < 0)
	    HGOTO_ERROR(H5E_RESOURCE, H5E_CANTGET, FAIL, "can't query small data aggregator stats")
    } /* end if */

    /* Iterate over all the free space types that have managers and get each free list's space */
    for(type = start_type; type < end_type; H5_INC_ENUM(H5FD_mem_t, type)) {

	fs_started[type] = FALSE;

	/* Check if the free space for the file has been initialized */
	if(!f->shared->fs.man[type] && H5F_addr_defined(f->shared->fs.man_addr[type])) {
	    if(H5MF_open_fstype(f, dxpl_id, type) < 0)
		HGOTO_ERROR(H5E_RESOURCE, H5E_CANTINIT, FAIL, "can't initialize file free space")
	    HDassert(f->shared->fs.man[type]);
            fs_started[type] = TRUE;
	} /* end if */

	/* Check if there's free space of this type */
	if(f->shared->fs.man[type]) {
	    hsize_t type_fs_size = 0;    /* Amount of free space managed for each type */
            hsize_t type_meta_size = 0;  /* Amount of free space metadata for each type */

	    /* Retrieve free space size from free space manager */
            if(H5FS_sect_stats(f->shared->fs.man[type], &type_fs_size, NULL) < 0)
                HGOTO_ERROR(H5E_RESOURCE, H5E_CANTGET, FAIL, "can't query free space stats")
            if(H5FS_size(f, f->shared->fs.man[type], &type_meta_size) < 0)
                HGOTO_ERROR(H5E_RESOURCE, H5E_CANTGET, FAIL, "can't query free space metadata stats")

            /* Increment total free space for types */
            tot_fs_size += type_fs_size;
            tot_meta_size += type_meta_size;
	} /* end if */
    } /* end for */

    /* Iterate until no more EOA shrink occurs */
    do {
	eoa_shrank = FALSE;

	/* Check the last section of each free-space manager */
	for(type = start_type; type < end_type; H5_INC_ENUM(H5FD_mem_t, type)) {
	    haddr_t sect_addr = HADDR_UNDEF;
	    hsize_t sect_size = 0;

	    if(f->shared->fs.man[type]) {
		if(H5FS_sect_query_last(f, dxpl_id, f->shared->fs.man[type], &sect_addr, &sect_size) < 0)
		    HGOTO_ERROR(H5E_RESOURCE, H5E_CANTGET, FAIL, "can't query last section on merge list")

		/* Deduct space from previous accumulation if the section is at EOA */
		if(H5F_addr_defined(sect_addr) && H5F_addr_eq(sect_addr + sect_size, eoa)) {
		    eoa = sect_addr;
		    eoa_shrank = TRUE;
		    tot_fs_size -= sect_size;
		} /* end if */
	    } /* end if */
	} /* end for */
<<<<<<< HEAD

	if(!H5F_PAGED_AGGR(f)) {
	    /* Check the metadata and raw data aggregators */
	    if(ma_size > 0 && H5F_addr_eq(ma_addr + ma_size, eoa)) {
		eoa = ma_addr;
		eoa_shrank = TRUE;
		ma_size = 0;
	    } /* end if */
	    if(sda_size > 0 && H5F_addr_eq(sda_addr + sda_size, eoa)) {
		eoa = sda_addr;
		eoa_shrank = TRUE;
		sda_size = 0;
	    } /* end if */
	} /* end if */
    } while(eoa_shrank);

    /* Close the free-space managers if they were opened earlier in this routine */
    for(type = start_type; type < end_type; H5_INC_ENUM(H5FD_mem_t, type)) {
	if(fs_started[type])
            if(H5MF_close_fstype(f, dxpl_id, type) < 0)
                HGOTO_ERROR(H5E_RESOURCE, H5E_CANTINIT, FAIL, "can't close file free space")
    } /* end for */

    /* Set the value(s) to return */
    /* (The metadata & small data aggregators count as free space now, since they aren't at EOA) */
    if(tot_space)
	*tot_space = tot_fs_size + ma_size + sda_size;
    if(meta_size)
	*meta_size = tot_meta_size;

done:
    /* Reset the ring in the DXPL */
    if(H5AC_reset_ring(dxpl, orig_ring) < 0)
        HDONE_ERROR(H5E_RESOURCE, H5E_CANTSET, FAIL, "unable to set property value")

    FUNC_LEAVE_NOAPI(ret_value)
} /* end H5MF_get_freespace() */


/*-------------------------------------------------------------------------
 * Function:    H5MF_get_free_sections()
 *
 * Purpose: 	To retrieve free-space section information for
 *		paged or non-paged aggregation
 *
 * Return:	SUCCEED/FAIL
 *
 * Programmer:  Vailin Choi; Dec 2012
 *
 *-------------------------------------------------------------------------
 */
ssize_t
H5MF_get_free_sections(H5F_t *f, hid_t dxpl_id, H5F_fspace_type_t type, size_t nsects, H5F_sect_info_t *sect_info)
{
    H5P_genplist_t *dxpl = NULL;                /* DXPL for setting ring */
    H5AC_ring_t orig_ring = H5AC_RING_INV;      /* Original ring value */
    size_t total_sects = 0;			/* Total number of sections */
    H5MF_sect_iter_ud_t sect_udata;     	/* User data for callback */
    H5F_mem_page_t start_type, end_type;   	/* Memory types to iterate over */
    H5F_mem_page_t ty;     			/* Memory type for iteration */
    ssize_t ret_value;         			/* Return value */

    FUNC_ENTER_NOAPI(FAIL)

    /* check args */
    HDassert(f);
    HDassert(f->shared);
    HDassert(f->shared->lf);

    /* Determine start/end points for loop */
    if(H5F_PAGED_AGGR(f)) { /* Paged aggregation */
	if(type == H5F_FSPACE_TYPE_ALL) {
	    start_type = H5F_MEM_PAGE_META;
	    end_type = H5F_MEM_PAGE_NTYPES;
	} /* end if */
        else {
	    start_type = end_type = (H5F_mem_page_t)type;
	    H5_INC_ENUM(H5F_mem_page_t, end_type);
	} /* end else */
    } /* end if */
    else { /* Non-paged aggregation */
	if(type == H5F_FSPACE_TYPE_GENERIC)
	    HGOTO_DONE(0)
        else
            if(type == H5F_FSPACE_TYPE_RAW) { /* H5FD_MEM_DRAW, H5FD_MEM_GHEAP */
                start_type = (H5F_mem_page_t)H5FD_MEM_DRAW;
                end_type = (H5F_mem_page_t)H5FD_MEM_GHEAP;
                H5_INC_ENUM(H5F_mem_page_t, end_type);
            } /* end if */
            else { /* H5F_FSPACE_TYPE_ALL, H5F_FSPACE_TYPE_META (will skip raw data when looping) */
                start_type = (H5F_mem_page_t)H5FD_MEM_SUPER;
                end_type = (H5F_mem_page_t)H5FD_MEM_NTYPES;
            } /* end else */
=======
    } /* end if */
    else {  /* super_vers can be 0, 1, 2 */
        /* Close and delete freespace managers from the file */
	if(H5MF__close_delete(f, dxpl_id) < 0)
            HGOTO_ERROR(H5E_RESOURCE, H5E_CANTINIT, FAIL, "can't initialize file free space")
>>>>>>> 3384f4c0
    } /* end else */

    /* Set up user data for section iteration */
    sect_udata.sects = sect_info;
    sect_udata.sect_count = nsects;
    sect_udata.sect_idx = 0;

    /* Set the ring type in the DXPL */
    if(H5AC_set_ring(dxpl_id, H5AC_RING_FSM, &dxpl, &orig_ring) < 0)
        HGOTO_ERROR(H5E_RESOURCE, H5E_CANTSET, FAIL, "unable to set ring value")

    /* Iterate over memory types, retrieving the number of sections of each type */
    for(ty = start_type; ty < end_type; H5_INC_ENUM(H5F_mem_page_t, ty)) {
	hbool_t fs_started = FALSE;	/* The free-space manager is opened or not */
	size_t nums = 0;		/* The number of free-space sections */

	if(!H5F_PAGED_AGGR(f))
	    if(type == H5F_FSPACE_TYPE_META && (ty == (H5F_mem_page_t)H5FD_MEM_DRAW || ty == (H5F_mem_page_t)H5FD_MEM_GHEAP))
		continue;

	if(!f->shared->fs.man[ty] && H5F_addr_defined(f->shared->fs.man_addr[ty])) {
	    if(H5MF_open_fstype(f, dxpl_id, (H5FD_mem_t)ty) < 0)
		HGOTO_ERROR(H5E_FSPACE, H5E_CANTRELEASE, FAIL, "can't open the free space manager")
	    HDassert(f->shared->fs.man[ty]);
            fs_started = TRUE;
	} /* end if */

	/* Check if there's free space sections of this type */
	if(f->shared->fs.man[ty])
	    if(H5MF_get_free_sects(f, dxpl_id, f->shared->fs.man[ty], &sect_udata, &nums) < 0)
		HGOTO_ERROR(H5E_FSPACE, H5E_CANTRELEASE, FAIL, "can't get section info for the free space manager")

        /* Increment total # of sections */
	total_sects += nums;

	/* Close the free space manager of this type, if we started it here */
        if(fs_started)
            if(H5MF_close_fstype(f, dxpl_id, (H5FD_mem_t)ty) < 0)
	        HGOTO_ERROR(H5E_RESOURCE, H5E_CANTCLOSEOBJ, FAIL, "can't close file free space")
    } /* end for */

    /* Set return value */
    ret_value = (ssize_t)total_sects;

done:
    /* Reset the ring in the DXPL */
    if(H5AC_reset_ring(dxpl, orig_ring) < 0)
        HDONE_ERROR(H5E_RESOURCE, H5E_CANTSET, FAIL, "unable to set property value")

    FUNC_LEAVE_NOAPI(ret_value)
} /* H5MF_get_free_sections() */


/*-------------------------------------------------------------------------
 * Function:    H5MF_sects_cb()
 *
 * Purpose:	Iterator callback for each free-space section
 *		Retrieve address and size into user data
 *
 * Return:	Always succeed
 *
 * Programmer:  Vailin Choi
 *	        July 1st, 2009
 *
 *-------------------------------------------------------------------------
 */
static herr_t
H5MF_sects_cb(H5FS_section_info_t *_sect, void *_udata)
{
    H5MF_free_section_t *sect = (H5MF_free_section_t *)_sect;
    H5MF_sect_iter_ud_t *udata = (H5MF_sect_iter_ud_t *)_udata;

    FUNC_ENTER_NOAPI_NOINIT_NOERR

    if(udata->sect_idx < udata->sect_count) {
        udata->sects[udata->sect_idx].addr = sect->sect_info.addr;
        udata->sects[udata->sect_idx].size  = sect->sect_info.size;
        udata->sect_idx++;
    } /* end if */

    FUNC_LEAVE_NOAPI(SUCCEED)
} /* H5MF_sects_cb() */


/*-------------------------------------------------------------------------
 * Function:    H5MF_get_free_sects
 *
 * Purpose:	Retrieve section information for the specified free-space manager.
 *
 * Return:      Success:        non-negative
 *              Failure:        negative
 *
 * Programmer:  Vailin Choi; Dec 2012
 *
 *-------------------------------------------------------------------------
 */
static herr_t
H5MF_get_free_sects(H5F_t *f, hid_t dxpl_id, H5FS_t *fspace, H5MF_sect_iter_ud_t *sect_udata, size_t *nums)
{
    hsize_t hnums = 0;          	/* # of sections */
    herr_t ret_value = SUCCEED; 	/* Return value */

    FUNC_ENTER_NOAPI(FAIL)

    /* check args */
    HDassert(f);
    HDassert(sect_udata);
    HDassert(nums);
    HDassert(fspace);

    /* Query how many sections of this type */
    if(H5FS_sect_stats(fspace, NULL, &hnums) < 0)
	HGOTO_ERROR(H5E_RESOURCE, H5E_CANTGET, FAIL, "can't query free space stats")
    H5_CHECKED_ASSIGN(*nums, size_t, hnums, hsize_t);

    /* Check if we should retrieve the section info */
    if(sect_udata->sects && *nums > 0) {
	/* Iterate over all the free space sections of this type, adding them to the user's section info */
	if(H5FS_sect_iterate(f, dxpl_id, fspace, H5MF_sects_cb, sect_udata) < 0)
	    HGOTO_ERROR(H5E_RESOURCE, H5E_BADITER, FAIL, "can't iterate over sections")
    } /* end if */

done:
    FUNC_LEAVE_NOAPI(ret_value)
} /* H5MF_get_free_sects() */


/*-------------------------------------------------------------------------
 * Function:    H5MF_recreate_fstype
 *
 * Purpose:     Re-allocate data structures for the free-space manager
 *
 * Return:      Success:        non-negative
 *              Failure:        negative
 *
 *-------------------------------------------------------------------------
 */
static herr_t
H5MF_alloc_fsm(H5F_t *f, hid_t dxpl_id, H5O_fsinfo_t *fsinfo, hbool_t *update)
{
    hsize_t serial_sect_count;
    hsize_t raw_sect_count=0, meta_sect_count=0;
    H5F_mem_page_t ptype;
    herr_t ret_value = SUCCEED; 	/* Return value */

    FUNC_ENTER_NOAPI_NOINIT

    /* check args */
    HDassert(f);
    HDassert(fsinfo);
    HDassert(update);
    //fprintf(stderr, "%s Called\n", FUNC);
    for(ptype = H5F_MEM_PAGE_GENERIC; (int)ptype >= H5F_MEM_PAGE_META; H5_DEC_ENUM(H5F_mem_page_t,ptype)) {
        if(f->shared->fs.man[ptype]) {
            /* Query free space manager serial section count for this type */
            if(H5FS_get_sect_count(f->shared->fs.man[ptype], &serial_sect_count) < 0)
                HGOTO_ERROR(H5E_FSPACE, H5E_CANTRELEASE, FAIL, "can't get free-space info");

            if(H5F_MEM_PAGE_RAW == ptype)
                raw_sect_count = serial_sect_count;
            else if(H5F_MEM_PAGE_META == ptype) {
                /* set the point of no return to true, since we are finalizing the free space changes */
                f->shared->fs.point_of_no_return = TRUE;

                meta_sect_count = serial_sect_count;
            }

            /* Are there sections to persist? */
            if(serial_sect_count) {
                /* Allocate space for free-space manager header */
                if(H5FS_alloc_hdr(f, f->shared->fs.man[ptype], &f->shared->fs.man_addr[ptype], dxpl_id) < 0)
                    HGOTO_ERROR(H5E_FSPACE, H5E_NOSPACE, FAIL, "can't allocated free-space header");

                /* Allocate space for free-space maanger section info header */
                if(H5FS_alloc_sect(f, f->shared->fs.man[ptype], dxpl_id) < 0)
                    HGOTO_ERROR(H5E_RESOURCE, H5E_NOSPACE, FAIL, "can't allocate free-space section info");

                HDassert(f->shared->fs.man_addr[ptype]);

                fsinfo->fs_addr[ptype] = f->shared->fs.man_addr[ptype];
                *update = TRUE;
            } /* end if */
        } /* end if */
        else {
            if(H5F_addr_defined(f->shared->fs.man_addr[ptype])) {
                fsinfo->fs_addr[ptype] = f->shared->fs.man_addr[ptype];
                *update = TRUE;
            } /* end else-if */
        }

        if(H5F_MEM_PAGE_META == ptype) {
            if(f->shared->fs.man[H5F_MEM_PAGE_RAW]) {
                /* Query free space manager serial section count for this type */
                if(H5FS_get_sect_count(f->shared->fs.man[H5F_MEM_PAGE_RAW], &serial_sect_count) < 0)
                    HGOTO_ERROR(H5E_FSPACE, H5E_CANTRELEASE, FAIL, "can't get free-space info");

                if(serial_sect_count > raw_sect_count) {
                    //fprintf(stderr, "RAW Before %llu, after %llu\n", raw_sect_count, serial_sect_count);

                    if(H5MF_free_fstype(f, dxpl_id, (H5FD_mem_t)H5F_MEM_PAGE_RAW) < 0)
                        HGOTO_ERROR(H5E_FSPACE, H5E_CANTRELEASE, FAIL, "can't free the free space manager");

                    /* Allocate space for free-space manager header */
                    if(H5FS_alloc_hdr(f, f->shared->fs.man[H5F_MEM_PAGE_RAW], 
                                      &f->shared->fs.man_addr[H5F_MEM_PAGE_RAW], dxpl_id) < 0)
                        HGOTO_ERROR(H5E_FSPACE, H5E_NOSPACE, FAIL, "can't allocated free-space header");

                    /* Allocate space for free-space maanger section info header */
                    if(H5FS_alloc_sect(f, f->shared->fs.man[H5F_MEM_PAGE_RAW], dxpl_id) < 0)
                        HGOTO_ERROR(H5E_RESOURCE, H5E_NOSPACE, FAIL, "can't allocate free-space section info");

                    HDassert(f->shared->fs.man_addr[H5F_MEM_PAGE_RAW]);

                    fsinfo->fs_addr[H5F_MEM_PAGE_RAW] = f->shared->fs.man_addr[H5F_MEM_PAGE_RAW];
                    *update = TRUE;
                }
            }

            if(f->shared->fs.man[H5F_MEM_PAGE_META]) {
                /* Query free space manager serial section count for this type */
                if(H5FS_get_sect_count(f->shared->fs.man[H5F_MEM_PAGE_META], &serial_sect_count) < 0)
                    HGOTO_ERROR(H5E_FSPACE, H5E_CANTRELEASE, FAIL, "can't get free-space info");

                if(serial_sect_count > meta_sect_count) {
                    //fprintf(stderr, "META Before %llu, after %llu\n", meta_sect_count, serial_sect_count);

                    if(H5MF_free_fstype(f, dxpl_id, (H5FD_mem_t)H5F_MEM_PAGE_META) < 0)
                        HGOTO_ERROR(H5E_FSPACE, H5E_CANTRELEASE, FAIL, "can't free the free space manager");

                    /* Allocate space for free-space manager header */
                    if(H5FS_alloc_hdr(f, f->shared->fs.man[H5F_MEM_PAGE_META], 
                                      &f->shared->fs.man_addr[H5F_MEM_PAGE_META], dxpl_id) < 0)
                        HGOTO_ERROR(H5E_FSPACE, H5E_NOSPACE, FAIL, "can't allocated free-space header");

                    /* Allocate space for free-space maanger section info header */
                    if(H5FS_alloc_sect(f, f->shared->fs.man[H5F_MEM_PAGE_META], dxpl_id) < 0)
                        HGOTO_ERROR(H5E_RESOURCE, H5E_NOSPACE, FAIL, "can't allocate free-space section info");

                    HDassert(f->shared->fs.man_addr[H5F_MEM_PAGE_META]);

                    fsinfo->fs_addr[H5F_MEM_PAGE_META] = f->shared->fs.man_addr[H5F_MEM_PAGE_META];
                    *update = TRUE;
                }
            }
        } /* end if(H5F_MEM_PAGE_META == ptype) */
    } /* end for */
done:
    FUNC_LEAVE_NOAPI(ret_value)
} /* end H5MF_alloc_fsm() */<|MERGE_RESOLUTION|>--- conflicted
+++ resolved
@@ -81,7 +81,6 @@
 /********************/
 
 /* Allocator routines */
-<<<<<<< HEAD
 static haddr_t H5MF_alloc_pagefs(H5F_t *f, H5FD_mem_t alloc_type, hid_t dxpl_id, hsize_t size);
 
 /* "File closing" routines */
@@ -100,11 +99,7 @@
 static herr_t H5MF_alloc_fsm(H5F_t *f, hid_t dxpl_id, H5O_fsinfo_t *fsinfo, hbool_t *update);
 static herr_t H5MF_close_fstype(H5F_t *f, hid_t dxpl_id, H5FD_mem_t type);
 static herr_t H5MF_delete_fstype(H5F_t *f, hid_t dxpl_id, H5FD_mem_t type);
-=======
-static herr_t H5MF_alloc_create(H5F_t *f, hid_t dxpl_id, H5FD_mem_t type);
-static herr_t H5MF_alloc_close(H5F_t *f, hid_t dxpl_id, H5FD_mem_t type);
-static herr_t H5MF__close_delete(H5F_t *f, hid_t dxpl_id);
->>>>>>> 3384f4c0
+static herr_t H5MF_close_delete_fstype(H5F_t *f, hid_t dxpl_id, H5FD_mem_t type);
 
 
 /*********************/
@@ -685,6 +680,10 @@
     HDassert(f->shared);
     HDassert(f->shared->fs.man[type]);
     HDassert(f->shared->fs.man_state[type] != H5F_FS_STATE_CLOSED);
+
+#ifdef H5MF_ALLOC_DEBUG_MORE
+HDfprintf(stderr, "%s: Before closing free space manager\n", FUNC);
+#endif /* H5MF_ALLOC_DEBUG_MORE */
 
     /* Close an existing free space structure for the file */
     if(H5FS_close(f, dxpl_id, f->shared->fs.man[type]) < 0)
@@ -1878,6 +1877,128 @@
  
 /*-------------------------------------------------------------------------
+ * Function:    H5MF_close_delete_fstype
+ *
+ * Purpose:     Common code for closing and deleting the freespace manager
+ *		of TYPE for file.
+ *		Note that TYPE can be H5F_mem_page_t or H5FD_mem_t enum types.
+ *
+ * Return:	SUCCEED/FAIL
+ *
+ * Programmer:	Vailin Choi
+ *              Jan 2016
+ *
+ *-------------------------------------------------------------------------
+ */
+static herr_t
+H5MF_close_delete_fstype(H5F_t *f, hid_t dxpl_id, H5FD_mem_t type)
+{
+    herr_t ret_value = SUCCEED;         /* Return value */
+
+    FUNC_ENTER_NOAPI(FAIL)
+#ifdef H5MF_ALLOC_DEBUG
+HDfprintf(stderr, "%s: Entering\n", FUNC);
+#endif /* H5MF_ALLOC_DEBUG */
+
+    /* check args */
+    HDassert(f);
+    HDassert(f->shared);
+    if(H5F_PAGED_AGGR(f))
+	HDassert((H5F_mem_page_t)type < H5F_MEM_PAGE_NTYPES);
+
+#ifdef H5MF_ALLOC_DEBUG_MORE
+HDfprintf(stderr, "%s: Check 1.0 - f->shared->fs_man[%u] = %p, f->shared->fs_addr[%u] = %a\n", FUNC, (unsigned)type, f->shared->fs_man[type], (unsigned)type, f->shared->fs_addr[type]);
+#endif /* H5MF_ALLOC_DEBUG_MORE */
+
+    /* If the free space manager for this type is open, close it */
+    if(f->shared->fs.man[type])
+	if(H5MF_close_fstype(f, dxpl_id, type) < 0)
+	    HGOTO_ERROR(H5E_FSPACE, H5E_CANTRELEASE, FAIL, "can't close the free space manager")
+
+#ifdef H5MF_ALLOC_DEBUG_MORE
+HDfprintf(stderr, "%s: Check 2.0 - f->shared->fs_man[%u] = %p, f->shared->fs_addr[%u] = %a\n", FUNC, (unsigned)type, f->shared->fs_man[type], (unsigned)type, f->shared->fs_addr[type]);
+#endif /* H5MF_ALLOC_DEBUG_MORE */
+
+    /* If there is free space manager info for this type, delete it */
+    if(H5F_addr_defined(f->shared->fs.man_addr[type]))
+	if(H5MF_delete_fstype(f, dxpl_id, type) < 0)
+	    HGOTO_ERROR(H5E_FSPACE, H5E_CANTRELEASE, FAIL, "can't delete the free space manager")
+
+done:
+#ifdef H5MF_ALLOC_DEBUG
+HDfprintf(stderr, "%s: Leaving\n", FUNC);
+#endif /* H5MF_ALLOC_DEBUG */
+    FUNC_LEAVE_NOAPI(ret_value)
+} /* H5MF_close_delete_fstype() */
+
++
+/*-------------------------------------------------------------------------
+ * Function:    H5MF_try_close
+ *
+ * Purpose:     This is called by H5Fformat_convert() to close and delete
+ *		free-space managers when downgrading persistent free-space
+ *		to non-persistent.
+ *
+ * Return:	SUCCEED/FAIL
+ *
+ * Programmer:	Vailin Choi
+ *              Jan 2016
+ *
+ *-------------------------------------------------------------------------
+ */
+herr_t
+H5MF_try_close(H5F_t *f, hid_t dxpl_id)
+{
+    H5P_genplist_t *dxpl = NULL;        /* DXPL for setting ring */
+    H5AC_ring_t orig_ring = H5AC_RING_INV;      /* Original ring value */
+    herr_t ret_value = SUCCEED;         /* Return value */
+
+    FUNC_ENTER_NOAPI(FAIL)
+#ifdef H5MF_ALLOC_DEBUG
+HDfprintf(stderr, "%s: Entering\n", FUNC);
+#endif /* H5MF_ALLOC_DEBUG */
+
+    /* check args */
+    HDassert(f);
+
+    /* Set the ring type in the DXPL */
+    if(H5AC_set_ring(dxpl_id, H5AC_RING_FSM, &dxpl, &orig_ring) < 0)
+        HGOTO_ERROR(H5E_RESOURCE, H5E_CANTSET, FAIL, "unable to set ring value")
+
+    if(H5F_PAGED_AGGR(f)) {
+	H5F_mem_page_t ptype; 	/* Memory type for iteration */
+
+	/* Iterate over all the free space types that have managers and get each free list's space */
+	for(ptype = H5F_MEM_PAGE_META; ptype < H5F_MEM_PAGE_NTYPES; H5_INC_ENUM(H5F_mem_page_t, ptype)) {
+	    if(H5MF_close_delete_fstype(f, dxpl_id, (H5FD_mem_t)ptype) < 0)
+		HGOTO_ERROR(H5E_FSPACE, H5E_CANTRELEASE, FAIL, "can't close the free space manager")
+	}
+
+    } else {
+	H5FD_mem_t type;          	/* Memory type for iteration */
+
+	/* Iterate over all the free space types that have managers and get each free list's space */
+	for(type = H5FD_MEM_DEFAULT; type < H5FD_MEM_NTYPES; H5_INC_ENUM(H5FD_mem_t, type)) {
+	    if(H5MF_close_delete_fstype(f, dxpl_id, type) < 0)
+		HGOTO_ERROR(H5E_RESOURCE, H5E_CANTINIT, FAIL, "can't initialize file free space")
+	}
+    }
+
+done:
+    /* Reset the ring in the DXPL */
+    if(H5AC_reset_ring(dxpl, orig_ring) < 0)
+        HDONE_ERROR(H5E_RESOURCE, H5E_CANTSET, FAIL, "unable to set property value")
+
+#ifdef H5MF_ALLOC_DEBUG
+HDfprintf(stderr, "%s: Leaving\n", FUNC);
+#endif /* H5MF_ALLOC_DEBUG */
+    FUNC_LEAVE_NOAPI(ret_value)
+} /* H5MF_try_close() */
+
++
+/*-------------------------------------------------------------------------
  * Function:    H5MF_close_aggrfs
  *
  * Purpose:     Close the free space tracker(s) for a file: non-paged aggregation
@@ -1979,27 +2100,11 @@
 	} /* end for */
     } /* end if */
     else {  /* super_vers can be 0, 1, 2 */
-	/* Iterate over all the free space types that have managers and get each free list's space */
 	for(type = H5FD_MEM_DEFAULT; type < H5FD_MEM_NTYPES; H5_INC_ENUM(H5FD_mem_t, type)) {
-
-#ifdef H5MF_ALLOC_DEBUG_MORE
-HDfprintf(stderr, "%s: Check 1.0 - type = %u, fs_man = %p, fs_addr = %a\n", FUNC, (unsigned)type, f->shared->fs.man[type], f->shared->fs.man_addr[type]);
-#endif /* H5MF_ALLOC_DEBUG_MORE */
-
-	    /* If the free space manager for this type is open, close it */
-	    if(f->shared->fs.man[type])
-		if(H5MF_close_fstype(f, dxpl_id, type) < 0)
-		    HGOTO_ERROR(H5E_FSPACE, H5E_CANTRELEASE, FAIL, "can't close the free space manager")
-
-#ifdef H5MF_ALLOC_DEBUG_MORE
-HDfprintf(stderr, "%s: Check 2.0 - type = %u, fs_man = %p, fs_addr = %a\n", FUNC, (unsigned)type, f->shared->fs.man[type], f->shared->fs.man_addr[type]);
-#endif /* H5MF_ALLOC_DEBUG_MORE */
-
-	    /* If there is free space manager info for this type, delete it */
-	    if(H5F_addr_defined(f->shared->fs.man_addr[type]))
-		if(H5MF_delete_fstype(f, dxpl_id, type) < 0)
-		    HGOTO_ERROR(H5E_FSPACE, H5E_CANTRELEASE, FAIL, "can't delete the free space manager")
-	} /* end for */
+	    if(H5MF_close_delete_fstype(f, dxpl_id, type) < 0)
+		HGOTO_ERROR(H5E_RESOURCE, H5E_CANTINIT, FAIL, "can't initialize file free space")
+	}
+
     } /* end else */
 
     /* Free the space in aggregators (again) */
@@ -2123,25 +2228,9 @@
     else {
 	/* Iterate over all the free space types that have managers and get each free list's space */
 	for(ptype = H5F_MEM_PAGE_META; ptype < H5F_MEM_PAGE_NTYPES; H5_INC_ENUM(H5F_mem_page_t, ptype)) {
-
-#ifdef H5MF_ALLOC_DEBUG_MORE
-HDfprintf(stderr, "%s: Check 1.0 - ptype = %u, fs_man = %p, fs_addr = %a\n", FUNC, (unsigned)ptype, f->shared->fs.man[ptype], f->shared->fs.man_addr[ptype]);
-#endif /* H5MF_ALLOC_DEBUG_MORE */
-
-	    /* Close the manager */
-	    if(f->shared->fs.man[ptype])
-		if(H5MF_close_fstype(f, dxpl_id, (H5FD_mem_t)ptype) < 0)
-		    HGOTO_ERROR(H5E_FSPACE, H5E_CANTRELEASE, FAIL, "can't close the free space manager")
-
-#ifdef H5MF_ALLOC_DEBUG_MORE
-HDfprintf(stderr, "%s: Check 2.0 - ptype = %u, fs_man = %p, fs_addr = %a\n", FUNC, (unsigned)ptype, f->shared->fs.man[ptype], f->shared->fs.man_addr[ptype]);
-#endif /* H5MF_ALLOC_DEBUG_MORE */
-
-	    /* If there is free space manager info for this type, delete it */
-	    if(H5F_addr_defined(f->shared->fs.man_addr[ptype]))
-		if(H5MF_delete_fstype(f, dxpl_id, (H5FD_mem_t)ptype) < 0)
-		    HGOTO_ERROR(H5E_FSPACE, H5E_CANTRELEASE, FAIL, "can't delete the free space manager")
-	} /* end for */
+	    if(H5MF_close_delete_fstype(f, dxpl_id, (H5FD_mem_t)ptype) < 0)
+		HGOTO_ERROR(H5E_FSPACE, H5E_CANTRELEASE, FAIL, "can't close the free space manager")
+	}
 
 	/* Write file space info message to superblock extension object header */
 	/* Create the superblock extension object header in advance if needed */
@@ -2242,148 +2331,7 @@
  
 /*-------------------------------------------------------------------------
-<<<<<<< HEAD
  * Function:    H5MF_get_freespace
-=======
- * Function:    H5MF__close_delete
- *
- * Purpose:     Common code for closing and deleting freespace managers from
- *              the file.
- *
- * Return:	SUCCEED/FAIL
- *
- * Programmer:	Vailin Choi
- *              Jan 2016
- *
- *-------------------------------------------------------------------------
- */
-static herr_t
-H5MF__close_delete(H5F_t *f, hid_t dxpl_id)
-{
-    H5FD_mem_t type;                    /* Memory type for iteration */
-    herr_t ret_value = SUCCEED;         /* Return value */
-
-    FUNC_ENTER_STATIC
-#ifdef H5MF_ALLOC_DEBUG
-HDfprintf(stderr, "%s: Entering\n", FUNC);
-#endif /* H5MF_ALLOC_DEBUG */
-
-    /* check args */
-    HDassert(f);
-    HDassert(f->shared);
-
-    /* Iterate over all the free space types that have managers and get each free list's space */
-    for(type = H5FD_MEM_DEFAULT; type < H5FD_MEM_NTYPES; H5_INC_ENUM(H5FD_mem_t, type)) {
-#ifdef H5MF_ALLOC_DEBUG_MORE
-HDfprintf(stderr, "%s: Check 1.0 - f->shared->fs_man[%u] = %p, f->shared->fs_addr[%u] = %a\n", FUNC, (unsigned)type, f->shared->fs_man[type], (unsigned)type, f->shared->fs_addr[type]);
-#endif /* H5MF_ALLOC_DEBUG_MORE */
-        /* If the free space manager for this type is open, close it */
-        if(f->shared->fs_man[type]) {
-#ifdef H5MF_ALLOC_DEBUG_MORE
-HDfprintf(stderr, "%s: Before closing free space manager\n", FUNC);
-#endif /* H5MF_ALLOC_DEBUG_MORE */
-            if(H5FS_close(f, dxpl_id, f->shared->fs_man[type]) < 0)
-                HGOTO_ERROR(H5E_FSPACE, H5E_CANTRELEASE, FAIL, "can't release free space info")
-            f->shared->fs_man[type] = NULL;
-            f->shared->fs_state[type] = H5F_FS_STATE_CLOSED;
-        } /* end if */
-#ifdef H5MF_ALLOC_DEBUG_MORE
-HDfprintf(stderr, "%s: Check 2.0 - f->shared->fs_man[%u] = %p, f->shared->fs_addr[%u] = %a\n", FUNC, (unsigned)type, f->shared->fs_man[type], (unsigned)type, f->shared->fs_addr[type]);
-#endif /* H5MF_ALLOC_DEBUG_MORE */
-
-        /* If there is free space manager info for this type, delete it */
-        if(H5F_addr_defined(f->shared->fs_addr[type])) {
-            haddr_t tmp_fs_addr;            /* Temporary holder for free space manager address */
-
-            /* Put address into temporary variable and reset it */
-            /* (Avoids loopback in file space freeing routine) */
-            tmp_fs_addr = f->shared->fs_addr[type];
-            f->shared->fs_addr[type] = HADDR_UNDEF;
-
-            /* Shift to "deleting" state, to make certain we don't track any
-             *  file space freed as a result of deleting the free space manager.
-             */
-            f->shared->fs_state[type] = H5F_FS_STATE_DELETING;
-
-#ifdef H5MF_ALLOC_DEBUG_MORE
-HDfprintf(stderr, "%s: Before deleting free space manager\n", FUNC);
-#endif /* H5MF_ALLOC_DEBUG_MORE */
-
-            /* Delete free space manager for this type */
-            if(H5FS_delete(f, dxpl_id, tmp_fs_addr) < 0)
-                HGOTO_ERROR(H5E_FSPACE, H5E_CANTFREE, FAIL, "can't delete free space manager")
-
-            /* Shift [back] to closed state */
-            HDassert(f->shared->fs_state[type] == H5F_FS_STATE_DELETING);
-            f->shared->fs_state[type] = H5F_FS_STATE_CLOSED;
-
-            /* Sanity check that the free space manager for this type wasn't started up again */
-            HDassert(!H5F_addr_defined(f->shared->fs_addr[type]));
-        } /* end if */
-    } /* end for */
-
-done:
-#ifdef H5MF_ALLOC_DEBUG
-HDfprintf(stderr, "%s: Leaving\n", FUNC);
-#endif /* H5MF_ALLOC_DEBUG */
-    FUNC_LEAVE_NOAPI(ret_value)
-} /* H5MF__close_delete() */
-
--
-/*-------------------------------------------------------------------------
- * Function:    H5MF_try_close
- *
- * Purpose:     This is called by H5Fformat_convert() to close and delete
- *		free-space managers when downgrading persistent free-space
- *		to non-persistent.
- *
- * Return:	SUCCEED/FAIL
- *
- * Programmer:	Vailin Choi
- *              Jan 2016
- *
- *-------------------------------------------------------------------------
- */
-herr_t
-H5MF_try_close(H5F_t *f, hid_t dxpl_id)
-{
-    H5P_genplist_t *dxpl = NULL;        /* DXPL for setting ring */
-    H5AC_ring_t orig_ring = H5AC_RING_INV;      /* Original ring value */
-    herr_t ret_value = SUCCEED;         /* Return value */
-
-    FUNC_ENTER_NOAPI(FAIL)
-#ifdef H5MF_ALLOC_DEBUG
-HDfprintf(stderr, "%s: Entering\n", FUNC);
-#endif /* H5MF_ALLOC_DEBUG */
-
-    /* check args */
-    HDassert(f);
-
-    /* Set the ring type in the DXPL */
-    if(H5AC_set_ring(dxpl_id, H5AC_RING_FSM, &dxpl, &orig_ring) < 0)
-        HGOTO_ERROR(H5E_RESOURCE, H5E_CANTSET, FAIL, "unable to set ring value")
-
-    /* Close and delete freespace managers from the file */
-    if(H5MF__close_delete(f, dxpl_id) < 0)
-        HGOTO_ERROR(H5E_RESOURCE, H5E_CANTSET, FAIL, "unable to close delete free-space managers")
-
-done:
-    /* Reset the ring in the DXPL */
-    if(H5AC_reset_ring(dxpl, orig_ring) < 0)
-        HDONE_ERROR(H5E_RESOURCE, H5E_CANTSET, FAIL, "unable to set property value")
-
-#ifdef H5MF_ALLOC_DEBUG
-HDfprintf(stderr, "%s: Leaving\n", FUNC);
-#endif /* H5MF_ALLOC_DEBUG */
-    FUNC_LEAVE_NOAPI(ret_value)
-} /* H5MF_try_close() */
-
--
-/*-------------------------------------------------------------------------
- * Function:    H5MF_close
->>>>>>> 3384f4c0
  *
  * Purpose:     Retrieve the amount of free space in the file
  *
@@ -2500,7 +2448,6 @@
 		} /* end if */
 	    } /* end if */
 	} /* end for */
-<<<<<<< HEAD
 
 	if(!H5F_PAGED_AGGR(f)) {
 	    /* Check the metadata and raw data aggregators */
@@ -2595,13 +2542,6 @@
                 start_type = (H5F_mem_page_t)H5FD_MEM_SUPER;
                 end_type = (H5F_mem_page_t)H5FD_MEM_NTYPES;
             } /* end else */
-=======
-    } /* end if */
-    else {  /* super_vers can be 0, 1, 2 */
-        /* Close and delete freespace managers from the file */
-	if(H5MF__close_delete(f, dxpl_id) < 0)
-            HGOTO_ERROR(H5E_RESOURCE, H5E_CANTINIT, FAIL, "can't initialize file free space")
->>>>>>> 3384f4c0
     } /* end else */
 
     /* Set up user data for section iteration */
