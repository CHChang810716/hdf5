/* * * * * * * * * * * * * * * * * * * * * * * * * * * * * * * * * * * * * * *
 * Copyright by The HDF Group.                                               *
 * Copyright by the Board of Trustees of the University of Illinois.         *
 * All rights reserved.                                                      *
 *                                                                           *
 * This file is part of HDF5.  The full HDF5 copyright notice, including     *
 * terms governing use, modification, and redistribution, is contained in    *
 * the files COPYING and Copyright.html.  COPYING can be found at the root   *
 * of the source code distribution tree; Copyright.html can be found at the  *
 * root level of an installed copy of the electronic HDF5 document set and   *
 * is linked from the top-level documents page.  It can also be found at     *
 * http://hdfgroup.org/HDF5/doc/Copyright.html.  If you do not have          *
 * access to either file, you may request a copy from help@hdfgroup.org.     *
 * * * * * * * * * * * * * * * * * * * * * * * * * * * * * * * * * * * * * * */

/*
 * Programmer:	Quincey Koziol <koziol@hdfgroup.org>
 *              Tuesday, January  8, 2008
 *
 * Purpose:	Free space section callbacks for file.
 *
 */

/****************/
/* Module Setup */
/****************/

#define H5F_FRIEND		/*suppress error about including H5Fpkg	  */
#include "H5MFmodule.h"         /* This source code file is part of the H5MF module */


/***********/
/* Headers */
/***********/
#include "H5private.h"		/* Generic Functions			*/
#include "H5Eprivate.h"		/* Error handling		  	*/
#include "H5Fpkg.h"             /* File access				*/
#include "H5MFpkg.h"		/* File memory management		*/


/****************/
/* Local Macros */
/****************/


/******************/
/* Local Typedefs */
/******************/


/********************/
/* Package Typedefs */
/********************/


/********************/
/* Local Prototypes */
/********************/

/* 'simple/small/large' section callbacks */
static H5FS_section_info_t *H5MF_sect_deserialize(const H5FS_section_class_t *cls,
    hid_t dxpl_id, const uint8_t *buf, haddr_t sect_addr, hsize_t sect_size,
    unsigned *des_flags);
static herr_t H5MF_sect_valid(const H5FS_section_class_t *cls,
    const H5FS_section_info_t *sect);
static H5FS_section_info_t *H5MF_sect_split(H5FS_section_info_t *sect,
    hsize_t frag_size);


/* 'simple' section callbacks */
static htri_t H5MF_sect_simple_can_merge(const H5FS_section_info_t *sect1,
    const H5FS_section_info_t *sect2, void *udata);
static herr_t H5MF_sect_simple_merge(H5FS_section_info_t **sect1,
    H5FS_section_info_t *sect2, void *udata);
static htri_t H5MF_sect_simple_can_shrink(const H5FS_section_info_t *_sect,
    void *udata);
static herr_t H5MF_sect_simple_shrink(H5FS_section_info_t **_sect,
    void *udata);


/* 'small' section callbacks */
static herr_t H5MF_sect_small_add(H5FS_section_info_t **_sect, unsigned *flags, void *_udata);
static htri_t H5MF_sect_small_can_merge(const H5FS_section_info_t *sect1,
    const H5FS_section_info_t *sect2, void *udata);
static herr_t H5MF_sect_small_merge(H5FS_section_info_t **sect1,
    H5FS_section_info_t *sect2, void *udata);
static htri_t H5MF_sect_small_can_shrink(const H5FS_section_info_t *_sect,
    void *udata);
static herr_t H5MF_sect_small_shrink(H5FS_section_info_t **_sect,
    void *udata);

/* 'large' section callbacks */
static htri_t H5MF_sect_large_can_merge(const H5FS_section_info_t *sect1,
    const H5FS_section_info_t *sect2, void *udata);
static herr_t H5MF_sect_large_merge(H5FS_section_info_t **sect1,
    H5FS_section_info_t *sect2, void *udata);
static htri_t H5MF_sect_large_can_shrink(const H5FS_section_info_t *_sect,
    void *udata);
static herr_t H5MF_sect_large_shrink(H5FS_section_info_t **_sect,
    void *udata);

/*********************/
/* Package Variables */
/*********************/

/* Class info for "simple" free space sections */
H5FS_section_class_t H5MF_FSPACE_SECT_CLS_SIMPLE[1] = {{
    /* Class variables */
    H5MF_FSPACE_SECT_SIMPLE,		/* Section type                 */
    0,					/* Extra serialized size        */
    H5FS_CLS_MERGE_SYM | H5FS_CLS_ADJUST_OK, /* Class flags                  */
    NULL,				/* Class private info           */

    /* Class methods */
    NULL,				/* Initialize section class     */
    NULL,				/* Terminate section class      */

    /* Object methods */
    NULL,				/* Add section                  */
    NULL,				/* Serialize section            */
    H5MF_sect_deserialize,		/* Deserialize section          */
    H5MF_sect_simple_can_merge,		/* Can sections merge?          */
    H5MF_sect_simple_merge,		/* Merge sections               */
    H5MF_sect_simple_can_shrink,	/* Can section shrink container?*/
    H5MF_sect_simple_shrink,		/* Shrink container w/section   */
    H5MF_sect_free,			/* Free section                 */
    H5MF_sect_valid,			/* Check validity of section    */
    H5MF_sect_split,			/* Split section node for alignment */
    NULL,				/* Dump debugging for section   */
}};

/* Class info for "small" free space sections */
H5FS_section_class_t H5MF_FSPACE_SECT_CLS_SMALL[1] = {{
    /* Class variables */
    H5MF_FSPACE_SECT_SMALL,		/* Section type                 */
    0,					/* Extra serialized size        */
    H5FS_CLS_MERGE_SYM | H5FS_CLS_ADJUST_OK, /* Class flags                  */
    NULL,				/* Class private info           */

    /* Class methods */
    NULL,				/* Initialize section class     */
    NULL,				/* Terminate section class      */

    /* Object methods */
    H5MF_sect_small_add,		/* Add section                  */
    NULL,				/* Serialize section            */
    H5MF_sect_deserialize,		/* Deserialize section          */
    H5MF_sect_small_can_merge,		/* Can sections merge?          */
    H5MF_sect_small_merge,		/* Merge sections               */
    H5MF_sect_small_can_shrink,		/* Can section shrink container?*/
    H5MF_sect_small_shrink,		/* Shrink container w/section   */
    H5MF_sect_free,			/* Free section                 */
    H5MF_sect_valid,			/* Check validity of section    */
    H5MF_sect_split,			/* Split section node for alignment */
    NULL,				/* Dump debugging for section   */
}};

/* Class info for "large" free space sections */
H5FS_section_class_t H5MF_FSPACE_SECT_CLS_LARGE[1] = {{
    /* Class variables */
    H5MF_FSPACE_SECT_LARGE,		/* Section type                 */
    0,					/* Extra serialized size        */
    H5FS_CLS_MERGE_SYM | H5FS_CLS_ADJUST_OK, /* Class flags                  */
    NULL,				/* Class private info           */

    /* Class methods */
    NULL,				/* Initialize section class     */
    NULL,				/* Terminate section class      */

    /* Object methods */
    NULL,				/* Add section                  */
    NULL,				/* Serialize section            */
    H5MF_sect_deserialize,		/* Deserialize section          */
    H5MF_sect_large_can_merge,		/* Can sections merge?          */
    H5MF_sect_large_merge,		/* Merge sections               */
    H5MF_sect_large_can_shrink,		/* Can section shrink container?*/
    H5MF_sect_large_shrink,		/* Shrink container w/section   */
    H5MF_sect_free,			/* Free section                 */
    H5MF_sect_valid,			/* Check validity of section    */
    H5MF_sect_split,			/* Split section node for alignment */
    NULL,				/* Dump debugging for section   */
}};

/*****************************/
/* Library Private Variables */
/*****************************/


/*******************/
/* Local Variables */
/*******************/

/* Declare a free list to manage the H5MF_free_section_t struct */
H5FL_DEFINE(H5MF_free_section_t);

/* 
 * "simple/small/large" section callbacks
 */


/*-------------------------------------------------------------------------
 * Function:	H5MF_sect_new
 *
 * Purpose:	Create a new section of "ctype" and return it to the caller
 *
 * Return:	Pointer to new section on success/NULL on failure
 *
 * Programmer:	Quincey Koziol
 *		koziol@hdfgroup.org
 *		January  8 2008
 *
 * Modifications:
 *	Modified to create a new section of "simple/small/large"
 *-------------------------------------------------------------------------
 */
H5MF_free_section_t *
H5MF_sect_new(unsigned ctype, haddr_t sect_off, hsize_t sect_size)
{
<<<<<<< HEAD
    H5MF_free_section_t *sect;          /* 'Simple' free space section to add */
    H5MF_free_section_t *ret_value;     /* Return value */
=======
    H5MF_free_section_t *sect = NULL;   /* 'Simple' free space section to add */
    H5MF_free_section_t *ret_value = NULL;      /* Return value */
>>>>>>> 87005a24

    FUNC_ENTER_NOAPI_NOINIT

    /* Check arguments.  */
    HDassert(sect_size);

    /* Create free space section node */
    if(NULL == (sect = H5FL_MALLOC(H5MF_free_section_t)))
        HGOTO_ERROR(H5E_RESOURCE, H5E_NOSPACE, NULL, "memory allocation failed for direct block free list section")

    /* Set the information passed in */
    sect->sect_info.addr = sect_off;
    sect->sect_info.size = sect_size;

    /* Set the section's class & state */
    sect->sect_info.type = ctype;
    sect->sect_info.state = H5FS_SECT_LIVE;

    /* Set return value */
    ret_value = sect;

done:
    FUNC_LEAVE_NOAPI(ret_value)
} /* end H5MF_sect_new() */


/*-------------------------------------------------------------------------
 * Function:	H5MF_sect_free
 *
 * Purpose:	Free a 'simple/small/large' section node
 *
 * Return:	Success:	non-negative
 *		Failure:	negative
 *
 * Programmer:	Quincey Koziol
 *              Tuesday, January  8, 2008
 *
 * Modifications:
 *	Vailin Choi; Dec 2012
 *	Change the routine name to "H5MF_sect_free".
 *-------------------------------------------------------------------------
 */
herr_t
H5MF_sect_free(H5FS_section_info_t *_sect)
{
    H5MF_free_section_t *sect = (H5MF_free_section_t *)_sect;   /* File free section */

    FUNC_ENTER_NOAPI_NOINIT_NOERR

    /* Check arguments. */
    HDassert(sect);

    /* Release the section */
    sect = H5FL_FREE(H5MF_free_section_t, sect);

    FUNC_LEAVE_NOAPI(SUCCEED)
}   /* H5MF_sect_free() */


/*-------------------------------------------------------------------------
 * Function:	H5MF_sect_deserialize
 *
 * Purpose:	Deserialize a buffer into a "live" section
 *
 * Return:	Success:	non-negative
 *		Failure:	negative
 *
 * Programmer:	Quincey Koziol
 *              Tuesday, January  8, 2008
 *
 * Modifications:
 *	Vailin Choi; Dec 2012
 *	Change the routine name to "H5MF_sect_deserialize".
 *-------------------------------------------------------------------------
 */
static H5FS_section_info_t *
H5MF_sect_deserialize(const H5FS_section_class_t *cls,
    hid_t H5_ATTR_UNUSED dxpl_id, const uint8_t H5_ATTR_UNUSED *buf, haddr_t sect_addr,
    hsize_t sect_size, unsigned H5_ATTR_UNUSED *des_flags)
{
    H5MF_free_section_t *sect;          /* New section */
    H5FS_section_info_t *ret_value = NULL;      /* Return value */

    FUNC_ENTER_NOAPI_NOINIT

    /* Check arguments. */
    HDassert(cls);
    HDassert(H5F_addr_defined(sect_addr));
    HDassert(sect_size);

    /* Create free space section for block */
    if(NULL == (sect = H5MF_sect_new(cls->type, sect_addr, sect_size)))
        HGOTO_ERROR(H5E_RESOURCE, H5E_CANTALLOC, NULL, "can't initialize free space section")

    /* Set return value */
    ret_value = (H5FS_section_info_t *)sect;

done:
    FUNC_LEAVE_NOAPI(ret_value)
} /* H5MF_sect_deserialize() */



/*-------------------------------------------------------------------------
 * Function:	H5MF_sect_valid
 *
 * Purpose:	Check the validity of a section
 *
 * Return:	Success:	non-negative
 *		Failure:	negative
 *
 * Programmer:	Quincey Koziol
 *              Tuesday, January  8, 2008
 *
 * Modifications:
 *	Vailin Choi; Dec 2012
 *	Change the routine name to "H5MF_sect_valid".
 *-------------------------------------------------------------------------
 */
static herr_t
H5MF_sect_valid(const H5FS_section_class_t H5_ATTR_UNUSED *cls,
    const H5FS_section_info_t
#ifdef NDEBUG
    H5_ATTR_UNUSED
#endif /* NDEBUG */
    *_sect)
{
#ifndef NDEBUG
    const H5MF_free_section_t *sect = (const H5MF_free_section_t *)_sect;   /* File free section */
#endif /* NDEBUG */

    FUNC_ENTER_NOAPI_NOINIT_NOERR

    /* Check arguments. */
    HDassert(sect);

    FUNC_LEAVE_NOAPI(SUCCEED)
}   /* H5MF_sect_valid() */


/*-------------------------------------------------------------------------
 * Function:	H5MF_sect_split
 *
 * Purpose:	Split SECT into 2 sections: fragment for alignment & the aligned section
 *		SECT's addr and size are updated to point to the aligned section
 *
 * Return:	Success:	the fragment for aligning sect
 *		Failure:	null
 *
 * Programmer:	Vailin Choi, July 29, 2008
 *
 * Modifications:
 *	Vailin Choi; Dec 2012
 *	Change the routine name to "H5MF_sect_split".
 *-------------------------------------------------------------------------
 */
static H5FS_section_info_t *
H5MF_sect_split(H5FS_section_info_t *sect, hsize_t frag_size)
{
    H5MF_free_section_t *ret_value;     /* Return value */

    FUNC_ENTER_NOAPI_NOINIT

    /* Allocate space for new section */
    if(NULL == (ret_value = H5MF_sect_new(sect->type, sect->addr, frag_size)))
        HGOTO_ERROR(H5E_RESOURCE, H5E_CANTALLOC, NULL, "can't initialize free space section")

    /* Set new section's info */
    sect->addr += frag_size;
    sect->size -= frag_size;

done:
    FUNC_LEAVE_NOAPI((H5FS_section_info_t *)ret_value)
} /* end H5MF_sect_split() */

/* 
 * "simple" section callbacks
 */

/*-------------------------------------------------------------------------
 * Function:	H5MF_sect_simple_can_merge
 *
 * Purpose:	Can two sections of this type merge?
 *
 * Note:        Second section must be "after" first section
 *
 * Return:	Success:	non-negative (TRUE/FALSE)
 *		Failure:	negative
 *
 * Programmer:	Quincey Koziol
 *              Tuesday, January  8, 2008
 *
 *-------------------------------------------------------------------------
 */
static htri_t
H5MF_sect_simple_can_merge(const H5FS_section_info_t *_sect1,
    const H5FS_section_info_t *_sect2, void H5_ATTR_UNUSED *_udata)
{
    const H5MF_free_section_t *sect1 = (const H5MF_free_section_t *)_sect1;   /* File free section */
    const H5MF_free_section_t *sect2 = (const H5MF_free_section_t *)_sect2;   /* File free section */
    htri_t ret_value = FAIL;            /* Return value */

    FUNC_ENTER_NOAPI_NOINIT_NOERR

    /* Check arguments. */
    HDassert(sect1);
    HDassert(sect2);
    HDassert(sect1->sect_info.type == sect2->sect_info.type);   /* Checks "MERGE_SYM" flag */
    HDassert(H5F_addr_lt(sect1->sect_info.addr, sect2->sect_info.addr));

    /* Check if second section adjoins first section */
    ret_value = H5F_addr_eq(sect1->sect_info.addr + sect1->sect_info.size, sect2->sect_info.addr);

    FUNC_LEAVE_NOAPI(ret_value)
} /* H5MF_sect_simple_can_merge() */


/*-------------------------------------------------------------------------
 * Function:	H5MF_sect_simple_merge
 *
 * Purpose:	Merge two sections of this type
 *
 * Note:        Second section always merges into first node
 *
 * Return:	Success:	non-negative
 *		Failure:	negative
 *
 * Programmer:	Quincey Koziol
 *              Tuesday, January  8, 2008
 *
 *-------------------------------------------------------------------------
 */
static herr_t
H5MF_sect_simple_merge(H5FS_section_info_t **_sect1, H5FS_section_info_t *_sect2,
    void H5_ATTR_UNUSED *_udata)
{
    H5MF_free_section_t **sect1 = (H5MF_free_section_t **)_sect1;   /* File free section */
    H5MF_free_section_t *sect2 = (H5MF_free_section_t *)_sect2;   /* File free section */
    herr_t ret_value = SUCCEED;         /* Return value */

    FUNC_ENTER_NOAPI_NOINIT

    /* Check arguments. */
    HDassert(sect1);
    HDassert((*sect1)->sect_info.type == H5MF_FSPACE_SECT_SIMPLE);
    HDassert(sect2);
    HDassert(sect2->sect_info.type == H5MF_FSPACE_SECT_SIMPLE);
    HDassert(H5F_addr_eq((*sect1)->sect_info.addr + (*sect1)->sect_info.size, sect2->sect_info.addr));

    /* Add second section's size to first section */
    (*sect1)->sect_info.size += sect2->sect_info.size;

    /* Get rid of second section */
    if(H5MF_sect_free((H5FS_section_info_t *)sect2) < 0)
        HGOTO_ERROR(H5E_RESOURCE, H5E_CANTRELEASE, FAIL, "can't free section node")

done:
    FUNC_LEAVE_NOAPI(ret_value)
} /* H5MF_sect_simple_merge() */


/*-------------------------------------------------------------------------
 * Function:	H5MF_sect_simple_can_shrink
 *
 * Purpose:	Can this section shrink the container?
 *
 * Return:	Success:	non-negative (TRUE/FALSE)
 *		Failure:	negative
 *
 * Programmer:	Quincey Koziol
 *              Tuesday, January  8, 2008
 *
 *-------------------------------------------------------------------------
 */
static htri_t
H5MF_sect_simple_can_shrink(const H5FS_section_info_t *_sect, void *_udata)
{
    const H5MF_free_section_t *sect = (const H5MF_free_section_t *)_sect;   /* File free section */
    H5MF_sect_ud_t *udata = (H5MF_sect_ud_t *)_udata;   /* User data for callback */
    haddr_t eoa;                /* End of address space in the file */
    haddr_t end;                /* End of section to extend */
    htri_t ret_value = FAIL;    /* Return value */

    FUNC_ENTER_NOAPI_NOINIT

    /* Check arguments. */
    HDassert(sect);
    HDassert(udata);
    HDassert(udata->f);

    /* Retrieve the end of the file's address space */
    if(HADDR_UNDEF == (eoa = H5F_get_eoa(udata->f, udata->alloc_type)))
	HGOTO_ERROR(H5E_RESOURCE, H5E_CANTGET, FAIL, "driver get_eoa request failed")

    /* Compute address of end of section to check */
    end = sect->sect_info.addr + sect->sect_info.size;

    /* Check if the section is exactly at the end of the allocated space in the file */
    if(H5F_addr_eq(end, eoa)) {
        /* Set the shrinking type */
        udata->shrink = H5MF_SHRINK_EOA;
#ifdef H5MF_ALLOC_DEBUG_MORE
HDfprintf(stderr, "%s: section {%a, %Hu}, shrinks file, eoa = %a\n", FUNC, sect->sect_info.addr, sect->sect_info.size, eoa);
#endif /* H5MF_ALLOC_DEBUG_MORE */

        /* Indicate shrinking can occur */
        HGOTO_DONE(TRUE)
    } /* end if */
    else {
        /* Shrinking can't occur if the 'eoa_shrink_only' flag is set and we're not shrinking the EOA */
        if(udata->allow_eoa_shrink_only)
            HGOTO_DONE(FALSE)

        /* Check if this section is allowed to merge with metadata aggregation block */
        if(udata->f->shared->fs.aggr_merge[udata->alloc_type] & H5F_FS_MERGE_METADATA) {
            htri_t status;              /* Status from aggregator adjoin */

            /* See if section can absorb the aggregator & vice versa */
            if((status = H5MF_aggr_can_absorb(udata->f, &(udata->f->shared->fs.meta_aggr), sect, &(udata->shrink))) < 0)
                HGOTO_ERROR(H5E_RESOURCE, H5E_CANTMERGE, FAIL, "error merging section with aggregation block")
            else if(status > 0) {
                /* Set the aggregator to operate on */
                udata->aggr = &(udata->f->shared->fs.meta_aggr);
#ifdef H5MF_ALLOC_DEBUG_MORE
HDfprintf(stderr, "%s: section {%a, %Hu}, adjoins metadata aggregator\n", FUNC, sect->sect_info.addr, sect->sect_info.size);
#endif /* H5MF_ALLOC_DEBUG_MORE */

                /* Indicate shrinking can occur */
                HGOTO_DONE(TRUE)
            } /* end if */
        } /* end if */

        /* Check if this section is allowed to merge with small 'raw' aggregation block */
        if(udata->f->shared->fs.aggr_merge[udata->alloc_type] & H5F_FS_MERGE_RAWDATA) {
            htri_t status;              /* Status from aggregator adjoin */

            /* See if section can absorb the aggregator & vice versa */
            if((status = H5MF_aggr_can_absorb(udata->f, &(udata->f->shared->fs.sdata_aggr), sect, &(udata->shrink))) < 0)
                HGOTO_ERROR(H5E_RESOURCE, H5E_CANTMERGE, FAIL, "error merging section with aggregation block")
            else if(status > 0) {
                /* Set the aggregator to operate on */
                udata->aggr = &(udata->f->shared->fs.sdata_aggr);
#ifdef H5MF_ALLOC_DEBUG_MORE
HDfprintf(stderr, "%s: section {%a, %Hu}, adjoins small data aggregator\n", FUNC, sect->sect_info.addr, sect->sect_info.size);
#endif /* H5MF_ALLOC_DEBUG_MORE */

                /* Indicate shrinking can occur */
                HGOTO_DONE(TRUE)
            } /* end if */
        } /* end if */
    } /* end else */

    /* Set return value */
    ret_value = FALSE;

done:
    FUNC_LEAVE_NOAPI(ret_value)
} /* H5MF_sect_simple_can_shrink() */



/*-------------------------------------------------------------------------
 * Function:	H5MF_sect_simple_shrink
 *
 * Purpose:	Shrink container with section
 *
 * Return:	Success:	non-negative
 *		Failure:	negative
 *
 * Programmer:	Quincey Koziol
 *              Tuesday, January  8, 2008
 *
 *-------------------------------------------------------------------------
 */
static herr_t
H5MF_sect_simple_shrink(H5FS_section_info_t **_sect, void *_udata)
{
    H5MF_free_section_t **sect = (H5MF_free_section_t **)_sect;   /* File free section */
    H5MF_sect_ud_t *udata = (H5MF_sect_ud_t *)_udata;   /* User data for callback */
    herr_t ret_value = SUCCEED;         /* Return value */

    FUNC_ENTER_NOAPI_NOINIT

    /* Check arguments. */
    HDassert(sect);
    HDassert(udata);
    HDassert(udata->f);

    /* Check for shrinking file */
    if(H5MF_SHRINK_EOA == udata->shrink) {
        /* Sanity check */
        HDassert(H5F_INTENT(udata->f) & H5F_ACC_RDWR);

        /* Release section's space at EOA */
        if(H5F_free(udata->f, udata->dxpl_id, udata->alloc_type, (*sect)->sect_info.addr, (*sect)->sect_info.size) < 0)
            HGOTO_ERROR(H5E_RESOURCE, H5E_CANTFREE, FAIL, "driver free request failed")
    } /* end if */
    else {
        /* Sanity check */
        HDassert(udata->aggr);

        /* Absorb the section into the aggregator or vice versa */
        if(H5MF_aggr_absorb(udata->f, udata->aggr, *sect, udata->allow_sect_absorb) < 0)
            HGOTO_ERROR(H5E_RESOURCE, H5E_CANTMERGE, FAIL, "can't absorb section into aggregator or vice versa")
    } /* end else */

    /* Check for freeing section */
    if(udata->shrink != H5MF_SHRINK_SECT_ABSORB_AGGR) {
        /* Free section */
        if(H5MF_sect_free((H5FS_section_info_t *)*sect) < 0)
            HGOTO_ERROR(H5E_RESOURCE, H5E_CANTRELEASE, FAIL, "can't free simple section node")

        /* Mark section as freed, for free space manager */
        *sect = NULL;
    } /* end if */

done:
    FUNC_LEAVE_NOAPI(ret_value)
} /* H5MF_sect_simple_shrink() */




/* 
 * "small" section callbacks
 */
/*-------------------------------------------------------------------------
 * Function:    H5MF_sect_small_add
 *
 * Purpose:     Perform actions on a small "meta" action before adding it to the free space manager:
 *		  1) Drop the section if it is at page end and its size <= page end threshold
 *		  2) Adjust section size to include page end threshold if 
 *		     (section size + threshold) is at page end
 *
 * Return:      Success:        non-negative
 *              Failure:        negative
 *
 * Programmer:  Vailin Choi; Dec 2012
 *
 *-------------------------------------------------------------------------
 */
static herr_t
H5MF_sect_small_add(H5FS_section_info_t **_sect, unsigned *flags, void *_udata)
{
    H5MF_free_section_t **sect = (H5MF_free_section_t **)_sect;   /* Fractal heap free section */
    H5MF_sect_ud_t *udata = (H5MF_sect_ud_t *)_udata;   /* User data for callback */
    haddr_t sect_end;
    hsize_t rem, prem;
    herr_t ret_value = SUCCEED;         /* Return value */

    FUNC_ENTER_NOAPI_NOINIT

#ifdef H5MF_ALLOC_DEBUG_MORE
HDfprintf(stderr, "%s: Entering, section {%a, %Hu}\n", FUNC, (*sect)->sect_info.addr, (*sect)->sect_info.size);
#endif /* H5MF_ALLOC_DEBUG_MORE */

    /* Do not adjust the section raw data or global heap data */
    if(udata->alloc_type == H5FD_MEM_DRAW || udata->alloc_type == H5FD_MEM_GHEAP)
	HGOTO_DONE(ret_value);

    sect_end = (*sect)->sect_info.addr + (*sect)->sect_info.size;
    rem = sect_end % udata->f->shared->fs.page_size;
    prem = udata->f->shared->fs.page_size - rem;

    /* Drop the section if it is at page end and its size is <= pgend threshold */
    if(!rem && (*sect)->sect_info.size <= H5F_PGEND_META_THRES(udata->f) && (*flags & H5FS_ADD_RETURNED_SPACE)) {
	if(H5MF_sect_free((H5FS_section_info_t *)(*sect)) < 0)
	    HGOTO_ERROR(H5E_RESOURCE, H5E_CANTRELEASE, FAIL, "can't free section node")
	*sect = NULL;
	*flags &= (unsigned)~H5FS_ADD_RETURNED_SPACE;
	*flags |= H5FS_PAGE_END_NO_ADD;
#ifdef H5MF_ALLOC_DEBUG_MORE
HDfprintf(stderr, "%s: section is dropped\n", FUNC);
#endif /* H5MF_ALLOC_DEBUG_MORE */
    } /* end if */
    /* Adjust the section if it is not at page end but its size + pgend threshold is at page end */
    else
        if(prem <= H5F_PGEND_META_THRES(udata->f)) {
            (*sect)->sect_info.size += prem;
#ifdef H5MF_ALLOC_DEBUG_MORE
HDfprintf(stderr, "%s: section is adjusted {%a, %Hu}\n", FUNC, (*sect)->sect_info.addr, (*sect)->sect_info.size);
#endif /* H5MF_ALLOC_DEBUG_MORE */
        } /* end if */

done:
    FUNC_LEAVE_NOAPI(ret_value)
} /* H5MF_sect_small_add() */



/*-------------------------------------------------------------------------
 * Function:	H5MF_sect_small_can_shrink
 *
 * Purpose:	Can this section shrink the container?
 *
 * Note: 	A small section is allowed to shrink only at closing.
 *
 * Return:	Success:	non-negative (TRUE/FALSE)
 *		Failure:	negative
 *
 * Programmer:	Vailin Choi; Dec 2012
 *
 *-------------------------------------------------------------------------
 */
static htri_t
H5MF_sect_small_can_shrink(const H5FS_section_info_t *_sect, void *_udata)
{
    const H5MF_free_section_t *sect = (const H5MF_free_section_t *)_sect;   /* File free section */
    H5MF_sect_ud_t *udata = (H5MF_sect_ud_t *)_udata;   /* User data for callback */
    haddr_t eoa;                /* End of address space in the file */
    haddr_t end;                /* End of section to extend */
    htri_t ret_value = FALSE;	/* Return value */

    FUNC_ENTER_NOAPI_NOINIT

    /* Check arguments. */
    HDassert(sect);
    HDassert(udata);
    HDassert(udata->f);

    /* Retrieve the end of the file's address space */
    if(HADDR_UNDEF == (eoa = H5FD_get_eoa(udata->f->shared->lf, udata->alloc_type)))
	HGOTO_ERROR(H5E_RESOURCE, H5E_CANTGET, FAIL, "driver get_eoa request failed")

    /* Compute address of end of section to check */
    end = sect->sect_info.addr + sect->sect_info.size;

    /* Check if the section is exactly at the end of the allocated space in the file */
    if(H5F_addr_eq(end, eoa) && udata->allow_small_shrink) {
        /* Set the shrinking type */
	udata->shrink = H5MF_SHRINK_EOA;
#ifdef H5MF_ALLOC_DEBUG_MORE
HDfprintf(stderr, "%s: section {%a, %Hu}, shrinks file, eoa = %a\n", FUNC, sect->sect_info.addr, sect->sect_info.size, eoa);
#endif /* H5MF_ALLOC_DEBUG_MORE */

	/* Indicate shrinking can occur */
	HGOTO_DONE(TRUE)
    } /* end if */

done:
    FUNC_LEAVE_NOAPI(ret_value)
} /* H5MF_sect_small_can_shrink() */


/*-------------------------------------------------------------------------
 * Function:	H5MF_sect_small_shrink
 *
 * Purpose:	Shrink container with section
 *
 * Return:	Success:	non-negative
 *		Failure:	negative 
 * 
 * Programmer:	Vailin Choi; Dec 2012
 *
 *-------------------------------------------------------------------------
 */
static herr_t
H5MF_sect_small_shrink(H5FS_section_info_t **_sect, void *_udata)
{
    H5MF_free_section_t **sect = (H5MF_free_section_t **)_sect;   /* File free section */
    H5MF_sect_ud_t *udata = (H5MF_sect_ud_t *)_udata;   /* User data for callback */
    herr_t ret_value = SUCCEED;         /* Return value */

    FUNC_ENTER_NOAPI_NOINIT

    /* Check arguments. */
    HDassert(sect);
    HDassert((*sect)->sect_info.type == H5MF_FSPACE_SECT_SMALL);
    HDassert(udata);
    HDassert(udata->f);
    HDassert(udata->shrink == H5MF_SHRINK_EOA);
    HDassert(H5F_INTENT(udata->f) & H5F_ACC_RDWR);

    /* Release section's space at EOA */
    if(H5F_free(udata->f, udata->dxpl_id, udata->alloc_type, (*sect)->sect_info.addr, (*sect)->sect_info.size) < 0)
	HGOTO_ERROR(H5E_RESOURCE, H5E_CANTFREE, FAIL, "driver free request failed")

    /* Free section */
    if(H5MF_sect_free((H5FS_section_info_t *)*sect) < 0)
	HGOTO_ERROR(H5E_RESOURCE, H5E_CANTRELEASE, FAIL, "can't free simple section node")

    /* Mark section as freed, for free space manager */
    *sect = NULL;

done:
    FUNC_LEAVE_NOAPI(ret_value)
} /* H5MF_sect_small_shrink() */


/*-------------------------------------------------------------------------
 * Function:	H5MF_sect_small_can_merge
 *
 * Purpose:	Can two sections of this type merge?
 *
 * Note:        Second section must be "after" first section
 *		The "merged" section cannot cross page boundary.
 *
 * Return:	Success:	non-negative (TRUE/FALSE)
 *		Failure:	negative
 *
 * Programmer:	Vailin Choi; Dec 2012
 *
 *-------------------------------------------------------------------------
 */
static htri_t
H5MF_sect_small_can_merge(const H5FS_section_info_t *_sect1,
    const H5FS_section_info_t *_sect2, void *_udata)
{
    const H5MF_free_section_t *sect1 = (const H5MF_free_section_t *)_sect1;   /* File free section */
    const H5MF_free_section_t *sect2 = (const H5MF_free_section_t *)_sect2;   /* File free section */
    H5MF_sect_ud_t *udata = (H5MF_sect_ud_t *)_udata;   /* User data for callback */
    htri_t ret_value;                   		/* Return value */

    FUNC_ENTER_NOAPI_NOINIT_NOERR

    /* Check arguments. */
    HDassert(sect1);
    HDassert(sect2);
    HDassert(sect1->sect_info.type == sect2->sect_info.type);   /* Checks "MERGE_SYM" flag */
    HDassert(H5F_addr_lt(sect1->sect_info.addr, sect2->sect_info.addr));

    /* Check if second section adjoins first section */
    ret_value = H5F_addr_eq(sect1->sect_info.addr + sect1->sect_info.size, sect2->sect_info.addr);
    if(ret_value > 0)
	if((sect1->sect_info.addr / udata->f->shared->fs.page_size) != (((sect2->sect_info.addr + sect2->sect_info.size - 1) / udata->f->shared->fs.page_size)))
	    ret_value = FALSE;

#ifdef H5MF_ALLOC_DEBUG_MORE
HDfprintf(stderr, "%s: Leaving: ret_value = %t\n", FUNC, ret_value);
#endif /* H5MF_ALLOC_DEBUG_MORE */

    FUNC_LEAVE_NOAPI(ret_value)
} /* H5MF_sect_small_can_merge() */


/*-------------------------------------------------------------------------
 * Function:	H5MF_sect_small_merge
 *
 * Purpose:	Merge two sections of this type
 *
 * Note:        Second section always merges into first node.
 *		If the size of the "merged" section is equal to file space page size,
 *		free the section.
 *
 * Return:	Success:	non-negative
 *		Failure:	negative
 *
 * Programmer:	Vailin Choi; Dec 2012
 *
 *-------------------------------------------------------------------------
 */
static herr_t
H5MF_sect_small_merge(H5FS_section_info_t **_sect1, H5FS_section_info_t *_sect2,
    void *_udata)
{
    H5MF_free_section_t **sect1 = (H5MF_free_section_t **)_sect1;   /* File free section */
    H5MF_free_section_t *sect2 = (H5MF_free_section_t *)_sect2;   /* File free section */
    H5MF_sect_ud_t *udata = (H5MF_sect_ud_t *)_udata;   /* User data for callback */
    herr_t ret_value = SUCCEED;         		/* Return value */

    FUNC_ENTER_NOAPI_NOINIT

    /* Check arguments. */
    HDassert(sect1);
    HDassert((*sect1)->sect_info.type == H5MF_FSPACE_SECT_SMALL);
    HDassert(sect2);
    HDassert(sect2->sect_info.type == H5MF_FSPACE_SECT_SMALL);
    HDassert(H5F_addr_eq((*sect1)->sect_info.addr + (*sect1)->sect_info.size, sect2->sect_info.addr));

    /* Add second section's size to first section */
    (*sect1)->sect_info.size += sect2->sect_info.size;

    if((*sect1)->sect_info.size == udata->f->shared->fs.page_size) {
	if(H5MF_xfree(udata->f, udata->alloc_type, udata->dxpl_id, (*sect1)->sect_info.addr, (*sect1)->sect_info.size) < 0)
	    HGOTO_ERROR(H5E_RESOURCE, H5E_CANTFREE, FAIL, "can't free merged section")
	if(H5MF_sect_free((H5FS_section_info_t *)(*sect1)) < 0)
	    HGOTO_ERROR(H5E_RESOURCE, H5E_CANTRELEASE, FAIL, "can't free section node")
	*sect1 = NULL;
    } /* end if */

    /* Get rid of second section */
    if(H5MF_sect_free((H5FS_section_info_t *)sect2) < 0)
        HGOTO_ERROR(H5E_RESOURCE, H5E_CANTRELEASE, FAIL, "can't free section node")

done:
    FUNC_LEAVE_NOAPI(ret_value)
} /* H5MF_sect_small_merge() */


/* 
 * "Large" section callbacks
 */


/*-------------------------------------------------------------------------
 * Function:	H5MF_sect_large_can_merge (same as H5MF_sect_simple_can_merge)
 *
 * Purpose:	Can two sections of this type merge?
 *
 * Note:        Second section must be "after" first section
 *
 * Return:	Success:	non-negative (TRUE/FALSE)
 *		Failure:	negative
 *
 * Programmer:	Vailin Choi; Dec 2012
 *
 *-------------------------------------------------------------------------
 */
static htri_t
H5MF_sect_large_can_merge(const H5FS_section_info_t *_sect1,
    const H5FS_section_info_t *_sect2, void H5_ATTR_UNUSED *_udata)
{
    const H5MF_free_section_t *sect1 = (const H5MF_free_section_t *)_sect1;   	/* File free section */
    const H5MF_free_section_t *sect2 = (const H5MF_free_section_t *)_sect2;   	/* File free section */
    htri_t ret_value;                   /* Return value */

    FUNC_ENTER_NOAPI_NOINIT_NOERR

    /* Check arguments. */
    HDassert(sect1);
    HDassert(sect2);
    HDassert(sect1->sect_info.type == sect2->sect_info.type);   /* Checks "MERGE_SYM" flag */
    HDassert(H5F_addr_lt(sect1->sect_info.addr, sect2->sect_info.addr));

    ret_value = H5F_addr_eq(sect1->sect_info.addr + sect1->sect_info.size, sect2->sect_info.addr);

#ifdef H5MF_ALLOC_DEBUG_MORE
HDfprintf(stderr, "%s: Leaving: ret_value = %t\n", FUNC, ret_value);
#endif /* H5MF_ALLOC_DEBUG_MORE */

    FUNC_LEAVE_NOAPI(ret_value)
} /* H5MF_sect_large_can_merge() */


/*-------------------------------------------------------------------------
 * Function:	H5MF_sect_large_merge (same as H5MF_sect_simple_merge)
 *
 * Purpose:	Merge two sections of this type
 *
 * Note:        Second section always merges into first node
 *
 * Return:	Success:	non-negative
 *		Failure:	negative
 *
 * Programmer:	Vailin Choi; Dec 2012
 *
 *-------------------------------------------------------------------------
 */
static herr_t
H5MF_sect_large_merge(H5FS_section_info_t **_sect1, H5FS_section_info_t *_sect2,
    void H5_ATTR_UNUSED *_udata)
{
    H5MF_free_section_t **sect1 = (H5MF_free_section_t **)_sect1;   /* File free section */
    H5MF_free_section_t *sect2 = (H5MF_free_section_t *)_sect2;   /* File free section */
    herr_t ret_value = SUCCEED;         /* Return value */

    FUNC_ENTER_NOAPI_NOINIT

    /* Check arguments. */
    HDassert(sect1);
    HDassert((*sect1)->sect_info.type == H5MF_FSPACE_SECT_LARGE);
    HDassert(sect2);
    HDassert(sect2->sect_info.type == H5MF_FSPACE_SECT_LARGE);
    HDassert(H5F_addr_eq((*sect1)->sect_info.addr + (*sect1)->sect_info.size, sect2->sect_info.addr));

    /* Add second section's size to first section */
    (*sect1)->sect_info.size += sect2->sect_info.size;

    /* Get rid of second section */
    if(H5MF_sect_free((H5FS_section_info_t *)sect2) < 0)
        HGOTO_ERROR(H5E_RESOURCE, H5E_CANTRELEASE, FAIL, "can't free section node")

done:
    FUNC_LEAVE_NOAPI(ret_value)
} /* H5MF_sect_large_merge() */


/*-------------------------------------------------------------------------
 * Function:	H5MF_sect_large_can_shrink
 *
 * Purpose:	Can this section shrink the container?
 *
 * Return:	Success:	non-negative (TRUE/FALSE)
 *		Failure:	negative
 *
 * Programmer:	Vailin Choi; Dec 2012
 *
 *-------------------------------------------------------------------------
 */
static htri_t
H5MF_sect_large_can_shrink(const H5FS_section_info_t *_sect, void *_udata)
{
    const H5MF_free_section_t *sect = (const H5MF_free_section_t *)_sect;   /* File free section */
    H5MF_sect_ud_t *udata = (H5MF_sect_ud_t *)_udata;   /* User data for callback */
    haddr_t eoa;                /* End of address space in the file */
    haddr_t end;                /* End of section to extend */
    htri_t ret_value = FALSE;	/* Return value */

    FUNC_ENTER_NOAPI_NOINIT

    /* Check arguments. */
    HDassert(sect);
    HDassert(sect->sect_info.type == H5MF_FSPACE_SECT_LARGE);
    HDassert(udata);
    HDassert(udata->f);

    /* Retrieve the end of the file's address space */
    if(HADDR_UNDEF == (eoa = H5FD_get_eoa(udata->f->shared->lf, udata->alloc_type)))
	HGOTO_ERROR(H5E_RESOURCE, H5E_CANTGET, FAIL, "driver get_eoa request failed")

    /* Compute address of end of section to check */
    end = sect->sect_info.addr + sect->sect_info.size;

    /* Check if the section is exactly at the end of the allocated space in the file */
    if(H5F_addr_eq(end, eoa)) {
        /* Set the shrinking type */
        udata->shrink = H5MF_SHRINK_EOA;
#ifdef H5MF_ALLOC_DEBUG_MORE
HDfprintf(stderr, "%s: section {%a, %Hu}, shrinks file, eoa = %a\n", FUNC, sect->sect_info.addr, sect->sect_info.size, eoa);
#endif /* H5MF_ALLOC_DEBUG_MORE */

        /* Indicate shrinking can occur */
        HGOTO_DONE(TRUE)
    } /* end if */

done:
    FUNC_LEAVE_NOAPI(ret_value)
} /* H5MF_sect_large_can_shrink() */


/*-------------------------------------------------------------------------
 * Function:	H5MF_sect_large_shrink
 *
 * Purpose:	Shrink container with section
 *
 * Return:	Success:	non-negative
 *		Failure:	negative
 *
 * Programmer:	Vailin Choi; Dec 2012
 *
 *-------------------------------------------------------------------------
 */
static herr_t
H5MF_sect_large_shrink(H5FS_section_info_t **_sect, void *_udata)
{
<<<<<<< HEAD
    H5MF_free_section_t **sect = (H5MF_free_section_t **)_sect;   /* File free section */
    H5MF_sect_ud_t *udata = (H5MF_sect_ud_t *)_udata;   /* User data for callback */
    herr_t ret_value = SUCCEED;         /* Return value */
=======
    H5MF_free_section_t *ret_value = NULL;      /* Return value */
>>>>>>> 87005a24

    FUNC_ENTER_NOAPI_NOINIT

    /* Check arguments. */
    HDassert(sect);
    HDassert((*sect)->sect_info.type == H5MF_FSPACE_SECT_LARGE);
    HDassert(udata);
    HDassert(udata->f);
    HDassert(udata->shrink == H5MF_SHRINK_EOA);
    HDassert(H5F_INTENT(udata->f) & H5F_ACC_RDWR);

    /* Release section's space at EOA with file driver */
    if(H5F_free(udata->f, udata->dxpl_id, udata->alloc_type, (*sect)->sect_info.addr, (*sect)->sect_info.size) < 0)
	HGOTO_ERROR(H5E_RESOURCE, H5E_CANTFREE, FAIL, "driver free request failed")

    /* Free section */
    if(H5MF_sect_free((H5FS_section_info_t *)*sect) < 0)
	HGOTO_ERROR(H5E_RESOURCE, H5E_CANTRELEASE, FAIL, "can't free simple section node")

    /* Mark section as freed, for free space manager */
    *sect = NULL;

done:
    FUNC_LEAVE_NOAPI(ret_value)
} /* H5MF_sect_large_shrink() */<|MERGE_RESOLUTION|>--- conflicted
+++ resolved
@@ -217,13 +217,8 @@
 H5MF_free_section_t *
 H5MF_sect_new(unsigned ctype, haddr_t sect_off, hsize_t sect_size)
 {
-<<<<<<< HEAD
     H5MF_free_section_t *sect;          /* 'Simple' free space section to add */
-    H5MF_free_section_t *ret_value;     /* Return value */
-=======
-    H5MF_free_section_t *sect = NULL;   /* 'Simple' free space section to add */
     H5MF_free_section_t *ret_value = NULL;      /* Return value */
->>>>>>> 87005a24
 
     FUNC_ENTER_NOAPI_NOINIT
 
@@ -1084,13 +1079,9 @@
 static herr_t
 H5MF_sect_large_shrink(H5FS_section_info_t **_sect, void *_udata)
 {
-<<<<<<< HEAD
     H5MF_free_section_t **sect = (H5MF_free_section_t **)_sect;   /* File free section */
     H5MF_sect_ud_t *udata = (H5MF_sect_ud_t *)_udata;   /* User data for callback */
     herr_t ret_value = SUCCEED;         /* Return value */
-=======
-    H5MF_free_section_t *ret_value = NULL;      /* Return value */
->>>>>>> 87005a24
 
     FUNC_ENTER_NOAPI_NOINIT
 
