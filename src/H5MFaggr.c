/* * * * * * * * * * * * * * * * * * * * * * * * * * * * * * * * * * * * * * *
 * Copyright by The HDF Group.                                               *
 * Copyright by the Board of Trustees of the University of Illinois.         *
 * All rights reserved.                                                      *
 *                                                                           *
 * This file is part of HDF5.  The full HDF5 copyright notice, including     *
 * terms governing use, modification, and redistribution, is contained in    *
 * the files COPYING and Copyright.html.  COPYING can be found at the root   *
 * of the source code distribution tree; Copyright.html can be found at the  *
 * root level of an installed copy of the electronic HDF5 document set and   *
 * is linked from the top-level documents page.  It can also be found at     *
 * http://hdfgroup.org/HDF5/doc/Copyright.html.  If you do not have          *
 * access to either file, you may request a copy from help@hdfgroup.org.     *
 * * * * * * * * * * * * * * * * * * * * * * * * * * * * * * * * * * * * * * */

/*
 * Programmer:	Quincey Koziol <koziol@hdfgroup.org>
 *              Tuesday, January  8, 2008
 *
 * Purpose:	Routines for aggregating free space allocations
 *
 */

/****************/
/* Module Setup */
/****************/

#define H5F_FRIEND		/*suppress error about including H5Fpkg	  */
#include "H5MFmodule.h"         /* This source code file is part of the H5MF module */


/***********/
/* Headers */
/***********/
#include "H5private.h"		/* Generic Functions			*/
#include "H5Eprivate.h"		/* Error handling		  	*/
#include "H5Fpkg.h"		/* File access				*/
#include "H5MFpkg.h"		/* File memory management		*/


/****************/
/* Local Macros */
/****************/


/******************/
/* Local Typedefs */
/******************/
#define EXTEND_THRESHOLD 0.10F


/********************/
/* Package Typedefs */
/********************/


/********************/
/* Local Prototypes */
/********************/
static herr_t H5MF_aggr_free(H5F_t *f, hid_t dxpl_id, H5FD_mem_t type,
    H5F_blk_aggr_t *aggr);
static haddr_t H5MF_aggr_alloc(H5F_t *f, hid_t dxpl_id, H5F_blk_aggr_t *aggr,
    H5F_blk_aggr_t *other_aggr, H5FD_mem_t type, hsize_t size);


/*********************/
/* Package Variables */
/*********************/


/*****************************/
/* Library Private Variables */
/*****************************/


/*******************/
/* Local Variables */
/*******************/



/*-------------------------------------------------------------------------
 * Function:    H5MF_aggr_vfd_alloc
 *
 * Purpose:     Allocate SIZE bytes of file memory via H5MF_aggr_alloc()
 *		and return the relative address where that contiguous chunk
 *		of file memory exists.
 *		The TYPE argument describes the purpose for which the storage
 *		is being requested.
 *
 * Return:      Success:        The file address of new chunk.
 *              Failure:        HADDR_UNDEF
 *
 * Programmer:  Vailin Choi; July 1st, 2009
 *		(The coding is from H5MF_alloc().)
 *
 *-------------------------------------------------------------------------
 */
haddr_t
H5MF_aggr_vfd_alloc(H5F_t *f, H5FD_mem_t alloc_type, hid_t dxpl_id, hsize_t size)
{
    haddr_t     ret_value = HADDR_UNDEF;        /* Return value */

    FUNC_ENTER_NOAPI(HADDR_UNDEF)
#ifdef H5MF_AGGR_DEBUG
HDfprintf(stderr, "%s: alloc_type = %u, size = %Hu\n", FUNC, (unsigned)alloc_type, size);
#endif /* H5MF_AGGR_DEBUG */

    /* check arguments */
    HDassert(f);
    HDassert(f->shared);
    HDassert(f->shared->lf);
    HDassert(size > 0);

    /* Couldn't find anything from the free space manager, go allocate some */
    if(alloc_type != H5FD_MEM_DRAW && alloc_type != H5FD_MEM_GHEAP) {
        /* Handle metadata differently from "raw" data */
        if(HADDR_UNDEF == (ret_value = H5MF_aggr_alloc(f, dxpl_id, &(f->shared->fs.meta_aggr), &(f->shared->fs.sdata_aggr), alloc_type, size)))
            HGOTO_ERROR(H5E_RESOURCE, H5E_CANTALLOC, HADDR_UNDEF, "can't allocate metadata")
    } /* end if */
    else {
        /* Allocate "raw" data: H5FD_MEM_DRAW and H5FD_MEM_GHEAP */
        if(HADDR_UNDEF == (ret_value = H5MF_aggr_alloc(f, dxpl_id, &(f->shared->fs.sdata_aggr), &(f->shared->fs.meta_aggr), H5FD_MEM_DRAW, size)))
            HGOTO_ERROR(H5E_RESOURCE, H5E_CANTALLOC, HADDR_UNDEF, "can't allocate raw data")
    } /* end else */

    /* Sanity check for overlapping into file's temporary allocation space */
    HDassert(H5F_addr_le((ret_value + size), f->shared->fs.tmp_addr));

done:
#ifdef H5MF_AGGR_DEBUG
HDfprintf(stderr, "%s: Leaving: ret_value = %a, size = %Hu\n", FUNC, ret_value, size);
#endif /* H5MF_AGGR_DEBUG */

    FUNC_LEAVE_NOAPI(ret_value)
} /* end H5MF_aggr_vfd_alloc() */


/*-------------------------------------------------------------------------
 * Function:    H5MF_aggr_alloc
 *
 * Purpose:     Try to allocate SIZE bytes of memory from an aggregator
 *              block if possible.
 *
 * Return:      Success:    The format address of the new file memory.
 *              Failure:    The undefined address HADDR_UNDEF
 *
 * Programmer:  Quincey Koziol
 *              Thursday, December 13, 2007
 *
 *-------------------------------------------------------------------------
 */
static haddr_t
H5MF_aggr_alloc(H5F_t *f, hid_t dxpl_id, H5F_blk_aggr_t *aggr,
    H5F_blk_aggr_t *other_aggr, H5FD_mem_t type, hsize_t size)
{
    haddr_t	eoa = HADDR_UNDEF;      /* Initial EOA for the file */
    haddr_t     ret_value = HADDR_UNDEF;        /* Return value */

    FUNC_ENTER_NOAPI(HADDR_UNDEF)
#ifdef H5MF_AGGR_DEBUG
HDfprintf(stderr, "%s: type = %u, size = %Hu\n", FUNC, (unsigned)type, size);
#endif /* H5MF_AGGR_DEBUG */

    /* check args */
    HDassert(f);
    HDassert(aggr);
    HDassert(aggr->feature_flag == H5FD_FEAT_AGGREGATE_METADATA || aggr->feature_flag == H5FD_FEAT_AGGREGATE_SMALLDATA);
    HDassert(other_aggr);
    HDassert(other_aggr->feature_flag == H5FD_FEAT_AGGREGATE_METADATA || other_aggr->feature_flag == H5FD_FEAT_AGGREGATE_SMALLDATA);
    HDassert(other_aggr->feature_flag != aggr->feature_flag);
    HDassert(type >= H5FD_MEM_DEFAULT && type < H5FD_MEM_NTYPES);
    HDassert(size > 0);

    /* Get the EOA for the file */
    if(HADDR_UNDEF == (eoa = H5F_get_eoa(f, type)))
        HGOTO_ERROR(H5E_RESOURCE, H5E_CANTGET, HADDR_UNDEF, "Unable to get eoa")

    /*
     * If the aggregation feature is enabled for this file and strategy is not H5F_FILE_SPACE_NONE,
     * allocate "generic" space and sub-allocate out of that, if possible.
     * Otherwise just allocate through H5MF_vfd_alloc().
     */
    if((f->shared->feature_flags & aggr->feature_flag) && f->shared->fs.strategy != H5F_FSPACE_STRATEGY_NONE) {
        haddr_t	aggr_frag_addr = HADDR_UNDEF;   /* Address of aggregrator fragment */
        hsize_t	aggr_frag_size = 0;             /* Size of aggregator fragment */
        hsize_t alignment;                      /* Alignment of this section */
        hsize_t aggr_mis_align = 0;             /* Mis-alignment of aggregator */
        H5FD_mem_t alloc_type, other_alloc_type;/* Current aggregator & 'other' aggregator types */

#ifdef H5MF_AGGR_DEBUG
HDfprintf(stderr, "%s: aggr = {%a, %Hu, %Hu}\n", FUNC, aggr->addr, aggr->tot_size, aggr->size);
#endif /* H5MF_AGGR_DEBUG */

        /* Turn off alignment if allocation < threshold */
	alignment = H5F_ALIGNMENT(f);
	if(!((alignment > 1) && (size >= H5F_THRESHOLD(f))))
	    alignment = 0; /* no alignment */

        /* Generate fragment if aggregator is mis-aligned */
	if(alignment && H5F_addr_gt(aggr->addr, 0) && aggr->size > 0 && (aggr_mis_align = (aggr->addr + H5F_BASE_ADDR(f)) % alignment)) {
	    aggr_frag_addr = aggr->addr;
	    aggr_frag_size = alignment - aggr_mis_align;
	} /* end if */

	alloc_type = aggr->feature_flag == H5FD_FEAT_AGGREGATE_METADATA ? H5FD_MEM_DEFAULT : H5FD_MEM_DRAW;
	other_alloc_type = other_aggr->feature_flag == H5FD_FEAT_AGGREGATE_METADATA ? H5FD_MEM_DEFAULT : H5FD_MEM_DRAW;

        /* Check if the space requested is larger than the space left in the block */
        if((size + aggr_frag_size) > aggr->size) {
            htri_t  	extended = FALSE;   /* Whether the file was extended */

            /* Check if the block asked for is too large for 'normal' aggregator block */
            if(size >= aggr->alloc_size) {
		hsize_t ext_size = size + aggr_frag_size;

                /* Check for overlapping into file's temporary allocation space */
                if(H5F_addr_gt((aggr->addr + aggr->size + ext_size), f->shared->fs.tmp_addr))
                    HGOTO_ERROR(H5E_RESOURCE, H5E_BADRANGE, HADDR_UNDEF, "'normal' file space allocation request will overlap into 'temporary' file space")

		if ((aggr->addr > 0) && (extended = H5F_try_extend(f, alloc_type, (aggr->addr + aggr->size), ext_size)) < 0)
		    HGOTO_ERROR(H5E_RESOURCE, H5E_CANTALLOC, HADDR_UNDEF, "can't extending space")
		else if (extended) {
		    /* aggr->size is unchanged */
		    ret_value = aggr->addr + aggr_frag_size;
		    aggr->addr += ext_size;
		    aggr->tot_size += ext_size;
		} else {
                    /* Release "other" aggregator, if it exists, is at the end of the allocated space,
                     * has allocated more than one block and the unallocated space is greater than its
                     * allocation block size.
                     */
		    if ((other_aggr->size > 0) && (H5F_addr_eq((other_aggr->addr + other_aggr->size), eoa)) &&
			(other_aggr->tot_size > other_aggr->size) && ((other_aggr->tot_size - other_aggr->size) >= other_aggr->alloc_size)) {
                            if(H5MF_aggr_free(f, dxpl_id, other_alloc_type, other_aggr) < 0)
                                HGOTO_ERROR(H5E_RESOURCE, H5E_CANTFREE, HADDR_UNDEF, "can't free aggregation block")
		    } /* end if */

                    /* Allocate space from the VFD (i.e. at the end of the file) */
		    if(HADDR_UNDEF == (ret_value = H5MF_vfd_alloc(f, dxpl_id, alloc_type, size, TRUE)))
			HGOTO_ERROR(H5E_RESOURCE, H5E_CANTALLOC, HADDR_UNDEF, "can't allocate file space")
                } /* end else */
            } /* end if */
	    else {
		hsize_t ext_size = aggr->alloc_size;

                /* Allocate another block */
#ifdef H5MF_AGGR_DEBUG
HDfprintf(stderr, "%s: Allocating block\n", FUNC);
#endif /* H5MF_AGGR_DEBUG */

		if(aggr_frag_size > (ext_size - size))
		    ext_size += (aggr_frag_size - (ext_size - size));

                /* Check for overlapping into file's temporary allocation space */
                if(H5F_addr_gt((aggr->addr + aggr->size + ext_size), f->shared->fs.tmp_addr))
                    HGOTO_ERROR(H5E_RESOURCE, H5E_BADRANGE, HADDR_UNDEF, "'normal' file space allocation request will overlap into 'temporary' file space")

		if((aggr->addr > 0) && (extended = H5F_try_extend(f, alloc_type, (aggr->addr + aggr->size), ext_size)) < 0)
		    HGOTO_ERROR(H5E_RESOURCE, H5E_CANTALLOC, HADDR_UNDEF, "can't extending space")
		else if (extended) {
		    aggr->addr += aggr_frag_size;
		    aggr->size += (ext_size - aggr_frag_size);
		    aggr->tot_size += ext_size;
		} else {
                    haddr_t new_space;          /* Address of new space allocated */

                    /* Release "other" aggregator, if it exists, is at the end of the allocated space,
                     * has allocated more than one block and the unallocated space is greater than its
                     * allocation block size.
                     */
		    if((other_aggr->size > 0) && (H5F_addr_eq((other_aggr->addr + other_aggr->size), eoa)) &&
			(other_aggr->tot_size > other_aggr->size) && ((other_aggr->tot_size - other_aggr->size) >= other_aggr->alloc_size)) {
                            if(H5MF_aggr_free(f, dxpl_id, other_alloc_type, other_aggr) < 0)
                                HGOTO_ERROR(H5E_RESOURCE, H5E_CANTFREE, HADDR_UNDEF, "can't free aggregation block")
		    } /* end if */

                    /* Allocate space from the VFD (i.e. at the end of the file) */
		    if(HADDR_UNDEF == (new_space = H5MF_vfd_alloc(f, dxpl_id, alloc_type, aggr->alloc_size, TRUE)))
			HGOTO_ERROR(H5E_RESOURCE, H5E_CANTALLOC, HADDR_UNDEF, "can't allocate file space")

                    /* Return the unused portion of the block to a free list */
                    if(aggr->size > 0)
                        if(H5MF_xfree(f, alloc_type, dxpl_id, aggr->addr, aggr->size) < 0)
                            HGOTO_ERROR(H5E_RESOURCE, H5E_CANTFREE, HADDR_UNDEF, "can't free aggregation block")

                    /* Point the aggregator at the newly allocated block */
                    aggr->addr = new_space;
                    aggr->size = aggr->alloc_size;
                    aggr->tot_size = aggr->alloc_size;
                } /* end else */

		/* Allocate space out of the metadata block */
		ret_value = aggr->addr;
		aggr->size -= size;
		aggr->addr += size;
            } /* end else */

	    /* Freeing any possible fragment due to alignment in the block after extension */
	    if(extended && aggr_frag_size)
		if(H5MF_xfree(f, alloc_type, dxpl_id, aggr_frag_addr, aggr_frag_size) < 0)
		    HGOTO_ERROR(H5E_RESOURCE, H5E_CANTFREE, HADDR_UNDEF, "can't free aggregation fragment")
        } /* end if */
        else {
            /* Allocate space out of the block */
	    ret_value = aggr->addr + aggr_frag_size;
	    aggr->size -= (size + aggr_frag_size);
	    aggr->addr += (size + aggr_frag_size);

	    /* free any possible fragment */
	    if(aggr_frag_size)
		if(H5MF_xfree(f, alloc_type, dxpl_id, aggr_frag_addr, aggr_frag_size) < 0)
		    HGOTO_ERROR(H5E_RESOURCE, H5E_CANTFREE, HADDR_UNDEF, "can't free aggregation fragment")
        } /* end else */
    } /* end if */
    else {
        /* Allocate data from the file */
        if(HADDR_UNDEF == (ret_value = H5MF_vfd_alloc(f, dxpl_id, type, size, TRUE)))
            HGOTO_ERROR(H5E_RESOURCE, H5E_CANTALLOC, HADDR_UNDEF, "can't allocate file space")
    } /* end else */

    /* Sanity check for overlapping into file's temporary allocation space */
    HDassert(H5F_addr_le((ret_value + size), f->shared->fs.tmp_addr));

    /* Post-condition sanity check */
    if(H5F_ALIGNMENT(f) && size >= H5F_THRESHOLD(f))
	HDassert(!((ret_value + H5FD_get_base_addr(f->shared->lf)) % H5F_ALIGNMENT(f)));

done:
#ifdef H5MF_AGGR_DEBUG
HDfprintf(stderr, "%s: ret_value = %a\n", FUNC, ret_value);
#endif /* H5MF_AGGR_DEBUG */
    FUNC_LEAVE_NOAPI(ret_value)
} /* end H5MF_aggr_alloc() */


/*-------------------------------------------------------------------------
 * Function:    H5MF_vfd_alloc
 *
 * Purpose:     Try to allocate SIZE bytes of memory from VFD for non-paged aggregation.
 *
 * Notes:
 *	Calculate mis-aligned to free depending on the parameter "xfree".
 *	"xfree" is FALSE only on file closing i.e. the mis-aligned fragment
 *	is dropped to the floor (see explanation in H5MF_close_allocate()).
 *	This is pushed up from the vfd layer so that the interface for 
 *	the driver specific allocation routine does not need to change.
 *
 * Return:      Success:    The format address of the new file memory.
 *              Failure:    The undefined address HADDR_UNDEF
 *
 * Programmer:  Vailin Choi
 *              December, 2012
 *
 *-------------------------------------------------------------------------
 */
haddr_t
H5MF_vfd_alloc(H5F_t *f, hid_t dxpl_id, H5FD_mem_t type, hsize_t size, hbool_t xfree)
{
    haddr_t eoa;                /* Initial EOA for the file */
    hsize_t frag_size = 0;      /* Size of fragment generated */
    haddr_t ret_value;          /* Return value */

    FUNC_ENTER_NOAPI(HADDR_UNDEF)
#ifdef H5MF_AGGR_DEBUG
HDfprintf(stderr, "%s: type = %u, size = %Hu\n", FUNC, (unsigned)type, size);
#endif /* H5MF_AGGR_DEBUG */

    HDassert(f);
    HDassert(type >= H5FD_MEM_DEFAULT && type < H5FD_MEM_NTYPES);
    HDassert(size > 0);

    /* Check if fragment is generated and needs to be freed */
    if(xfree) {
        /* Get the EOA for the file */
        if(HADDR_UNDEF == (eoa = H5F_get_eoa(f, type)))
            HGOTO_ERROR(H5E_RESOURCE, H5E_CANTGET, HADDR_UNDEF, "Unable to get eoa")

        /* Calculate the mis-aligned fragment */
        if(H5F_ALIGNMENT(f) > 1 && size >= H5F_THRESHOLD(f))
            H5MF_EOA_MISALIGN(f, eoa, H5F_ALIGNMENT(f), frag_size);
    } /* end if */

    /* Allocate space from vfd */
    if(HADDR_UNDEF == (ret_value = H5F_alloc(f, dxpl_id, type, size)))
	HGOTO_ERROR(H5E_RESOURCE, H5E_CANTALLOC, HADDR_UNDEF, "can't allocate file space")

    /* Check if fragment is generated and needs to be freed */
    if(frag_size && xfree) {
        /* Verify that the VFD allocated space on an aligned boundary */
        HDassert(H5F_addr_eq((eoa + frag_size), ret_value));

	/* Put fragment on the free list */
        if(H5MF_xfree(f, type, dxpl_id, eoa, frag_size) < 0)
            HGOTO_ERROR(H5E_RESOURCE, H5E_CANTFREE, HADDR_UNDEF, "can't free eoa fragment")
    } /* end if */

done:
#ifdef H5MF_AGGR_DEBUG
HDfprintf(stderr, "%s: ret_value = %a\n", FUNC, ret_value);
#endif /* H5MF_AGGR_DEBUG */
    FUNC_LEAVE_NOAPI(ret_value)
} /* H5MF_vfd_alloc() */


/*-------------------------------------------------------------------------
 * Function:    H5MF_aggr_try_extend
 *
 * Purpose:	Check if a block is inside an aggregator block and extend it
 *              if possible.
 *
 * Note:
 *	        When the block to be extended adjoins the aggregator--
 *		    1) When the aggregator is at end of file:
 *		       A) If the request is below the threshold, extend the block into the aggregator
 *		       B) If the request is above the threshold,
 *			    a) extend the aggregator by aggr->alloc_size or the extended amount
 *			    b) extend the block into the aggregator
 *		    2) When the aggregator is not at end of file:
 *		       Extended the block into the aggregator if it has enough space to satisfy the request
 *
 * Return:	Success:	TRUE(1)  - Block was extended
 *                              FALSE(0) - Block could not be extended
 * 		Failure:	FAIL
 *
 * Programmer:  Quincey Koziol
 *              Thursday, December 13, 2007
 *
 *-------------------------------------------------------------------------
 */
htri_t
H5MF_aggr_try_extend(H5F_t *f, H5F_blk_aggr_t *aggr, H5FD_mem_t type,
    haddr_t blk_end, hsize_t extra_requested)
{
    htri_t ret_value = FALSE;           /* Return value */

    FUNC_ENTER_NOAPI(FAIL)

    /* Check args */
    HDassert(f);
    HDassert(aggr);
    HDassert(aggr->feature_flag == H5FD_FEAT_AGGREGATE_METADATA || aggr->feature_flag == H5FD_FEAT_AGGREGATE_SMALLDATA);

    /* Check if this aggregator is active */
    if(f->shared->feature_flags & aggr->feature_flag) {
        /* 
	 * If the block being tested adjoins the beginning of the aggregator
         *      block, check if the aggregator can accomodate the extension.
         */
        if(H5F_addr_eq(blk_end, aggr->addr)) {
	    haddr_t eoa;      /* EOA for the file */

	    /* Get the EOA for the file */
	    if(HADDR_UNDEF == (eoa = H5F_get_eoa(f, type)))
		HGOTO_ERROR(H5E_RESOURCE, H5E_CANTGET, FAIL, "Unable to get eoa")

	    /* If the aggregator is at the end of file: */
	    if(H5F_addr_eq(eoa, aggr->addr + aggr->size)) {
		/* If extra_requested is below percentage threshold, extend block into the aggregator. */
<<<<<<< HEAD
		if(extra_requested <= ((double)EXTEND_THRESHOLD * (double)aggr->size)) {
=======
		if(extra_requested <= (hsize_t)(EXTEND_THRESHOLD * (float)aggr->size)) {
>>>>>>> 35e69282
		    aggr->size -= extra_requested;
		    aggr->addr += extra_requested;

		    /* Indicate success */
		    HGOTO_DONE(TRUE);
		} /* end if */
		/* 
		 * If extra_requested is above percentage threshold:
		 * 1) "bubble" up the aggregator by aggr->alloc_size or extra_requested
		 * 2) extend the block into the aggregator 
		 */
		else {
		    hsize_t extra = (extra_requested < aggr->alloc_size) ? aggr->alloc_size : extra_requested;

		    if((ret_value = H5F_try_extend(f, type, (aggr->addr + aggr->size), extra)) < 0)
			HGOTO_ERROR(H5E_RESOURCE, H5E_CANTEXTEND, FAIL, "error extending file")
		    else if(ret_value == TRUE) {
			/* Shift the aggregator block by the extra requested */
                        /* (allocates the space for the extra_requested) */
			aggr->addr += extra_requested;

			/* Add extra to the aggregator's total allocated amount */
			aggr->tot_size += extra;

                        /* Account for any space added to the aggregator */
                        /* (either 0 (if extra_requested > aggr->alloc_size) or
                         *      (aggr->alloc_size - extra_requested) -QAK
                         */
			aggr->size += extra;
			aggr->size -= extra_requested;
		    } /* end if */
		} /* end if */
	    } /* end if */
            else { /* The aggreator is not at end of file */
                /* Check if aggregator has enough internal space to satisfy the extension. */
                if(aggr->size >= extra_requested) {
                    /* Extend block into aggregator */
                    aggr->size -= extra_requested;
                    aggr->addr += extra_requested;

                    /* Indicate success */
                    HGOTO_DONE(TRUE);
                 } /* end if */
	    } /* end else */
	} /* end if */
    } /* end if */

done:
    FUNC_LEAVE_NOAPI(ret_value)
} /* end H5MF_aggr_try_extend() */


/*-------------------------------------------------------------------------
 * Function:    H5MF_aggr_can_absorb
 *
 * Purpose:	Check if a section adjoins an aggregator block and one can
 *              absorb the other.
 *
 * Return:	Success:	TRUE(1)  - Section or aggregator can be absorbed
 *                              FALSE(0) - Section and aggregator can not be absorbed
 * 		Failure:	FAIL
 *
 * Programmer:  Quincey Koziol
 *              Friday, February  1, 2008
 *
 *-------------------------------------------------------------------------
 */
htri_t
H5MF_aggr_can_absorb(const H5F_t *f, const H5F_blk_aggr_t *aggr,
    const H5MF_free_section_t *sect, H5MF_shrink_type_t *shrink)
{
    htri_t ret_value = FALSE;           /* Return value */

    FUNC_ENTER_NOAPI_NOINIT_NOERR

    /* Check args */
    HDassert(f);
    HDassert(aggr);
    HDassert(aggr->feature_flag == H5FD_FEAT_AGGREGATE_METADATA || aggr->feature_flag == H5FD_FEAT_AGGREGATE_SMALLDATA);
    HDassert(sect);
    HDassert(shrink);

    /* Check if this aggregator is active */
    if(f->shared->feature_flags & aggr->feature_flag) {
        /* Check if the block adjoins the beginning or end of the aggregator */
        if(H5F_addr_eq((sect->sect_info.addr + sect->sect_info.size), aggr->addr)
                || H5F_addr_eq((aggr->addr + aggr->size), sect->sect_info.addr)) {
#ifdef H5MF_AGGR_DEBUG
HDfprintf(stderr, "%s: section {%a, %Hu} adjoins aggr = {%a, %Hu}\n", "H5MF_aggr_can_absorb", sect->sect_info.addr, sect->sect_info.size, aggr->addr, aggr->size);
#endif /* H5MF_AGGR_DEBUG */
            /* Check if aggregator would get too large and should be absorbed into section */
            if((aggr->size + sect->sect_info.size) >= aggr->alloc_size)
                *shrink = H5MF_SHRINK_SECT_ABSORB_AGGR;
            else
                *shrink = H5MF_SHRINK_AGGR_ABSORB_SECT;

            /* Indicate success */
            HGOTO_DONE(TRUE)
        } /* end if */
    } /* end if */

done:
    FUNC_LEAVE_NOAPI(ret_value)
} /* end H5MF_aggr_can_absorb() */


/*-------------------------------------------------------------------------
 * Function:    H5MF_aggr_absorb
 *
 * Purpose:	Absorb a free space section into an aggregator block or
 *              vice versa.
 *
 * Return:      Success:        Non-negative
 *              Failure:        Negative
 *
 * Programmer:  Quincey Koziol
 *              Friday, February  1, 2008
 *
 *-------------------------------------------------------------------------
 */
herr_t
H5MF_aggr_absorb(const H5F_t H5_ATTR_UNUSED *f, H5F_blk_aggr_t *aggr, H5MF_free_section_t *sect,
    hbool_t allow_sect_absorb)
{
    FUNC_ENTER_NOAPI_NOINIT_NOERR

    /* Check args */
    HDassert(f);
    HDassert(aggr);
    HDassert(aggr->feature_flag == H5FD_FEAT_AGGREGATE_METADATA || aggr->feature_flag == H5FD_FEAT_AGGREGATE_SMALLDATA);
    HDassert(f->shared->feature_flags & aggr->feature_flag);
    HDassert(sect);

    /* Check if aggregator would get too large and should be absorbed into section */
    if((aggr->size + sect->sect_info.size) >= aggr->alloc_size && allow_sect_absorb) {
        /* Check if the section adjoins the beginning or end of the aggregator */
        if(H5F_addr_eq((sect->sect_info.addr + sect->sect_info.size), aggr->addr)) {
#ifdef H5MF_AGGR_DEBUG
HDfprintf(stderr, "%s: aggr {%a, %Hu} adjoins front of section = {%a, %Hu}\n", "H5MF_aggr_absorb", aggr->addr, aggr->size, sect->sect_info.addr, sect->sect_info.size);
#endif /* H5MF_AGGR_DEBUG */
            /* Absorb aggregator onto end of section */
            sect->sect_info.size += aggr->size;
        } /* end if */
        else {
            /* Sanity check */
            HDassert(H5F_addr_eq((aggr->addr + aggr->size), sect->sect_info.addr));

#ifdef H5MF_AGGR_DEBUG
HDfprintf(stderr, "%s: aggr {%a, %Hu} adjoins end of section = {%a, %Hu}\n", "H5MF_aggr_absorb", aggr->addr, aggr->size, sect->sect_info.addr, sect->sect_info.size);
#endif /* H5MF_AGGR_DEBUG */
            /* Absorb aggregator onto beginning of section */
            sect->sect_info.addr -= aggr->size;
            sect->sect_info.size += aggr->size;
        } /* end if */

        /* Reset aggregator */
        aggr->tot_size = 0;
        aggr->addr = 0;
        aggr->size = 0;
    } /* end if */
    else {
        /* Check if the section adjoins the beginning or end of the aggregator */
        if(H5F_addr_eq((sect->sect_info.addr + sect->sect_info.size), aggr->addr)) {
#ifdef H5MF_AGGR_DEBUG
HDfprintf(stderr, "%s: section {%a, %Hu} adjoins front of aggr = {%a, %Hu}\n", "H5MF_aggr_absorb", sect->sect_info.addr, sect->sect_info.size, aggr->addr, aggr->size);
#endif /* H5MF_AGGR_DEBUG */
            /* Absorb section onto front of aggregator */
            aggr->addr -= sect->sect_info.size;
            aggr->size += sect->sect_info.size;

            /* Sections absorbed onto front of aggregator count against the total
             * amount of space aggregated together.
             */
            aggr->tot_size -= MIN(aggr->tot_size, sect->sect_info.size);
        } /* end if */
        else {
            /* Sanity check */
            HDassert(H5F_addr_eq((aggr->addr + aggr->size), sect->sect_info.addr));

#ifdef H5MF_AGGR_DEBUG
HDfprintf(stderr, "%s: section {%a, %Hu} adjoins end of aggr = {%a, %Hu}\n", "H5MF_aggr_absorb", sect->sect_info.addr, sect->sect_info.size, aggr->addr, aggr->size);
#endif /* H5MF_AGGR_DEBUG */
            /* Absorb section onto end of aggregator */
            aggr->size += sect->sect_info.size;
        } /* end if */
        /* Sanity check */
        HDassert(!allow_sect_absorb || (aggr->size < aggr->alloc_size));
    } /* end else */

    FUNC_LEAVE_NOAPI(SUCCEED)
} /* end H5MF_aggr_absorb() */


/*-------------------------------------------------------------------------
 * Function:    H5MF_aggr_query
 *
 * Purpose:     Query a block aggregator's current address & size info
 *
 * Return:      Success:        Non-negative
 *              Failure:        Negative
 *
 * Programmer:  Quincey Koziol
 *              Thursday, December 13, 2007
 *
 *-------------------------------------------------------------------------
 */
herr_t
H5MF_aggr_query(const H5F_t *f, const H5F_blk_aggr_t *aggr, haddr_t *addr,
    hsize_t *size)
{
    FUNC_ENTER_NOAPI_NOINIT_NOERR

    /* Check args */
    HDassert(f);
    HDassert(aggr);
    HDassert(aggr->feature_flag == H5FD_FEAT_AGGREGATE_METADATA || aggr->feature_flag == H5FD_FEAT_AGGREGATE_SMALLDATA);

    /* Check if this aggregator is active */
    if(f->shared->feature_flags & aggr->feature_flag) {
	if(addr)
            *addr = aggr->addr;
        if(size)
            *size = aggr->size;
    } /* end if */

    FUNC_LEAVE_NOAPI(SUCCEED)
} /* end H5MF_aggr_query() */


/*-------------------------------------------------------------------------
 * Function:    H5MF_aggr_reset
 *
 * Purpose:     Reset a block aggregator, returning any space back to file
 *
 * Return:      Success:        Non-negative
 *              Failure:        Negative
 *
 * Programmer:  Quincey Koziol
 *              Thursday, December 13, 2007
 *
 *-------------------------------------------------------------------------
 */
static herr_t
H5MF_aggr_reset(H5F_t *f, hid_t dxpl_id, H5F_blk_aggr_t *aggr)
{
    H5FD_mem_t alloc_type;      /* Type of file memory to work with */
    herr_t ret_value = SUCCEED;	/* Return value */

    FUNC_ENTER_NOAPI_NOINIT

    /* Check args */
    HDassert(f);
    HDassert(aggr);
    HDassert(aggr->feature_flag == H5FD_FEAT_AGGREGATE_METADATA || aggr->feature_flag == H5FD_FEAT_AGGREGATE_SMALLDATA);

    /* Set the type of memory in the file */
    alloc_type = (aggr->feature_flag == H5FD_FEAT_AGGREGATE_METADATA ? H5FD_MEM_DEFAULT : H5FD_MEM_DRAW);      /* Type of file memory to work with */

    /* Check if this aggregator is active */
    if(f->shared->feature_flags & aggr->feature_flag) {
        haddr_t tmp_addr;       /* Temporary holder for aggregator address */
        hsize_t tmp_size;       /* Temporary holder for aggregator size */

        /* Retain aggregator info */
        tmp_addr = aggr->addr;
        tmp_size = aggr->size;
#ifdef H5MF_AGGR_DEBUG
HDfprintf(stderr, "%s: tmp_addr = %a, tmp_size = %Hu\n", FUNC, tmp_addr, tmp_size);
#endif /* H5MF_AGGR_DEBUG */

        /* Reset aggregator block information */
        aggr->tot_size = 0;
        aggr->addr = 0;
        aggr->size = 0;

        /* Return the unused portion of the metadata block to the file */
        if(tmp_size > 0 && (H5F_INTENT(f) & H5F_ACC_RDWR))
            if(H5MF_xfree(f, alloc_type, dxpl_id, tmp_addr, tmp_size) < 0)
                HGOTO_ERROR(H5E_RESOURCE, H5E_CANTFREE, FAIL, "can't release aggregator's free space")
    } /* end if */

done:
    FUNC_LEAVE_NOAPI(ret_value)
} /* end H5MF_aggr_reset() */


/*-------------------------------------------------------------------------
 * Function:    H5MF_free_aggrs
 *
 * Purpose:     Reset a metadata & small block aggregators, returning any space
 *		back to file
 *
 * Return:      Success:        Non-negative
 *              Failure:        Negative
 *
 * Programmer:  Vailin Choi
 *	        July 1st, 2009
 *
 *-------------------------------------------------------------------------
 */
herr_t
H5MF_free_aggrs(H5F_t *f, hid_t dxpl_id)
{
    H5F_blk_aggr_t *first_aggr;         /* First aggregator to reset */
    H5F_blk_aggr_t *second_aggr;        /* Second aggregator to reset */
    haddr_t ma_addr = HADDR_UNDEF;      /* Base "metadata aggregator" address */
    hsize_t ma_size = 0;                /* Size of "metadata aggregator" */
    haddr_t sda_addr = HADDR_UNDEF;     /* Base "small data aggregator" address */
    hsize_t sda_size = 0;               /* Size of "small data aggregator" */
    herr_t ret_value = SUCCEED;         /* Return value */

    FUNC_ENTER_NOAPI(FAIL)

    /* Check args */
    HDassert(f);
    HDassert(f->shared);
    HDassert(f->shared->lf);

    /* Retrieve metadata aggregator info, if available */
    if(H5MF_aggr_query(f, &(f->shared->fs.meta_aggr), &ma_addr, &ma_size) < 0)
        HGOTO_ERROR(H5E_RESOURCE, H5E_CANTGET, FAIL, "can't query metadata aggregator stats")

    /* Retrieve 'small data' aggregator info, if available */
    if(H5MF_aggr_query(f, &(f->shared->fs.sdata_aggr), &sda_addr, &sda_size) < 0)
        HGOTO_ERROR(H5E_RESOURCE, H5E_CANTGET, FAIL, "can't query small data aggregator stats")

    /* Make certain we release the aggregator that's later in the file first */
    /* (so the file shrinks properly) */
    if(H5F_addr_defined(ma_addr) && H5F_addr_defined(sda_addr)) {
        if(H5F_addr_lt(ma_addr, sda_addr)) {
            first_aggr = &(f->shared->fs.sdata_aggr);
            second_aggr = &(f->shared->fs.meta_aggr);
        } /* end if */
        else {
            first_aggr = &(f->shared->fs.meta_aggr);
            second_aggr = &(f->shared->fs.sdata_aggr);
        } /* end else */
    } /* end if */
    else {
        first_aggr = &(f->shared->fs.meta_aggr);
        second_aggr = &(f->shared->fs.sdata_aggr);
    } /* end else */

     /* Release the unused portion of the metadata and "small data" blocks back
      * to the free lists in the file.
      */
    if(H5MF_aggr_reset(f, dxpl_id, first_aggr) < 0)
        HGOTO_ERROR(H5E_FILE, H5E_CANTFREE, FAIL, "can't reset metadata block")
    if(H5MF_aggr_reset(f, dxpl_id, second_aggr) < 0)
        HGOTO_ERROR(H5E_FILE, H5E_CANTFREE, FAIL, "can't reset 'small data' block")
done:
    FUNC_LEAVE_NOAPI(ret_value)
} /* end H5MF_free_aggrs() */


/*-------------------------------------------------------------------------
 * Function:    H5MF_aggr_can_shrink_eoa
 *
 * Purpose:     Check if the remaining space in the aggregator is at EOA
 *
 * Return:      Success:        non-negative (TRUE/FALSE)
 *              Failure:        negative
 *
 * Programmer:  Vailin Choi
 *
 *-------------------------------------------------------------------------
 */
static htri_t
H5MF_aggr_can_shrink_eoa(H5F_t *f, H5FD_mem_t type, H5F_blk_aggr_t *aggr)
{
    haddr_t eoa = HADDR_UNDEF;      	/* EOA for the file */
    htri_t ret_value = FALSE;   	/* Return value */

    FUNC_ENTER_NOAPI(FAIL)

    /* Sanity check */
    HDassert(f);
    HDassert(aggr);
    HDassert(aggr->feature_flag == H5FD_FEAT_AGGREGATE_METADATA || aggr->feature_flag == H5FD_FEAT_AGGREGATE_SMALLDATA);

    /* Get the EOA for the file */
    if(HADDR_UNDEF == (eoa = H5F_get_eoa(f, type)))
	HGOTO_ERROR(H5E_RESOURCE, H5E_CANTGET, FAIL, "Unable to get eoa")

    /* Check if the aggregator is at EOA */
    if(aggr->size > 0 && H5F_addr_defined(aggr->addr))
	ret_value = H5F_addr_eq(eoa, aggr->addr + aggr->size);

done:
    FUNC_LEAVE_NOAPI(ret_value)
} /* H5MF_aggr_can_shrink_eoa() */


/*-------------------------------------------------------------------------
 * Function:    H5MF_aggr_free
 *
 * Purpose:     Free the aggregator's space in the file.
 *
 * Note:        Does _not_ put the space on a free list
 *
 * Return:      Success:        Non-negative
 *              Failure:        Negative
 *
 * Programmer:  Vailin Choi
 *
 *-------------------------------------------------------------------------
 */
static herr_t
H5MF_aggr_free(H5F_t *f, hid_t dxpl_id, H5FD_mem_t type, H5F_blk_aggr_t *aggr)
{
    herr_t ret_value = SUCCEED;   	/* Return value */

    FUNC_ENTER_NOAPI(FAIL)

    /* Sanity check */
    HDassert(f);
    HDassert(f->shared->lf);
    HDassert(aggr);
    HDassert(H5F_addr_defined(aggr->addr));
    HDassert(aggr->size > 0);
    HDassert(H5F_INTENT(f) & H5F_ACC_RDWR);
    HDassert(aggr->feature_flag == H5FD_FEAT_AGGREGATE_METADATA || aggr->feature_flag == H5FD_FEAT_AGGREGATE_SMALLDATA);
    HDassert(f->shared->feature_flags & aggr->feature_flag);

    /* Free the remaining space at EOA in the aggregator */
    if(H5F_free(f, dxpl_id, type, aggr->addr, aggr->size) < 0)
        HGOTO_ERROR(H5E_RESOURCE, H5E_CANTFREE, FAIL, "can't free aggregation block")

    /* Reset the aggregator */
    aggr->tot_size = 0;
    aggr->addr = HADDR_UNDEF;
    aggr->size = 0;

done:
    FUNC_LEAVE_NOAPI(ret_value)
} /* H5MF_aggr_free() */


/*-------------------------------------------------------------------------
 * Function:    H5MF_aggrs_try_shrink_eoa
 *
 * Purpose:     Check the metadata & small block aggregators to see if
 *		EOA shrink is possible; if so, shrink each aggregator
 *
 * Return:      Success:        Non-negative
 *              Failure:        Negative
 *
 * Programmer:  Vailin Choi
 *
 *-------------------------------------------------------------------------
 */
htri_t
H5MF_aggrs_try_shrink_eoa(H5F_t *f, hid_t dxpl_id)
{
    htri_t ma_status;        /* Whether the metadata aggregator can shrink the EOA */
    htri_t sda_status;       /* Whether the small data aggregator can shrink the EOA */
    htri_t ret_value = FAIL; /* Return value */

    FUNC_ENTER_NOAPI(FAIL)

    /* Check args */
    HDassert(f);
    HDassert(f->shared);

    if((ma_status = H5MF_aggr_can_shrink_eoa(f, H5FD_MEM_DEFAULT, &(f->shared->fs.meta_aggr))) < 0)
        HGOTO_ERROR(H5E_RESOURCE, H5E_CANTGET, FAIL, "can't query metadata aggregator stats")
    if(ma_status > 0)
	if(H5MF_aggr_free(f, dxpl_id, H5FD_MEM_DEFAULT, &(f->shared->fs.meta_aggr)) < 0)
	    HGOTO_ERROR(H5E_RESOURCE, H5E_CANTSHRINK, FAIL, "can't check for shrinking eoa")

    if((sda_status = H5MF_aggr_can_shrink_eoa(f, H5FD_MEM_DRAW, &(f->shared->fs.sdata_aggr))) < 0)
        HGOTO_ERROR(H5E_RESOURCE, H5E_CANTGET, FAIL, "can't query small data aggregator stats")
    if(sda_status > 0)
	if(H5MF_aggr_free(f, dxpl_id, H5FD_MEM_DRAW, &(f->shared->fs.sdata_aggr)) < 0)
	    HGOTO_ERROR(H5E_RESOURCE, H5E_CANTSHRINK, FAIL, "can't check for shrinking eoa")

    ret_value = (ma_status || sda_status);

done:
    FUNC_LEAVE_NOAPI(ret_value)
} /* end H5MF_aggrs_try_shrink_eoa() */<|MERGE_RESOLUTION|>--- conflicted
+++ resolved
@@ -461,11 +461,7 @@
 	    /* If the aggregator is at the end of file: */
 	    if(H5F_addr_eq(eoa, aggr->addr + aggr->size)) {
 		/* If extra_requested is below percentage threshold, extend block into the aggregator. */
-<<<<<<< HEAD
-		if(extra_requested <= ((double)EXTEND_THRESHOLD * (double)aggr->size)) {
-=======
 		if(extra_requested <= (hsize_t)(EXTEND_THRESHOLD * (float)aggr->size)) {
->>>>>>> 35e69282
 		    aggr->size -= extra_requested;
 		    aggr->addr += extra_requested;
 
