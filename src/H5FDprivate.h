/* * * * * * * * * * * * * * * * * * * * * * * * * * * * * * * * * * * * * * *
 * Copyright by The HDF Group.                                               *
 * Copyright by the Board of Trustees of the University of Illinois.         *
 * All rights reserved.                                                      *
 *                                                                           *
 * This file is part of HDF5.  The full HDF5 copyright notice, including     *
 * terms governing use, modification, and redistribution, is contained in    *
 * the files COPYING and Copyright.html.  COPYING can be found at the root   *
 * of the source code distribution tree; Copyright.html can be found at the  *
 * root level of an installed copy of the electronic HDF5 document set and   *
 * is linked from the top-level documents page.  It can also be found at     *
 * http://hdfgroup.org/HDF5/doc/Copyright.html.  If you do not have          *
 * access to either file, you may request a copy from help@hdfgroup.org.     *
 * * * * * * * * * * * * * * * * * * * * * * * * * * * * * * * * * * * * * * */

/*
 * Programmer:  Robb Matzke <matzke@llnl.gov>
 *              Monday, July 26, 1999
 */
#ifndef _H5FDprivate_H
#define _H5FDprivate_H

/* Include package's public header */
#include "H5FDpublic.h"

/* Private headers needed by this file */

/*
 * The MPI drivers are needed because there are
 * places where we check for things that aren't handled by these drivers.
 */
#include "H5FDmpi.h"            /* MPI-based file drivers		*/


/**************************/
/* Library Private Macros */
/**************************/

/* Length of filename buffer */
#define H5FD_MAX_FILENAME_LEN      1024

/* MPI based VFDs */
#define IS_H5FD_MPIO(f)	/* (H5F_t *f) */				    \
    (H5FD_MPIO==H5F_DRIVER_ID(f))

#define IS_H5FD_MPIPOSIX(f) /* (H5F_t *f) */                                \
    (H5FD_MPIPOSIX==H5F_DRIVER_ID(f))

#ifdef H5_HAVE_PARALLEL
/* ======== Temporary data transfer properties ======== */
/* Definitions for memory MPI type property */
#define H5FD_MPI_XFER_MEM_MPI_TYPE_NAME        "H5FD_mpi_mem_mpi_type"
/* Definitions for file MPI type property */
#define H5FD_MPI_XFER_FILE_MPI_TYPE_NAME       "H5FD_mpi_file_mpi_type"

/* Sub-class the H5FD_class_t to add more specific functions for MPI-based VFDs */
typedef struct H5FD_class_mpi_t {
    H5FD_class_t        super;          /* Superclass information & methods */
    int  (*get_rank)(const H5FD_t *file);     /* Get the MPI rank of a process */
    int  (*get_size)(const H5FD_t *file);     /* Get the MPI size of a communicator */
    MPI_Comm (*get_comm)(const H5FD_t *file); /* Get the communicator for a file */
} H5FD_class_mpi_t;
#endif

/****************************/
/* Library Private Typedefs */
/****************************/

/* File operations */
typedef enum {
    OP_UNKNOWN = 0,             /* Unknown last file operation */
    OP_READ = 1,                /* Last file I/O operation was a read */
    OP_WRITE = 2                /* Last file I/O operation was a write */
} H5FD_file_op_t;


/* Define structure to hold initial file image and other relevant information */
typedef struct {
    void *buffer;
    size_t size;
    H5FD_file_image_callbacks_t callbacks;
} H5FD_file_image_info_t;

/* Define default file image info */
#define H5FD_DEFAULT_FILE_IMAGE_INFO { \
    /* file image buffer */ NULL,       \
    /* buffer size */       0,          \
    { /* Callbacks */                   \
        /* image_malloc */      NULL,   \
        /* image_memcpy */      NULL,   \
        /* image_realloc */     NULL,   \
        /* image_free */        NULL,   \
        /* udata_copy */        NULL,   \
        /* udata_free */        NULL,   \
        /* udata */             NULL,   \
    }                                   \
}


/*****************************/
/* Library Private Variables */
/*****************************/


/******************************/
/* Library Private Prototypes */
/******************************/

/* Forward declarations for prototype arguments */
struct H5P_genplist_t;
struct H5F_t;

H5_DLL int H5FD_term_interface(void);
H5_DLL H5FD_class_t *H5FD_get_class(hid_t id);
H5_DLL hsize_t H5FD_sb_size(H5FD_t *file);
H5_DLL herr_t H5FD_sb_encode(H5FD_t *file, char *name/*out*/, uint8_t *buf);
H5_DLL herr_t H5FD_sb_decode(H5FD_t *file, const char *name, const uint8_t *buf);
H5_DLL void *H5FD_fapl_get(H5FD_t *file);
H5_DLL herr_t H5FD_fapl_open(struct H5P_genplist_t *plist, hid_t driver_id, const void *driver_info);
H5_DLL herr_t H5FD_fapl_close(hid_t driver_id, void *fapl);
H5_DLL hid_t H5FD_register(const void *cls, size_t size, hbool_t app_ref);
H5_DLL H5FD_t *H5FD_open(const char *name, unsigned flags, hid_t fapl_id,
		  haddr_t maxaddr);
H5_DLL herr_t H5FD_close(H5FD_t *file);
H5_DLL int H5FD_cmp(const H5FD_t *f1, const H5FD_t *f2);
H5_DLL haddr_t H5FD_alloc(H5FD_t *file, hid_t dxpl_id, H5FD_mem_t type, struct H5F_t *f, hsize_t size);
H5_DLL herr_t H5FD_free(H5FD_t *file, hid_t dxpl_id, H5FD_mem_t type, struct H5F_t *f,
    haddr_t addr, hsize_t size);
H5_DLL htri_t H5FD_try_extend(H5FD_t *file, H5FD_mem_t type, struct H5F_t *f,
    haddr_t blk_end, hsize_t extra_requested);
H5_DLL haddr_t H5FD_get_eoa(const H5FD_t *file, H5FD_mem_t type);
H5_DLL herr_t H5FD_set_eoa(H5FD_t *file, H5FD_mem_t type, haddr_t addr);
H5_DLL haddr_t H5FD_get_eof(const H5FD_t *file);
H5_DLL haddr_t H5FD_get_maxaddr(const H5FD_t *file);
H5_DLL herr_t H5FD_get_feature_flags(const H5FD_t *file, unsigned long *feature_flags);
H5_DLL herr_t H5FD_get_fs_type_map(const H5FD_t *file, H5FD_mem_t *type_map);
H5_DLL herr_t H5FD_read(H5FD_t *file, hid_t dxpl_id, H5FD_mem_t type,
    haddr_t addr, size_t size, void *buf/*out*/);
H5_DLL herr_t H5FD_write(H5FD_t *file, hid_t dxpl_id, H5FD_mem_t type,
    haddr_t addr, size_t size, const void *buf);
H5_DLL herr_t H5FD_flush(H5FD_t *file, hid_t dxpl_id, hbool_t closing);
H5_DLL herr_t H5FD_truncate(H5FD_t *file, hid_t dxpl_id, hbool_t closing);
H5_DLL herr_t H5FD_get_fileno(const H5FD_t *file, unsigned long *filenum);
H5_DLL herr_t H5FD_get_vfd_handle(H5FD_t *file, hid_t fapl, void** file_handle);
H5_DLL herr_t H5FD_set_base_addr(H5FD_t *file, haddr_t base_addr);
H5_DLL haddr_t H5FD_get_base_addr(const H5FD_t *file);
<<<<<<< HEAD
H5_DLL herr_t H5FD_set_paged_aggr(H5FD_t *file, hbool_t paged);

=======

/* Function prototypes for MPI based VFDs*/
>>>>>>> 92d4f325
#ifdef H5_HAVE_PARALLEL
/* General routines */
H5_DLL haddr_t H5FD_mpi_MPIOff_to_haddr(MPI_Offset mpi_off);
H5_DLL herr_t H5FD_mpi_haddr_to_MPIOff(haddr_t addr, MPI_Offset *mpi_off/*out*/);
H5_DLL herr_t H5FD_mpi_comm_info_dup(MPI_Comm comm, MPI_Info info,
				MPI_Comm *comm_new, MPI_Info *info_new);
H5_DLL herr_t H5FD_mpi_comm_info_free(MPI_Comm *comm, MPI_Info *info);
#ifdef NOT_YET
H5_DLL herr_t H5FD_mpio_wait_for_left_neighbor(H5FD_t *file);
H5_DLL herr_t H5FD_mpio_signal_right_neighbor(H5FD_t *file);
#endif /* NOT_YET */
H5_DLL herr_t H5FD_mpi_setup_collective(hid_t dxpl_id, MPI_Datatype *btype,
    MPI_Datatype *ftype);
H5_DLL herr_t H5FD_set_mpio_atomicity(H5FD_t *file, hbool_t flag);
H5_DLL herr_t H5FD_get_mpio_atomicity(H5FD_t *file, hbool_t *flag);

/* Driver specific methods */
H5_DLL int H5FD_mpi_get_rank(const H5FD_t *file);
H5_DLL int H5FD_mpi_get_size(const H5FD_t *file);
H5_DLL MPI_Comm H5FD_mpi_get_comm(const H5FD_t *_file);
#endif /* H5_HAVE_PARALLEL */

#endif /* !_H5FDprivate_H */
<|MERGE_RESOLUTION|>--- conflicted
+++ resolved
@@ -144,13 +144,9 @@
 H5_DLL herr_t H5FD_get_vfd_handle(H5FD_t *file, hid_t fapl, void** file_handle);
 H5_DLL herr_t H5FD_set_base_addr(H5FD_t *file, haddr_t base_addr);
 H5_DLL haddr_t H5FD_get_base_addr(const H5FD_t *file);
-<<<<<<< HEAD
 H5_DLL herr_t H5FD_set_paged_aggr(H5FD_t *file, hbool_t paged);
 
-=======
-
 /* Function prototypes for MPI based VFDs*/
->>>>>>> 92d4f325
 #ifdef H5_HAVE_PARALLEL
 /* General routines */
 H5_DLL haddr_t H5FD_mpi_MPIOff_to_haddr(MPI_Offset mpi_off);
