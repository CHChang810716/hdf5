--- conflicted
+++ resolved
@@ -310,18 +310,12 @@
 #define H5F_SET_STORE_MSG_CRT_IDX(F, FL)    ((F)->shared->store_msg_crt_idx = (FL))
 #define H5F_GRP_BTREE_SHARED(F) ((F)->shared->grp_btree_shared)
 #define H5F_SET_GRP_BTREE_SHARED(F, RC) (((F)->shared->grp_btree_shared = (RC)) ? SUCCEED : FAIL)
-<<<<<<< HEAD
 #define H5F_USE_TMP_SPACE(F)    ((F)->shared->fs.use_tmp_space)
 #define H5F_IS_TMP_ADDR(F, ADDR) (H5F_addr_le((F)->shared->fs.tmp_addr, (ADDR)))
 #define H5F_ALIGNMENT(F)   	((F)->shared->alignment)
 #define H5F_THRESHOLD(F)   	((F)->shared->threshold)
 #define H5F_PGEND_META_THRES(F) ((F)->shared->fs.pgend_meta_thres)
-#else /* H5F_PACKAGE */
-=======
-#define H5F_USE_TMP_SPACE(F)    ((F)->shared->use_tmp_space)
-#define H5F_IS_TMP_ADDR(F, ADDR) (H5F_addr_le((F)->shared->tmp_addr, (ADDR)))
 #else /* H5F_MODULE */
->>>>>>> 87005a24
 #define H5F_INTENT(F)           (H5F_get_intent(F))
 #define H5F_OPEN_NAME(F)        (H5F_get_open_name(F))
 #define H5F_ACTUAL_NAME(F)      (H5F_get_actual_name(F))
@@ -363,14 +357,10 @@
 #define H5F_SET_GRP_BTREE_SHARED(F, RC) (H5F_set_grp_btree_shared((F), (RC)))
 #define H5F_USE_TMP_SPACE(F)    (H5F_use_tmp_space(F))
 #define H5F_IS_TMP_ADDR(F, ADDR) (H5F_is_tmp_addr((F), (ADDR)))
-<<<<<<< HEAD
 #define H5F_ALIGNMENT(F)    	(H5F_get_alignment(F))
 #define H5F_THRESHOLD(F)    	(H5F_get_threshold(F))
 #define H5F_PGEND_META_THRES(F) (H5F_get_pgend_meta_thres(F))
-#endif /* H5F_PACKAGE */
-=======
 #endif /* H5F_MODULE */
->>>>>>> 87005a24
 
 
 /* Macros to encode/decode offset/length's for storing in the file */
