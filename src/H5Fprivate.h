--- conflicted
+++ resolved
@@ -30,38 +30,9 @@
 #include "H5VMprivate.h"		/* Vectors and arrays */
 
 
-<<<<<<< HEAD
-/****************************/
-/* Library Private Typedefs */
-/****************************/
-
-/* Main file structure */
-typedef struct H5F_t H5F_t;
-typedef struct H5F_file_t H5F_file_t;
-
-/* Enum for free space manager state */
-typedef enum H5F_fs_state_t {
-    H5F_FS_STATE_CLOSED = 0,                /* Free space manager is closed */
-    H5F_FS_STATE_OPEN = 1,                  /* Free space manager has been opened */
-    H5F_FS_STATE_DELETING = 2               /* Free space manager is being deleted */
-} H5F_fs_state_t;
-
-/* File space types for paged aggregation */
-typedef enum H5F_mem_page_t {
-    H5F_MEM_PAGE_META = 0,     	/* Small-sized meta data */
-    H5F_MEM_PAGE_RAW = 1,     	/* Small-sized raw data */
-    H5F_MEM_PAGE_GENERIC = 2,   /* Large-sized untyped data (meta or raw data) */
-    H5F_MEM_PAGE_NTYPES         /* Sentinel value - must be last */
-} H5F_mem_page_t;
-
-/* Block aggregation structure */
-typedef struct H5F_blk_aggr_t H5F_blk_aggr_t;
-
-=======
 /**************************/
 /* Library Private Macros */
 /**************************/
->>>>>>> 02e9a439
 
 /*
  * Encode and decode macros for file meta-data.
@@ -642,6 +613,21 @@
     hsize_t length;             /* Length of the block in the file */
 } H5F_block_t;
 
+/* Enum for free space manager state */
+typedef enum H5F_fs_state_t {
+    H5F_FS_STATE_CLOSED = 0,                /* Free space manager is closed */
+    H5F_FS_STATE_OPEN = 1,                  /* Free space manager has been opened */
+    H5F_FS_STATE_DELETING = 2               /* Free space manager is being deleted */
+} H5F_fs_state_t;
+
+/* File space types for paged aggregation */
+typedef enum H5F_mem_page_t {
+    H5F_MEM_PAGE_META = 0,     	/* Small-sized meta data */
+    H5F_MEM_PAGE_RAW = 1,     	/* Small-sized raw data */
+    H5F_MEM_PAGE_GENERIC = 2,   /* Large-sized untyped data (meta or raw data) */
+    H5F_MEM_PAGE_NTYPES         /* Sentinel value - must be last */
+} H5F_mem_page_t;
+
 
 /*****************************/
 /* Library-private Variables */
