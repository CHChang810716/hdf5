/* * * * * * * * * * * * * * * * * * * * * * * * * * * * * * * * * * * * * * *
 * Copyright by The HDF Group.                                               *
 * Copyright by the Board of Trustees of the University of Illinois.         *
 * All rights reserved.                                                      *
 *                                                                           *
 * This file is part of HDF5.  The full HDF5 copyright notice, including     *
 * terms governing use, modification, and redistribution, is contained in    *
 * the files COPYING and Copyright.html.  COPYING can be found at the root   *
 * of the source code distribution tree; Copyright.html can be found at the  *
 * root level of an installed copy of the electronic HDF5 document set and   *
 * is linked from the top-level documents page.  It can also be found at     *
 * http://hdfgroup.org/HDF5/doc/Copyright.html.  If you do not have          *
 * access to either file, you may request a copy from help@hdfgroup.org.     *
 * * * * * * * * * * * * * * * * * * * * * * * * * * * * * * * * * * * * * * */

/*
 * Programmer:	Quincey Koziol <koziol@ncsa.uiuc.edu>
 *		Thursday, May 15, 2003
 *
 * Purpose:	This file contains declarations which are visible only within
 *		the H5B package.  Source files outside the H5B package should
 *		include H5Bprivate.h instead.
 */
#ifndef H5B_PACKAGE
#error "Do not include this file outside the H5B package!"
#endif

#ifndef _H5Bpkg_H
#define _H5Bpkg_H

/* Get package's private header */
#include "H5Bprivate.h"

/* Other private headers needed by this file */
#include "H5ACprivate.h"	/* Metadata cache			*/
#include "H5FLprivate.h"        /* Free Lists                           */


/**************************/
/* Package Private Macros */
/**************************/

/* Get the native key at a given index */
#define H5B_NKEY(b, shared, idx)  ((b)->native + (shared)->nkey[(idx)])


/****************************/
/* Package Private Typedefs */
/****************************/

/* The B-tree node as stored in memory...  */
typedef struct H5B_t {
    H5AC_info_t        cache_info;     /* Information for H5AC cache functions */
                                        /* _must_ be first field in structure */
    H5RC_t		*rc_shared;	/*ref-counted shared info	     */
    unsigned		level;		/*node level			     */
    unsigned		nchildren;	/*number of child pointers	     */
    haddr_t		left;		/*address of left sibling	     */
    haddr_t		right;		/*address of right sibling	     */
    uint8_t		*native;	/*array of keys in native format     */
    haddr_t		*child;		/*2k child pointers		     */
} H5B_t;

/* Callback info for loading a B-tree node into the cache */
typedef struct H5B_cache_ud_t {
    H5F_t *f;                           /* File that B-tree node is within   */
    const struct H5B_class_t *type;     /* Type of tree			     */
    H5RC_t *rc_shared;                  /* Ref-counted shared info	     */
} H5B_cache_ud_t;

/*****************************/
/* Package Private Variables */
/*****************************/

/* H5B header inherits cache-like properties from H5AC */
H5_DLLVAR const H5AC_class_t H5AC_BT[1];

/* Declare a free list to manage the haddr_t sequence information */
H5FL_SEQ_EXTERN(haddr_t);

/* Declare a PQ free list to manage the native block information */
H5FL_BLK_EXTERN(native_block);

/* Declare a free list to manage the H5B_t struct */
H5FL_EXTERN(H5B_t);


/******************************/
/* Package Private Prototypes */
/******************************/
<<<<<<< HEAD
H5_DLL herr_t H5B_node_dest(H5B_t *b);
=======
H5_DLL herr_t H5B_node_dest(H5B_t *bt);
>>>>>>> df8026cc
#ifdef H5B_DEBUG
herr_t H5B_assert(H5F_t *f, hid_t dxpl_id, haddr_t addr, const H5B_class_t *type,
			 void *udata);
#endif

#endif /*_H5Bpkg_H*/
<|MERGE_RESOLUTION|>--- conflicted
+++ resolved
@@ -88,11 +88,7 @@
 /******************************/
 /* Package Private Prototypes */
 /******************************/
-<<<<<<< HEAD
-H5_DLL herr_t H5B_node_dest(H5B_t *b);
-=======
 H5_DLL herr_t H5B_node_dest(H5B_t *bt);
->>>>>>> df8026cc
 #ifdef H5B_DEBUG
 herr_t H5B_assert(H5F_t *f, hid_t dxpl_id, haddr_t addr, const H5B_class_t *type,
 			 void *udata);
