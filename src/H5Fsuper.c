--- conflicted
+++ resolved
@@ -283,9 +283,7 @@
                  * already been created.
                  */
                 if((driver_size > 0) && (f->shared->drvinfo_sb_msg_exists)) {
-
                     H5O_drvinfo_t drvinfo;      /* Driver info */
-
                     uint8_t dbuf[H5F_MAX_DRVINFOBLOCK_SIZE];  
                                       /* Driver info block encoding buffer */
 
@@ -294,8 +292,7 @@
 
                     /* Encode driver-specific data */
                     if(H5FD_sb_encode(f->shared->lf, drvinfo.name, dbuf) < 0)
-                        HGOTO_ERROR(H5E_FILE, H5E_CANTINIT, FAIL, 
-                                    "unable to encode driver information")
+                        HGOTO_ERROR(H5E_FILE, H5E_CANTINIT, FAIL, "unable to encode driver information")
 
                     /* write the message to the superblock extension.
                      *
@@ -304,17 +301,11 @@
                      */
                     drvinfo.len = driver_size;
                     drvinfo.buf = dbuf;
-                    if(H5F_super_ext_write_msg(f, dxpl_id, &drvinfo, 
-                                               H5O_DRVINFO_ID, FALSE, 0) < 0 )
-                        HGOTO_ERROR(H5E_FILE, H5E_WRITEERROR, FAIL, \
-                                "unable to update driver info header message")
-
+                    if(H5F_super_ext_write_msg(f, dxpl_id, H5O_DRVINFO_ID, &drvinfo, FALSE, 0) < 0 )
+                        HGOTO_ERROR(H5E_FILE, H5E_WRITEERROR, FAIL, "unable to update driver info header message")
                 } /* end if driver_size > 0 */
-
             } /* end if !H5F_HAS_FEATURE(f, H5FD_FEAT_IGNORE_DRVRINFO) */
-
         } /* end if superblock extension exists */
-
     } /* end if sblock->super_vers >= HDF5_SUPERBLOCK_VERSION_2 */
 
 done:
@@ -756,12 +747,7 @@
 		HDassert(f->shared->sblock == NULL);
 		f->shared->sblock = sblock;
 #endif /* JRM */
-
-<<<<<<< HEAD
-                if(H5F_super_ext_write_msg(f, dxpl_id, &drvinfo, H5O_DRVINFO_ID, FALSE, 0) < 0)
-=======
-		if(H5F_super_ext_write_msg(f, dxpl_id, H5O_DRVINFO_ID, &drvinfo, FALSE) < 0)
->>>>>>> f63b2c50
+		if(H5F_super_ext_write_msg(f, dxpl_id, H5O_DRVINFO_ID, &drvinfo, FALSE, 0) < 0)
                     HGOTO_ERROR(H5E_FILE, H5E_WRITEERROR, FAIL, "error in writing message to superblock extension")
 
 #if 1 /* bug fix test code -- tidy this up if all goes well */ /* JRM */
@@ -1372,11 +1358,8 @@
  *-------------------------------------------------------------------------
  */
 herr_t
-<<<<<<< HEAD
-H5F_super_ext_write_msg(H5F_t *f, hid_t dxpl_id, void *mesg, unsigned id, hbool_t may_create, unsigned mesg_flags)
-=======
-H5F_super_ext_write_msg(H5F_t *f, hid_t dxpl_id, unsigned id, void *mesg, hbool_t may_create)
->>>>>>> f63b2c50
+H5F_super_ext_write_msg(H5F_t *f, hid_t dxpl_id, unsigned id, void *mesg,
+    hbool_t may_create, unsigned mesg_flags)
 {
     H5P_genplist_t *dxpl = NULL;        /* DXPL for setting ring */
     H5AC_ring_t orig_ring = H5AC_RING_INV;      /* Original ring value */
@@ -1421,7 +1404,7 @@
 	    HGOTO_ERROR(H5E_OHDR, H5E_CANTGET, FAIL, "Message should not exist")
 
 	/* Create the message with ID in the superblock extension */
-	if(H5O_msg_create(&ext_loc, id, H5O_MSG_FLAG_DONTSHARE, H5O_UPDATE_TIME, mesg, dxpl_id) < 0)
+	if(H5O_msg_create(&ext_loc, id, (mesg_flags | H5O_MSG_FLAG_DONTSHARE), H5O_UPDATE_TIME, mesg, dxpl_id) < 0)
 	    HGOTO_ERROR(H5E_OHDR, H5E_CANTGET, FAIL, "unable to create the message in object header")
     } /* end if */
     else {
