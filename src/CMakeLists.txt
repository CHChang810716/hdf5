<<<<<<< HEAD
cmake_minimum_required (VERSION 2.8)
PROJECT (HDF5_SRC C CXX)

#-----------------------------------------------------------------------------
# List Source Files
#-----------------------------------------------------------------------------
SET (H5_SRCS
    ${HDF5_SRC_DIR}/H5.c
    ${HDF5_SRC_DIR}/H5checksum.c
    ${HDF5_SRC_DIR}/H5dbg.c
    ${HDF5_SRC_DIR}/H5system.c
    ${HDF5_SRC_DIR}/H5timer.c
    ${HDF5_SRC_DIR}/H5trace.c
)

SET (H5_HDRS
    ${HDF5_SRC_DIR}/hdf5.h
    ${HDF5_SRC_DIR}/H5api_adpt.h
    ${HDF5_SRC_DIR}/H5public.h
    ${HDF5_SRC_DIR}/H5version.h
    ${HDF5_SRC_DIR}/H5overflow.h
)
IDE_GENERATED_PROPERTIES ("H5" "${H5_HDRS}" "${H5_SRCS}" )

SET (H5A_SRCS
    ${HDF5_SRC_DIR}/H5A.c
    ${HDF5_SRC_DIR}/H5Abtree2.c
    ${HDF5_SRC_DIR}/H5Adense.c
    ${HDF5_SRC_DIR}/H5Adeprec.c
    ${HDF5_SRC_DIR}/H5Aint.c
    ${HDF5_SRC_DIR}/H5Atest.c
)

SET (H5A_HDRS
    ${HDF5_SRC_DIR}/H5Apkg.h
    ${HDF5_SRC_DIR}/H5Apublic.h
)
IDE_GENERATED_PROPERTIES ("H5A" "${H5A_HDRS}" "${H5A_SRCS}" )

SET (H5AC_SRCS
    ${HDF5_SRC_DIR}/H5AC.c
)

SET (H5AC_HDRS
    ${HDF5_SRC_DIR}/H5ACpkg.h
    ${HDF5_SRC_DIR}/H5ACpublic.h
)
IDE_GENERATED_PROPERTIES ("H5AC" "${H5AC_HDRS}" "${H5AC_SRCS}" )

SET (H5B_SRCS
    ${HDF5_SRC_DIR}/H5B.c
    ${HDF5_SRC_DIR}/H5B2.c
    ${HDF5_SRC_DIR}/H5B2cache.c
    ${HDF5_SRC_DIR}/H5B2dbg.c
    ${HDF5_SRC_DIR}/H5B2hdr.c
    ${HDF5_SRC_DIR}/H5B2int.c
    ${HDF5_SRC_DIR}/H5B2stat.c
    ${HDF5_SRC_DIR}/H5B2test.c
    ${HDF5_SRC_DIR}/H5Bcache.c
    ${HDF5_SRC_DIR}/H5Bdbg.c
)

SET (H5B_HDRS
    ${HDF5_SRC_DIR}/H5B2pkg.h
    ${HDF5_SRC_DIR}/H5B2public.h
    ${HDF5_SRC_DIR}/H5Bpkg.h
    ${HDF5_SRC_DIR}/H5Bpublic.h
)
IDE_GENERATED_PROPERTIES ("H5B" "${H5B_HDRS}" "${H5B_SRCS}" )

SET (H5D_SRCS
    ${HDF5_SRC_DIR}/H5D.c
    ${HDF5_SRC_DIR}/H5Dcompact.c
    ${HDF5_SRC_DIR}/H5Dbtree.c
    ${HDF5_SRC_DIR}/H5Dchunk.c
    ${HDF5_SRC_DIR}/H5Dcontig.c
    ${HDF5_SRC_DIR}/H5Ddbg.c
    ${HDF5_SRC_DIR}/H5Ddeprec.c
    ${HDF5_SRC_DIR}/H5Defl.c
    ${HDF5_SRC_DIR}/H5Dfill.c
    ${HDF5_SRC_DIR}/H5Dint.c
    ${HDF5_SRC_DIR}/H5Dio.c
    ${HDF5_SRC_DIR}/H5Dlayout.c
    ${HDF5_SRC_DIR}/H5Dmpio.c
    ${HDF5_SRC_DIR}/H5Doh.c
    ${HDF5_SRC_DIR}/H5Dscatgath.c
    ${HDF5_SRC_DIR}/H5Dselect.c
    ${HDF5_SRC_DIR}/H5Dtest.c
)

SET (H5D_HDRS
    ${HDF5_SRC_DIR}/H5Dpkg.h
    ${HDF5_SRC_DIR}/H5Dpublic.h
)
IDE_GENERATED_PROPERTIES ("H5D" "${H5D_HDRS}" "${H5D_SRCS}" )

SET (H5E_SRCS
    ${HDF5_SRC_DIR}/H5E.c
    ${HDF5_SRC_DIR}/H5Edeprec.c
    ${HDF5_SRC_DIR}/H5Eint.c
)

SET (H5E_HDRS
    ${HDF5_SRC_DIR}/H5Edefin.h
    ${HDF5_SRC_DIR}/H5Einit.h
    ${HDF5_SRC_DIR}/H5Epkg.h
    ${HDF5_SRC_DIR}/H5Epubgen.h
    ${HDF5_SRC_DIR}/H5Epublic.h
    ${HDF5_SRC_DIR}/H5Eterm.h
)
IDE_GENERATED_PROPERTIES ("H5E" "${H5E_HDRS}" "${H5E_SRCS}" )

SET (H5F_SRCS
    ${HDF5_SRC_DIR}/H5F.c
    ${HDF5_SRC_DIR}/H5Faccum.c
    ${HDF5_SRC_DIR}/H5Fdbg.c
    ${HDF5_SRC_DIR}/H5Ffake.c
    ${HDF5_SRC_DIR}/H5Fio.c
    ${HDF5_SRC_DIR}/H5Fmount.c
    ${HDF5_SRC_DIR}/H5Fmpi.c
    ${HDF5_SRC_DIR}/H5Fquery.c
    ${HDF5_SRC_DIR}/H5Fsfile.c
    ${HDF5_SRC_DIR}/H5Fsuper.c
    ${HDF5_SRC_DIR}/H5Fsuper_cache.c
    ${HDF5_SRC_DIR}/H5Ftest.c
)

SET (H5F_HDRS
    ${HDF5_SRC_DIR}/H5Fpkg.h
    ${HDF5_SRC_DIR}/H5Fpublic.h
)
IDE_GENERATED_PROPERTIES ("H5F" "${H5F_HDRS}" "${H5F_SRCS}" )

SET (H5FD_SRCS
    ${HDF5_SRC_DIR}/H5FD.c
    ${HDF5_SRC_DIR}/H5FDcore.c
    ${HDF5_SRC_DIR}/H5FDdirect.c
    ${HDF5_SRC_DIR}/H5FDfamily.c
    ${HDF5_SRC_DIR}/H5FDint.c
    ${HDF5_SRC_DIR}/H5FDlog.c
    ${HDF5_SRC_DIR}/H5FDmpi.c
    ${HDF5_SRC_DIR}/H5FDmpio.c
    ${HDF5_SRC_DIR}/H5FDmpiposix.c
    ${HDF5_SRC_DIR}/H5FDmulti.c
    ${HDF5_SRC_DIR}/H5FDsec2.c
    ${HDF5_SRC_DIR}/H5FDspace.c
    ${HDF5_SRC_DIR}/H5FDstdio.c
)

SET (H5FD_HDRS
    ${HDF5_SRC_DIR}/H5FDcore.h
    ${HDF5_SRC_DIR}/H5FDdirect.h
    ${HDF5_SRC_DIR}/H5FDfamily.h
    ${HDF5_SRC_DIR}/H5FDlog.h
    ${HDF5_SRC_DIR}/H5FDmpi.h
    ${HDF5_SRC_DIR}/H5FDmpio.h
    ${HDF5_SRC_DIR}/H5FDmpiposix.h
    ${HDF5_SRC_DIR}/H5FDmulti.h
    ${HDF5_SRC_DIR}/H5FDpkg.h
    ${HDF5_SRC_DIR}/H5FDpublic.h
    ${HDF5_SRC_DIR}/H5FDsec2.h
    ${HDF5_SRC_DIR}/H5FDstdio.h
)
IDE_GENERATED_PROPERTIES ("H5FD" "${H5FD_HDRS}" "${H5FD_SRCS}" )

SET (H5FS_SRCS
    ${HDF5_SRC_DIR}/H5FS.c
    ${HDF5_SRC_DIR}/H5FScache.c
    ${HDF5_SRC_DIR}/H5FSdbg.c
    ${HDF5_SRC_DIR}/H5FSsection.c
    ${HDF5_SRC_DIR}/H5FSstat.c
    ${HDF5_SRC_DIR}/H5FStest.c
)

SET (H5FS_HDRS
    ${HDF5_SRC_DIR}/H5FSpkg.h
    ${HDF5_SRC_DIR}/H5FSpublic.h
)
IDE_GENERATED_PROPERTIES ("H5FS" "${H5FS_HDRS}" "${H5FS_SRCS}" )

SET (H5G_SRCS
    ${HDF5_SRC_DIR}/H5G.c
    ${HDF5_SRC_DIR}/H5Gbtree2.c
    ${HDF5_SRC_DIR}/H5Gcache.c
    ${HDF5_SRC_DIR}/H5Gcompact.c
    ${HDF5_SRC_DIR}/H5Gdense.c
    ${HDF5_SRC_DIR}/H5Gdeprec.c
    ${HDF5_SRC_DIR}/H5Gent.c
    ${HDF5_SRC_DIR}/H5Gint.c
    ${HDF5_SRC_DIR}/H5Glink.c
    ${HDF5_SRC_DIR}/H5Gloc.c
    ${HDF5_SRC_DIR}/H5Gname.c
    ${HDF5_SRC_DIR}/H5Gnode.c
    ${HDF5_SRC_DIR}/H5Gobj.c
    ${HDF5_SRC_DIR}/H5Goh.c
    ${HDF5_SRC_DIR}/H5Groot.c
    ${HDF5_SRC_DIR}/H5Gstab.c
    ${HDF5_SRC_DIR}/H5Gtest.c
    ${HDF5_SRC_DIR}/H5Gtraverse.c
)

SET (H5G_HDRS
    ${HDF5_SRC_DIR}/H5Gpkg.h
    ${HDF5_SRC_DIR}/H5Gpublic.h
)
IDE_GENERATED_PROPERTIES ("H5G" "${H5G_HDRS}" "${H5G_SRCS}" )

SET (H5HF_SRCS
    ${HDF5_SRC_DIR}/H5HF.c
    ${HDF5_SRC_DIR}/H5HFbtree2.c
    ${HDF5_SRC_DIR}/H5HFcache.c
    ${HDF5_SRC_DIR}/H5HFdbg.c
    ${HDF5_SRC_DIR}/H5HFdblock.c
    ${HDF5_SRC_DIR}/H5HFdtable.c
    ${HDF5_SRC_DIR}/H5HFhdr.c
    ${HDF5_SRC_DIR}/H5HFhuge.c
    ${HDF5_SRC_DIR}/H5HFiblock.c
    ${HDF5_SRC_DIR}/H5HFiter.c
    ${HDF5_SRC_DIR}/H5HFman.c
    ${HDF5_SRC_DIR}/H5HFsection.c
    ${HDF5_SRC_DIR}/H5HFspace.c
    ${HDF5_SRC_DIR}/H5HFstat.c
    ${HDF5_SRC_DIR}/H5HFtest.c
    ${HDF5_SRC_DIR}/H5HFtiny.c
)

SET (H5HF_HDRS
    ${HDF5_SRC_DIR}/H5HFpkg.h
    ${HDF5_SRC_DIR}/H5HFpublic.h
)
IDE_GENERATED_PROPERTIES ("H5HF" "${H5HF_HDRS}" "${H5HF_SRCS}" )

SET (H5HG_SRCS
    ${HDF5_SRC_DIR}/H5HG.c
    ${HDF5_SRC_DIR}/H5HGcache.c
    ${HDF5_SRC_DIR}/H5HGdbg.c
)

SET (H5HG_HDRS
    ${HDF5_SRC_DIR}/H5HGpkg.h
    ${HDF5_SRC_DIR}/H5HGpublic.h
)
IDE_GENERATED_PROPERTIES ("H5HG" "${H5HG_HDRS}" "${H5HG_SRCS}" )

SET (H5HL_SRCS
    ${HDF5_SRC_DIR}/H5HL.c
    ${HDF5_SRC_DIR}/H5HLcache.c
    ${HDF5_SRC_DIR}/H5HLdbg.c
    ${HDF5_SRC_DIR}/H5HLint.c
)

SET (H5HL_HDRS
    ${HDF5_SRC_DIR}/H5HLpkg.h
    ${HDF5_SRC_DIR}/H5HLpublic.h
)
IDE_GENERATED_PROPERTIES ("H5HL" "${H5HL_HDRS}" "${H5HL_SRCS}" )

SET (H5MF_SRCS
    ${HDF5_SRC_DIR}/H5MF.c
    ${HDF5_SRC_DIR}/H5MFaggr.c
    ${HDF5_SRC_DIR}/H5MFdbg.c
    ${HDF5_SRC_DIR}/H5MFsection.c
)

SET (H5MF_HDRS
)
IDE_GENERATED_PROPERTIES ("H5MF" "${H5MF_HDRS}" "${H5MF_SRCS}" )

SET (H5MP_SRCS
    ${HDF5_SRC_DIR}/H5MP.c
    ${HDF5_SRC_DIR}/H5MPtest.c
)

SET (H5MP_HDRS
    ${HDF5_SRC_DIR}/H5MPpkg.h
)
IDE_GENERATED_PROPERTIES ("H5MP" "${H5MP_HDRS}" "${H5MP_SRCS}" )

SET (H5O_SRCS
    ${HDF5_SRC_DIR}/H5O.c
    ${HDF5_SRC_DIR}/H5Oainfo.c
    ${HDF5_SRC_DIR}/H5Oalloc.c
    ${HDF5_SRC_DIR}/H5Oattr.c
    ${HDF5_SRC_DIR}/H5Oattribute.c
    ${HDF5_SRC_DIR}/H5Obogus.c
    ${HDF5_SRC_DIR}/H5Obtreek.c
    ${HDF5_SRC_DIR}/H5Ocache.c
    ${HDF5_SRC_DIR}/H5Ochunk.c
    ${HDF5_SRC_DIR}/H5Ocont.c
    ${HDF5_SRC_DIR}/H5Ocopy.c
    ${HDF5_SRC_DIR}/H5Odbg.c
    ${HDF5_SRC_DIR}/H5Odrvinfo.c
    ${HDF5_SRC_DIR}/H5Odtype.c
    ${HDF5_SRC_DIR}/H5Oefl.c
    ${HDF5_SRC_DIR}/H5Ofill.c
    ${HDF5_SRC_DIR}/H5Oginfo.c
    ${HDF5_SRC_DIR}/H5Olayout.c
    ${HDF5_SRC_DIR}/H5Olinfo.c
    ${HDF5_SRC_DIR}/H5Olink.c
    ${HDF5_SRC_DIR}/H5Omessage.c
    ${HDF5_SRC_DIR}/H5Omtime.c
    ${HDF5_SRC_DIR}/H5Oname.c
    ${HDF5_SRC_DIR}/H5Onull.c
    ${HDF5_SRC_DIR}/H5Opline.c
    ${HDF5_SRC_DIR}/H5Orefcount.c
    ${HDF5_SRC_DIR}/H5Osdspace.c
    ${HDF5_SRC_DIR}/H5Oshared.c
    ${HDF5_SRC_DIR}/H5Oshmesg.c
    ${HDF5_SRC_DIR}/H5Ostab.c
    ${HDF5_SRC_DIR}/H5Otest.c
    ${HDF5_SRC_DIR}/H5Ounknown.c
)

SET (H5O_HDRS
    ${HDF5_SRC_DIR}/H5Opkg.h
    ${HDF5_SRC_DIR}/H5Opublic.h
    ${HDF5_SRC_DIR}/H5Oshared.h
)
IDE_GENERATED_PROPERTIES ("H5O" "${H5O_HDRS}" "${H5O_SRCS}" )

SET (H5P_SRCS
    ${HDF5_SRC_DIR}/H5P.c
    ${HDF5_SRC_DIR}/H5Pacpl.c
    ${HDF5_SRC_DIR}/H5Pdapl.c
    ${HDF5_SRC_DIR}/H5Pdcpl.c
    ${HDF5_SRC_DIR}/H5Pdeprec.c
    ${HDF5_SRC_DIR}/H5Pdxpl.c
    ${HDF5_SRC_DIR}/H5Pfapl.c
    ${HDF5_SRC_DIR}/H5Pfcpl.c
    ${HDF5_SRC_DIR}/H5Pfmpl.c
    ${HDF5_SRC_DIR}/H5Pgcpl.c
    ${HDF5_SRC_DIR}/H5Pint.c
    ${HDF5_SRC_DIR}/H5Plapl.c
    ${HDF5_SRC_DIR}/H5Plcpl.c
    ${HDF5_SRC_DIR}/H5Pocpl.c
    ${HDF5_SRC_DIR}/H5Pocpypl.c
    ${HDF5_SRC_DIR}/H5Pstrcpl.c
    ${HDF5_SRC_DIR}/H5Ptest.c
)

SET (H5P_HDRS
    ${HDF5_SRC_DIR}/H5Ppkg.h
    ${HDF5_SRC_DIR}/H5Ppublic.h
)
IDE_GENERATED_PROPERTIES ("H5P" "${H5P_HDRS}" "${H5P_SRCS}" )

SET (H5S_SRCS
    ${HDF5_SRC_DIR}/H5S.c
    ${HDF5_SRC_DIR}/H5Sall.c
    ${HDF5_SRC_DIR}/H5Sdbg.c
    ${HDF5_SRC_DIR}/H5Shyper.c
    ${HDF5_SRC_DIR}/H5Smpio.c
    ${HDF5_SRC_DIR}/H5Snone.c
    ${HDF5_SRC_DIR}/H5Spoint.c
    ${HDF5_SRC_DIR}/H5Sselect.c
    ${HDF5_SRC_DIR}/H5Stest.c
)

SET (H5S_HDRS
    ${HDF5_SRC_DIR}/H5Spkg.h
    ${HDF5_SRC_DIR}/H5Spublic.h
)
IDE_GENERATED_PROPERTIES ("H5S" "${H5S_HDRS}" "${H5S_SRCS}" )

SET (H5SM_SRCS
    ${HDF5_SRC_DIR}/H5SM.c
    ${HDF5_SRC_DIR}/H5SMbtree2.c
    ${HDF5_SRC_DIR}/H5SMcache.c
    ${HDF5_SRC_DIR}/H5SMmessage.c
    ${HDF5_SRC_DIR}/H5SMtest.c
)

SET (H5SM_HDRS
    ${HDF5_SRC_DIR}/H5SMpkg.h
)
IDE_GENERATED_PROPERTIES ("H5SM" "${H5SM_HDRS}" "${H5SM_SRCS}" )

SET (H5T_SRCS
    ${HDF5_SRC_DIR}/H5T.c
    ${HDF5_SRC_DIR}/H5Tarray.c
    ${HDF5_SRC_DIR}/H5Tbit.c
    ${HDF5_SRC_DIR}/H5Tcommit.c
    ${HDF5_SRC_DIR}/H5Tcompound.c
    ${HDF5_SRC_DIR}/H5Tconv.c
    ${HDF5_SRC_DIR}/H5Tcset.c
    ${HDF5_SRC_DIR}/H5Tdbg.c
    ${HDF5_SRC_DIR}/H5Tdeprec.c
    ${HDF5_SRC_DIR}/H5Tenum.c
    ${HDF5_SRC_DIR}/H5Tfields.c
    ${HDF5_SRC_DIR}/H5Tfixed.c
    ${HDF5_SRC_DIR}/H5Tfloat.c
    ${HDF5_SRC_DIR}/H5Tnative.c
    ${HDF5_SRC_DIR}/H5Toffset.c
    ${HDF5_SRC_DIR}/H5Toh.c
    ${HDF5_SRC_DIR}/H5Topaque.c
    ${HDF5_SRC_DIR}/H5Torder.c
    ${HDF5_SRC_DIR}/H5Tpad.c
    ${HDF5_SRC_DIR}/H5Tprecis.c
    ${HDF5_SRC_DIR}/H5Tstrpad.c
    ${HDF5_SRC_DIR}/H5Tvisit.c
    ${HDF5_SRC_DIR}/H5Tvlen.c
)

SET (H5T_HDRS
    ${HDF5_SRC_DIR}/H5Tpkg.h
    ${HDF5_SRC_DIR}/H5Tpublic.h
)
IDE_GENERATED_PROPERTIES ("H5T" "${H5T_HDRS}" "${H5T_SRCS}" )

SET (H5Z_SRCS
    ${HDF5_SRC_DIR}/H5Z.c
    ${HDF5_SRC_DIR}/H5Zdeflate.c
    ${HDF5_SRC_DIR}/H5Zfletcher32.c
    ${HDF5_SRC_DIR}/H5Znbit.c
    ${HDF5_SRC_DIR}/H5Zscaleoffset.c
    ${HDF5_SRC_DIR}/H5Zshuffle.c
    ${HDF5_SRC_DIR}/H5Zszip.c
    ${HDF5_SRC_DIR}/H5Ztrans.c
)
IF (H5_ZLIB_HEADER)
  SET_PROPERTY(SOURCE ${HDF5_SRC_DIR}/H5Zdeflate.c PROPERTY
      COMPILE_DEFINITIONS H5_ZLIB_HEADER="${H5_ZLIB_HEADER}")
ENDIF (H5_ZLIB_HEADER)


SET (H5Z_HDRS
    ${HDF5_SRC_DIR}/H5Zpkg.h
    ${HDF5_SRC_DIR}/H5Zpublic.h
)
IDE_GENERATED_PROPERTIES ("H5Z" "${H5Z_HDRS}" "${H5Z_SRCS}" )

SET (common_SRCS
    ${H5_SRCS}
    ${H5A_SRCS}
    ${H5AC_SRCS}
    ${H5B_SRCS}
    ${H5D_SRCS}
    ${H5E_SRCS}
    ${H5F_SRCS}
    ${H5FD_SRCS}
    ${H5FS_SRCS}
    ${H5G_SRCS}
    ${H5HF_SRCS}
    ${H5HG_SRCS}
    ${H5HL_SRCS}
    ${H5MF_SRCS}
    ${H5MP_SRCS}
    ${H5O_SRCS}
    ${H5P_SRCS}
    ${H5S_SRCS}
    ${H5SM_SRCS}
    ${H5T_SRCS}
    ${H5Z_SRCS}
    ${HDF5_SRC_DIR}/H5C.c
    ${HDF5_SRC_DIR}/H5CS.c
    ${HDF5_SRC_DIR}/H5FL.c
    ${HDF5_SRC_DIR}/H5FO.c
    ${HDF5_SRC_DIR}/H5HP.c
    ${HDF5_SRC_DIR}/H5I.c
    ${HDF5_SRC_DIR}/H5Itest.c
    ${HDF5_SRC_DIR}/H5L.c
    ${HDF5_SRC_DIR}/H5Lexternal.c
    ${HDF5_SRC_DIR}/H5MM.c
    ${HDF5_SRC_DIR}/H5R.c
    ${HDF5_SRC_DIR}/H5RC.c
    ${HDF5_SRC_DIR}/H5Rdeprec.c
    ${HDF5_SRC_DIR}/H5RS.c
    ${HDF5_SRC_DIR}/H5SL.c
    ${HDF5_SRC_DIR}/H5ST.c
    ${HDF5_SRC_DIR}/H5TS.c
    ${HDF5_SRC_DIR}/H5V.c
    ${HDF5_SRC_DIR}/H5WB.c
)

SET (H5_PUBLIC_HEADERS
    ${H5_HDRS}
    ${H5A_HDRS}
    ${H5AC_HDRS}
    ${H5B_HDRS}
    ${H5D_HDRS}
    ${H5E_HDRS}
    ${H5F_HDRS}
    ${H5FD_HDRS}
    ${H5FS_HDRS}
    ${H5G_HDRS}
    ${H5HF_HDRS}
    ${H5HG_HDRS}
    ${H5HL_HDRS}
    ${H5MF_HDRS}
    ${H5MP_HDRS}
    ${H5O_HDRS}
    ${H5P_HDRS}
    ${H5S_HDRS}
    ${H5SM_HDRS}
    ${H5T_HDRS}
    ${H5Z_HDRS}
    ${HDF5_SRC_DIR}/H5Cpkg.h
    ${HDF5_SRC_DIR}/H5Cpublic.h
    ${HDF5_SRC_DIR}/H5Ipkg.h
    ${HDF5_SRC_DIR}/H5Ipublic.h
    ${HDF5_SRC_DIR}/H5Lpkg.h
    ${HDF5_SRC_DIR}/H5Lpublic.h
    ${HDF5_SRC_DIR}/H5MMpublic.h
    ${HDF5_SRC_DIR}/H5Rpkg.h
    ${HDF5_SRC_DIR}/H5Rpublic.h
)

# --------------------------------------------------------------------
# If we are compiling on Windows then add the windows specific files
# --------------------------------------------------------------------
IF (WIN32)
  SET (common_SRCS  ${common_SRCS}  ${HDF5_SRC_DIR}/H5FDwindows.c)
  SET (H5_PUBLIC_HEADERS ${H5_PUBLIC_HEADERS}  ${HDF5_SRC_DIR}/H5FDwindows.h)
ENDIF (WIN32)

SET (H5_PRIVATE_HEADERS
    ${HDF5_SRC_DIR}/H5private.h
    ${HDF5_SRC_DIR}/H5Aprivate.h
    ${HDF5_SRC_DIR}/H5ACprivate.h
    ${HDF5_SRC_DIR}/H5B2private.h
    ${HDF5_SRC_DIR}/H5Bprivate.h
    ${HDF5_SRC_DIR}/H5CSprivate.h
    ${HDF5_SRC_DIR}/H5Dprivate.h
    ${HDF5_SRC_DIR}/H5Eprivate.h
    ${HDF5_SRC_DIR}/H5FDprivate.h
    ${HDF5_SRC_DIR}/H5Fprivate.h
    ${HDF5_SRC_DIR}/H5FLprivate.h
    ${HDF5_SRC_DIR}/H5FOprivate.h
    ${HDF5_SRC_DIR}/H5MFprivate.h
    ${HDF5_SRC_DIR}/H5MMprivate.h
    ${HDF5_SRC_DIR}/H5Cprivate.h
    ${HDF5_SRC_DIR}/H5FSprivate.h
    ${HDF5_SRC_DIR}/H5Gprivate.h
    ${HDF5_SRC_DIR}/H5HFprivate.h
    ${HDF5_SRC_DIR}/H5HGprivate.h
    ${HDF5_SRC_DIR}/H5HLprivate.h
    ${HDF5_SRC_DIR}/H5HPprivate.h
    ${HDF5_SRC_DIR}/H5Iprivate.h
    ${HDF5_SRC_DIR}/H5Lprivate.h
    ${HDF5_SRC_DIR}/H5MPprivate.h
    ${HDF5_SRC_DIR}/H5Oprivate.h
    ${HDF5_SRC_DIR}/H5Pprivate.h
    ${HDF5_SRC_DIR}/H5RCprivate.h
    ${HDF5_SRC_DIR}/H5Rprivate.h
    ${HDF5_SRC_DIR}/H5RSprivate.h
    ${HDF5_SRC_DIR}/H5SLprivate.h
    ${HDF5_SRC_DIR}/H5SMprivate.h
    ${HDF5_SRC_DIR}/H5Sprivate.h
    ${HDF5_SRC_DIR}/H5STprivate.h
    ${HDF5_SRC_DIR}/H5Tprivate.h
    ${HDF5_SRC_DIR}/H5TSprivate.h
    ${HDF5_SRC_DIR}/H5Vprivate.h
    ${HDF5_SRC_DIR}/H5WBprivate.h
    ${HDF5_SRC_DIR}/H5Zprivate.h
    ${HDF5_SRC_DIR}/H5win32defs.h
)

INCLUDE_DIRECTORIES (${HDF5_SOURCE_DIR})
INCLUDE_DIRECTORIES (${CMAKE_BINARY_DIR})

#-----------------------------------------------------------------------------
# When building utility executables that generate other (source) files :
# we make use of the following variables defined in the root CMakeLists.
# Certain systems may add /Debug or /Release to output paths
# and we need to call the executable from inside the CMake configuration
#-----------------------------------------------------------------------------
#inherit EXE_EXT     from parent HDF5 cmake project
#inherit CFG_INIT    from parent HDF5 cmake project

#-----------------------------------------------------------------------------
# Setup the H5Detect utility which generates H5Tinit with platform
# specific type checks inside
#-----------------------------------------------------------------------------
SET (CMD ${CMAKE_RUNTIME_OUTPUT_DIRECTORY}${CFG_INIT}/H5detect${EXE_EXT})
IF (XCODE)
  SET (CMD "${CMAKE_RUNTIME_OUTPUT_DIRECTORY}/\${CONFIGURATION}/H5detect")
ENDIF (XCODE)
ADD_EXECUTABLE (H5detect ${HDF5_SRC_DIR}/H5detect.c)
IF (MSVC)
  TARGET_LINK_LIBRARIES (H5detect "ws2_32.lib")
ENDIF (MSVC)

ADD_CUSTOM_COMMAND (
    OUTPUT ${HDF5_BINARY_DIR}/H5Tinit.c
    COMMAND ${CMD}
    ARGS > ${HDF5_BINARY_DIR}/H5Tinit.c
    DEPENDS H5detect
)

SET (CMDL ${CMAKE_RUNTIME_OUTPUT_DIRECTORY}${CFG_INIT}/H5make_libsettings${EXE_EXT})
IF (XCODE)
  SET (CMDL "${CMAKE_RUNTIME_OUTPUT_DIRECTORY}/\${CONFIGURATION}/H5make_libsettings")
ENDIF (XCODE)
ADD_EXECUTABLE (H5make_libsettings ${HDF5_SRC_DIR}/H5make_libsettings.c)
IF (MSVC)
  TARGET_LINK_LIBRARIES (H5make_libsettings "ws2_32.lib")
ENDIF (MSVC)

ADD_CUSTOM_COMMAND (
    OUTPUT ${HDF5_BINARY_DIR}/H5lib_settings.c
    COMMAND ${CMDL}
    ARGS > ${HDF5_BINARY_DIR}/H5lib_settings.c
    DEPENDS H5make_libsettings
)

ADD_CUSTOM_COMMAND (
    TARGET ${HDF5_BINARY_DIR}/H5Edefin.h
    PRE_BUILD
    COMMAND ${CMAKE_COMMAND} -E perl ${HDF5_SOURCE_DIR}/bin/make_err ${HDF5_SOURCE_DIR}/src/H5err.txt
    COMMENT " Creating err headers"
)

ADD_CUSTOM_COMMAND (
    TARGET ${HDF5_BINARY_DIR}/H5version.h
    PRE_BUILD
    COMMAND ${CMAKE_COMMAND} -E perl ${HDF5_SOURCE_DIR}/bin/make_vers ${HDF5_SOURCE_DIR}/src/H5vers.txt
    COMMENT " Creating API version macro"
)

ADD_CUSTOM_COMMAND (
    TARGET ${HDF5_BINARY_DIR}/H5overflow.h
    PRE_BUILD
    COMMAND ${CMAKE_COMMAND} -E perl ${HDF5_SOURCE_DIR}/bin/make_overflow ${HDF5_SOURCE_DIR}/src/H5overflow.txt
    COMMENT " Creating Assignment overflow macro"
)

#-----------------------------------------------------------------------------
# Add H5Tinit source to build - generated by H5Detect/CMake at configure time
#-----------------------------------------------------------------------------
SET (common_SRCS ${common_SRCS} ${HDF5_BINARY_DIR}/H5Tinit.c)
SET_SOURCE_FILES_PROPERTIES (${HDF5_BINARY_DIR}/H5Tinit.c GENERATED)
SET (common_SRCS ${common_SRCS} ${HDF5_BINARY_DIR}/H5lib_settings.c)
SET_SOURCE_FILES_PROPERTIES (${HDF5_BINARY_DIR}/H5lib_settings.c GENERATED)
SET (common_SRCS ${common_SRCS} ${HDF5_BINARY_DIR}/H5Edefin.h)
SET_SOURCE_FILES_PROPERTIES (${HDF5_BINARY_DIR}/H5Edefin.h GENERATED)
SET (common_SRCS ${common_SRCS} ${HDF5_BINARY_DIR}/H5version.h)
SET_SOURCE_FILES_PROPERTIES (${HDF5_BINARY_DIR}/H5version.h GENERATED)
SET (common_SRCS ${common_SRCS} ${HDF5_BINARY_DIR}/H5overflow.h)
SET_SOURCE_FILES_PROPERTIES (${HDF5_BINARY_DIR}/H5overflow.h GENERATED)

ADD_LIBRARY (${HDF5_LIB_TARGET} ${LIB_TYPE} ${common_SRCS} ${H5_PUBLIC_HEADERS} ${H5_PRIVATE_HEADERS})
SET_TARGET_PROPERTIES(${HDF5_LIB_TARGET} PROPERTIES DEFINE_SYMBOL ${HDF5_LIB_CORENAME}_EXPORTS)
TARGET_LINK_LIBRARIES (${HDF5_LIB_TARGET} ${LINK_LIBS})
SET_GLOBAL_VARIABLE (HDF5_LIBRARIES_TO_EXPORT ${HDF5_LIB_TARGET})
H5_SET_LIB_OPTIONS (${HDF5_LIB_TARGET} ${HDF5_LIB_NAME} ${LIB_TYPE})

#-----------------------------------------------------------------------------
# Add file(s) to CMake Install
#-----------------------------------------------------------------------------
IF (NOT HDF5_INSTALL_NO_DEVELOPMENT)
  INSTALL (
      FILES
          ${H5_PUBLIC_HEADERS}
          ${H5_PRIVATE_HEADERS}
      DESTINATION
          ${HDF5_INSTALL_INCLUDE_DIR}
      COMPONENT
          headers
  )
ENDIF ()

#-----------------------------------------------------------------------------
# Add Target(s) to CMake Install for import into other projects
#-----------------------------------------------------------------------------
IF (HDF5_EXPORTED_TARGETS)
  INSTALL (
      TARGETS
          ${HDF5_LIB_TARGET}
      EXPORT
          ${HDF5_EXPORTED_TARGETS}
      LIBRARY DESTINATION ${HDF5_INSTALL_LIB_DIR} COMPONENT libraries
      ARCHIVE DESTINATION ${HDF5_INSTALL_LIB_DIR} COMPONENT libraries
      RUNTIME DESTINATION ${HDF5_INSTALL_BIN_DIR} COMPONENT libraries
  )
ENDIF (HDF5_EXPORTED_TARGETS)
=======
cmake_minimum_required (VERSION 2.8)
PROJECT (HDF5_SRC C CXX)

#-----------------------------------------------------------------------------
# List Source Files
#-----------------------------------------------------------------------------
SET (H5_SRCS
    ${HDF5_SRC_DIR}/H5.c
    ${HDF5_SRC_DIR}/H5checksum.c
    ${HDF5_SRC_DIR}/H5dbg.c
    ${HDF5_SRC_DIR}/H5system.c
    ${HDF5_SRC_DIR}/H5timer.c
    ${HDF5_SRC_DIR}/H5trace.c
)

SET (H5_HDRS
    ${HDF5_SRC_DIR}/hdf5.h
    ${HDF5_SRC_DIR}/H5api_adpt.h
    ${HDF5_SRC_DIR}/H5public.h
    ${HDF5_SRC_DIR}/H5version.h
    ${HDF5_SRC_DIR}/H5overflow.h
)
IDE_GENERATED_PROPERTIES ("H5" "${H5_HDRS}" "${H5_SRCS}" )

SET (H5A_SRCS
    ${HDF5_SRC_DIR}/H5A.c
    ${HDF5_SRC_DIR}/H5Abtree2.c
    ${HDF5_SRC_DIR}/H5Adense.c
    ${HDF5_SRC_DIR}/H5Adeprec.c
    ${HDF5_SRC_DIR}/H5Aint.c
    ${HDF5_SRC_DIR}/H5Atest.c
)

SET (H5A_HDRS
    ${HDF5_SRC_DIR}/H5Apkg.h
    ${HDF5_SRC_DIR}/H5Apublic.h
)
IDE_GENERATED_PROPERTIES ("H5A" "${H5A_HDRS}" "${H5A_SRCS}" )

SET (H5AC_SRCS
    ${HDF5_SRC_DIR}/H5AC.c
)

SET (H5AC_HDRS
    ${HDF5_SRC_DIR}/H5ACpkg.h
    ${HDF5_SRC_DIR}/H5ACpublic.h
)
IDE_GENERATED_PROPERTIES ("H5AC" "${H5AC_HDRS}" "${H5AC_SRCS}" )

SET (H5B_SRCS
    ${HDF5_SRC_DIR}/H5B.c
    ${HDF5_SRC_DIR}/H5B2.c
    ${HDF5_SRC_DIR}/H5B2cache.c
    ${HDF5_SRC_DIR}/H5B2dbg.c
    ${HDF5_SRC_DIR}/H5B2hdr.c
    ${HDF5_SRC_DIR}/H5B2int.c
    ${HDF5_SRC_DIR}/H5B2stat.c
    ${HDF5_SRC_DIR}/H5B2test.c
    ${HDF5_SRC_DIR}/H5Bcache.c
    ${HDF5_SRC_DIR}/H5Bdbg.c
)

SET (H5B_HDRS
    ${HDF5_SRC_DIR}/H5B2pkg.h
    ${HDF5_SRC_DIR}/H5B2public.h
    ${HDF5_SRC_DIR}/H5Bpkg.h
    ${HDF5_SRC_DIR}/H5Bpublic.h
)
IDE_GENERATED_PROPERTIES ("H5B" "${H5B_HDRS}" "${H5B_SRCS}" )

SET (H5D_SRCS
    ${HDF5_SRC_DIR}/H5D.c
    ${HDF5_SRC_DIR}/H5Dcompact.c
    ${HDF5_SRC_DIR}/H5Dbtree.c
    ${HDF5_SRC_DIR}/H5Dchunk.c
    ${HDF5_SRC_DIR}/H5Dcontig.c
    ${HDF5_SRC_DIR}/H5Ddbg.c
    ${HDF5_SRC_DIR}/H5Ddeprec.c
    ${HDF5_SRC_DIR}/H5Defl.c
    ${HDF5_SRC_DIR}/H5Dfill.c
    ${HDF5_SRC_DIR}/H5Dint.c
    ${HDF5_SRC_DIR}/H5Dio.c
    ${HDF5_SRC_DIR}/H5Dlayout.c
    ${HDF5_SRC_DIR}/H5Dmpio.c
    ${HDF5_SRC_DIR}/H5Doh.c
    ${HDF5_SRC_DIR}/H5Dscatgath.c
    ${HDF5_SRC_DIR}/H5Dselect.c
    ${HDF5_SRC_DIR}/H5Dtest.c
)

SET (H5D_HDRS
    ${HDF5_SRC_DIR}/H5Dpkg.h
    ${HDF5_SRC_DIR}/H5Dpublic.h
)
IDE_GENERATED_PROPERTIES ("H5D" "${H5D_HDRS}" "${H5D_SRCS}" )

SET (H5E_SRCS
    ${HDF5_SRC_DIR}/H5E.c
    ${HDF5_SRC_DIR}/H5Edeprec.c
    ${HDF5_SRC_DIR}/H5Eint.c
)

SET (H5E_HDRS
    ${HDF5_SRC_DIR}/H5Edefin.h
    ${HDF5_SRC_DIR}/H5Einit.h
    ${HDF5_SRC_DIR}/H5Epkg.h
    ${HDF5_SRC_DIR}/H5Epubgen.h
    ${HDF5_SRC_DIR}/H5Epublic.h
    ${HDF5_SRC_DIR}/H5Eterm.h
)
IDE_GENERATED_PROPERTIES ("H5E" "${H5E_HDRS}" "${H5E_SRCS}" )

SET (H5F_SRCS
    ${HDF5_SRC_DIR}/H5F.c
    ${HDF5_SRC_DIR}/H5Faccum.c
    ${HDF5_SRC_DIR}/H5Fdbg.c
    ${HDF5_SRC_DIR}/H5Ffake.c
    ${HDF5_SRC_DIR}/H5Fio.c
    ${HDF5_SRC_DIR}/H5Fmount.c
    ${HDF5_SRC_DIR}/H5Fmpi.c
    ${HDF5_SRC_DIR}/H5Fquery.c
    ${HDF5_SRC_DIR}/H5Fsfile.c
    ${HDF5_SRC_DIR}/H5Fsuper.c
    ${HDF5_SRC_DIR}/H5Fsuper_cache.c
    ${HDF5_SRC_DIR}/H5Ftest.c
)

SET (H5F_HDRS
    ${HDF5_SRC_DIR}/H5Fpkg.h
    ${HDF5_SRC_DIR}/H5Fpublic.h
)
IDE_GENERATED_PROPERTIES ("H5F" "${H5F_HDRS}" "${H5F_SRCS}" )

SET (H5FD_SRCS
    ${HDF5_SRC_DIR}/H5FD.c
    ${HDF5_SRC_DIR}/H5FDcore.c
    ${HDF5_SRC_DIR}/H5FDdirect.c
    ${HDF5_SRC_DIR}/H5FDfamily.c
    ${HDF5_SRC_DIR}/H5FDint.c
    ${HDF5_SRC_DIR}/H5FDlog.c
    ${HDF5_SRC_DIR}/H5FDmpi.c
    ${HDF5_SRC_DIR}/H5FDmpio.c
    ${HDF5_SRC_DIR}/H5FDmpiposix.c
    ${HDF5_SRC_DIR}/H5FDmulti.c
    ${HDF5_SRC_DIR}/H5FDsec2.c
    ${HDF5_SRC_DIR}/H5FDspace.c
    ${HDF5_SRC_DIR}/H5FDstdio.c
)

SET (H5FD_HDRS
    ${HDF5_SRC_DIR}/H5FDcore.h
    ${HDF5_SRC_DIR}/H5FDdirect.h
    ${HDF5_SRC_DIR}/H5FDfamily.h
    ${HDF5_SRC_DIR}/H5FDlog.h
    ${HDF5_SRC_DIR}/H5FDmpi.h
    ${HDF5_SRC_DIR}/H5FDmpio.h
    ${HDF5_SRC_DIR}/H5FDmpiposix.h
    ${HDF5_SRC_DIR}/H5FDmulti.h
    ${HDF5_SRC_DIR}/H5FDpkg.h
    ${HDF5_SRC_DIR}/H5FDpublic.h
    ${HDF5_SRC_DIR}/H5FDsec2.h
    ${HDF5_SRC_DIR}/H5FDstdio.h
)
IDE_GENERATED_PROPERTIES ("H5FD" "${H5FD_HDRS}" "${H5FD_SRCS}" )

SET (H5FS_SRCS
    ${HDF5_SRC_DIR}/H5FS.c
    ${HDF5_SRC_DIR}/H5FScache.c
    ${HDF5_SRC_DIR}/H5FSdbg.c
    ${HDF5_SRC_DIR}/H5FSsection.c
    ${HDF5_SRC_DIR}/H5FSstat.c
    ${HDF5_SRC_DIR}/H5FStest.c
)

SET (H5FS_HDRS
    ${HDF5_SRC_DIR}/H5FSpkg.h
    ${HDF5_SRC_DIR}/H5FSpublic.h
)
IDE_GENERATED_PROPERTIES ("H5FS" "${H5FS_HDRS}" "${H5FS_SRCS}" )

SET (H5G_SRCS
    ${HDF5_SRC_DIR}/H5G.c
    ${HDF5_SRC_DIR}/H5Gbtree2.c
    ${HDF5_SRC_DIR}/H5Gcache.c
    ${HDF5_SRC_DIR}/H5Gcompact.c
    ${HDF5_SRC_DIR}/H5Gdense.c
    ${HDF5_SRC_DIR}/H5Gdeprec.c
    ${HDF5_SRC_DIR}/H5Gent.c
    ${HDF5_SRC_DIR}/H5Gint.c
    ${HDF5_SRC_DIR}/H5Glink.c
    ${HDF5_SRC_DIR}/H5Gloc.c
    ${HDF5_SRC_DIR}/H5Gname.c
    ${HDF5_SRC_DIR}/H5Gnode.c
    ${HDF5_SRC_DIR}/H5Gobj.c
    ${HDF5_SRC_DIR}/H5Goh.c
    ${HDF5_SRC_DIR}/H5Groot.c
    ${HDF5_SRC_DIR}/H5Gstab.c
    ${HDF5_SRC_DIR}/H5Gtest.c
    ${HDF5_SRC_DIR}/H5Gtraverse.c
)

SET (H5G_HDRS
    ${HDF5_SRC_DIR}/H5Gpkg.h
    ${HDF5_SRC_DIR}/H5Gpublic.h
)
IDE_GENERATED_PROPERTIES ("H5G" "${H5G_HDRS}" "${H5G_SRCS}" )

SET (H5HF_SRCS
    ${HDF5_SRC_DIR}/H5HF.c
    ${HDF5_SRC_DIR}/H5HFbtree2.c
    ${HDF5_SRC_DIR}/H5HFcache.c
    ${HDF5_SRC_DIR}/H5HFdbg.c
    ${HDF5_SRC_DIR}/H5HFdblock.c
    ${HDF5_SRC_DIR}/H5HFdtable.c
    ${HDF5_SRC_DIR}/H5HFhdr.c
    ${HDF5_SRC_DIR}/H5HFhuge.c
    ${HDF5_SRC_DIR}/H5HFiblock.c
    ${HDF5_SRC_DIR}/H5HFiter.c
    ${HDF5_SRC_DIR}/H5HFman.c
    ${HDF5_SRC_DIR}/H5HFsection.c
    ${HDF5_SRC_DIR}/H5HFspace.c
    ${HDF5_SRC_DIR}/H5HFstat.c
    ${HDF5_SRC_DIR}/H5HFtest.c
    ${HDF5_SRC_DIR}/H5HFtiny.c
)

SET (H5HF_HDRS
    ${HDF5_SRC_DIR}/H5HFpkg.h
    ${HDF5_SRC_DIR}/H5HFpublic.h
)
IDE_GENERATED_PROPERTIES ("H5HF" "${H5HF_HDRS}" "${H5HF_SRCS}" )

SET (H5HG_SRCS
    ${HDF5_SRC_DIR}/H5HG.c
    ${HDF5_SRC_DIR}/H5HGcache.c
    ${HDF5_SRC_DIR}/H5HGdbg.c
)

SET (H5HG_HDRS
    ${HDF5_SRC_DIR}/H5HGpkg.h
    ${HDF5_SRC_DIR}/H5HGpublic.h
)
IDE_GENERATED_PROPERTIES ("H5HG" "${H5HG_HDRS}" "${H5HG_SRCS}" )

SET (H5HL_SRCS
    ${HDF5_SRC_DIR}/H5HL.c
    ${HDF5_SRC_DIR}/H5HLcache.c
    ${HDF5_SRC_DIR}/H5HLdbg.c
    ${HDF5_SRC_DIR}/H5HLint.c
)

SET (H5HL_HDRS
    ${HDF5_SRC_DIR}/H5HLpkg.h
    ${HDF5_SRC_DIR}/H5HLpublic.h
)
IDE_GENERATED_PROPERTIES ("H5HL" "${H5HL_HDRS}" "${H5HL_SRCS}" )

SET (H5MF_SRCS
    ${HDF5_SRC_DIR}/H5MF.c
    ${HDF5_SRC_DIR}/H5MFaggr.c
    ${HDF5_SRC_DIR}/H5MFdbg.c
    ${HDF5_SRC_DIR}/H5MFsection.c
)

SET (H5MF_HDRS
)
IDE_GENERATED_PROPERTIES ("H5MF" "${H5MF_HDRS}" "${H5MF_SRCS}" )

SET (H5MP_SRCS
    ${HDF5_SRC_DIR}/H5MP.c
    ${HDF5_SRC_DIR}/H5MPtest.c
)

SET (H5MP_HDRS
    ${HDF5_SRC_DIR}/H5MPpkg.h
)
IDE_GENERATED_PROPERTIES ("H5MP" "${H5MP_HDRS}" "${H5MP_SRCS}" )

SET (H5O_SRCS
    ${HDF5_SRC_DIR}/H5O.c
    ${HDF5_SRC_DIR}/H5Oainfo.c
    ${HDF5_SRC_DIR}/H5Oalloc.c
    ${HDF5_SRC_DIR}/H5Oattr.c
    ${HDF5_SRC_DIR}/H5Oattribute.c
    ${HDF5_SRC_DIR}/H5Obogus.c
    ${HDF5_SRC_DIR}/H5Obtreek.c
    ${HDF5_SRC_DIR}/H5Ocache.c
    ${HDF5_SRC_DIR}/H5Ochunk.c
    ${HDF5_SRC_DIR}/H5Ocont.c
    ${HDF5_SRC_DIR}/H5Ocopy.c
    ${HDF5_SRC_DIR}/H5Odbg.c
    ${HDF5_SRC_DIR}/H5Odrvinfo.c
    ${HDF5_SRC_DIR}/H5Odtype.c
    ${HDF5_SRC_DIR}/H5Oefl.c
    ${HDF5_SRC_DIR}/H5Ofill.c
    ${HDF5_SRC_DIR}/H5Oginfo.c
    ${HDF5_SRC_DIR}/H5Olayout.c
    ${HDF5_SRC_DIR}/H5Olinfo.c
    ${HDF5_SRC_DIR}/H5Olink.c
    ${HDF5_SRC_DIR}/H5Omessage.c
    ${HDF5_SRC_DIR}/H5Omtime.c
    ${HDF5_SRC_DIR}/H5Oname.c
    ${HDF5_SRC_DIR}/H5Onull.c
    ${HDF5_SRC_DIR}/H5Opline.c
    ${HDF5_SRC_DIR}/H5Orefcount.c
    ${HDF5_SRC_DIR}/H5Osdspace.c
    ${HDF5_SRC_DIR}/H5Oshared.c
    ${HDF5_SRC_DIR}/H5Oshmesg.c
    ${HDF5_SRC_DIR}/H5Ostab.c
    ${HDF5_SRC_DIR}/H5Otest.c
    ${HDF5_SRC_DIR}/H5Ounknown.c
)

SET (H5O_HDRS
    ${HDF5_SRC_DIR}/H5Opkg.h
    ${HDF5_SRC_DIR}/H5Opublic.h
    ${HDF5_SRC_DIR}/H5Oshared.h
)
IDE_GENERATED_PROPERTIES ("H5O" "${H5O_HDRS}" "${H5O_SRCS}" )

SET (H5P_SRCS
    ${HDF5_SRC_DIR}/H5P.c
    ${HDF5_SRC_DIR}/H5Pacpl.c
    ${HDF5_SRC_DIR}/H5Pdapl.c
    ${HDF5_SRC_DIR}/H5Pdcpl.c
    ${HDF5_SRC_DIR}/H5Pdeprec.c
    ${HDF5_SRC_DIR}/H5Pdxpl.c
    ${HDF5_SRC_DIR}/H5Pfapl.c
    ${HDF5_SRC_DIR}/H5Pfcpl.c
    ${HDF5_SRC_DIR}/H5Pfmpl.c
    ${HDF5_SRC_DIR}/H5Pgcpl.c
    ${HDF5_SRC_DIR}/H5Pint.c
    ${HDF5_SRC_DIR}/H5Plapl.c
    ${HDF5_SRC_DIR}/H5Plcpl.c
    ${HDF5_SRC_DIR}/H5Pocpl.c
    ${HDF5_SRC_DIR}/H5Pocpypl.c
    ${HDF5_SRC_DIR}/H5Pstrcpl.c
    ${HDF5_SRC_DIR}/H5Ptest.c
)

SET (H5P_HDRS
    ${HDF5_SRC_DIR}/H5Ppkg.h
    ${HDF5_SRC_DIR}/H5Ppublic.h
)
IDE_GENERATED_PROPERTIES ("H5P" "${H5P_HDRS}" "${H5P_SRCS}" )

SET (H5S_SRCS
    ${HDF5_SRC_DIR}/H5S.c
    ${HDF5_SRC_DIR}/H5Sall.c
    ${HDF5_SRC_DIR}/H5Sdbg.c
    ${HDF5_SRC_DIR}/H5Shyper.c
    ${HDF5_SRC_DIR}/H5Smpio.c
    ${HDF5_SRC_DIR}/H5Snone.c
    ${HDF5_SRC_DIR}/H5Spoint.c
    ${HDF5_SRC_DIR}/H5Sselect.c
    ${HDF5_SRC_DIR}/H5Stest.c
)

SET (H5S_HDRS
    ${HDF5_SRC_DIR}/H5Spkg.h
    ${HDF5_SRC_DIR}/H5Spublic.h
)
IDE_GENERATED_PROPERTIES ("H5S" "${H5S_HDRS}" "${H5S_SRCS}" )

SET (H5SM_SRCS
    ${HDF5_SRC_DIR}/H5SM.c
    ${HDF5_SRC_DIR}/H5SMbtree2.c
    ${HDF5_SRC_DIR}/H5SMcache.c
    ${HDF5_SRC_DIR}/H5SMmessage.c
    ${HDF5_SRC_DIR}/H5SMtest.c
)

SET (H5SM_HDRS
    ${HDF5_SRC_DIR}/H5SMpkg.h
)
IDE_GENERATED_PROPERTIES ("H5SM" "${H5SM_HDRS}" "${H5SM_SRCS}" )

SET (H5T_SRCS
    ${HDF5_SRC_DIR}/H5T.c
    ${HDF5_SRC_DIR}/H5Tarray.c
    ${HDF5_SRC_DIR}/H5Tbit.c
    ${HDF5_SRC_DIR}/H5Tcommit.c
    ${HDF5_SRC_DIR}/H5Tcompound.c
    ${HDF5_SRC_DIR}/H5Tconv.c
    ${HDF5_SRC_DIR}/H5Tcset.c
    ${HDF5_SRC_DIR}/H5Tdbg.c
    ${HDF5_SRC_DIR}/H5Tdeprec.c
    ${HDF5_SRC_DIR}/H5Tenum.c
    ${HDF5_SRC_DIR}/H5Tfields.c
    ${HDF5_SRC_DIR}/H5Tfixed.c
    ${HDF5_SRC_DIR}/H5Tfloat.c
    ${HDF5_SRC_DIR}/H5Tnative.c
    ${HDF5_SRC_DIR}/H5Toffset.c
    ${HDF5_SRC_DIR}/H5Toh.c
    ${HDF5_SRC_DIR}/H5Topaque.c
    ${HDF5_SRC_DIR}/H5Torder.c
    ${HDF5_SRC_DIR}/H5Tpad.c
    ${HDF5_SRC_DIR}/H5Tprecis.c
    ${HDF5_SRC_DIR}/H5Tstrpad.c
    ${HDF5_SRC_DIR}/H5Tvisit.c
    ${HDF5_SRC_DIR}/H5Tvlen.c
)

SET (H5T_HDRS
    ${HDF5_SRC_DIR}/H5Tpkg.h
    ${HDF5_SRC_DIR}/H5Tpublic.h
)
IDE_GENERATED_PROPERTIES ("H5T" "${H5T_HDRS}" "${H5T_SRCS}" )

SET (H5Z_SRCS
    ${HDF5_SRC_DIR}/H5Z.c
    ${HDF5_SRC_DIR}/H5Zdeflate.c
    ${HDF5_SRC_DIR}/H5Zfletcher32.c
    ${HDF5_SRC_DIR}/H5Znbit.c
    ${HDF5_SRC_DIR}/H5Zscaleoffset.c
    ${HDF5_SRC_DIR}/H5Zshuffle.c
    ${HDF5_SRC_DIR}/H5Zszip.c
    ${HDF5_SRC_DIR}/H5Ztrans.c
)
IF (H5_ZLIB_HEADER)
  SET_PROPERTY(SOURCE ${HDF5_SRC_DIR}/H5Zdeflate.c PROPERTY
      COMPILE_DEFINITIONS H5_ZLIB_HEADER="${H5_ZLIB_HEADER}")
ENDIF (H5_ZLIB_HEADER)


SET (H5Z_HDRS
    ${HDF5_SRC_DIR}/H5Zpkg.h
    ${HDF5_SRC_DIR}/H5Zpublic.h
)
IDE_GENERATED_PROPERTIES ("H5Z" "${H5Z_HDRS}" "${H5Z_SRCS}" )

SET (common_SRCS
    ${H5_SRCS}
    ${H5A_SRCS}
    ${H5AC_SRCS}
    ${H5B_SRCS}
    ${H5D_SRCS}
    ${H5E_SRCS}
    ${H5F_SRCS}
    ${H5FD_SRCS}
    ${H5FS_SRCS}
    ${H5G_SRCS}
    ${H5HF_SRCS}
    ${H5HG_SRCS}
    ${H5HL_SRCS}
    ${H5MF_SRCS}
    ${H5MP_SRCS}
    ${H5O_SRCS}
    ${H5P_SRCS}
    ${H5S_SRCS}
    ${H5SM_SRCS}
    ${H5T_SRCS}
    ${H5Z_SRCS}
    ${HDF5_SRC_DIR}/H5C.c
    ${HDF5_SRC_DIR}/H5CS.c
    ${HDF5_SRC_DIR}/H5FL.c
    ${HDF5_SRC_DIR}/H5FO.c
    ${HDF5_SRC_DIR}/H5HP.c
    ${HDF5_SRC_DIR}/H5I.c
    ${HDF5_SRC_DIR}/H5Itest.c
    ${HDF5_SRC_DIR}/H5L.c
    ${HDF5_SRC_DIR}/H5Lexternal.c
    ${HDF5_SRC_DIR}/H5MM.c
    ${HDF5_SRC_DIR}/H5R.c
    ${HDF5_SRC_DIR}/H5RC.c
    ${HDF5_SRC_DIR}/H5Rdeprec.c
    ${HDF5_SRC_DIR}/H5RS.c
    ${HDF5_SRC_DIR}/H5SL.c
    ${HDF5_SRC_DIR}/H5ST.c
    ${HDF5_SRC_DIR}/H5TS.c
    ${HDF5_SRC_DIR}/H5V.c
    ${HDF5_SRC_DIR}/H5WB.c
)

SET (H5_PUBLIC_HEADERS
    ${H5_HDRS}
    ${H5A_HDRS}
    ${H5AC_HDRS}
    ${H5B_HDRS}
    ${H5D_HDRS}
    ${H5E_HDRS}
    ${H5F_HDRS}
    ${H5FD_HDRS}
    ${H5FS_HDRS}
    ${H5G_HDRS}
    ${H5HF_HDRS}
    ${H5HG_HDRS}
    ${H5HL_HDRS}
    ${H5MF_HDRS}
    ${H5MP_HDRS}
    ${H5O_HDRS}
    ${H5P_HDRS}
    ${H5S_HDRS}
    ${H5SM_HDRS}
    ${H5T_HDRS}
    ${H5Z_HDRS}
    ${HDF5_SRC_DIR}/H5Cpkg.h
    ${HDF5_SRC_DIR}/H5Cpublic.h
    ${HDF5_SRC_DIR}/H5Ipkg.h
    ${HDF5_SRC_DIR}/H5Ipublic.h
    ${HDF5_SRC_DIR}/H5Lpkg.h
    ${HDF5_SRC_DIR}/H5Lpublic.h
    ${HDF5_SRC_DIR}/H5MMpublic.h
    ${HDF5_SRC_DIR}/H5Rpkg.h
    ${HDF5_SRC_DIR}/H5Rpublic.h
)

# --------------------------------------------------------------------
# If we are compiling on Windows then add the windows specific files
# --------------------------------------------------------------------
IF (WIN32)
  SET (common_SRCS  ${common_SRCS}  ${HDF5_SRC_DIR}/H5FDwindows.c)
  SET (H5_PUBLIC_HEADERS ${H5_PUBLIC_HEADERS}  ${HDF5_SRC_DIR}/H5FDwindows.h)
ENDIF (WIN32)

SET (H5_PRIVATE_HEADERS
    ${HDF5_SRC_DIR}/H5private.h
    ${HDF5_SRC_DIR}/H5Aprivate.h
    ${HDF5_SRC_DIR}/H5ACprivate.h
    ${HDF5_SRC_DIR}/H5B2private.h
    ${HDF5_SRC_DIR}/H5Bprivate.h
    ${HDF5_SRC_DIR}/H5CSprivate.h
    ${HDF5_SRC_DIR}/H5Dprivate.h
    ${HDF5_SRC_DIR}/H5Eprivate.h
    ${HDF5_SRC_DIR}/H5FDprivate.h
    ${HDF5_SRC_DIR}/H5Fprivate.h
    ${HDF5_SRC_DIR}/H5FLprivate.h
    ${HDF5_SRC_DIR}/H5FOprivate.h
    ${HDF5_SRC_DIR}/H5MFprivate.h
    ${HDF5_SRC_DIR}/H5MMprivate.h
    ${HDF5_SRC_DIR}/H5Cprivate.h
    ${HDF5_SRC_DIR}/H5FSprivate.h
    ${HDF5_SRC_DIR}/H5Gprivate.h
    ${HDF5_SRC_DIR}/H5HFprivate.h
    ${HDF5_SRC_DIR}/H5HGprivate.h
    ${HDF5_SRC_DIR}/H5HLprivate.h
    ${HDF5_SRC_DIR}/H5HPprivate.h
    ${HDF5_SRC_DIR}/H5Iprivate.h
    ${HDF5_SRC_DIR}/H5Lprivate.h
    ${HDF5_SRC_DIR}/H5MPprivate.h
    ${HDF5_SRC_DIR}/H5Oprivate.h
    ${HDF5_SRC_DIR}/H5Pprivate.h
    ${HDF5_SRC_DIR}/H5RCprivate.h
    ${HDF5_SRC_DIR}/H5Rprivate.h
    ${HDF5_SRC_DIR}/H5RSprivate.h
    ${HDF5_SRC_DIR}/H5SLprivate.h
    ${HDF5_SRC_DIR}/H5SMprivate.h
    ${HDF5_SRC_DIR}/H5Sprivate.h
    ${HDF5_SRC_DIR}/H5STprivate.h
    ${HDF5_SRC_DIR}/H5Tprivate.h
    ${HDF5_SRC_DIR}/H5TSprivate.h
    ${HDF5_SRC_DIR}/H5Vprivate.h
    ${HDF5_SRC_DIR}/H5WBprivate.h
    ${HDF5_SRC_DIR}/H5Zprivate.h
    ${HDF5_SRC_DIR}/H5win32defs.h
)

INCLUDE_DIRECTORIES (${HDF5_SOURCE_DIR})
INCLUDE_DIRECTORIES (${CMAKE_BINARY_DIR})

#-----------------------------------------------------------------------------
# When building utility executables that generate other (source) files :
# we make use of the following variables defined in the root CMakeLists.
# Certain systems may add /Debug or /Release to output paths
# and we need to call the executable from inside the CMake configuration
#-----------------------------------------------------------------------------
#inherit EXE_EXT     from parent HDF5 cmake project
#inherit CFG_INIT    from parent HDF5 cmake project

#-----------------------------------------------------------------------------
# Setup the H5Detect utility which generates H5Tinit with platform
# specific type checks inside
#-----------------------------------------------------------------------------
SET (CMD ${CMAKE_RUNTIME_OUTPUT_DIRECTORY}${CFG_INIT}/H5detect${EXE_EXT})
IF (XCODE)
  SET (CMD "${CMAKE_RUNTIME_OUTPUT_DIRECTORY}/\${CONFIGURATION}/H5detect")
ENDIF (XCODE)
ADD_EXECUTABLE (H5detect ${HDF5_SRC_DIR}/H5detect.c)
IF (MSVC)
  TARGET_LINK_LIBRARIES (H5detect "ws2_32.lib")
ENDIF (MSVC)

ADD_CUSTOM_COMMAND (
    OUTPUT ${HDF5_BINARY_DIR}/H5Tinit.c
    COMMAND ${CMD}
    ARGS > ${HDF5_BINARY_DIR}/H5Tinit.c
    DEPENDS H5detect
)

SET (CMDL ${CMAKE_RUNTIME_OUTPUT_DIRECTORY}${CFG_INIT}/H5make_libsettings${EXE_EXT})
IF (XCODE)
  SET (CMDL "${CMAKE_RUNTIME_OUTPUT_DIRECTORY}/\${CONFIGURATION}/H5make_libsettings")
ENDIF (XCODE)
ADD_EXECUTABLE (H5make_libsettings ${HDF5_SRC_DIR}/H5make_libsettings.c)
IF (MSVC)
  TARGET_LINK_LIBRARIES (H5make_libsettings "ws2_32.lib")
ENDIF (MSVC)

ADD_CUSTOM_COMMAND (
    OUTPUT ${HDF5_BINARY_DIR}/H5lib_settings.c
    COMMAND ${CMDL}
    ARGS > ${HDF5_BINARY_DIR}/H5lib_settings.c
    DEPENDS H5make_libsettings
)

ADD_CUSTOM_COMMAND (
    TARGET ${HDF5_BINARY_DIR}/H5Edefin.h
    PRE_BUILD
    COMMAND ${CMAKE_COMMAND} -E perl ${HDF5_SOURCE_DIR}/bin/make_err ${HDF5_SOURCE_DIR}/src/H5err.txt
    COMMENT " Creating err headers"
)

ADD_CUSTOM_COMMAND (
    TARGET ${HDF5_BINARY_DIR}/H5version.h
    PRE_BUILD
    COMMAND ${CMAKE_COMMAND} -E perl ${HDF5_SOURCE_DIR}/bin/make_vers ${HDF5_SOURCE_DIR}/src/H5vers.txt
    COMMENT " Creating API version macro"
)

ADD_CUSTOM_COMMAND (
    TARGET ${HDF5_BINARY_DIR}/H5overflow.h
    PRE_BUILD
    COMMAND ${CMAKE_COMMAND} -E perl ${HDF5_SOURCE_DIR}/bin/make_overflow ${HDF5_SOURCE_DIR}/src/H5overflow.txt
    COMMENT " Creating Assignment overflow macro"
)

#-----------------------------------------------------------------------------
# Add H5Tinit source to build - generated by H5Detect/CMake at configure time
#-----------------------------------------------------------------------------
SET (common_SRCS ${common_SRCS} ${HDF5_BINARY_DIR}/H5Tinit.c)
SET_SOURCE_FILES_PROPERTIES (${HDF5_BINARY_DIR}/H5Tinit.c GENERATED)
SET (common_SRCS ${common_SRCS} ${HDF5_BINARY_DIR}/H5lib_settings.c)
SET_SOURCE_FILES_PROPERTIES (${HDF5_BINARY_DIR}/H5lib_settings.c GENERATED)
SET (common_SRCS ${common_SRCS} ${HDF5_BINARY_DIR}/H5Edefin.h)
SET_SOURCE_FILES_PROPERTIES (${HDF5_BINARY_DIR}/H5Edefin.h GENERATED)
SET (common_SRCS ${common_SRCS} ${HDF5_BINARY_DIR}/H5version.h)
SET_SOURCE_FILES_PROPERTIES (${HDF5_BINARY_DIR}/H5version.h GENERATED)
SET (common_SRCS ${common_SRCS} ${HDF5_BINARY_DIR}/H5overflow.h)
SET_SOURCE_FILES_PROPERTIES (${HDF5_BINARY_DIR}/H5overflow.h GENERATED)

ADD_LIBRARY (${HDF5_LIB_TARGET} ${LIB_TYPE} ${common_SRCS} ${H5_PUBLIC_HEADERS} ${H5_PRIVATE_HEADERS})
SET_TARGET_PROPERTIES(${HDF5_LIB_TARGET} PROPERTIES DEFINE_SYMBOL ${HDF5_LIB_CORENAME}_EXPORTS)
TARGET_LINK_LIBRARIES (${HDF5_LIB_TARGET} ${LINK_LIBS})
SET_GLOBAL_VARIABLE (HDF5_LIBRARIES_TO_EXPORT ${HDF5_LIB_TARGET})
H5_SET_LIB_OPTIONS (${HDF5_LIB_TARGET} ${HDF5_LIB_NAME} ${LIB_TYPE})

#-----------------------------------------------------------------------------
# Add file(s) to CMake Install
#-----------------------------------------------------------------------------
IF (NOT HDF5_INSTALL_NO_DEVELOPMENT)
  INSTALL (
      FILES
          ${H5_PUBLIC_HEADERS}
          ${H5_PRIVATE_HEADERS}
      DESTINATION
          ${HDF5_INSTALL_INCLUDE_DIR}
      COMPONENT
          headers
  )
ENDIF (NOT HDF5_INSTALL_NO_DEVELOPMENT)

#-----------------------------------------------------------------------------
# Add Target(s) to CMake Install for import into other projects
#-----------------------------------------------------------------------------
IF (HDF5_EXPORTED_TARGETS)
  INSTALL (
      TARGETS
          ${HDF5_LIB_TARGET}
      EXPORT
          ${HDF5_EXPORTED_TARGETS}
      LIBRARY DESTINATION ${HDF5_INSTALL_LIB_DIR} COMPONENT libraries
      ARCHIVE DESTINATION ${HDF5_INSTALL_LIB_DIR} COMPONENT libraries
      RUNTIME DESTINATION ${HDF5_INSTALL_BIN_DIR} COMPONENT libraries
  )
ENDIF (HDF5_EXPORTED_TARGETS)
>>>>>>> 2d7c01d1
<|MERGE_RESOLUTION|>--- conflicted
+++ resolved
@@ -1,4 +1,3 @@
-<<<<<<< HEAD
 cmake_minimum_required (VERSION 2.8)
 PROJECT (HDF5_SRC C CXX)
 
@@ -658,7 +657,7 @@
       COMPONENT
           headers
   )
-ENDIF ()
+ENDIF (NOT HDF5_INSTALL_NO_DEVELOPMENT)
 
 #-----------------------------------------------------------------------------
 # Add Target(s) to CMake Install for import into other projects
@@ -673,681 +672,4 @@
       ARCHIVE DESTINATION ${HDF5_INSTALL_LIB_DIR} COMPONENT libraries
       RUNTIME DESTINATION ${HDF5_INSTALL_BIN_DIR} COMPONENT libraries
   )
-ENDIF (HDF5_EXPORTED_TARGETS)
-=======
-cmake_minimum_required (VERSION 2.8)
-PROJECT (HDF5_SRC C CXX)
-
-#-----------------------------------------------------------------------------
-# List Source Files
-#-----------------------------------------------------------------------------
-SET (H5_SRCS
-    ${HDF5_SRC_DIR}/H5.c
-    ${HDF5_SRC_DIR}/H5checksum.c
-    ${HDF5_SRC_DIR}/H5dbg.c
-    ${HDF5_SRC_DIR}/H5system.c
-    ${HDF5_SRC_DIR}/H5timer.c
-    ${HDF5_SRC_DIR}/H5trace.c
-)
-
-SET (H5_HDRS
-    ${HDF5_SRC_DIR}/hdf5.h
-    ${HDF5_SRC_DIR}/H5api_adpt.h
-    ${HDF5_SRC_DIR}/H5public.h
-    ${HDF5_SRC_DIR}/H5version.h
-    ${HDF5_SRC_DIR}/H5overflow.h
-)
-IDE_GENERATED_PROPERTIES ("H5" "${H5_HDRS}" "${H5_SRCS}" )
-
-SET (H5A_SRCS
-    ${HDF5_SRC_DIR}/H5A.c
-    ${HDF5_SRC_DIR}/H5Abtree2.c
-    ${HDF5_SRC_DIR}/H5Adense.c
-    ${HDF5_SRC_DIR}/H5Adeprec.c
-    ${HDF5_SRC_DIR}/H5Aint.c
-    ${HDF5_SRC_DIR}/H5Atest.c
-)
-
-SET (H5A_HDRS
-    ${HDF5_SRC_DIR}/H5Apkg.h
-    ${HDF5_SRC_DIR}/H5Apublic.h
-)
-IDE_GENERATED_PROPERTIES ("H5A" "${H5A_HDRS}" "${H5A_SRCS}" )
-
-SET (H5AC_SRCS
-    ${HDF5_SRC_DIR}/H5AC.c
-)
-
-SET (H5AC_HDRS
-    ${HDF5_SRC_DIR}/H5ACpkg.h
-    ${HDF5_SRC_DIR}/H5ACpublic.h
-)
-IDE_GENERATED_PROPERTIES ("H5AC" "${H5AC_HDRS}" "${H5AC_SRCS}" )
-
-SET (H5B_SRCS
-    ${HDF5_SRC_DIR}/H5B.c
-    ${HDF5_SRC_DIR}/H5B2.c
-    ${HDF5_SRC_DIR}/H5B2cache.c
-    ${HDF5_SRC_DIR}/H5B2dbg.c
-    ${HDF5_SRC_DIR}/H5B2hdr.c
-    ${HDF5_SRC_DIR}/H5B2int.c
-    ${HDF5_SRC_DIR}/H5B2stat.c
-    ${HDF5_SRC_DIR}/H5B2test.c
-    ${HDF5_SRC_DIR}/H5Bcache.c
-    ${HDF5_SRC_DIR}/H5Bdbg.c
-)
-
-SET (H5B_HDRS
-    ${HDF5_SRC_DIR}/H5B2pkg.h
-    ${HDF5_SRC_DIR}/H5B2public.h
-    ${HDF5_SRC_DIR}/H5Bpkg.h
-    ${HDF5_SRC_DIR}/H5Bpublic.h
-)
-IDE_GENERATED_PROPERTIES ("H5B" "${H5B_HDRS}" "${H5B_SRCS}" )
-
-SET (H5D_SRCS
-    ${HDF5_SRC_DIR}/H5D.c
-    ${HDF5_SRC_DIR}/H5Dcompact.c
-    ${HDF5_SRC_DIR}/H5Dbtree.c
-    ${HDF5_SRC_DIR}/H5Dchunk.c
-    ${HDF5_SRC_DIR}/H5Dcontig.c
-    ${HDF5_SRC_DIR}/H5Ddbg.c
-    ${HDF5_SRC_DIR}/H5Ddeprec.c
-    ${HDF5_SRC_DIR}/H5Defl.c
-    ${HDF5_SRC_DIR}/H5Dfill.c
-    ${HDF5_SRC_DIR}/H5Dint.c
-    ${HDF5_SRC_DIR}/H5Dio.c
-    ${HDF5_SRC_DIR}/H5Dlayout.c
-    ${HDF5_SRC_DIR}/H5Dmpio.c
-    ${HDF5_SRC_DIR}/H5Doh.c
-    ${HDF5_SRC_DIR}/H5Dscatgath.c
-    ${HDF5_SRC_DIR}/H5Dselect.c
-    ${HDF5_SRC_DIR}/H5Dtest.c
-)
-
-SET (H5D_HDRS
-    ${HDF5_SRC_DIR}/H5Dpkg.h
-    ${HDF5_SRC_DIR}/H5Dpublic.h
-)
-IDE_GENERATED_PROPERTIES ("H5D" "${H5D_HDRS}" "${H5D_SRCS}" )
-
-SET (H5E_SRCS
-    ${HDF5_SRC_DIR}/H5E.c
-    ${HDF5_SRC_DIR}/H5Edeprec.c
-    ${HDF5_SRC_DIR}/H5Eint.c
-)
-
-SET (H5E_HDRS
-    ${HDF5_SRC_DIR}/H5Edefin.h
-    ${HDF5_SRC_DIR}/H5Einit.h
-    ${HDF5_SRC_DIR}/H5Epkg.h
-    ${HDF5_SRC_DIR}/H5Epubgen.h
-    ${HDF5_SRC_DIR}/H5Epublic.h
-    ${HDF5_SRC_DIR}/H5Eterm.h
-)
-IDE_GENERATED_PROPERTIES ("H5E" "${H5E_HDRS}" "${H5E_SRCS}" )
-
-SET (H5F_SRCS
-    ${HDF5_SRC_DIR}/H5F.c
-    ${HDF5_SRC_DIR}/H5Faccum.c
-    ${HDF5_SRC_DIR}/H5Fdbg.c
-    ${HDF5_SRC_DIR}/H5Ffake.c
-    ${HDF5_SRC_DIR}/H5Fio.c
-    ${HDF5_SRC_DIR}/H5Fmount.c
-    ${HDF5_SRC_DIR}/H5Fmpi.c
-    ${HDF5_SRC_DIR}/H5Fquery.c
-    ${HDF5_SRC_DIR}/H5Fsfile.c
-    ${HDF5_SRC_DIR}/H5Fsuper.c
-    ${HDF5_SRC_DIR}/H5Fsuper_cache.c
-    ${HDF5_SRC_DIR}/H5Ftest.c
-)
-
-SET (H5F_HDRS
-    ${HDF5_SRC_DIR}/H5Fpkg.h
-    ${HDF5_SRC_DIR}/H5Fpublic.h
-)
-IDE_GENERATED_PROPERTIES ("H5F" "${H5F_HDRS}" "${H5F_SRCS}" )
-
-SET (H5FD_SRCS
-    ${HDF5_SRC_DIR}/H5FD.c
-    ${HDF5_SRC_DIR}/H5FDcore.c
-    ${HDF5_SRC_DIR}/H5FDdirect.c
-    ${HDF5_SRC_DIR}/H5FDfamily.c
-    ${HDF5_SRC_DIR}/H5FDint.c
-    ${HDF5_SRC_DIR}/H5FDlog.c
-    ${HDF5_SRC_DIR}/H5FDmpi.c
-    ${HDF5_SRC_DIR}/H5FDmpio.c
-    ${HDF5_SRC_DIR}/H5FDmpiposix.c
-    ${HDF5_SRC_DIR}/H5FDmulti.c
-    ${HDF5_SRC_DIR}/H5FDsec2.c
-    ${HDF5_SRC_DIR}/H5FDspace.c
-    ${HDF5_SRC_DIR}/H5FDstdio.c
-)
-
-SET (H5FD_HDRS
-    ${HDF5_SRC_DIR}/H5FDcore.h
-    ${HDF5_SRC_DIR}/H5FDdirect.h
-    ${HDF5_SRC_DIR}/H5FDfamily.h
-    ${HDF5_SRC_DIR}/H5FDlog.h
-    ${HDF5_SRC_DIR}/H5FDmpi.h
-    ${HDF5_SRC_DIR}/H5FDmpio.h
-    ${HDF5_SRC_DIR}/H5FDmpiposix.h
-    ${HDF5_SRC_DIR}/H5FDmulti.h
-    ${HDF5_SRC_DIR}/H5FDpkg.h
-    ${HDF5_SRC_DIR}/H5FDpublic.h
-    ${HDF5_SRC_DIR}/H5FDsec2.h
-    ${HDF5_SRC_DIR}/H5FDstdio.h
-)
-IDE_GENERATED_PROPERTIES ("H5FD" "${H5FD_HDRS}" "${H5FD_SRCS}" )
-
-SET (H5FS_SRCS
-    ${HDF5_SRC_DIR}/H5FS.c
-    ${HDF5_SRC_DIR}/H5FScache.c
-    ${HDF5_SRC_DIR}/H5FSdbg.c
-    ${HDF5_SRC_DIR}/H5FSsection.c
-    ${HDF5_SRC_DIR}/H5FSstat.c
-    ${HDF5_SRC_DIR}/H5FStest.c
-)
-
-SET (H5FS_HDRS
-    ${HDF5_SRC_DIR}/H5FSpkg.h
-    ${HDF5_SRC_DIR}/H5FSpublic.h
-)
-IDE_GENERATED_PROPERTIES ("H5FS" "${H5FS_HDRS}" "${H5FS_SRCS}" )
-
-SET (H5G_SRCS
-    ${HDF5_SRC_DIR}/H5G.c
-    ${HDF5_SRC_DIR}/H5Gbtree2.c
-    ${HDF5_SRC_DIR}/H5Gcache.c
-    ${HDF5_SRC_DIR}/H5Gcompact.c
-    ${HDF5_SRC_DIR}/H5Gdense.c
-    ${HDF5_SRC_DIR}/H5Gdeprec.c
-    ${HDF5_SRC_DIR}/H5Gent.c
-    ${HDF5_SRC_DIR}/H5Gint.c
-    ${HDF5_SRC_DIR}/H5Glink.c
-    ${HDF5_SRC_DIR}/H5Gloc.c
-    ${HDF5_SRC_DIR}/H5Gname.c
-    ${HDF5_SRC_DIR}/H5Gnode.c
-    ${HDF5_SRC_DIR}/H5Gobj.c
-    ${HDF5_SRC_DIR}/H5Goh.c
-    ${HDF5_SRC_DIR}/H5Groot.c
-    ${HDF5_SRC_DIR}/H5Gstab.c
-    ${HDF5_SRC_DIR}/H5Gtest.c
-    ${HDF5_SRC_DIR}/H5Gtraverse.c
-)
-
-SET (H5G_HDRS
-    ${HDF5_SRC_DIR}/H5Gpkg.h
-    ${HDF5_SRC_DIR}/H5Gpublic.h
-)
-IDE_GENERATED_PROPERTIES ("H5G" "${H5G_HDRS}" "${H5G_SRCS}" )
-
-SET (H5HF_SRCS
-    ${HDF5_SRC_DIR}/H5HF.c
-    ${HDF5_SRC_DIR}/H5HFbtree2.c
-    ${HDF5_SRC_DIR}/H5HFcache.c
-    ${HDF5_SRC_DIR}/H5HFdbg.c
-    ${HDF5_SRC_DIR}/H5HFdblock.c
-    ${HDF5_SRC_DIR}/H5HFdtable.c
-    ${HDF5_SRC_DIR}/H5HFhdr.c
-    ${HDF5_SRC_DIR}/H5HFhuge.c
-    ${HDF5_SRC_DIR}/H5HFiblock.c
-    ${HDF5_SRC_DIR}/H5HFiter.c
-    ${HDF5_SRC_DIR}/H5HFman.c
-    ${HDF5_SRC_DIR}/H5HFsection.c
-    ${HDF5_SRC_DIR}/H5HFspace.c
-    ${HDF5_SRC_DIR}/H5HFstat.c
-    ${HDF5_SRC_DIR}/H5HFtest.c
-    ${HDF5_SRC_DIR}/H5HFtiny.c
-)
-
-SET (H5HF_HDRS
-    ${HDF5_SRC_DIR}/H5HFpkg.h
-    ${HDF5_SRC_DIR}/H5HFpublic.h
-)
-IDE_GENERATED_PROPERTIES ("H5HF" "${H5HF_HDRS}" "${H5HF_SRCS}" )
-
-SET (H5HG_SRCS
-    ${HDF5_SRC_DIR}/H5HG.c
-    ${HDF5_SRC_DIR}/H5HGcache.c
-    ${HDF5_SRC_DIR}/H5HGdbg.c
-)
-
-SET (H5HG_HDRS
-    ${HDF5_SRC_DIR}/H5HGpkg.h
-    ${HDF5_SRC_DIR}/H5HGpublic.h
-)
-IDE_GENERATED_PROPERTIES ("H5HG" "${H5HG_HDRS}" "${H5HG_SRCS}" )
-
-SET (H5HL_SRCS
-    ${HDF5_SRC_DIR}/H5HL.c
-    ${HDF5_SRC_DIR}/H5HLcache.c
-    ${HDF5_SRC_DIR}/H5HLdbg.c
-    ${HDF5_SRC_DIR}/H5HLint.c
-)
-
-SET (H5HL_HDRS
-    ${HDF5_SRC_DIR}/H5HLpkg.h
-    ${HDF5_SRC_DIR}/H5HLpublic.h
-)
-IDE_GENERATED_PROPERTIES ("H5HL" "${H5HL_HDRS}" "${H5HL_SRCS}" )
-
-SET (H5MF_SRCS
-    ${HDF5_SRC_DIR}/H5MF.c
-    ${HDF5_SRC_DIR}/H5MFaggr.c
-    ${HDF5_SRC_DIR}/H5MFdbg.c
-    ${HDF5_SRC_DIR}/H5MFsection.c
-)
-
-SET (H5MF_HDRS
-)
-IDE_GENERATED_PROPERTIES ("H5MF" "${H5MF_HDRS}" "${H5MF_SRCS}" )
-
-SET (H5MP_SRCS
-    ${HDF5_SRC_DIR}/H5MP.c
-    ${HDF5_SRC_DIR}/H5MPtest.c
-)
-
-SET (H5MP_HDRS
-    ${HDF5_SRC_DIR}/H5MPpkg.h
-)
-IDE_GENERATED_PROPERTIES ("H5MP" "${H5MP_HDRS}" "${H5MP_SRCS}" )
-
-SET (H5O_SRCS
-    ${HDF5_SRC_DIR}/H5O.c
-    ${HDF5_SRC_DIR}/H5Oainfo.c
-    ${HDF5_SRC_DIR}/H5Oalloc.c
-    ${HDF5_SRC_DIR}/H5Oattr.c
-    ${HDF5_SRC_DIR}/H5Oattribute.c
-    ${HDF5_SRC_DIR}/H5Obogus.c
-    ${HDF5_SRC_DIR}/H5Obtreek.c
-    ${HDF5_SRC_DIR}/H5Ocache.c
-    ${HDF5_SRC_DIR}/H5Ochunk.c
-    ${HDF5_SRC_DIR}/H5Ocont.c
-    ${HDF5_SRC_DIR}/H5Ocopy.c
-    ${HDF5_SRC_DIR}/H5Odbg.c
-    ${HDF5_SRC_DIR}/H5Odrvinfo.c
-    ${HDF5_SRC_DIR}/H5Odtype.c
-    ${HDF5_SRC_DIR}/H5Oefl.c
-    ${HDF5_SRC_DIR}/H5Ofill.c
-    ${HDF5_SRC_DIR}/H5Oginfo.c
-    ${HDF5_SRC_DIR}/H5Olayout.c
-    ${HDF5_SRC_DIR}/H5Olinfo.c
-    ${HDF5_SRC_DIR}/H5Olink.c
-    ${HDF5_SRC_DIR}/H5Omessage.c
-    ${HDF5_SRC_DIR}/H5Omtime.c
-    ${HDF5_SRC_DIR}/H5Oname.c
-    ${HDF5_SRC_DIR}/H5Onull.c
-    ${HDF5_SRC_DIR}/H5Opline.c
-    ${HDF5_SRC_DIR}/H5Orefcount.c
-    ${HDF5_SRC_DIR}/H5Osdspace.c
-    ${HDF5_SRC_DIR}/H5Oshared.c
-    ${HDF5_SRC_DIR}/H5Oshmesg.c
-    ${HDF5_SRC_DIR}/H5Ostab.c
-    ${HDF5_SRC_DIR}/H5Otest.c
-    ${HDF5_SRC_DIR}/H5Ounknown.c
-)
-
-SET (H5O_HDRS
-    ${HDF5_SRC_DIR}/H5Opkg.h
-    ${HDF5_SRC_DIR}/H5Opublic.h
-    ${HDF5_SRC_DIR}/H5Oshared.h
-)
-IDE_GENERATED_PROPERTIES ("H5O" "${H5O_HDRS}" "${H5O_SRCS}" )
-
-SET (H5P_SRCS
-    ${HDF5_SRC_DIR}/H5P.c
-    ${HDF5_SRC_DIR}/H5Pacpl.c
-    ${HDF5_SRC_DIR}/H5Pdapl.c
-    ${HDF5_SRC_DIR}/H5Pdcpl.c
-    ${HDF5_SRC_DIR}/H5Pdeprec.c
-    ${HDF5_SRC_DIR}/H5Pdxpl.c
-    ${HDF5_SRC_DIR}/H5Pfapl.c
-    ${HDF5_SRC_DIR}/H5Pfcpl.c
-    ${HDF5_SRC_DIR}/H5Pfmpl.c
-    ${HDF5_SRC_DIR}/H5Pgcpl.c
-    ${HDF5_SRC_DIR}/H5Pint.c
-    ${HDF5_SRC_DIR}/H5Plapl.c
-    ${HDF5_SRC_DIR}/H5Plcpl.c
-    ${HDF5_SRC_DIR}/H5Pocpl.c
-    ${HDF5_SRC_DIR}/H5Pocpypl.c
-    ${HDF5_SRC_DIR}/H5Pstrcpl.c
-    ${HDF5_SRC_DIR}/H5Ptest.c
-)
-
-SET (H5P_HDRS
-    ${HDF5_SRC_DIR}/H5Ppkg.h
-    ${HDF5_SRC_DIR}/H5Ppublic.h
-)
-IDE_GENERATED_PROPERTIES ("H5P" "${H5P_HDRS}" "${H5P_SRCS}" )
-
-SET (H5S_SRCS
-    ${HDF5_SRC_DIR}/H5S.c
-    ${HDF5_SRC_DIR}/H5Sall.c
-    ${HDF5_SRC_DIR}/H5Sdbg.c
-    ${HDF5_SRC_DIR}/H5Shyper.c
-    ${HDF5_SRC_DIR}/H5Smpio.c
-    ${HDF5_SRC_DIR}/H5Snone.c
-    ${HDF5_SRC_DIR}/H5Spoint.c
-    ${HDF5_SRC_DIR}/H5Sselect.c
-    ${HDF5_SRC_DIR}/H5Stest.c
-)
-
-SET (H5S_HDRS
-    ${HDF5_SRC_DIR}/H5Spkg.h
-    ${HDF5_SRC_DIR}/H5Spublic.h
-)
-IDE_GENERATED_PROPERTIES ("H5S" "${H5S_HDRS}" "${H5S_SRCS}" )
-
-SET (H5SM_SRCS
-    ${HDF5_SRC_DIR}/H5SM.c
-    ${HDF5_SRC_DIR}/H5SMbtree2.c
-    ${HDF5_SRC_DIR}/H5SMcache.c
-    ${HDF5_SRC_DIR}/H5SMmessage.c
-    ${HDF5_SRC_DIR}/H5SMtest.c
-)
-
-SET (H5SM_HDRS
-    ${HDF5_SRC_DIR}/H5SMpkg.h
-)
-IDE_GENERATED_PROPERTIES ("H5SM" "${H5SM_HDRS}" "${H5SM_SRCS}" )
-
-SET (H5T_SRCS
-    ${HDF5_SRC_DIR}/H5T.c
-    ${HDF5_SRC_DIR}/H5Tarray.c
-    ${HDF5_SRC_DIR}/H5Tbit.c
-    ${HDF5_SRC_DIR}/H5Tcommit.c
-    ${HDF5_SRC_DIR}/H5Tcompound.c
-    ${HDF5_SRC_DIR}/H5Tconv.c
-    ${HDF5_SRC_DIR}/H5Tcset.c
-    ${HDF5_SRC_DIR}/H5Tdbg.c
-    ${HDF5_SRC_DIR}/H5Tdeprec.c
-    ${HDF5_SRC_DIR}/H5Tenum.c
-    ${HDF5_SRC_DIR}/H5Tfields.c
-    ${HDF5_SRC_DIR}/H5Tfixed.c
-    ${HDF5_SRC_DIR}/H5Tfloat.c
-    ${HDF5_SRC_DIR}/H5Tnative.c
-    ${HDF5_SRC_DIR}/H5Toffset.c
-    ${HDF5_SRC_DIR}/H5Toh.c
-    ${HDF5_SRC_DIR}/H5Topaque.c
-    ${HDF5_SRC_DIR}/H5Torder.c
-    ${HDF5_SRC_DIR}/H5Tpad.c
-    ${HDF5_SRC_DIR}/H5Tprecis.c
-    ${HDF5_SRC_DIR}/H5Tstrpad.c
-    ${HDF5_SRC_DIR}/H5Tvisit.c
-    ${HDF5_SRC_DIR}/H5Tvlen.c
-)
-
-SET (H5T_HDRS
-    ${HDF5_SRC_DIR}/H5Tpkg.h
-    ${HDF5_SRC_DIR}/H5Tpublic.h
-)
-IDE_GENERATED_PROPERTIES ("H5T" "${H5T_HDRS}" "${H5T_SRCS}" )
-
-SET (H5Z_SRCS
-    ${HDF5_SRC_DIR}/H5Z.c
-    ${HDF5_SRC_DIR}/H5Zdeflate.c
-    ${HDF5_SRC_DIR}/H5Zfletcher32.c
-    ${HDF5_SRC_DIR}/H5Znbit.c
-    ${HDF5_SRC_DIR}/H5Zscaleoffset.c
-    ${HDF5_SRC_DIR}/H5Zshuffle.c
-    ${HDF5_SRC_DIR}/H5Zszip.c
-    ${HDF5_SRC_DIR}/H5Ztrans.c
-)
-IF (H5_ZLIB_HEADER)
-  SET_PROPERTY(SOURCE ${HDF5_SRC_DIR}/H5Zdeflate.c PROPERTY
-      COMPILE_DEFINITIONS H5_ZLIB_HEADER="${H5_ZLIB_HEADER}")
-ENDIF (H5_ZLIB_HEADER)
-
-
-SET (H5Z_HDRS
-    ${HDF5_SRC_DIR}/H5Zpkg.h
-    ${HDF5_SRC_DIR}/H5Zpublic.h
-)
-IDE_GENERATED_PROPERTIES ("H5Z" "${H5Z_HDRS}" "${H5Z_SRCS}" )
-
-SET (common_SRCS
-    ${H5_SRCS}
-    ${H5A_SRCS}
-    ${H5AC_SRCS}
-    ${H5B_SRCS}
-    ${H5D_SRCS}
-    ${H5E_SRCS}
-    ${H5F_SRCS}
-    ${H5FD_SRCS}
-    ${H5FS_SRCS}
-    ${H5G_SRCS}
-    ${H5HF_SRCS}
-    ${H5HG_SRCS}
-    ${H5HL_SRCS}
-    ${H5MF_SRCS}
-    ${H5MP_SRCS}
-    ${H5O_SRCS}
-    ${H5P_SRCS}
-    ${H5S_SRCS}
-    ${H5SM_SRCS}
-    ${H5T_SRCS}
-    ${H5Z_SRCS}
-    ${HDF5_SRC_DIR}/H5C.c
-    ${HDF5_SRC_DIR}/H5CS.c
-    ${HDF5_SRC_DIR}/H5FL.c
-    ${HDF5_SRC_DIR}/H5FO.c
-    ${HDF5_SRC_DIR}/H5HP.c
-    ${HDF5_SRC_DIR}/H5I.c
-    ${HDF5_SRC_DIR}/H5Itest.c
-    ${HDF5_SRC_DIR}/H5L.c
-    ${HDF5_SRC_DIR}/H5Lexternal.c
-    ${HDF5_SRC_DIR}/H5MM.c
-    ${HDF5_SRC_DIR}/H5R.c
-    ${HDF5_SRC_DIR}/H5RC.c
-    ${HDF5_SRC_DIR}/H5Rdeprec.c
-    ${HDF5_SRC_DIR}/H5RS.c
-    ${HDF5_SRC_DIR}/H5SL.c
-    ${HDF5_SRC_DIR}/H5ST.c
-    ${HDF5_SRC_DIR}/H5TS.c
-    ${HDF5_SRC_DIR}/H5V.c
-    ${HDF5_SRC_DIR}/H5WB.c
-)
-
-SET (H5_PUBLIC_HEADERS
-    ${H5_HDRS}
-    ${H5A_HDRS}
-    ${H5AC_HDRS}
-    ${H5B_HDRS}
-    ${H5D_HDRS}
-    ${H5E_HDRS}
-    ${H5F_HDRS}
-    ${H5FD_HDRS}
-    ${H5FS_HDRS}
-    ${H5G_HDRS}
-    ${H5HF_HDRS}
-    ${H5HG_HDRS}
-    ${H5HL_HDRS}
-    ${H5MF_HDRS}
-    ${H5MP_HDRS}
-    ${H5O_HDRS}
-    ${H5P_HDRS}
-    ${H5S_HDRS}
-    ${H5SM_HDRS}
-    ${H5T_HDRS}
-    ${H5Z_HDRS}
-    ${HDF5_SRC_DIR}/H5Cpkg.h
-    ${HDF5_SRC_DIR}/H5Cpublic.h
-    ${HDF5_SRC_DIR}/H5Ipkg.h
-    ${HDF5_SRC_DIR}/H5Ipublic.h
-    ${HDF5_SRC_DIR}/H5Lpkg.h
-    ${HDF5_SRC_DIR}/H5Lpublic.h
-    ${HDF5_SRC_DIR}/H5MMpublic.h
-    ${HDF5_SRC_DIR}/H5Rpkg.h
-    ${HDF5_SRC_DIR}/H5Rpublic.h
-)
-
-# --------------------------------------------------------------------
-# If we are compiling on Windows then add the windows specific files
-# --------------------------------------------------------------------
-IF (WIN32)
-  SET (common_SRCS  ${common_SRCS}  ${HDF5_SRC_DIR}/H5FDwindows.c)
-  SET (H5_PUBLIC_HEADERS ${H5_PUBLIC_HEADERS}  ${HDF5_SRC_DIR}/H5FDwindows.h)
-ENDIF (WIN32)
-
-SET (H5_PRIVATE_HEADERS
-    ${HDF5_SRC_DIR}/H5private.h
-    ${HDF5_SRC_DIR}/H5Aprivate.h
-    ${HDF5_SRC_DIR}/H5ACprivate.h
-    ${HDF5_SRC_DIR}/H5B2private.h
-    ${HDF5_SRC_DIR}/H5Bprivate.h
-    ${HDF5_SRC_DIR}/H5CSprivate.h
-    ${HDF5_SRC_DIR}/H5Dprivate.h
-    ${HDF5_SRC_DIR}/H5Eprivate.h
-    ${HDF5_SRC_DIR}/H5FDprivate.h
-    ${HDF5_SRC_DIR}/H5Fprivate.h
-    ${HDF5_SRC_DIR}/H5FLprivate.h
-    ${HDF5_SRC_DIR}/H5FOprivate.h
-    ${HDF5_SRC_DIR}/H5MFprivate.h
-    ${HDF5_SRC_DIR}/H5MMprivate.h
-    ${HDF5_SRC_DIR}/H5Cprivate.h
-    ${HDF5_SRC_DIR}/H5FSprivate.h
-    ${HDF5_SRC_DIR}/H5Gprivate.h
-    ${HDF5_SRC_DIR}/H5HFprivate.h
-    ${HDF5_SRC_DIR}/H5HGprivate.h
-    ${HDF5_SRC_DIR}/H5HLprivate.h
-    ${HDF5_SRC_DIR}/H5HPprivate.h
-    ${HDF5_SRC_DIR}/H5Iprivate.h
-    ${HDF5_SRC_DIR}/H5Lprivate.h
-    ${HDF5_SRC_DIR}/H5MPprivate.h
-    ${HDF5_SRC_DIR}/H5Oprivate.h
-    ${HDF5_SRC_DIR}/H5Pprivate.h
-    ${HDF5_SRC_DIR}/H5RCprivate.h
-    ${HDF5_SRC_DIR}/H5Rprivate.h
-    ${HDF5_SRC_DIR}/H5RSprivate.h
-    ${HDF5_SRC_DIR}/H5SLprivate.h
-    ${HDF5_SRC_DIR}/H5SMprivate.h
-    ${HDF5_SRC_DIR}/H5Sprivate.h
-    ${HDF5_SRC_DIR}/H5STprivate.h
-    ${HDF5_SRC_DIR}/H5Tprivate.h
-    ${HDF5_SRC_DIR}/H5TSprivate.h
-    ${HDF5_SRC_DIR}/H5Vprivate.h
-    ${HDF5_SRC_DIR}/H5WBprivate.h
-    ${HDF5_SRC_DIR}/H5Zprivate.h
-    ${HDF5_SRC_DIR}/H5win32defs.h
-)
-
-INCLUDE_DIRECTORIES (${HDF5_SOURCE_DIR})
-INCLUDE_DIRECTORIES (${CMAKE_BINARY_DIR})
-
-#-----------------------------------------------------------------------------
-# When building utility executables that generate other (source) files :
-# we make use of the following variables defined in the root CMakeLists.
-# Certain systems may add /Debug or /Release to output paths
-# and we need to call the executable from inside the CMake configuration
-#-----------------------------------------------------------------------------
-#inherit EXE_EXT     from parent HDF5 cmake project
-#inherit CFG_INIT    from parent HDF5 cmake project
-
-#-----------------------------------------------------------------------------
-# Setup the H5Detect utility which generates H5Tinit with platform
-# specific type checks inside
-#-----------------------------------------------------------------------------
-SET (CMD ${CMAKE_RUNTIME_OUTPUT_DIRECTORY}${CFG_INIT}/H5detect${EXE_EXT})
-IF (XCODE)
-  SET (CMD "${CMAKE_RUNTIME_OUTPUT_DIRECTORY}/\${CONFIGURATION}/H5detect")
-ENDIF (XCODE)
-ADD_EXECUTABLE (H5detect ${HDF5_SRC_DIR}/H5detect.c)
-IF (MSVC)
-  TARGET_LINK_LIBRARIES (H5detect "ws2_32.lib")
-ENDIF (MSVC)
-
-ADD_CUSTOM_COMMAND (
-    OUTPUT ${HDF5_BINARY_DIR}/H5Tinit.c
-    COMMAND ${CMD}
-    ARGS > ${HDF5_BINARY_DIR}/H5Tinit.c
-    DEPENDS H5detect
-)
-
-SET (CMDL ${CMAKE_RUNTIME_OUTPUT_DIRECTORY}${CFG_INIT}/H5make_libsettings${EXE_EXT})
-IF (XCODE)
-  SET (CMDL "${CMAKE_RUNTIME_OUTPUT_DIRECTORY}/\${CONFIGURATION}/H5make_libsettings")
-ENDIF (XCODE)
-ADD_EXECUTABLE (H5make_libsettings ${HDF5_SRC_DIR}/H5make_libsettings.c)
-IF (MSVC)
-  TARGET_LINK_LIBRARIES (H5make_libsettings "ws2_32.lib")
-ENDIF (MSVC)
-
-ADD_CUSTOM_COMMAND (
-    OUTPUT ${HDF5_BINARY_DIR}/H5lib_settings.c
-    COMMAND ${CMDL}
-    ARGS > ${HDF5_BINARY_DIR}/H5lib_settings.c
-    DEPENDS H5make_libsettings
-)
-
-ADD_CUSTOM_COMMAND (
-    TARGET ${HDF5_BINARY_DIR}/H5Edefin.h
-    PRE_BUILD
-    COMMAND ${CMAKE_COMMAND} -E perl ${HDF5_SOURCE_DIR}/bin/make_err ${HDF5_SOURCE_DIR}/src/H5err.txt
-    COMMENT " Creating err headers"
-)
-
-ADD_CUSTOM_COMMAND (
-    TARGET ${HDF5_BINARY_DIR}/H5version.h
-    PRE_BUILD
-    COMMAND ${CMAKE_COMMAND} -E perl ${HDF5_SOURCE_DIR}/bin/make_vers ${HDF5_SOURCE_DIR}/src/H5vers.txt
-    COMMENT " Creating API version macro"
-)
-
-ADD_CUSTOM_COMMAND (
-    TARGET ${HDF5_BINARY_DIR}/H5overflow.h
-    PRE_BUILD
-    COMMAND ${CMAKE_COMMAND} -E perl ${HDF5_SOURCE_DIR}/bin/make_overflow ${HDF5_SOURCE_DIR}/src/H5overflow.txt
-    COMMENT " Creating Assignment overflow macro"
-)
-
-#-----------------------------------------------------------------------------
-# Add H5Tinit source to build - generated by H5Detect/CMake at configure time
-#-----------------------------------------------------------------------------
-SET (common_SRCS ${common_SRCS} ${HDF5_BINARY_DIR}/H5Tinit.c)
-SET_SOURCE_FILES_PROPERTIES (${HDF5_BINARY_DIR}/H5Tinit.c GENERATED)
-SET (common_SRCS ${common_SRCS} ${HDF5_BINARY_DIR}/H5lib_settings.c)
-SET_SOURCE_FILES_PROPERTIES (${HDF5_BINARY_DIR}/H5lib_settings.c GENERATED)
-SET (common_SRCS ${common_SRCS} ${HDF5_BINARY_DIR}/H5Edefin.h)
-SET_SOURCE_FILES_PROPERTIES (${HDF5_BINARY_DIR}/H5Edefin.h GENERATED)
-SET (common_SRCS ${common_SRCS} ${HDF5_BINARY_DIR}/H5version.h)
-SET_SOURCE_FILES_PROPERTIES (${HDF5_BINARY_DIR}/H5version.h GENERATED)
-SET (common_SRCS ${common_SRCS} ${HDF5_BINARY_DIR}/H5overflow.h)
-SET_SOURCE_FILES_PROPERTIES (${HDF5_BINARY_DIR}/H5overflow.h GENERATED)
-
-ADD_LIBRARY (${HDF5_LIB_TARGET} ${LIB_TYPE} ${common_SRCS} ${H5_PUBLIC_HEADERS} ${H5_PRIVATE_HEADERS})
-SET_TARGET_PROPERTIES(${HDF5_LIB_TARGET} PROPERTIES DEFINE_SYMBOL ${HDF5_LIB_CORENAME}_EXPORTS)
-TARGET_LINK_LIBRARIES (${HDF5_LIB_TARGET} ${LINK_LIBS})
-SET_GLOBAL_VARIABLE (HDF5_LIBRARIES_TO_EXPORT ${HDF5_LIB_TARGET})
-H5_SET_LIB_OPTIONS (${HDF5_LIB_TARGET} ${HDF5_LIB_NAME} ${LIB_TYPE})
-
-#-----------------------------------------------------------------------------
-# Add file(s) to CMake Install
-#-----------------------------------------------------------------------------
-IF (NOT HDF5_INSTALL_NO_DEVELOPMENT)
-  INSTALL (
-      FILES
-          ${H5_PUBLIC_HEADERS}
-          ${H5_PRIVATE_HEADERS}
-      DESTINATION
-          ${HDF5_INSTALL_INCLUDE_DIR}
-      COMPONENT
-          headers
-  )
-ENDIF (NOT HDF5_INSTALL_NO_DEVELOPMENT)
-
-#-----------------------------------------------------------------------------
-# Add Target(s) to CMake Install for import into other projects
-#-----------------------------------------------------------------------------
-IF (HDF5_EXPORTED_TARGETS)
-  INSTALL (
-      TARGETS
-          ${HDF5_LIB_TARGET}
-      EXPORT
-          ${HDF5_EXPORTED_TARGETS}
-      LIBRARY DESTINATION ${HDF5_INSTALL_LIB_DIR} COMPONENT libraries
-      ARCHIVE DESTINATION ${HDF5_INSTALL_LIB_DIR} COMPONENT libraries
-      RUNTIME DESTINATION ${HDF5_INSTALL_BIN_DIR} COMPONENT libraries
-  )
-ENDIF (HDF5_EXPORTED_TARGETS)
->>>>>>> 2d7c01d1
+ENDIF (HDF5_EXPORTED_TARGETS)