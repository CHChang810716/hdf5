/* * * * * * * * * * * * * * * * * * * * * * * * * * * * * * * * * * * * * * *
 * Copyright by The HDF Group.                                               *
 * Copyright by the Board of Trustees of the University of Illinois.         *
 * All rights reserved.                                                      *
 *                                                                           *
 * This file is part of HDF5.  The full HDF5 copyright notice, including     *
 * terms governing use, modification, and redistribution, is contained in    *
 * the files COPYING and Copyright.html.  COPYING can be found at the root   *
 * of the source code distribution tree; Copyright.html can be found at the  *
 * root level of an installed copy of the electronic HDF5 document set and   *
 * is linked from the top-level documents page.  It can also be found at     *
 * http://hdfgroup.org/HDF5/doc/Copyright.html.  If you do not have          *
 * access to either file, you may request a copy from help@hdfgroup.org.     *
 * * * * * * * * * * * * * * * * * * * * * * * * * * * * * * * * * * * * * * */

/*-------------------------------------------------------------------------
 *
 * Created:		H5HFiter.c
 *			Apr 24 2006
 *			Quincey Koziol <koziol@ncsa.uiuc.edu>
 *
 * Purpose:		Block iteration routines for fractal heaps.
 *
 *-------------------------------------------------------------------------
 */

/****************/
/* Module Setup */
/****************/

#define H5HF_PACKAGE		/*suppress error about including H5HFpkg  */

/***********/
/* Headers */
/***********/
#include "H5private.h"		/* Generic Functions			*/
#include "H5Eprivate.h"		/* Error handling		  	*/
#include "H5HFpkg.h"		/* Fractal heaps			*/
#include "H5Vprivate.h"		/* Vectors and arrays 			*/

/****************/
/* Local Macros */
/****************/


/******************/
/* Local Typedefs */
/******************/


/********************/
/* Package Typedefs */
/********************/


/********************/
/* Local Prototypes */
/********************/


/*********************/
/* Package Variables */
/*********************/


/*****************************/
/* Library Private Variables */
/*****************************/


/*******************/
/* Local Variables */
/*******************/

/* Declare a free list to manage the H5HF_block_loc_t struct */
H5FL_DEFINE(H5HF_block_loc_t);



/*-------------------------------------------------------------------------
 * Function:	H5HF_man_iter_init
 *
 * Purpose:	Initialize a block iterator for walking over all the blocks
 *              in a fractal heap.  (initialization finishes when iterator is
 *              actually used)
 *
 * Return:	SUCCEED/FAIL
 *
 * Programmer:	Quincey Koziol
 *		koziol@ncsa.uiuc.edu
 *		Apr 24 2006
 *
 *-------------------------------------------------------------------------
 */
herr_t
H5HF_man_iter_init(H5HF_block_iter_t *biter)
{
    FUNC_ENTER_NOAPI_NOINIT_NOFUNC(H5HF_man_iter_init)

    /*
     * Check arguments.
     */
    HDassert(biter);

    /* Reset block iterator information */
    HDmemset(biter, 0, sizeof(H5HF_block_iter_t));

    FUNC_LEAVE_NOAPI(SUCCEED)
} /* end H5HF_man_iter_init() */


/*-------------------------------------------------------------------------
 * Function:	H5HF_man_iter_start_offset
 *
 * Purpose:	Initialize a block iterator to a particular location, given
 *              an offset in the heap
 *
 * Return:	SUCCEED/FAIL
 *
 * Programmer:	Quincey Koziol
 *		koziol@ncsa.uiuc.edu
 *		Apr 24 2006
 *
 *-------------------------------------------------------------------------
 */
herr_t
H5HF_man_iter_start_offset(H5HF_hdr_t *hdr, hid_t dxpl_id,
    H5HF_block_iter_t *biter, hsize_t offset)
{
    H5HF_indirect_t *iblock;        /* Indirect block for location context */
    haddr_t iblock_addr;            /* Address of indirect block */
    unsigned iblock_nrows;          /* # of rows in indirect block */
    H5HF_indirect_t *iblock_parent; /* Parent indirect block of location context */
    unsigned iblock_par_entry;      /* Entry within parent indirect block */
    hsize_t curr_offset;        /* Current offset, as adjusted */
    unsigned row;               /* Current row we are on */
    unsigned col;               /* Column in row */
    hbool_t root_block = TRUE;  /* Flag to indicate the current block is the root indirect block */
    herr_t ret_value = SUCCEED;         /* Return value */

    FUNC_ENTER_NOAPI_NOINIT(H5HF_man_iter_start_offset)

    /*
     * Check arguments.
     */
    HDassert(biter);
    HDassert(!biter->ready);

    /* Check for empty heap */
    HDassert(offset >= hdr->man_dtable.cparam.start_block_size);

    /* Allocate level structure */
    if(NULL == (biter->curr = H5FL_MALLOC(H5HF_block_loc_t)))
        HGOTO_ERROR(H5E_RESOURCE, H5E_NOSPACE, FAIL, "memory allocation failed for direct block free list section")

/*
1:  <Scan down block offsets for dtable rows until find a row >= offset>
    <Set current location's row, col, entry & size>
    <If row < max_direct_rows>
        <Done>
    <Else - row > max_direct_rows>
        <Create new block level>
        <Link new block level into iterator>
        <Adjust offset for block offset for row>
        <Make new block level the current context>
        <Goto 1>

*/
    do {
        hbool_t did_protect;            /* Whether we protected the indirect block or not */

        /* Walk down the rows in the doubling table until we've found the correct row for the next block */
        for(row = 0; row < hdr->man_dtable.max_root_rows; row++)
            if((offset >= hdr->man_dtable.row_block_off[row]) &&
                    (offset < hdr->man_dtable.row_block_off[row] +
                        (hdr->man_dtable.cparam.width * hdr->man_dtable.row_block_size[row])))
                break;

        /* Adjust offset by row offset */
        curr_offset = offset - hdr->man_dtable.row_block_off[row];

        /* Compute column */
        H5_CHECK_OVERFLOW((curr_offset / hdr->man_dtable.row_block_size[row]), hsize_t, unsigned);
        col = (unsigned)(curr_offset / hdr->man_dtable.row_block_size[row]);

        /* Set the current level's context */
        biter->curr->row = row;
        biter->curr->col = col;
        biter->curr->entry = (row * hdr->man_dtable.cparam.width) + col;

        /* Get the context indirect block's information */
        if(root_block) {
            iblock_addr = hdr->man_dtable.table_addr;
            iblock_nrows = hdr->man_dtable.curr_root_rows;
            iblock_parent = NULL;
            iblock_par_entry = 0;

            /* The root block can't go up further... */
            biter->curr->up = NULL;

            /* Next time through the loop will not be with the root indirect block */
            root_block = FALSE;
        } /* end if */
        else {
            hsize_t child_size;     /* Size of new indirect block to create */

            /* Retrieve the parent information from the previous context location */
            iblock_parent = biter->curr->up->context;
            iblock_par_entry = biter->curr->up->entry;

            /* Look up the address of context indirect block */
            iblock_addr = iblock_parent->ents[iblock_par_entry].addr;

            /* Compute # of rows in context indirect block */
            child_size = hdr->man_dtable.row_block_size[biter->curr->up->row];
            iblock_nrows = (H5V_log2_gen(child_size) - hdr->man_dtable.first_row_bits) + 1;
        } /* end else */

        /* Load indirect block for this context location */
        if(NULL == (iblock = H5HF_man_iblock_protect(hdr, dxpl_id, iblock_addr, iblock_nrows, iblock_parent, iblock_par_entry, FALSE, H5AC_WRITE, &did_protect)))
            HGOTO_ERROR(H5E_HEAP, H5E_CANTPROTECT, FAIL, "unable to protect fractal heap indirect block")

        /* Make indirect block the context for the current location */
        biter->curr->context = iblock;

        /* Hold the indirect block with the location */
        if(H5HF_iblock_incr(biter->curr->context) < 0)
            HGOTO_ERROR(H5E_HEAP, H5E_CANTINC, FAIL, "can't increment reference count on shared indirect block")

        /* Release the current indirect block */
        if(H5HF_man_iblock_unprotect(iblock, dxpl_id, H5AC__NO_FLAGS_SET, did_protect) < 0)
            HGOTO_ERROR(H5E_HEAP, H5E_CANTUNPROTECT, FAIL, "unable to release fractal heap indirect block")
        iblock = NULL;

        /* See if the location falls in a direct block row */
        /* Or, if the offset has just filled up a direct or indirect block */
        if(curr_offset == (col * hdr->man_dtable.row_block_size[row]) || row < hdr->man_dtable.max_direct_rows) {
            HDassert(curr_offset - (col * hdr->man_dtable.row_block_size[row]) == 0);
            break;      /* Done now */
        } /* end if */
        /* Indirect block row */
        else {
            H5HF_block_loc_t *new_loc;      /* Pointer to new block location */

            /* Allocate level structure */
            if(NULL == (new_loc = H5FL_MALLOC(H5HF_block_loc_t)))
                HGOTO_ERROR(H5E_RESOURCE, H5E_NOSPACE, FAIL, "memory allocation failed for direct block free list section")

            /* Link new level into iterator */
            new_loc->up = biter->curr;

            /* Adjust offset for new level */
            offset = curr_offset - (col * hdr->man_dtable.row_block_size[row]);

            /* Make new block the current context */
            biter->curr = new_loc;
        } /* end else */
    } while(1);       /* Breaks out in middle */

    /* Set flag to indicate block iterator finished initializing */
    biter->ready = TRUE;

done:
    FUNC_LEAVE_NOAPI(ret_value)
} /* end H5HF_man_iter_start_offset() */


/*-------------------------------------------------------------------------
 * Function:	H5HF_man_iter_set_entry
 *
 * Purpose:	Set the current entry for the iterator
 *
 * Return:	SUCCEED/FAIL
 *
 * Programmer:	Quincey Koziol
 *		koziol@ncsa.uiuc.edu
 *		May 31 2006
 *
 *-------------------------------------------------------------------------
 */
herr_t
H5HF_man_iter_set_entry(const H5HF_hdr_t *hdr, H5HF_block_iter_t *biter, unsigned entry)
{
    FUNC_ENTER_NOAPI_NOINIT_NOFUNC(H5HF_man_iter_set_entry)

    /*
     * Check arguments.
     */
    HDassert(biter);

    /* Set location context */
    biter->curr->entry = entry;
    biter->curr->row = entry / hdr->man_dtable.cparam.width;
    biter->curr->col = entry % hdr->man_dtable.cparam.width;

    FUNC_LEAVE_NOAPI(SUCCEED)
} /* end H5HF_man_iter_set_entry() */


/*-------------------------------------------------------------------------
 * Function:	H5HF_man_iter_start_entry
 *
 * Purpose:	Initialize a block iterator to a particular location within
 *              an indirect block
 *
 * Return:	SUCCEED/FAIL
 *
 * Programmer:	Quincey Koziol
 *		koziol@ncsa.uiuc.edu
 *		Apr 24 2006
 *
 *-------------------------------------------------------------------------
 */
herr_t
H5HF_man_iter_start_entry(H5HF_hdr_t *hdr, H5HF_block_iter_t *biter,
    H5HF_indirect_t *iblock, unsigned start_entry)
{
    H5HF_block_loc_t *new_loc = NULL;   /* Pointer to new block location */
    herr_t ret_value = SUCCEED;         /* Return value */

    FUNC_ENTER_NOAPI_NOINIT(H5HF_man_iter_start_entry)

    /*
     * Check arguments.
     */
    HDassert(hdr);
    HDassert(biter);
    HDassert(!biter->ready);
    HDassert(iblock);

    /* Create new location for iterator */
    if(NULL == (new_loc = H5FL_MALLOC(H5HF_block_loc_t)))
        HGOTO_ERROR(H5E_RESOURCE, H5E_NOSPACE, FAIL, "memory allocation failed for direct block free list section")

    /* Set up location context */
    new_loc->entry = start_entry;
    new_loc->row = start_entry / hdr->man_dtable.cparam.width;
    new_loc->col = start_entry % hdr->man_dtable.cparam.width;
    new_loc->context = iblock;
    new_loc->up = NULL;

    /* Increment reference count on indirect block */
    if(H5HF_iblock_incr(new_loc->context) < 0)
        HGOTO_ERROR(H5E_HEAP, H5E_CANTINC, FAIL, "can't increment reference count on shared indirect block")

    /* Make new location the current location */
    biter->curr = new_loc;

    /* Set flag to indicate block iterator finished initializing */
    biter->ready = TRUE;

done:
<<<<<<< HEAD
    if(FAIL == ret_value && new_loc)
        H5FL_FREE(H5HF_block_loc_t, new_loc);
=======
    if(ret_value < 0 && new_loc)
        new_loc = H5FL_FREE(H5HF_block_loc_t, new_loc);
>>>>>>> a41fb65b

    FUNC_LEAVE_NOAPI(ret_value)
} /* end H5HF_man_iter_start_entry() */


/*-------------------------------------------------------------------------
 * Function:	H5HF_man_iter_reset
 *
 * Purpose:	Reset a block iterator to it's initial state, freeing any
 *              location context it currently has
 *
 * Return:	SUCCEED/FAIL
 *
 * Programmer:	Quincey Koziol
 *		koziol@ncsa.uiuc.edu
 *		Apr 24 2006
 *
 *-------------------------------------------------------------------------
 */
herr_t
H5HF_man_iter_reset(H5HF_block_iter_t *biter)
{
    herr_t ret_value = SUCCEED;         /* Return value */

    FUNC_ENTER_NOAPI_NOINIT(H5HF_man_iter_reset)

    /*
     * Check arguments.
     */
    HDassert(biter);

    /* Free any location contexts that exist */
    if(biter->curr) {
        H5HF_block_loc_t *curr_loc;      /* Pointer to current block location */
        H5HF_block_loc_t *next_loc;      /* Pointer to next block location */

        /* Free location contexts */
        curr_loc = biter->curr;
        while(curr_loc) {
            /* Get pointer to next node */
            next_loc = curr_loc->up;

            /* If this node is holding an indirect block, release the block */
            if(curr_loc->context)
                if(H5HF_iblock_decr(curr_loc->context) < 0)
                    HGOTO_ERROR(H5E_HEAP, H5E_CANTDEC, FAIL, "can't decrement reference count on shared indirect block")

            /* Free the current location context */
            curr_loc = H5FL_FREE(H5HF_block_loc_t, curr_loc);

            /* Advance to next location */
            curr_loc = next_loc;
        } /* end while */

        /* Reset top location context */
        biter->curr = NULL;
    } /* end if */

    /* Reset block iterator flags */
    biter->ready = FALSE;

done:
    FUNC_LEAVE_NOAPI(ret_value)
} /* end H5HF_man_iter_reset() */


/*-------------------------------------------------------------------------
 * Function:	H5HF_man_iter_next
 *
 * Purpose:	Advance to the next block within the current block of the heap
 *
 * Return:	SUCCEED/FAIL
 *
 * Programmer:	Quincey Koziol
 *		koziol@ncsa.uiuc.edu
 *		Apr 24 2006
 *
 *-------------------------------------------------------------------------
 */
herr_t
H5HF_man_iter_next(H5HF_hdr_t *hdr, H5HF_block_iter_t *biter, unsigned nentries)
{
    FUNC_ENTER_NOAPI_NOINIT_NOFUNC(H5HF_man_iter_next)

    /*
     * Check arguments.
     */
    HDassert(biter);
    HDassert(biter->curr);
    HDassert(biter->curr->context);
    HDassert(biter->curr->row < biter->curr->context->nrows);

    /* Advance entry in current block */
    biter->curr->entry += nentries;
    biter->curr->row = biter->curr->entry / hdr->man_dtable.cparam.width;
    biter->curr->col = biter->curr->entry % hdr->man_dtable.cparam.width;
/*    HDassert(biter->curr->row <= biter->curr->context->nrows); */

    FUNC_LEAVE_NOAPI(SUCCEED)
} /* end H5HF_man_iter_next() */


/*-------------------------------------------------------------------------
 * Function:	H5HF_man_iter_up
 *
 * Purpose:	Move iterator up one level
 *
 * Return:	SUCCEED/FAIL
 *
 * Programmer:	Quincey Koziol
 *		koziol@ncsa.uiuc.edu
 *		Apr 24 2006
 *
 *-------------------------------------------------------------------------
 */
herr_t
H5HF_man_iter_up(H5HF_block_iter_t *biter)
{
    H5HF_block_loc_t *up_loc;           /* Pointer to 'up' block location */
    herr_t ret_value = SUCCEED;         /* Return value */

    FUNC_ENTER_NOAPI_NOINIT(H5HF_man_iter_up)

    /*
     * Check arguments.
     */
    HDassert(biter);
    HDassert(biter->ready);
    HDassert(biter->curr);
    HDassert(biter->curr->up);
    HDassert(biter->curr->context);

    /* Release hold on current location's indirect block */
    if(H5HF_iblock_decr(biter->curr->context) < 0)
        HGOTO_ERROR(H5E_HEAP, H5E_CANTDEC, FAIL, "can't decrement reference count on shared indirect block")

    /* Get pointer to location context above this one */
    up_loc = biter->curr->up;

    /* Release this location */
    biter->curr = H5FL_FREE(H5HF_block_loc_t, biter->curr);

    /* Point location to next location up */
    biter->curr = up_loc;

done:
    FUNC_LEAVE_NOAPI(ret_value)
} /* end H5HF_man_iter_up() */


/*-------------------------------------------------------------------------
 * Function:	H5HF_man_iter_down
 *
 * Purpose:	Move iterator down one level
 *
 * Return:	SUCCEED/FAIL
 *
 * Programmer:	Quincey Koziol
 *		koziol@ncsa.uiuc.edu
 *		Apr 24 2006
 *
 *-------------------------------------------------------------------------
 */
herr_t
H5HF_man_iter_down(H5HF_block_iter_t *biter, H5HF_indirect_t *iblock)
{
    H5HF_block_loc_t *down_loc = NULL;  /* Pointer to new 'down' block location */
    herr_t ret_value = SUCCEED;         /* Return value */

    FUNC_ENTER_NOAPI_NOINIT(H5HF_man_iter_down)

    /*
     * Check arguments.
     */
    HDassert(biter);
    HDassert(biter->ready);
    HDassert(biter->curr);
    HDassert(biter->curr->context);

    /* Create new location to move down to */
    if(NULL == (down_loc = H5FL_MALLOC(H5HF_block_loc_t)))
        HGOTO_ERROR(H5E_RESOURCE, H5E_NOSPACE, FAIL, "memory allocation failed for direct block free list section")

    /* Initialize down location */
    down_loc->row = 0;
    down_loc->col = 0;
    down_loc->entry = 0;
    down_loc->context = iblock;
    down_loc->up = biter->curr;

    /* Increment reference count on indirect block */
    if(H5HF_iblock_incr(down_loc->context) < 0)
        HGOTO_ERROR(H5E_HEAP, H5E_CANTINC, FAIL, "can't increment reference count on shared indirect block")

    /* Make down location the current location */
    biter->curr = down_loc;

done:
<<<<<<< HEAD
    if (FAIL == ret_value && down_loc)
        H5FL_FREE(H5HF_block_loc_t, down_loc);
=======
    if(ret_value < 0 && down_loc)
        down_loc = H5FL_FREE(H5HF_block_loc_t, down_loc);
>>>>>>> a41fb65b

    FUNC_LEAVE_NOAPI(ret_value)
} /* end H5HF_man_iter_down() */


/*-------------------------------------------------------------------------
 * Function:	H5HF_man_iter_curr
 *
 * Purpose:	Retrieve information about the current block iterator location
 *
 * Return:	SUCCEED/FAIL
 *
 * Programmer:	Quincey Koziol
 *		koziol@ncsa.uiuc.edu
 *		Apr 24 2006
 *
 *-------------------------------------------------------------------------
 */
herr_t
H5HF_man_iter_curr(H5HF_block_iter_t *biter, unsigned *row, unsigned *col,
    unsigned *entry, H5HF_indirect_t **block)
{
    FUNC_ENTER_NOAPI_NOINIT_NOFUNC(H5HF_man_iter_curr)

    /*
     * Check arguments.
     */
    HDassert(biter);
    HDassert(biter->ready);

    /* Retrieve the information asked for */
    if(row)
        *row = biter->curr->row;
    if(col)
        *col = biter->curr->col;
    if(entry)
        *entry = biter->curr->entry;
    if(block)
        *block = biter->curr->context;

    FUNC_LEAVE_NOAPI(SUCCEED)
} /* end H5HF_man_iter_curr() */


/*-------------------------------------------------------------------------
 * Function:	H5HF_man_iter_offset
 *
 * Purpose:	Retrieve offset of iterator in heap
 *
 * Return:	SUCCEED/FAIL
 *
 * Programmer:	Quincey Koziol
 *		koziol@ncsa.uiuc.edu
 *		Apr 25 2006
 *
 *-------------------------------------------------------------------------
 */
herr_t
H5HF_man_iter_offset(H5HF_hdr_t *hdr, H5HF_block_iter_t *biter, hsize_t *offset)
{
    hsize_t curr_offset;        /* For computing offset in heap */

    FUNC_ENTER_NOAPI_NOINIT_NOFUNC(H5HF_man_iter_offset)

    /*
     * Check arguments.
     */
    HDassert(biter);
    HDassert(biter->ready);
    HDassert(biter->curr->context);
    HDassert(offset);

    /* Compute the offset in the heap */
    curr_offset = biter->curr->context->block_off;
    curr_offset += hdr->man_dtable.row_block_off[biter->curr->row];
    curr_offset += biter->curr->col * hdr->man_dtable.row_block_size[biter->curr->row];

    /* Assign the return value */
    *offset = curr_offset;

    FUNC_LEAVE_NOAPI(SUCCEED)
} /* end H5HF_man_iter_offset() */


/*-------------------------------------------------------------------------
 * Function:	H5HF_man_iter_ready
 *
 * Purpose:	Query if iterator is ready to use
 *
 * Return:	SUCCEED/FAIL
 *
 * Programmer:	Quincey Koziol
 *		koziol@ncsa.uiuc.edu
 *		Apr 25 2006
 *
 *-------------------------------------------------------------------------
 */
hbool_t
H5HF_man_iter_ready(H5HF_block_iter_t *biter)
{
    FUNC_ENTER_NOAPI_NOINIT_NOFUNC(H5HF_man_iter_ready)

    /*
     * Check arguments.
     */
    HDassert(biter);

    FUNC_LEAVE_NOAPI(biter->ready)
} /* end H5HF_man_iter_ready() */
<|MERGE_RESOLUTION|>--- conflicted
+++ resolved
@@ -354,13 +354,8 @@
     biter->ready = TRUE;
 
 done:
-<<<<<<< HEAD
-    if(FAIL == ret_value && new_loc)
-        H5FL_FREE(H5HF_block_loc_t, new_loc);
-=======
     if(ret_value < 0 && new_loc)
         new_loc = H5FL_FREE(H5HF_block_loc_t, new_loc);
->>>>>>> a41fb65b
 
     FUNC_LEAVE_NOAPI(ret_value)
 } /* end H5HF_man_iter_start_entry() */
@@ -563,13 +558,8 @@
     biter->curr = down_loc;
 
 done:
-<<<<<<< HEAD
-    if (FAIL == ret_value && down_loc)
-        H5FL_FREE(H5HF_block_loc_t, down_loc);
-=======
     if(ret_value < 0 && down_loc)
         down_loc = H5FL_FREE(H5HF_block_loc_t, down_loc);
->>>>>>> a41fb65b
 
     FUNC_LEAVE_NOAPI(ret_value)
 } /* end H5HF_man_iter_down() */
