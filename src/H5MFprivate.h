/* * * * * * * * * * * * * * * * * * * * * * * * * * * * * * * * * * * * * * *
 * Copyright by The HDF Group.                                               *
 * Copyright by the Board of Trustees of the University of Illinois.         *
 * All rights reserved.                                                      *
 *                                                                           *
 * This file is part of HDF5.  The full HDF5 copyright notice, including     *
 * terms governing use, modification, and redistribution, is contained in    *
 * the files COPYING and Copyright.html.  COPYING can be found at the root   *
 * of the source code distribution tree; Copyright.html can be found at the  *
 * root level of an installed copy of the electronic HDF5 document set and   *
 * is linked from the top-level documents page.  It can also be found at     *
 * http://hdfgroup.org/HDF5/doc/Copyright.html.  If you do not have          *
 * access to either file, you may request a copy from help@hdfgroup.org.     *
 * * * * * * * * * * * * * * * * * * * * * * * * * * * * * * * * * * * * * * */

/*-------------------------------------------------------------------------
 *
 * Created:             H5MFprivate.h
 *                      Jul 11 1997
 *                      Robb Matzke <matzke@llnl.gov>
 *
 * Purpose:             Private header file for file memory management.
 *
 * Modifications:
 *
 *-------------------------------------------------------------------------
 */
#ifndef _H5MFprivate_H
#define _H5MFprivate_H

/* Private headers needed by this file */
#include "H5Fprivate.h"         /* File access				*/
#include "H5FDprivate.h"	/* File Drivers				*/

/**************************/
/* Library Private Macros */
/**************************/

/*
 * Feature: Define H5MF_DEBUG on the compiler command line if you want to
 *	    see diagnostics from this layer.
 */
#ifdef NDEBUG
#  undef H5MF_DEBUG
#endif

/****************************/
/* Library Private Typedefs */
/****************************/


/*****************************/
/* Library-private Variables */
/*****************************/


/***************************************/
/* Library-private Function Prototypes */
/***************************************/

/* File space allocation routines */
H5_DLL haddr_t H5MF_alloc(H5F_t *f, H5FD_mem_t type, hid_t dxpl_id, hsize_t size);
<<<<<<< HEAD
H5_DLL herr_t H5MF_xfree(H5F_t *f, H5FD_mem_t type, hid_t dxpl_id, haddr_t addr, hsize_t size);

=======
H5_DLL haddr_t H5MF_aggr_vfd_alloc(H5F_t *f, H5FD_mem_t type, hid_t dxpl_id, hsize_t size);
H5_DLL herr_t H5MF_xfree(const H5F_t *f, H5FD_mem_t type, hid_t dxpl_id, haddr_t addr,
			  hsize_t size);
>>>>>>> 02e9a439
H5_DLL herr_t H5MF_try_extend(H5F_t *f, hid_t dxpl_id, H5FD_mem_t type,
    haddr_t addr, hsize_t size, hsize_t extra_requested);
H5_DLL htri_t H5MF_try_shrink(H5F_t *f, H5FD_mem_t alloc_type, hid_t dxpl_id,
    haddr_t addr, hsize_t size);

H5_DLL herr_t H5MF_close(H5F_t *f, hid_t dxpl_id);
H5_DLL herr_t H5MF_init_merge_flags(H5F_t *f);
H5_DLL haddr_t H5MF_close_allocate(H5F_t *f, H5FD_mem_t alloc_type, hid_t dxpl_id, hsize_t size);
H5_DLL ssize_t H5MF_get_free_sections(H5F_t *f, hid_t dxpl_id, H5F_fspace_type_t type,
    size_t nsects, H5F_sect_info_t *sect_info);
H5_DLL herr_t H5MF_get_freespace(H5F_t *f, hid_t dxpl_id, hsize_t *tot_space, hsize_t *meta_size);

/* File 'temporary' space allocation routines */
H5_DLL haddr_t H5MF_alloc_tmp(H5F_t *f, hsize_t size);

/* 'block aggregator' routines */
H5_DLL haddr_t H5MF_aggr_vfd_alloc(H5F_t *f, H5FD_mem_t type, hid_t dxpl_id, hsize_t size);
H5_DLL herr_t H5MF_free_aggrs(H5F_t *f, hid_t dxpl_id);
H5_DLL htri_t H5MF_aggrs_try_shrink_eoa(H5F_t *f, hid_t dxpl_id);

/* Debugging routines */
#ifdef H5MF_DEBUGGING
H5_DLL herr_t H5MF_sects_debug(H5F_t *f, hid_t dxpl_id, haddr_t addr,
    FILE *stream, int indent, int fwidth);
#endif /* H5MF_DEBUGGING */

#endif /* end _H5MFprivate_H */
<|MERGE_RESOLUTION|>--- conflicted
+++ resolved
@@ -60,14 +60,8 @@
 
 /* File space allocation routines */
 H5_DLL haddr_t H5MF_alloc(H5F_t *f, H5FD_mem_t type, hid_t dxpl_id, hsize_t size);
-<<<<<<< HEAD
-H5_DLL herr_t H5MF_xfree(H5F_t *f, H5FD_mem_t type, hid_t dxpl_id, haddr_t addr, hsize_t size);
-
-=======
-H5_DLL haddr_t H5MF_aggr_vfd_alloc(H5F_t *f, H5FD_mem_t type, hid_t dxpl_id, hsize_t size);
-H5_DLL herr_t H5MF_xfree(const H5F_t *f, H5FD_mem_t type, hid_t dxpl_id, haddr_t addr,
-			  hsize_t size);
->>>>>>> 02e9a439
+H5_DLL herr_t H5MF_xfree(H5F_t *f, H5FD_mem_t type, hid_t dxpl_id, haddr_t addr,
+    hsize_t size);
 H5_DLL herr_t H5MF_try_extend(H5F_t *f, hid_t dxpl_id, H5FD_mem_t type,
     haddr_t addr, hsize_t size, hsize_t extra_requested);
 H5_DLL htri_t H5MF_try_shrink(H5F_t *f, H5FD_mem_t alloc_type, hid_t dxpl_id,
