/* * * * * * * * * * * * * * * * * * * * * * * * * * * * * * * * * * * * * * *
 * Copyright by The HDF Group.                                               *
 * Copyright by the Board of Trustees of the University of Illinois.         *
 * All rights reserved.                                                      *
 *                                                                           *
 * This file is part of HDF5.  The full HDF5 copyright notice, including     *
 * terms governing use, modification, and redistribution, is contained in    *
 * the files COPYING and Copyright.html.  COPYING can be found at the root   *
 * of the source code distribution tree; Copyright.html can be found at the  *
 * root level of an installed copy of the electronic HDF5 document set and   *
 * is linked from the top-level documents page.  It can also be found at     *
 * http://hdfgroup.org/HDF5/doc/Copyright.html.  If you do not have          *
 * access to either file, you may request a copy from help@hdfgroup.org.     *
 * * * * * * * * * * * * * * * * * * * * * * * * * * * * * * * * * * * * * * */

/*-------------------------------------------------------------------------
 *
 * Created:		H5Oalloc.c
 *			Nov 17 2006
 *			Quincey Koziol <koziol@hdfgroup.org>
 *
 * Purpose:		Object header allocation routines.
 *
 *-------------------------------------------------------------------------
 */

/****************/
/* Module Setup */
/****************/

#define H5O_PACKAGE		/*suppress error about including H5Opkg	  */

/***********/
/* Headers */
/***********/
#include "H5private.h"		/* Generic Functions			*/
#include "H5Eprivate.h"		/* Error handling		  	*/
#include "H5FLprivate.h"	/* Free lists                           */
#include "H5MFprivate.h"	/* File memory management		*/
#include "H5Opkg.h"             /* Object headers			*/

/****************/
/* Local Macros */
/****************/


/******************/
/* Local Typedefs */
/******************/


/********************/
/* Package Typedefs */
/********************/


/********************/
/* Local Prototypes */
/********************/

static herr_t H5O_add_gap(H5F_t *f, H5O_t *oh, unsigned chunkno,
    unsigned *chk_flags, unsigned idx, uint8_t *new_gap_loc, size_t new_gap_size);
static herr_t H5O_eliminate_gap(H5O_t *oh, unsigned *chk_flags,
    H5O_mesg_t *mesg, uint8_t *new_gap_loc, size_t new_gap_size);
static herr_t H5O_alloc_null(H5F_t *f, hid_t dxpl_id, H5O_t *oh, unsigned null_idx,
    const H5O_msg_class_t *new_type, void *new_native, size_t new_size);
static htri_t H5O_alloc_extend_chunk(H5F_t *f, hid_t dxpl_id, H5O_t *oh,
    unsigned chunkno, size_t size, int *msg_idx);
static int H5O_alloc_new_chunk(H5F_t *f, hid_t dxpl_id, H5O_t *oh, size_t size);
static htri_t H5O_move_cont(H5F_t *f, hid_t dxpl_id, H5O_t *oh, unsigned cont_u);
static htri_t H5O_move_msgs_forward(H5F_t *f, hid_t dxpl_id, H5O_t *oh);
static htri_t H5O_merge_null(H5F_t *f, hid_t dxpl_id, H5O_t *oh);
static htri_t H5O_remove_empty_chunks(H5F_t *f, hid_t dxpl_id, H5O_t *oh);
static herr_t H5O_alloc_shrink_chunk(H5F_t *f, hid_t dxpl_id, H5O_t *oh,
    unsigned chunkno);


/*********************/
/* Package Variables */
/*********************/

/* Declare extern the free list for H5O_cont_t's */
H5FL_EXTERN(H5O_cont_t);


/*****************************/
/* Library Private Variables */
/*****************************/


/*******************/
/* Local Variables */
/*******************/



/*-------------------------------------------------------------------------
 * Function:    H5O_add_gap
 *
 * Purpose:     Add a gap to a chunk
 *
 * Return:	Non-negative on success/Negative on failure
 *
 * Programmer:  Quincey Koziol
 *              koziol@hdfgroup.org
 *              Oct 17 2006
 *
 *-------------------------------------------------------------------------
 */
static herr_t
H5O_add_gap(H5F_t *f, H5O_t *oh, unsigned chunkno, unsigned *chk_flags,
    unsigned idx, uint8_t *new_gap_loc, size_t new_gap_size)
{
    hbool_t merged_with_null;           /* Whether the gap was merged with a null message */
    unsigned u;                         /* Local index variable */
    herr_t ret_value = SUCCEED;         /* Return value */

    FUNC_ENTER_NOAPI_NOINIT(H5O_add_gap)

    /* check args */
    HDassert(oh);
    HDassert(oh->version > H5O_VERSION_1);
    HDassert(chk_flags);
    HDassert(new_gap_loc);
    HDassert(new_gap_size);

#ifndef NDEBUG
if(chunkno > 0) {
    unsigned chk_proxy_status = 0;         /* Object header chunk proxy entry cache status */

    /* Check the object header chunk proxy's status in the metadata cache */
    if(H5AC_get_entry_status(f, oh->chunk[chunkno].addr, &chk_proxy_status) < 0)
        HGOTO_ERROR(H5E_OHDR, H5E_CANTGET, FAIL, "unable to check metadata cache status for object header chunk proxy")

    /* Make certain that object header is protected */
    HDassert(chk_proxy_status & H5AC_ES__IS_PROTECTED);
} /* end if */
#endif /* NDEBUG */

    /* Check for existing null message in chunk */
    merged_with_null = FALSE;
    for(u = 0; u < oh->nmesgs && !merged_with_null; u++) {
        /* Find a null message in the chunk with the new gap */
        /* (a null message that's not the one we are eliminating) */
        if(H5O_NULL_ID == oh->mesg[u].type->id && oh->mesg[u].chunkno == chunkno
                && u != idx) {
            /* Sanity check - chunks with null messages shouldn't have a gap */
            HDassert(oh->chunk[chunkno].gap == 0);

            /* Eliminate the gap in the chunk */
            if(H5O_eliminate_gap(oh, chk_flags, &oh->mesg[u], new_gap_loc, new_gap_size) < 0)
                HGOTO_ERROR(H5E_OHDR, H5E_CANTINSERT, FAIL, "can't eliminate gap in chunk")

            /* Set flag to indicate that the gap was handled */
            merged_with_null = TRUE;
        } /* end if */
    } /* end for */

    /* If we couldn't find a null message in the chunk, move the gap to the end */
    if(!merged_with_null) {
        /* Adjust message offsets after new gap forward in chunk */
        for(u = 0; u < oh->nmesgs; u++)
            if(oh->mesg[u].chunkno == chunkno && oh->mesg[u].raw > new_gap_loc)
                oh->mesg[u].raw -= new_gap_size;

        /* Slide raw message info forward in chunk image */
        HDmemmove(new_gap_loc, new_gap_loc + new_gap_size,
                (size_t)((oh->chunk[chunkno].image + (oh->chunk[chunkno].size - H5O_SIZEOF_CHKSUM_OH(oh))) - (new_gap_loc + new_gap_size)));

        /* Add existing gap size to new gap size */
        new_gap_size += oh->chunk[chunkno].gap;

        /* Merging with existing gap will allow for a new null message */
        if(new_gap_size >= (size_t)H5O_SIZEOF_MSGHDR_OH(oh)) {
            H5O_mesg_t *null_msg;       /* Pointer to new null message */

            /* Check if we need to extend message table to hold the new null message */
            if(oh->nmesgs >= oh->alloc_nmesgs)
                if(H5O_alloc_msgs(oh, (size_t)1) < 0)
                    HGOTO_ERROR(H5E_RESOURCE, H5E_NOSPACE, FAIL, "can't allocate more space for messages")

            /* Increment new gap size */
            oh->chunk[chunkno].gap += new_gap_size;

            /* Create new null message, with the tail of the previous null message */
            null_msg = &(oh->mesg[oh->nmesgs++]);
            null_msg->type = H5O_MSG_NULL;
            null_msg->native = NULL;
            null_msg->raw_size = new_gap_size - H5O_SIZEOF_MSGHDR_OH(oh);
            null_msg->raw = (oh->chunk[chunkno].image + oh->chunk[chunkno].size)
                    - (H5O_SIZEOF_CHKSUM_OH(oh) + null_msg->raw_size);
            null_msg->chunkno = chunkno;

            /* Zero out new null message's raw data */
            if(null_msg->raw_size)
                HDmemset(null_msg->raw, 0, null_msg->raw_size);

            /* Mark message as dirty */
            null_msg->dirty = TRUE;

            /* Reset size of gap in chunk */
            oh->chunk[chunkno].gap = 0;
        } /* end if */
        else
            oh->chunk[chunkno].gap = new_gap_size;

        /* Mark the chunk as modified */
        *chk_flags |= H5AC__DIRTIED_FLAG;
    } /* end if */

done:
    FUNC_LEAVE_NOAPI(ret_value)
} /* H5O_add_gap() */


/*-------------------------------------------------------------------------
 * Function:    H5O_eliminate_gap
 *
 * Purpose:     Eliminate a gap in a chunk with a null message.
 *
 * Note:        Sometimes this happens as a result of converting an existing
 *              non-null message to a null message, so we zero out the gap
 *              here, even though it might already be zero (when we're adding
 *              a gap to a chunk with an existing null message).  (Mostly,
 *              this just simplifies the code, esp. with the necessary chunk
 *              locking -QAK)
 *
 * Return:	Non-negative on success/Negative on failure
 *
 * Programmer:  Quincey Koziol
 *              koziol@hdfgroup.org
 *              Oct 17 2006
 *
 *-------------------------------------------------------------------------
 */
static herr_t
H5O_eliminate_gap(H5O_t *oh, unsigned *chk_flags, H5O_mesg_t *mesg,
    uint8_t *gap_loc, size_t gap_size)
{
    uint8_t *move_start, *move_end;     /* Pointers to area of messages to move */
    hbool_t null_before_gap;    /* Flag whether the null message is before the gap or not */

    FUNC_ENTER_NOAPI_NOINIT_NOFUNC(H5O_eliminate_gap)

    /* check args */
    HDassert(oh);
    HDassert(oh->version > H5O_VERSION_1);
    HDassert(chk_flags);
    HDassert(mesg);
    HDassert(gap_loc);
    HDassert(gap_size);

    /* Check if the null message is before or after the gap produced */
    null_before_gap = (hbool_t)(mesg->raw < gap_loc);

    /* Set up information about region of messages to move */
    if(null_before_gap) {
        move_start = mesg->raw + mesg->raw_size;
        move_end = gap_loc;
    } /* end if */
    else {
        move_start = gap_loc + gap_size;
        move_end = mesg->raw - H5O_SIZEOF_MSGHDR_OH(oh);
    } /* end else */

    /* Check for messages between null message and gap */
    if(move_end > move_start) {
        unsigned u;                 /* Local index variable */

        /* Look for messages that need to move, to adjust raw pointers in chunk */
        /* (this doesn't change the moved messages 'dirty' state) */
        for(u = 0; u < oh->nmesgs; u++) {
            uint8_t *msg_start;     /* Start of encoded message in chunk */

            msg_start = oh->mesg[u].raw - H5O_SIZEOF_MSGHDR_OH(oh);
            if(oh->mesg[u].chunkno == mesg->chunkno
                    && (msg_start >= move_start && msg_start < move_end)) {
                /* Move message's raw pointer in appropriate direction */
                if(null_before_gap)
                    oh->mesg[u].raw += gap_size;
                else
                    oh->mesg[u].raw -= gap_size;
            } /* end if */
        } /* end for */

        /* Slide raw message info in chunk image */
        if(null_before_gap)
            /* Slide messages down */
            HDmemmove(move_start + gap_size, move_start, (size_t)(move_end - move_start));
        else {
            /* Slide messages up */
            HDmemmove(move_start - gap_size, move_start, (size_t)(move_end - move_start));

            /* Adjust start of null message */
            mesg->raw -= gap_size;
        } /* end else */
    }
    else if(move_end == move_start && !null_before_gap) {
	/* Slide null message up */
	HDmemmove(move_start - gap_size, move_start, mesg->raw_size + H5O_SIZEOF_MSGHDR_OH(oh));

	/* Adjust start of null message */
	mesg->raw -= gap_size;
    } /* end if */

    /* Zero out addition to null message */
    HDmemset(mesg->raw + mesg->raw_size, 0, gap_size);

    /* Adjust size of null message */
    mesg->raw_size += gap_size;

    /* Set the gap size to zero for the chunk */
    oh->chunk[mesg->chunkno].gap = 0;

    /* Mark null message as dirty */
    mesg->dirty = TRUE;
    *chk_flags |= H5AC__DIRTIED_FLAG;

    FUNC_LEAVE_NOAPI(SUCCEED)
} /* H5O_eliminate_gap() */


/*-------------------------------------------------------------------------
 *
 * Function:    H5O_alloc_null
 *
 * Purpose:     Allocate room for a new message from a null message
 *
 * Return:	Non-negative on success/Negative on failure
 *
 * Programmer:	Quincey Koziol
 *		koziol@hdfgroup.org
 *		Oct 22 2006
 *
 *-------------------------------------------------------------------------
 */
static herr_t
H5O_alloc_null(H5F_t *f, hid_t dxpl_id, H5O_t *oh, unsigned null_idx,
    const H5O_msg_class_t *new_type, void *new_native, size_t new_size)
{
    H5O_chunk_proxy_t *chk_proxy = NULL;        /* Chunk that message is in */
    unsigned chk_flags = H5AC__NO_FLAGS_SET;   /* Flags for unprotecting chunk */
    H5O_mesg_t *alloc_msg;              /* Pointer to null message to allocate out of */
    herr_t ret_value = SUCCEED; 	/* Return value */

    FUNC_ENTER_NOAPI_NOINIT(H5O_alloc_null)

    /* check args */
    HDassert(oh);
    HDassert(new_type);
    HDassert(new_size);

    /* Point to null message to allocate out of */
    alloc_msg = &oh->mesg[null_idx];

    /* Protect chunk */
    if(NULL == (chk_proxy = H5O_chunk_protect(f, dxpl_id, oh, alloc_msg->chunkno)))
        HGOTO_ERROR(H5E_OHDR, H5E_CANTPROTECT, FAIL, "unable to load object header chunk")

    /* Check if there's a need to split the null message */
    if(alloc_msg->raw_size > new_size) {
        /* Check for producing a gap in the chunk */
        if((alloc_msg->raw_size - new_size) < (size_t)H5O_SIZEOF_MSGHDR_OH(oh)) {
            size_t gap_size = alloc_msg->raw_size - new_size;     /* Size of gap produced */

            /* Adjust the size of the null message being eliminated */
            alloc_msg->raw_size = new_size;

            /* Add the gap to the chunk */
            if(H5O_add_gap(f, oh, alloc_msg->chunkno, &chk_flags, null_idx, alloc_msg->raw + alloc_msg->raw_size, gap_size) < 0)
                HGOTO_ERROR(H5E_OHDR, H5E_CANTINSERT, FAIL, "can't insert gap in chunk")
        } /* end if */
        else {
            size_t  new_mesg_size = new_size + H5O_SIZEOF_MSGHDR_OH(oh); /* Total size of newly allocated message */
            H5O_mesg_t *null_msg;       /* Pointer to new null message */

            /* Check if we need to extend message table to hold the new null message */
            if(oh->nmesgs >= oh->alloc_nmesgs) {
                if(H5O_alloc_msgs(oh, (size_t)1) < 0)
                    HGOTO_ERROR(H5E_RESOURCE, H5E_NOSPACE, FAIL, "can't allocate more space for messages")

                /* "Retarget" 'alloc_msg' pointer into newly re-allocated array of messages */
                alloc_msg = &oh->mesg[null_idx];
            } /* end if */

            /* Create new null message, with the tail of the previous null message */
            null_msg = &(oh->mesg[oh->nmesgs++]);
            null_msg->type = H5O_MSG_NULL;
            null_msg->native = NULL;
            null_msg->raw = alloc_msg->raw + new_mesg_size;
            null_msg->raw_size = alloc_msg->raw_size - new_mesg_size;
            null_msg->chunkno = alloc_msg->chunkno;

            /* Mark the message as dirty */
            null_msg->dirty = TRUE;
            chk_flags |= H5AC__DIRTIED_FLAG;

            /* Check for gap in new null message's chunk */
            if(oh->chunk[null_msg->chunkno].gap > 0) {
                unsigned null_chunkno = null_msg->chunkno;   /* Chunk w/gap */

                /* Eliminate the gap in the chunk */
                if(H5O_eliminate_gap(oh, &chk_flags, null_msg,
                        ((oh->chunk[null_chunkno].image + oh->chunk[null_chunkno].size) - (H5O_SIZEOF_CHKSUM_OH(oh) + oh->chunk[null_chunkno].gap)),
                        oh->chunk[null_chunkno].gap) < 0)
                    HGOTO_ERROR(H5E_OHDR, H5E_CANTREMOVE, FAIL, "can't eliminate gap in chunk")
            } /* end if */

            /* Set the size of the new "real" message */
            alloc_msg->raw_size = new_size;
        } /* end else */
    } /* end if */

    /* Initialize the new message */
    alloc_msg->type = new_type;
    alloc_msg->native = new_native;

    /* Mark the new message as dirty */
    alloc_msg->dirty = TRUE;
    chk_flags |= H5AC__DIRTIED_FLAG;

done:
    /* Release chunk */
    if(chk_proxy && H5O_chunk_unprotect(f, dxpl_id, chk_proxy, chk_flags) < 0)
        HDONE_ERROR(H5E_OHDR, H5E_CANTUNPROTECT, FAIL, "unable to unprotect object header chunk")

    FUNC_LEAVE_NOAPI(ret_value)
} /* H5O_alloc_null() */


/*-------------------------------------------------------------------------
 *
 * Function:    H5O_alloc_msgs
 *
 * Purpose:     Allocate more messages for a header
 *
 * Return:	Non-negative on success/Negative on failure
 *
 * Programmer:	Quincey Koziol
 *		koziol@ncsa.uiuc.edu
 *		Nov 21 2005
 *
 *-------------------------------------------------------------------------
 */
herr_t
H5O_alloc_msgs(H5O_t *oh, size_t min_alloc)
{
    size_t old_alloc;                   /* Old number of messages allocated */
    size_t na;                          /* New number of messages allocated */
    H5O_mesg_t *new_mesg;               /* Pointer to new message array */
    herr_t ret_value = SUCCEED; 	/* Return value */

    FUNC_ENTER_NOAPI_NOINIT(H5O_alloc_msgs)

    /* check args */
    HDassert(oh);

    /* Initialize number of messages information */
    old_alloc = oh->alloc_nmesgs;
    na = oh->alloc_nmesgs + MAX(oh->alloc_nmesgs, min_alloc);   /* At least double */

    /* Attempt to allocate more memory */
    if(NULL == (new_mesg = H5FL_SEQ_REALLOC(H5O_mesg_t, oh->mesg, na)))
        HGOTO_ERROR(H5E_RESOURCE, H5E_NOSPACE, FAIL, "memory allocation failed")

    /* Update ohdr information */
    oh->alloc_nmesgs = na;
    oh->mesg = new_mesg;

    /* Set new object header info to zeros */
    HDmemset(&oh->mesg[old_alloc], 0, (oh->alloc_nmesgs - old_alloc) * sizeof(H5O_mesg_t));

done:
    FUNC_LEAVE_NOAPI(ret_value)
} /* H5O_alloc_msgs() */


/*-------------------------------------------------------------------------
 *
 * Function:    H5O_alloc_extend_chunk
 *
 * Purpose:     Attempt to extend a chunk that is allocated on disk.
 *
 *              If the extension is successful, and if the last message
 *		of the chunk is the null message, then that message will
 *		be extended with the chunk.  Otherwise a new null message
 *		is created.
 *
 *              f is the file in which the chunk will be written.  It is
 *              included to ensure that there is enough space to extend
 *              this chunk.
 *
 * Return:      TRUE:		The chunk has been extended, and *msg_idx
 *				contains the message index for null message
 *				which is large enough to hold size bytes.
 *
 *		FALSE:		The chunk cannot be extended, and *msg_idx
 *				is undefined.
 *
 *		FAIL:		Some internal error has been detected.
 *
 * Programmer:  John Mainzer -- 8/16/05
 *
 *-------------------------------------------------------------------------
 */
static htri_t
H5O_alloc_extend_chunk(H5F_t *f, hid_t dxpl_id, H5O_t *oh, unsigned chunkno,
    size_t size, int *msg_idx)
{
    H5O_chunk_proxy_t *chk_proxy = NULL;        /* Chunk that message is in */
    unsigned chk_flags = H5AC__NO_FLAGS_SET;   /* Flags for unprotecting chunk */
    size_t      delta;          /* Change in chunk's size */
    size_t      aligned_size = H5O_ALIGN_OH(oh, size);
    uint8_t     *old_image;     /* Old address of chunk's image in memory */
    size_t      old_size;       /* Old size of chunk */
    htri_t      extended;       /* If chunk can be extended */
    int         extend_msg = -1;/* Index of null message to extend */
    uint8_t     new_size_flags = 0;     /* New chunk #0 size flags */
    hbool_t     adjust_size_flags = FALSE;      /* Whether to adjust the chunk #0 size flags */
    size_t      extra_prfx_size = 0; /* Extra bytes added to object header prefix */
    unsigned    u;              /* Local index variable */
    htri_t      ret_value = TRUE; 	/* return value */

    FUNC_ENTER_NOAPI_NOINIT(H5O_alloc_extend_chunk)

    /* check args */
    HDassert(f != NULL);
    HDassert(oh != NULL);
    HDassert(chunkno < oh->nchunks);
    HDassert(size > 0);
    HDassert(msg_idx != NULL);
    HDassert(H5F_addr_defined(oh->chunk[chunkno].addr));

    /* Test to see if the specified chunk ends with a null messages.
     * If successful, set the index of the the null message in extend_msg.
     */
    for(u = 0; u < oh->nmesgs; u++) {
        /* Check for null message at end of proper chunk */
        /* (account for possible checksum at end of chunk) */
        if(oh->mesg[u].chunkno == chunkno && H5O_NULL_ID == oh->mesg[u].type->id &&
                ((oh->mesg[u].raw + oh->mesg[u].raw_size)
                == ((oh->chunk[chunkno].image + oh->chunk[chunkno].size) -
                    (oh->chunk[chunkno].gap + H5O_SIZEOF_CHKSUM_OH(oh))))) {

            extend_msg = (int)u;
            break;
        } /* end if */
    } /* end for */

    /* If we can extend an existing null message, adjust the delta appropriately */
    if(extend_msg >= 0) {
        HDassert(oh->chunk[chunkno].gap == 0);
        delta = aligned_size - oh->mesg[extend_msg].raw_size;
    } /* end if */
    else
        delta = (aligned_size + H5O_SIZEOF_MSGHDR_OH(oh)) - oh->chunk[chunkno].gap;
    delta = H5O_ALIGN_OH(oh, delta);

    /* Check for changing the chunk #0 data size enough to need adjusting the flags */
    if(oh->version > H5O_VERSION_1 && chunkno == 0) {
        uint64_t chunk0_size;           /* Size of chunk 0's data */

        HDassert(oh->chunk[0].size >= (size_t)H5O_SIZEOF_HDR(oh));
        chunk0_size = oh->chunk[0].size - (size_t)H5O_SIZEOF_HDR(oh);

        /* Check for moving from a 1-byte to a 2-byte size encoding */
        if(chunk0_size <= 255 && (chunk0_size + delta) > 255) {
            extra_prfx_size = 1;
            new_size_flags = H5O_HDR_CHUNK0_2;
            adjust_size_flags = TRUE;
        } /* end if */
        /* Check for moving from a 2-byte to a 4-byte size encoding */
        else if(chunk0_size <= 65535 && (chunk0_size + delta) > 65535) {
            extra_prfx_size = 2;
            new_size_flags = H5O_HDR_CHUNK0_4;
            adjust_size_flags = TRUE;
        } /* end if */
        /* Check for moving from a 4-byte to a 8-byte size encoding */
        else if(chunk0_size <= 4294967295 && (chunk0_size + delta) > 4294967295) {
            extra_prfx_size = 4;
            new_size_flags = H5O_HDR_CHUNK0_8;
            adjust_size_flags = TRUE;
        } /* end if */
    } /* end if */

    /* Protect chunk */
    if(NULL == (chk_proxy = H5O_chunk_protect(f, dxpl_id, oh, chunkno)))
	HGOTO_ERROR(H5E_OHDR, H5E_CANTPROTECT, FAIL, "unable to load object header chunk")

    /* Determine whether the chunk can be extended */
    extended = H5MF_try_extend(f, dxpl_id, H5FD_MEM_OHDR, oh->chunk[chunkno].addr,
                                 (hsize_t)(oh->chunk[chunkno].size), (hsize_t)(delta + extra_prfx_size));
    if(extended < 0) /* error */
        HGOTO_ERROR(H5E_OHDR, H5E_CANTEXTEND, FAIL, "can't tell if we can extend chunk")
    else if(extended == FALSE)     /* can't extend -- we are done */
        HGOTO_DONE(FALSE)

    /* Protect chunk */
    if(NULL == (chk_proxy = H5O_chunk_protect(f, dxpl_id, oh, chunkno)))
	HGOTO_ERROR(H5E_OHDR, H5E_CANTPROTECT, FAIL, "unable to load object header chunk")

    /* Adjust object header prefix flags */
    if(adjust_size_flags) {
        oh->flags &= (uint8_t)~H5O_HDR_CHUNK0_SIZE;
        oh->flags |= new_size_flags;

        /* Mark object header as dirty in cache */
<<<<<<< HEAD
        if(H5AC_mark_pinned_or_protected_entry_dirty(oh) < 0)
=======
        if(H5AC_mark_entry_dirty(oh) < 0)
>>>>>>> df8026cc
            HGOTO_ERROR(H5E_OHDR, H5E_CANTMARKDIRTY, FAIL, "unable to mark object header as dirty")
    } /* end if */

    /* If we can extend an existing null message, take care of that */
    if(extend_msg >= 0) {
        /* Adjust message size of existing null message */
        oh->mesg[extend_msg].raw_size += delta;
    } /* end if */
    /* Create new null message for end of chunk */
    else {
        /* Create a new null message */
        if(oh->nmesgs >= oh->alloc_nmesgs)
            if(H5O_alloc_msgs(oh, (size_t)1) < 0)
                HGOTO_ERROR(H5E_RESOURCE, H5E_NOSPACE, FAIL, "can't allocate more space for messages")

        /* Set extension message */
        extend_msg = (int)oh->nmesgs++;

        /* Initialize new null message */
        oh->mesg[extend_msg].type = H5O_MSG_NULL;
        oh->mesg[extend_msg].native = NULL;
        oh->mesg[extend_msg].raw = ((oh->chunk[chunkno].image + oh->chunk[chunkno].size)
                - (H5O_SIZEOF_CHKSUM_OH(oh) + oh->chunk[chunkno].gap))
                + H5O_SIZEOF_MSGHDR_OH(oh);
        oh->mesg[extend_msg].raw_size = (delta + oh->chunk[chunkno].gap) - H5O_SIZEOF_MSGHDR_OH(oh);
        oh->mesg[extend_msg].chunkno = chunkno;
    } /* end else */

    /* Mark the extended message as dirty */
    oh->mesg[extend_msg].dirty = TRUE;
    chk_flags |= H5AC__DIRTIED_FLAG;

    /* Allocate more memory space for chunk's image */
    old_image = oh->chunk[chunkno].image;
    old_size = oh->chunk[chunkno].size;
    oh->chunk[chunkno].size += delta + extra_prfx_size;
    oh->chunk[chunkno].image = H5FL_BLK_REALLOC(chunk_image, old_image, oh->chunk[chunkno].size);
    oh->chunk[chunkno].gap = 0;
    if(NULL == oh->chunk[chunkno].image)
        HGOTO_ERROR(H5E_RESOURCE, H5E_NOSPACE, FAIL, "memory allocation failed")

    /* Wipe new space for chunk */
    HDmemset(oh->chunk[chunkno].image + old_size, 0, oh->chunk[chunkno].size - old_size);

    /* Spin through existing messages, adjusting them */
    for(u = 0; u < oh->nmesgs; u++) {
        /* Adjust raw addresses for messages in this chunk to reflect new 'image' address */
        if(oh->mesg[u].chunkno == chunkno) {
            oh->mesg[u].raw = oh->chunk[chunkno].image + extra_prfx_size + (oh->mesg[u].raw - old_image);

            /* Flag message as dirty directly */
            /* (we mark the entire chunk dirty when we update its size) */
            oh->mesg[u].dirty = TRUE;
        } /* endif */

        /* Find continuation message which points to this chunk and adjust chunk's size */
        /* (Chunk 0 doesn't have a continuation message that points to it and
         * it's size is directly encoded in the object header) */
        if(chunkno > 0 && (H5O_CONT_ID == oh->mesg[u].type->id) &&
                (((H5O_cont_t *)(oh->mesg[u].native))->chunkno == chunkno)) {
            H5O_chunk_proxy_t *chk_proxy2 = NULL;       /* Chunk that continuation message is in */
            unsigned chk_flags2 = H5AC__NO_FLAGS_SET;   /* Flags for unprotecting chunk */
            unsigned cont_chunkno = oh->mesg[u].chunkno;    /* Chunk # for continuation message */

            /* Protect chunk containing continuation message */
            if(NULL == (chk_proxy2 = H5O_chunk_protect(f, dxpl_id, oh, cont_chunkno)))
                HGOTO_ERROR(H5E_OHDR, H5E_CANTPROTECT, FAIL, "unable to load object header chunk")

            /* Adjust size in continuation message */
            HDassert(((H5O_cont_t *)(oh->mesg[u].native))->size == old_size);
            ((H5O_cont_t *)(oh->mesg[u].native))->size = oh->chunk[chunkno].size;

            /* Flag continuation message as dirty */
            oh->mesg[u].dirty = TRUE;
            chk_flags2 |= H5AC__DIRTIED_FLAG;

            /* Release chunk containing continuation message */
            if(H5O_chunk_unprotect(f, dxpl_id, chk_proxy2, chk_flags2) < 0)
                HGOTO_ERROR(H5E_OHDR, H5E_CANTUNPROTECT, FAIL, "unable to unprotect object header chunk")
        } /* end if */
    } /* end for */

    /* Mark the chunk size in the cache as changed */
    chk_flags |= H5AC__SIZE_CHANGED_FLAG;

    /* Set return value */
    *msg_idx = extend_msg;

done:
    /* Release chunk */
    if(chk_proxy && H5O_chunk_unprotect(f, dxpl_id, chk_proxy, chk_flags) < 0)
        HDONE_ERROR(H5E_OHDR, H5E_CANTUNPROTECT, FAIL, "unable to unprotect object header chunk")

    FUNC_LEAVE_NOAPI(ret_value)
} /* H5O_alloc_extend_chunk() */


/*-------------------------------------------------------------------------
 * Function:    H5O_alloc_new_chunk
 *
 * Purpose:     Allocates a new chunk for the object header, including
 *		file space.
 *
 *              One of the other chunks will get an object continuation
 *		message.  If there isn't room in any other chunk for the
 *		object continuation message, then some message from
 *		another chunk is moved into this chunk to make room.
 *
 *              SIZE need not be aligned.
 *
 * Note:	The algorithm for finding a message to replace with a
 *		continuation message is still fairly limited.  It's possible
 *		that two (or more) messages smaller than a continuation message
 *		might occupy a chunk and need to be moved in order to make
 *		room for the continuation message.
 *
 *		Also, we aren't checking for NULL messages in front of another
 *		message right now...
 *
 * Return:      Success:        Index number of the null message for the
 *                              new chunk.  The null message will be at
 *                              least SIZE bytes not counting the message
 *                              ID or size fields.
 *
 *              Failure:        Negative
 *
 * Programmer:  Robb Matzke
 *              matzke@llnl.gov
 *              Aug  7 1997
 *
 *-------------------------------------------------------------------------
 */
static int
H5O_alloc_new_chunk(H5F_t *f, hid_t dxpl_id, H5O_t *oh, size_t size)
{
    /* Struct for storing information about "best" messages to allocate from */
    typedef struct {
        int msgno;                      /* Index in message array */
        size_t gap_size;                /* Size of any "gap" in the chunk immediately after message */
        size_t null_size;               /* Size of any null message in the chunk immediately after message */
        size_t total_size;              /* Total size of "available" space around message */
        unsigned null_msgno;            /* Message index of null message immediately after message */
    } alloc_info;

    H5O_mesg_t *curr_msg;               /* Pointer to current message to operate on */
    H5O_chunk_proxy_t *chk_proxy;       /* Chunk that message is in */
    size_t      cont_size;              /*continuation message size     */
    size_t      multi_size = 0;         /* Size of all the messages in the last chunk */
    int         found_null = (-1);      /* Best fit null message         */
    alloc_info  found_attr = {-1, 0, 0, 0, 0};      /* Best fit attribute message    */
    alloc_info  found_other = {-1, 0, 0, 0, 0};     /* Best fit other message        */
    unsigned    idx;                    /*message number */
    uint8_t     *p = NULL;              /*ptr into new chunk            */
    H5O_cont_t  *cont = NULL;           /*native continuation message   */
    unsigned    chunkno;                /* Chunk allocated */
    haddr_t	new_chunk_addr;
    unsigned    u;                      /* Local index variable */
    int         ret_value;              /* Return value */

    FUNC_ENTER_NOAPI_NOINIT(H5O_alloc_new_chunk)

    /* check args */
    HDassert(oh);
    HDassert(size > 0);
    size = H5O_ALIGN_OH(oh, size);

    /*
     * Find the smallest null message that will hold an object
     * continuation message.  Failing that, find the smallest message
     * that could be moved to make room for the continuation message.
     *
     * Don't ever move continuation message from one chunk to another.
     *
     * Avoid moving attributes when possible to preserve their
     * ordering (although ordering is *not* guaranteed!).
     *
     */
    cont_size = H5O_ALIGN_OH(oh, (size_t)(H5F_SIZEOF_ADDR(f) + H5F_SIZEOF_SIZE(f)));
    for(u = 0, curr_msg = &oh->mesg[0]; u < oh->nmesgs; u++, curr_msg++) {
        if(curr_msg->type->id == H5O_NULL_ID) {
            if(cont_size == curr_msg->raw_size) {
                found_null = (int)u;
                break;
            }  /* end if */
            else if(curr_msg->raw_size > cont_size &&
                    (found_null < 0 || curr_msg->raw_size < oh->mesg[found_null].raw_size))
                found_null = (int)u;
        } /* end if */
        else if(curr_msg->type->id == H5O_CONT_ID) {
            /* Don't consider continuation messages (for now) */
        } /* end if */
        else if(curr_msg->locked) {
            /* Don't consider locked messages */
        } /* end if */
        else {
            unsigned msg_chunkno = curr_msg->chunkno;         /* Chunk that the message is in */
            uint8_t *end_chunk_data = (oh->chunk[msg_chunkno].image + oh->chunk[msg_chunkno].size) - (H5O_SIZEOF_CHKSUM_OH(oh) + oh->chunk[msg_chunkno].gap);     /* End of message data in chunk */
            uint8_t *end_msg = curr_msg->raw + curr_msg->raw_size;  /* End of current message */
            size_t gap_size = 0;            /* Size of gap after current message */
            size_t null_size = 0;           /* Size of NULL message after current message */
            unsigned null_msgno = 0;        /* Index of NULL message after current message */
            size_t total_size;              /* Total size of available space "around" current message */

            /* Check if the message is the last one in the chunk */
            if(end_msg == end_chunk_data)
                gap_size = oh->chunk[msg_chunkno].gap;
            else {
                H5O_mesg_t *tmp_msg;    /* Temp. pointer to message to operate on */
                unsigned v;             /* Local index variable */

                /* Check for null message after this message, in same chunk */
                for(v = 0, tmp_msg = &oh->mesg[0]; v < oh->nmesgs; v++, tmp_msg++) {
                    if(tmp_msg->type->id == H5O_NULL_ID && (tmp_msg->raw - H5O_SIZEOF_MSGHDR_OH(oh)) == end_msg) {
                        null_msgno = v;
                        null_size = H5O_SIZEOF_MSGHDR_OH(oh) + tmp_msg->raw_size;
                        break;
                    } /* end if */

                    /* XXX: Should also check for NULL message in front of current message... */

                } /* end for */
            } /* end else */

            /* Add up current message's total available space */
            total_size = curr_msg->raw_size + gap_size + null_size;

            /* Check if message is large enough to hold continuation info */
            if(total_size >= cont_size) {
                if(curr_msg->type->id == H5O_ATTR_ID) {
                    if(found_attr.msgno < 0 || total_size < found_attr.total_size) {
                        found_attr.msgno = (int)u;
                        found_attr.gap_size = gap_size;
                        found_attr.null_size = null_size;
                        found_attr.total_size = total_size;
                        found_attr.null_msgno = null_msgno;
                    } /* end if */
                } /* end if */
                else {
                    if(found_other.msgno < 0 || total_size < found_other.total_size) {
                        found_other.msgno = (int)u;
                        found_other.gap_size = gap_size;
                        found_other.null_size = null_size;
                        found_other.total_size = total_size;
                        found_other.null_msgno = null_msgno;
                    } /* end if */
                } /* end else */
            } /* end if */
            else if(found_null < 0 && found_attr.msgno < 0 && found_other.msgno < 0 && msg_chunkno == oh->nchunks - 1)
                /* Keep track of the total size of smaller messages in the last
                 * chunk, in case we need to move more than 1 message.
                 */
                multi_size += curr_msg->raw_size + H5O_SIZEOF_MSGHDR_OH(oh);
        } /* end else */
    } /* end for */
    if(found_null >= 0 || found_attr.msgno >= 0 || found_other.msgno >= 0)
        multi_size = 0;

    /*
     * If we must move some other message to make room for the null
     * message, then make sure the new chunk has enough room for that
     * other message.
     *
     * Move other messages first, and attributes only as a last resort.
     *
     * If all else fails, move every message in the last chunk.
     *
     */
    if(multi_size == 0) {
        if(found_null < 0) {
            if(found_other.msgno < 0)
                found_other = found_attr;

            HDassert(found_other.msgno >= 0);
            size += H5O_SIZEOF_MSGHDR_OH(oh) + oh->mesg[found_other.msgno].raw_size;
        } /* end if */
    } /* end if */
    else
        size += multi_size;

    /*
     * The total chunk size must include the requested space plus enough
     * for the message header.  This must be at least some minimum and
     * aligned propertly.
     */
    size = MAX(H5O_MIN_SIZE, size + H5O_SIZEOF_MSGHDR_OH(oh));
    HDassert(size == H5O_ALIGN_OH(oh, size));

    /*
     * The total chunk size must include enough space for the checksum
     * on the chunk and the continuation chunk magic #. (which are only present
     * in later versions of the object header)
     */
    size +=  H5O_SIZEOF_CHKHDR_OH(oh);

    /* allocate space in file to hold the new chunk */
    new_chunk_addr = H5MF_alloc(f, H5FD_MEM_OHDR, dxpl_id, (hsize_t)size);
    if(HADDR_UNDEF == new_chunk_addr)
        HGOTO_ERROR(H5E_RESOURCE, H5E_NOSPACE, FAIL, "unable to allocate space for new chunk")

    /*
     * Create the new chunk giving it a file address.
     */
    if(oh->nchunks >= oh->alloc_nchunks) {
        size_t na = MAX(H5O_NCHUNKS, oh->alloc_nchunks * 2);        /* Double # of chunks allocated */
        H5O_chunk_t *x;

        if(NULL == (x = H5FL_SEQ_REALLOC(H5O_chunk_t, oh->chunk, na)))
            HGOTO_ERROR(H5E_RESOURCE, H5E_NOSPACE, FAIL, "memory allocation failed")
        oh->alloc_nchunks = na;
        oh->chunk = x;
    } /* end if */

    chunkno = oh->nchunks++;
    oh->chunk[chunkno].addr = new_chunk_addr;
    oh->chunk[chunkno].size = size;
    oh->chunk[chunkno].gap = 0;
    if(NULL == (oh->chunk[chunkno].image = p = H5FL_BLK_CALLOC(chunk_image, size)))
	HGOTO_ERROR(H5E_RESOURCE, H5E_NOSPACE, FAIL, "memory allocation failed")

    /* If this is a later version of the object header format, put the magic
     *  # at the beginning of the chunk image.
     */
    if(oh->version > H5O_VERSION_1) {
        HDmemcpy(p, H5O_CHK_MAGIC, (size_t)H5_SIZEOF_MAGIC);
        p += H5_SIZEOF_MAGIC;
    } /* end if */

    /*
     * Make sure we have enough space for all possible new messages
     * that could be generated below.
     */
    if(oh->nmesgs + 3 > oh->alloc_nmesgs)
        if(H5O_alloc_msgs(oh, (size_t)3) < 0)
            HGOTO_ERROR(H5E_RESOURCE, H5E_NOSPACE, FAIL, "can't allocate more space for messages")

    /* Check if we need to move multiple messages, in order to make room for the new message */
    if(multi_size > 0) {
        /* Move all non-null messages in the last chunk to the new chunk.  This
         * should be extremely rare so we don't care too much about minimizing
         * the space used.
         */
        H5O_mesg_t *null_msg;       /* Pointer to new null message */

        /* Protect last chunk */
        if(NULL == (chk_proxy = H5O_chunk_protect(f, dxpl_id, oh, chunkno - 1)))
            HGOTO_ERROR(H5E_OHDR, H5E_CANTPROTECT, FAIL, "unable to load object header chunk")

        /* Copy each message to the new location */
        for(u = 0, curr_msg = &oh->mesg[0]; u < oh->nmesgs; u++, curr_msg++)
            if(curr_msg->chunkno == chunkno - 1) {
                if(curr_msg->type->id == H5O_NULL_ID) {
                    /* Delete the null message */
                    if(u < oh->nmesgs - 1)
                        HDmemmove(curr_msg, curr_msg + 1, ((oh->nmesgs - 1) - u) * sizeof(H5O_mesg_t));
                    oh->nmesgs--;
                } /* end if */
                else {
                    /* Copy the raw data */
                    HDmemcpy(p, curr_msg->raw - H5O_SIZEOF_MSGHDR_OH(oh),
                        curr_msg->raw_size + H5O_SIZEOF_MSGHDR_OH(oh));

                    /* Update the message info */
                    curr_msg->chunkno = chunkno;
                    curr_msg->raw = p + H5O_SIZEOF_MSGHDR_OH(oh);

                    /* Account for copied message in new chunk */
                    p += H5O_SIZEOF_MSGHDR_OH(oh) + curr_msg->raw_size;
                    size -= H5O_SIZEOF_MSGHDR_OH(oh) + curr_msg->raw_size;
                } /* end else */
            } /* end if */

        /* Create a null message spanning the entire last chunk */
        found_null = (int)oh->nmesgs++;
        null_msg = &(oh->mesg[found_null]);
        null_msg->type = H5O_MSG_NULL;
        null_msg->dirty = TRUE;
        null_msg->native = NULL;
        null_msg->raw = oh->chunk[chunkno - 1].image
                + ((chunkno == 1) ? H5O_SIZEOF_HDR(oh) : H5O_SIZEOF_CHKHDR_OH(oh))
                - H5O_SIZEOF_CHKSUM_OH(oh) + H5O_SIZEOF_MSGHDR_OH(oh);
        null_msg->raw_size = oh->chunk[chunkno - 1].size
                - ((chunkno == 1) ? (size_t)H5O_SIZEOF_HDR(oh) : H5O_SIZEOF_CHKHDR_OH(oh))
                - H5O_SIZEOF_MSGHDR_OH(oh);
        null_msg->chunkno = chunkno - 1;

        HDassert(null_msg->raw_size >= cont_size);

        /* Remove any gap in the chunk */
        oh->chunk[chunkno - 1].gap = 0;

        /* Release chunk, marking it dirty */
        if(H5O_chunk_unprotect(f, dxpl_id, chk_proxy, H5AC__DIRTIED_FLAG) < 0)
            HGOTO_ERROR(H5E_OHDR, H5E_CANTUNPROTECT, FAIL, "unable to unprotect object header chunk")
    } else if(found_null < 0) {
        /* Move message (that will be replaced with continuation message)
         *  to new chunk, if necessary.
         */
        H5O_mesg_t *null_msg;       /* Pointer to new null message */

        /* Protect chunk */
        if(NULL == (chk_proxy = H5O_chunk_protect(f, dxpl_id, oh, oh->mesg[found_other.msgno].chunkno)))
            HGOTO_ERROR(H5E_OHDR, H5E_CANTPROTECT, FAIL, "unable to load object header chunk")

        /* Create null message for space that message to copy currently occupies */
        found_null = (int)oh->nmesgs++;
        null_msg = &(oh->mesg[found_null]);
        null_msg->type = H5O_MSG_NULL;
        null_msg->native = NULL;
        null_msg->raw = oh->mesg[found_other.msgno].raw;
        null_msg->raw_size = oh->mesg[found_other.msgno].raw_size;
        null_msg->chunkno = oh->mesg[found_other.msgno].chunkno;

        /* Copy the message to move (& its prefix) to its new location */
        HDmemcpy(p, oh->mesg[found_other.msgno].raw - H5O_SIZEOF_MSGHDR_OH(oh),
                 oh->mesg[found_other.msgno].raw_size + H5O_SIZEOF_MSGHDR_OH(oh));

        /* Switch moved message to point to new location */
        oh->mesg[found_other.msgno].raw = p + H5O_SIZEOF_MSGHDR_OH(oh);
        oh->mesg[found_other.msgno].chunkno = chunkno;

        /* Account for copied message in new chunk */
        p += H5O_SIZEOF_MSGHDR_OH(oh) + oh->mesg[found_other.msgno].raw_size;
        size -= H5O_SIZEOF_MSGHDR_OH(oh) + oh->mesg[found_other.msgno].raw_size;

        /* Add any available space after the message to move to the new null message */
        if(found_other.gap_size > 0) {
            /* Absorb a gap after the moved message */
            HDassert(oh->chunk[null_msg->chunkno].gap == found_other.gap_size);
            null_msg->raw_size += found_other.gap_size;
            oh->chunk[null_msg->chunkno].gap = 0;
        } /* end if */
        else if(found_other.null_size > 0) {
            H5O_mesg_t *old_null_msg = &oh->mesg[found_other.null_msgno]; /* Pointer to NULL message to eliminate */

            /* Absorb a null message after the moved message */
            HDassert((null_msg->raw + null_msg->raw_size) == (old_null_msg->raw - H5O_SIZEOF_MSGHDR_OH(oh)));
            null_msg->raw_size += found_other.null_size;

            /* Release any information/memory for message */
            H5O_msg_free_mesg(old_null_msg);

            /* Remove null message from list of messages */
            if(found_other.null_msgno < (oh->nmesgs - 1))
                HDmemmove(old_null_msg, old_null_msg + 1, ((oh->nmesgs - 1) - found_other.null_msgno) * sizeof(H5O_mesg_t));

            /* Decrement # of messages */
            /* (Don't bother reducing size of message array for now -QAK) */
            oh->nmesgs--;

            /* Adjust message index for new NULL message */
            found_null--;
        } /* end if */

        /* Mark the new null message as dirty */
        null_msg->dirty = TRUE;

        /* Release chunk, marking it dirty */
        if(H5O_chunk_unprotect(f, dxpl_id, chk_proxy, H5AC__DIRTIED_FLAG) < 0)
            HGOTO_ERROR(H5E_OHDR, H5E_CANTUNPROTECT, FAIL, "unable to unprotect object header chunk")
    } /* end if */
    HDassert(found_null >= 0);

    /* Create null message for [rest of] space in new chunk */
    /* (account for chunk's magic # & checksum) */
    idx = oh->nmesgs++;
    oh->mesg[idx].type = H5O_MSG_NULL;
    oh->mesg[idx].dirty = TRUE;
    oh->mesg[idx].native = NULL;
    oh->mesg[idx].raw = p + H5O_SIZEOF_MSGHDR_OH(oh);
    oh->mesg[idx].raw_size = size - (size_t)(H5O_SIZEOF_CHKHDR_OH(oh) + H5O_SIZEOF_MSGHDR_OH(oh));
    oh->mesg[idx].chunkno = chunkno;

    /* Insert the new chunk into the cache */
    if(H5O_chunk_add(f, dxpl_id, oh, chunkno) < 0)
        HGOTO_ERROR(H5E_OHDR, H5E_CANTINSERT, FAIL, "can't add new chunk to cache")

    /* Initialize the continuation information */
    if(NULL == (cont = H5FL_MALLOC(H5O_cont_t)))
        HGOTO_ERROR(H5E_RESOURCE, H5E_NOSPACE, FAIL, "memory allocation failed")
    cont->addr = oh->chunk[chunkno].addr;
    cont->size = oh->chunk[chunkno].size;
    cont->chunkno = chunkno;

    /* Split the null message and point at continuation message */
    if(H5O_alloc_null(f, dxpl_id, oh, (unsigned)found_null, H5O_MSG_CONT, cont, cont_size) < 0)
        HGOTO_ERROR(H5E_OHDR, H5E_CANTINSERT, FAIL, "can't split null message")

    /* Set return value */
    ret_value = (int)idx;

done:
    FUNC_LEAVE_NOAPI(ret_value)
} /* H5O_alloc_new_chunk() */


/*-------------------------------------------------------------------------
 * Function:    H5O_alloc
 *
 * Purpose:     Allocate enough space in the object header for this message.
 *
 * Return:      Success:        Index of message
 *              Failure:        Negative
 *
 * Programmer:  Robb Matzke
 *              matzke@llnl.gov
 *              Aug  6 1997
 *
 *-------------------------------------------------------------------------
 */
int
H5O_alloc(H5F_t *f, hid_t dxpl_id, H5O_t *oh, const H5O_msg_class_t *type,
    const void *mesg)
{
    size_t raw_size;        /* Raw size of message */
    size_t aligned_size;    /* Size of message including alignment */
    int idx;                /* Index of message which fits allocation */
    int ret_value;          /* Return value */

    FUNC_ENTER_NOAPI(H5O_alloc, FAIL)

    /* check args */
    HDassert(oh);
    HDassert(type);
    HDassert(mesg);

    /* Compute the size needed to store the message in the object header */
    raw_size = (type->raw_size)(f, FALSE, mesg);
    if(0 == raw_size)
        HGOTO_ERROR(H5E_OHDR, H5E_CANTINIT, FAIL, "can't compute object header message size")
    if(raw_size >= H5O_MESG_MAX_SIZE)
        HGOTO_ERROR(H5E_OHDR, H5E_CANTINIT, FAIL, "object header message is too large")
    aligned_size = H5O_ALIGN_OH(oh, raw_size);

    /* look for a null message which is large enough */
    for(idx = 0; idx < (int)oh->nmesgs; idx++)
        if(H5O_NULL_ID == oh->mesg[idx].type->id && oh->mesg[idx].raw_size >= aligned_size)
            break;

    /* if we didn't find one, then allocate more header space */
    if(idx >= (int)oh->nmesgs) {
        unsigned        chunkno;

        /* check to see if we can extend one of the chunks.  If we can,
         * do so.  Otherwise, we will have to allocate a new chunk.
         *
         * Note that in this new version of this function, all chunks
         * must have file space allocated to them.
         */
        for(chunkno = 0; chunkno < oh->nchunks; chunkno++) {
            htri_t	tri_result;     /* Status from attempting to extend chunk */

            if((tri_result = H5O_alloc_extend_chunk(f, dxpl_id, oh, chunkno, raw_size, &idx)) < 0)
                HGOTO_ERROR(H5E_OHDR, H5E_CANTEXTEND, FAIL, "H5O_alloc_extend_chunk failed unexpectedly")
            if(tri_result == TRUE)
		break;
        } /* end for */

        /* If we were not able to extend a chunk, create a new one */
        if(idx >= (int)oh->nmesgs)
            if((idx = H5O_alloc_new_chunk(f, dxpl_id, oh, raw_size)) < 0)
                HGOTO_ERROR(H5E_OHDR, H5E_NOSPACE, FAIL, "unable to create a new object header data chunk")
    } /* end if */
    HDassert(idx >= 0 && idx < (int)oh->nmesgs);

    /* Split the null message and point at continuation message */
    if(H5O_alloc_null(f, dxpl_id, oh, (unsigned)idx, type, NULL, aligned_size) < 0)
        HGOTO_ERROR(H5E_OHDR, H5E_CANTINSERT, FAIL, "can't split null message")

    /* Mark object header as dirty in cache */
<<<<<<< HEAD
    if(H5AC_mark_pinned_or_protected_entry_dirty(oh) < 0)
=======
    if(H5AC_mark_entry_dirty(oh) < 0)
>>>>>>> df8026cc
        HGOTO_ERROR(H5E_OHDR, H5E_CANTMARKDIRTY, FAIL, "unable to mark object header as dirty")

    /* Set return value */
    ret_value = (int)idx;

done:
    FUNC_LEAVE_NOAPI(ret_value)
} /* H5O_alloc() */


/*-------------------------------------------------------------------------
 *
 * Function:    H5O_release_mesg
 *
 * Purpose:     Convert a message into a null message
 *
 * Return:	Non-negative on success/Negative on failure
 *
 * Programmer:	Quincey Koziol
 *		koziol@hdfgroup.org
 *		Oct 22 2006
 *
 *-------------------------------------------------------------------------
 */
herr_t
H5O_release_mesg(H5F_t *f, hid_t dxpl_id, H5O_t *oh, H5O_mesg_t *mesg,
    hbool_t adj_link)
{
    H5O_chunk_proxy_t *chk_proxy = NULL;        /* Chunk that message is in */
    unsigned chk_flags = H5AC__NO_FLAGS_SET;   /* Flags for unprotecting chunk */
    herr_t ret_value = SUCCEED; 	                /* Return value */

    FUNC_ENTER_NOAPI(H5O_release_mesg, FAIL)

    /* check args */
    HDassert(f);
    HDassert(oh);
    HDassert(mesg);

    /* Check if we should operate on the message */
    if(adj_link) {
        /* Free any space referred to in the file from this message */
        if(H5O_delete_mesg(f, dxpl_id, oh, mesg) < 0)
            HGOTO_ERROR(H5E_OHDR, H5E_CANTDELETE, FAIL, "unable to delete file space for object header message")
    } /* end if */

    /* Protect chunk */
    if(NULL == (chk_proxy = H5O_chunk_protect(f, dxpl_id, oh, mesg->chunkno)))
	HGOTO_ERROR(H5E_OHDR, H5E_CANTPROTECT, FAIL, "unable to protect object header chunk")

    /* Free any native information */
    H5O_msg_free_mesg(mesg);

    /* Change message type to nil and zero it */
    mesg->type = H5O_MSG_NULL;
    HDassert(mesg->raw + mesg->raw_size <= (oh->chunk[mesg->chunkno].image + oh->chunk[mesg->chunkno].size) - (H5O_SIZEOF_CHKSUM_OH(oh) + oh->chunk[mesg->chunkno].gap));
    HDmemset(mesg->raw, 0, mesg->raw_size);

    /* Clear message flags */
    mesg->flags = 0;

    /* Mark the message as modified */
    mesg->dirty = TRUE;
    chk_flags |= H5AC__DIRTIED_FLAG;

    /* Check if chunk has a gap currently */
    if(oh->chunk[mesg->chunkno].gap) {
        /* Eliminate the gap in the chunk */
        if(H5O_eliminate_gap(oh, &chk_flags, mesg,
                ((oh->chunk[mesg->chunkno].image + oh->chunk[mesg->chunkno].size) - (H5O_SIZEOF_CHKSUM_OH(oh) + oh->chunk[mesg->chunkno].gap)),
                oh->chunk[mesg->chunkno].gap) < 0)
            HGOTO_ERROR(H5E_OHDR, H5E_CANTREMOVE, FAIL, "can't eliminate gap in chunk")
    } /* end if */

done:
    /* Release chunk, if not already done */
    if(chk_proxy && H5O_chunk_unprotect(f, dxpl_id, chk_proxy, chk_flags) < 0)
        HDONE_ERROR(H5E_OHDR, H5E_CANTUNPROTECT, FAIL, "unable to unprotect object header chunk")

    FUNC_LEAVE_NOAPI(ret_value)
} /* H5O_release_mesg() */


/*-------------------------------------------------------------------------
 * Function:    H5O_move_cont
 *
 * Purpose:     Check and move message(s) forward into a continuation message
 *
 * Return:      Success:        non-negative (TRUE/FALSE)
 *              Failure:        negative
 *
 * Programmer:  Vailin Choi
 *		Feb. 2009
 *
 *-------------------------------------------------------------------------
 */
static htri_t
H5O_move_cont(H5F_t *f, hid_t dxpl_id, H5O_t *oh, unsigned cont_u)
{
    H5O_chunk_proxy_t *chk_proxy = NULL;        /* Chunk that continuation message is in */
    H5O_mesg_t 	*cont_msg;	/* Pointer to the continuation message */
    unsigned   	deleted_chunkno;       	/* Chunk # to delete */
    unsigned    chk_flags = H5AC__NO_FLAGS_SET;   /* Flags for unprotecting chunk */
    htri_t 	ret_value = TRUE;       /* Return value */

    FUNC_ENTER_NOAPI_NOINIT(H5O_move_cont)

    /* Check arguments. */
    HDassert(f);
    HDassert(oh);

    /* Get initial information */
    cont_msg = &oh->mesg[cont_u];
    H5O_LOAD_NATIVE(f, dxpl_id, 0, oh, cont_msg, FAIL)
    deleted_chunkno = ((H5O_cont_t *)(cont_msg->native))->chunkno;

    /* Check if continuation message is pointing to the last chunk */
    if(deleted_chunkno == (oh->nchunks - 1)) {
        size_t nonnull_size;	/* Total size of nonnull messages in the chunk pointed to by cont message */
        H5O_mesg_t *curr_msg;   /* Pointer to the current message to operate on */
        size_t gap_size;        /* Size of gap produced */
        unsigned v;	        /* Local index variable */

        /* Spin through messages */
        nonnull_size = 0;
        for(v = 0, curr_msg = &oh->mesg[0]; v < oh->nmesgs; v++, curr_msg++) {
            if(curr_msg->chunkno == deleted_chunkno) {
                /* If there's a locked message, we can't move all messages out of
                 *  chunk to delete, so get out now.
                 */
                if(curr_msg->locked)
                    HGOTO_DONE(FALSE)

                /* Find size of all non-null messages in the chunk pointed to by the continuation message */
                if(curr_msg->type->id != H5O_NULL_ID) {
                    HDassert(curr_msg->type->id != H5O_CONT_ID);
                    nonnull_size += curr_msg->raw_size + H5O_SIZEOF_MSGHDR_OH(oh);
                } /* end if */
            } /* end if */
        } /* end for */

        /* Size of gap in chunk w/continuation message */
        gap_size = oh->chunk[cont_msg->chunkno].gap;

        /* Check if messages can fit into the continuation message + gap size */
        /* (Could count any null messages in the chunk w/the continuation
         *      message also, but that is pretty complex. -QAK)
         */
        if(nonnull_size && nonnull_size <= (gap_size + cont_msg->raw_size + H5O_SIZEOF_MSGHDR_OH(oh))) {
            uint8_t *move_start, *move_end;	/* Pointers to area of messages to move */
            unsigned cont_chunkno;              /* Chunk number for continuation message */

            /* Get continuation info */
            move_start = cont_msg->raw - H5O_SIZEOF_MSGHDR_OH(oh);
            move_end = cont_msg->raw + cont_msg->raw_size;
            cont_chunkno = cont_msg->chunkno;

            /* Convert continuation message into a null message */
            if(H5O_release_mesg(f, dxpl_id, oh, cont_msg, TRUE) < 0)
                HGOTO_ERROR(H5E_OHDR, H5E_CANTDELETE, FAIL, "unable to convert into null message")

            /* Protect chunk */
            if(NULL == (chk_proxy = H5O_chunk_protect(f, dxpl_id, oh, cont_chunkno)))
                HGOTO_ERROR(H5E_OHDR, H5E_CANTPROTECT, FAIL, "unable to protect object header chunk")

            /* Move message(s) forward into continuation message */
            for(v = 0, curr_msg = &oh->mesg[0]; v < oh->nmesgs; v++, curr_msg++)
                /* Look for messages in chunk to delete */
                if(curr_msg->chunkno == deleted_chunkno) {
                    /* Move messages out of chunk to delete */
                    if(curr_msg->type->id != H5O_NULL_ID) {
                        size_t move_size;	/* Size of the message to be moved */

                        /* Compute size of message to move */
                        move_size = curr_msg->raw_size + H5O_SIZEOF_MSGHDR_OH(oh);

                        /* Move message out of deleted chunk */
                        HDmemcpy(move_start, curr_msg->raw - H5O_SIZEOF_MSGHDR_OH(oh), move_size);
                        curr_msg->raw = move_start + H5O_SIZEOF_MSGHDR_OH(oh);
                        curr_msg->chunkno = cont_chunkno;
                        curr_msg->dirty = TRUE;
                        chk_flags |= H5AC__DIRTIED_FLAG;

                        /* Adjust location to move messages to */
                        move_start += move_size;
                    } /* end else */
                } /* end if */

            HDassert(move_start <= (move_end + gap_size));

            /* Check if there is space remaining in the continuation message */
            /* (The remaining space can be gap or a null message) */
            gap_size += (size_t)(move_end - move_start);
            if(gap_size >= (size_t)H5O_SIZEOF_MSGHDR_OH(oh)) {
                /* Adjust size of null (was continuation) message */
                cont_msg->raw_size = gap_size - H5O_SIZEOF_MSGHDR_OH(oh);
                cont_msg->raw = move_start + H5O_SIZEOF_MSGHDR_OH(oh);
                cont_msg->dirty = TRUE;
                chk_flags |= H5AC__DIRTIED_FLAG;
            } /* end if */
            else {
                /* Check if there is space that should be a gap */
                if(gap_size > 0) {
                    /* Convert remnant into gap in chunk */
                    if(H5O_add_gap(f, oh, cont_chunkno, &chk_flags, cont_u, move_start, gap_size) < 0)
                        HGOTO_ERROR(H5E_OHDR, H5E_CANTINSERT, FAIL, "can't insert gap in chunk")
                } /* end if */

                /* Release any information/memory for continuation message */
                H5O_msg_free_mesg(cont_msg);
                if(cont_u < (oh->nmesgs - 1))
                    HDmemmove(&oh->mesg[cont_u], &oh->mesg[cont_u + 1], ((oh->nmesgs - 1) - cont_u) * sizeof(H5O_mesg_t));
                oh->nmesgs--;
            } /* end else */

            /* Move message(s) forward into continuation message */
            /*      Note: unsigned v wrapping around at the end */
            for(v = oh->nmesgs - 1, curr_msg = &oh->mesg[v]; v < oh->nmesgs; v--, curr_msg--)
                /* Look for messages in chunk to delete */
                if(curr_msg->chunkno == deleted_chunkno) {
                    /* Remove all null messages in deleted chunk from list of messages */
                    if(curr_msg->type->id == H5O_NULL_ID) {
                        /* Release any information/memory for message */
                        H5O_msg_free_mesg(curr_msg);
                        chk_flags |= H5AC__DIRTIED_FLAG;

                        /* Remove from message list */
                        if(v < (oh->nmesgs - 1))
                            HDmemmove(&oh->mesg[v], &oh->mesg[v + 1], ((oh->nmesgs - 1) - v) * sizeof(H5O_mesg_t));
                        oh->nmesgs--;
                    } /* end if */
                } /* end if */

            /* Remove chunk from list of chunks */
            oh->chunk[deleted_chunkno].image = H5FL_BLK_FREE(chunk_image, oh->chunk[deleted_chunkno].image);
            oh->nchunks--;
        }  /* end if */
        else
            ret_value = FALSE;
    }  /* end if */
    else
        ret_value = FALSE;

done:
    /* Release chunk, if not already done */
    if(chk_proxy && H5O_chunk_unprotect(f, dxpl_id, chk_proxy, chk_flags) < 0)
        HDONE_ERROR(H5E_OHDR, H5E_CANTUNPROTECT, FAIL, "unable to unprotect object header chunk")

    FUNC_LEAVE_NOAPI(ret_value)
} /* H5O_move_cont() */


/*-------------------------------------------------------------------------
 *
 * Function:    H5O_move_msgs_forward
 *
 * Purpose:     Move messages toward first chunk
 *
 * Return:	Non-negative on success/Negative on failure
 *
 * Programmer:	Quincey Koziol
 *		koziol@ncsa.uiuc.edu
 *		Oct 17 2005
 *
 *-------------------------------------------------------------------------
 */
static htri_t
H5O_move_msgs_forward(H5F_t *f, hid_t dxpl_id, H5O_t *oh)
{
    hbool_t packed_msg;                 /* Flag to indicate that messages were packed */
    hbool_t did_packing = FALSE;        /* Whether any messages were packed */
    htri_t ret_value; 	                /* Return value */

    FUNC_ENTER_NOAPI_NOINIT(H5O_move_msgs_forward)

    /* check args */
    HDassert(oh);

    /* Loop until no messages packed */
    /* (Double loop is not very efficient, but it would be some extra work to
     *      add a list of messages to each chunk -QAK)
     */
    do {
        H5O_mesg_t *curr_msg;       /* Pointer to current message to operate on */
        unsigned	u;              /* Local index variable */

        /* Reset packed messages flag */
        packed_msg = FALSE;

        /* Scan through messages for messages that can be moved earlier in chunks */
        for(u = 0, curr_msg = &oh->mesg[0]; u < oh->nmesgs; u++, curr_msg++) {
            if(H5O_NULL_ID == curr_msg->type->id) {
                H5O_chunk_t *chunk;     /* Pointer to chunk that null message is in */

                /* Check if null message is not last in chunk */
                chunk = &(oh->chunk[curr_msg->chunkno]);
                if((curr_msg->raw + curr_msg->raw_size)
                        != ((chunk->image + chunk->size) - (H5O_SIZEOF_CHKSUM_OH(oh) + chunk->gap))) {
                    H5O_mesg_t *nonnull_msg;       /* Pointer to current message to operate on */
                    unsigned	v;              /* Local index variable */

                    /* Loop over messages again, looking for the message in the chunk after the null message */
                    for(v = 0, nonnull_msg = &oh->mesg[0]; v < oh->nmesgs; v++, nonnull_msg++) {
                        /* Locate message that is immediately after the null message */
                        if((curr_msg->chunkno == nonnull_msg->chunkno) &&
                                ((curr_msg->raw + curr_msg->raw_size) == (nonnull_msg->raw - H5O_SIZEOF_MSGHDR_OH(oh)))) {
                            /* Don't swap messages if the second message is also a null message */
                            /* (We'll merge them together later, in another routine) */
                            if(H5O_NULL_ID != nonnull_msg->type->id) {
                                H5O_chunk_proxy_t *null_chk_proxy;        /* Chunk that message is in */

                                /* Protect chunk */
                                if(NULL == (null_chk_proxy = H5O_chunk_protect(f, dxpl_id, oh, curr_msg->chunkno)))
                                    HGOTO_ERROR(H5E_OHDR, H5E_CANTPROTECT, FAIL, "unable to load object header chunk")

                                /* Copy raw data for non-null message to new location */
                                HDmemmove(curr_msg->raw - H5O_SIZEOF_MSGHDR_OH(oh),
                                    nonnull_msg->raw - H5O_SIZEOF_MSGHDR_OH(oh), nonnull_msg->raw_size + H5O_SIZEOF_MSGHDR_OH(oh));

                                /* Adjust non-null message's offset in chunk */
                                nonnull_msg->raw = curr_msg->raw;

                                /* Adjust null message's offset in chunk */
                                curr_msg->raw = nonnull_msg->raw +
                                        nonnull_msg->raw_size + H5O_SIZEOF_MSGHDR_OH(oh);

                                /* Mark null message dirty */
                                /* (since we need to re-encode its message header) */
                                curr_msg->dirty = TRUE;

                                /* Release chunk, marking it dirty */
                                if(H5O_chunk_unprotect(f, dxpl_id, null_chk_proxy, H5AC__DIRTIED_FLAG) < 0)
                                    HGOTO_ERROR(H5E_OHDR, H5E_CANTUNPROTECT, FAIL, "unable to unprotect object header chunk")

                                /* Set the flag to indicate that the null message
                                 * was packed - if its not at the end its chunk,
                                 * we'll move it again on the next pass.
                                 */
                                packed_msg = TRUE;
                            } /* end if */

                            /* Break out of loop */
                            break;
                        } /* end if */
                    } /* end for */
                    /* Should have been message after null message */
                    HDassert(v < oh->nmesgs);
                } /* end if */
            } /* end if */
            else {
                H5O_mesg_t *null_msg;   /* Pointer to current message to operate on */
                unsigned   v;           /* Local index variable */

                /* Check if messages in chunk pointed to can replace continuation message */
                if(H5O_CONT_ID == curr_msg->type->id) {
                    htri_t status;      /* Status from moving messages */

		    if((status = H5O_move_cont(f, dxpl_id, oh, u)) < 0)
			HGOTO_ERROR(H5E_OHDR, H5E_CANTDELETE, FAIL, "Error in moving messages into cont message")
		    else if(status > 0) { /* Message(s) got moved into "continuation" message */
                        packed_msg = TRUE;
			break;
		    } /* end else-if */
		} /* end if */

                /* Don't let locked messages be moved into earlier chunk */
                if(!curr_msg->locked) {
                    /* Loop over messages again, looking for large enough null message in earlier chunk */
                    for(v = 0, null_msg = &oh->mesg[0]; v < oh->nmesgs; v++, null_msg++) {
                        if(H5O_NULL_ID == null_msg->type->id && curr_msg->chunkno > null_msg->chunkno
                                && curr_msg->raw_size <= null_msg->raw_size) {
                            H5O_chunk_proxy_t *null_chk_proxy;        /* Chunk that null message is in */
                            H5O_chunk_proxy_t *curr_chk_proxy;        /* Chunk that message is in */
                            unsigned null_chk_flags = H5AC__NO_FLAGS_SET;   /* Flags for unprotecting null chunk */
                            unsigned curr_chk_flags = H5AC__NO_FLAGS_SET;   /* Flags for unprotecting curr chunk */
                            unsigned old_chunkno;   /* Old message information */
                            uint8_t *old_raw;

                            /* Keep old information about non-null message */
                            old_chunkno = curr_msg->chunkno;
                            old_raw = curr_msg->raw;

                            /* Protect chunks */
                            if(NULL == (null_chk_proxy = H5O_chunk_protect(f, dxpl_id, oh, null_msg->chunkno)))
                                HGOTO_ERROR(H5E_OHDR, H5E_CANTPROTECT, FAIL, "unable to load object header chunk")
                            if(NULL == (curr_chk_proxy = H5O_chunk_protect(f, dxpl_id, oh, curr_msg->chunkno)))
                                HGOTO_ERROR(H5E_OHDR, H5E_CANTPROTECT, FAIL, "unable to load object header chunk")

                            /* Copy raw data for non-null message to new chunk */
                            HDmemcpy(null_msg->raw - H5O_SIZEOF_MSGHDR_OH(oh), curr_msg->raw - H5O_SIZEOF_MSGHDR_OH(oh), curr_msg->raw_size + H5O_SIZEOF_MSGHDR_OH(oh));

                            /* Point non-null message at null message's space */
                            curr_msg->chunkno = null_msg->chunkno;
                            curr_msg->raw = null_msg->raw;
                            curr_chk_flags |= H5AC__DIRTIED_FLAG;

                            /* Change information for null message */
                            if(curr_msg->raw_size == null_msg->raw_size) {
                                /* Point null message at old non-null space */
                                /* (Instead of freeing it and allocating new message) */
                                null_msg->chunkno = old_chunkno;
                                null_msg->raw = old_raw;

                                /* Mark null message dirty */
                                null_msg->dirty = TRUE;
                                null_chk_flags |= H5AC__DIRTIED_FLAG;

                                /* Release current chunk, marking it dirty */
                                if(H5O_chunk_unprotect(f, dxpl_id, curr_chk_proxy, curr_chk_flags) < 0)
                                    HGOTO_ERROR(H5E_OHDR, H5E_CANTUNPROTECT, FAIL, "unable to unprotect object header chunk")

                                /* Check for gap in null message's chunk */
                                if(oh->chunk[old_chunkno].gap > 0) {
                                    /* Eliminate the gap in the chunk */
                                    if(H5O_eliminate_gap(oh, &null_chk_flags, null_msg,
                                            ((oh->chunk[old_chunkno].image + oh->chunk[old_chunkno].size) - (H5O_SIZEOF_CHKSUM_OH(oh) + oh->chunk[old_chunkno].gap)),
                                            oh->chunk[old_chunkno].gap) < 0)
                                        HGOTO_ERROR(H5E_OHDR, H5E_CANTREMOVE, FAIL, "can't eliminate gap in chunk")
                                } /* end if */

                                /* Release null chunk, marking it dirty */
                                if(H5O_chunk_unprotect(f, dxpl_id, null_chk_proxy, null_chk_flags) < 0)
                                    HGOTO_ERROR(H5E_OHDR, H5E_CANTUNPROTECT, FAIL, "unable to unprotect object header chunk")
                            } /* end if */
                            else {
                                unsigned new_null_msg;          /* Message index for new null message */

                                /* Check if null message is large enough to still exist */
                                if((null_msg->raw_size - curr_msg->raw_size) < (size_t)H5O_SIZEOF_MSGHDR_OH(oh)) {
                                    size_t gap_size = null_msg->raw_size - curr_msg->raw_size;     /* Size of gap produced */

                                    /* Adjust the size of the null message being eliminated */
                                    null_msg->raw_size = curr_msg->raw_size;

                                    /* Mark null message dirty */
                                    null_msg->dirty = TRUE;
                                    null_chk_flags |= H5AC__DIRTIED_FLAG;

                                    /* Add the gap to the chunk */
                                    if(H5O_add_gap(f, oh, null_msg->chunkno, &null_chk_flags, v, null_msg->raw + null_msg->raw_size, gap_size) < 0)
                                        HGOTO_ERROR(H5E_OHDR, H5E_CANTINSERT, FAIL, "can't insert gap in chunk")

                                    /* Re-use message # for new null message taking place of non-null message */
                                    new_null_msg = v;
                                } /* end if */
                                else {
                                    /* Adjust null message's size & offset */
                                    null_msg->raw += curr_msg->raw_size + H5O_SIZEOF_MSGHDR_OH(oh);
                                    null_msg->raw_size -= curr_msg->raw_size + H5O_SIZEOF_MSGHDR_OH(oh);

                                    /* Mark null message dirty */
                                    null_msg->dirty = TRUE;
                                    null_chk_flags |= H5AC__DIRTIED_FLAG;

                                    /* Create new null message for previous location of non-null message */
                                    if(oh->nmesgs >= oh->alloc_nmesgs) {
                                        if(H5O_alloc_msgs(oh, (size_t)1) < 0)
                                            HGOTO_ERROR(H5E_RESOURCE, H5E_NOSPACE, FAIL, "can't allocate more space for messages")

                                        /* "Retarget" 'curr_msg' pointer into newly re-allocated array of messages */
                                        curr_msg = &oh->mesg[u];
                                    } /* end if */

                                    /* Get message # for new null message */
                                    new_null_msg = oh->nmesgs++;
                                } /* end else */

                                /* Release null message's chunk, marking it dirty */
                                if(H5O_chunk_unprotect(f, dxpl_id, null_chk_proxy, null_chk_flags) < 0)
                                    HGOTO_ERROR(H5E_OHDR, H5E_CANTUNPROTECT, FAIL, "unable to unprotect object header chunk")

                                /* Initialize new null message to take over non-null message's location */
                                oh->mesg[new_null_msg].type = H5O_MSG_NULL;
                                oh->mesg[new_null_msg].native = NULL;
                                oh->mesg[new_null_msg].raw = old_raw;
                                oh->mesg[new_null_msg].raw_size = curr_msg->raw_size;
                                oh->mesg[new_null_msg].chunkno = old_chunkno;

                                /* Mark new null message dirty */
                                oh->mesg[new_null_msg].dirty = TRUE;
                                curr_chk_flags |= H5AC__DIRTIED_FLAG;

                                /* Check for gap in new null message's chunk */
                                if(oh->chunk[old_chunkno].gap > 0) {
                                    /* Eliminate the gap in the chunk */
                                    if(H5O_eliminate_gap(oh, &curr_chk_flags, &oh->mesg[new_null_msg],
                                            ((oh->chunk[old_chunkno].image + oh->chunk[old_chunkno].size) - (H5O_SIZEOF_CHKSUM_OH(oh) + oh->chunk[old_chunkno].gap)),
                                            oh->chunk[old_chunkno].gap) < 0)
                                        HGOTO_ERROR(H5E_OHDR, H5E_CANTREMOVE, FAIL, "can't eliminate gap in chunk")
                                } /* end if */

                                /* Release new null message's chunk, marking it dirty */
                                if(H5O_chunk_unprotect(f, dxpl_id, curr_chk_proxy, curr_chk_flags) < 0)
                                    HGOTO_ERROR(H5E_OHDR, H5E_CANTUNPROTECT, FAIL, "unable to unprotect object header chunk")
                            } /* end else */

                            /* Indicate that we packed messages */
                            packed_msg = TRUE;

                            /* Break out of loop */
                            /* (If it's possible to move message to even earlier chunk
                             *      we'll get it on the next pass - QAK)
                             */
                            break;
                        } /* end if */
                    } /* end for */
                } /* end if */

                /* If we packed messages, get out of loop and start over */
                /* (Don't know if this has any benefit one way or the other -QAK) */
                if(packed_msg)
                    break;
            } /* end else */
        } /* end for */

        /* If we did any packing, remember that */
        if(packed_msg)
            did_packing = TRUE;
    } while(packed_msg);

    /* Set return value */
    ret_value = (htri_t)did_packing;

done:
    FUNC_LEAVE_NOAPI(ret_value)
} /* H5O_move_msgs_forward() */


/*-------------------------------------------------------------------------
 *
 * Function:    H5O_merge_null
 *
 * Purpose:     Merge neighboring null messages in an object header
 *
 * Return:	Non-negative on success/Negative on failure
 *
 * Programmer:	Quincey Koziol
 *		koziol@ncsa.uiuc.edu
 *		Oct 10 2005
 *
 *-------------------------------------------------------------------------
 */
static htri_t
H5O_merge_null(H5F_t *f, hid_t dxpl_id, H5O_t *oh)
{
    hbool_t merged_msg;                 /* Flag to indicate that messages were merged */
    hbool_t did_merging = FALSE;        /* Whether any messages were merged */
    htri_t ret_value; 	                /* Return value */

    FUNC_ENTER_NOAPI_NOINIT(H5O_merge_null)

    /* check args */
    HDassert(oh != NULL);

    /* Loop until no messages merged */
    /* (Double loop is not very efficient, but it would be some extra work to add
     *      a list of messages to each chunk -QAK)
     */
    do {
        H5O_mesg_t *curr_msg;       /* Pointer to current message to operate on */
        unsigned	u;              /* Local index variable */

        /* Reset merged messages flag */
        merged_msg = FALSE;

        /* Scan messages for adjacent null messages & merge them */
        for(u = 0, curr_msg = &oh->mesg[0]; u < oh->nmesgs; u++, curr_msg++) {
            if(H5O_NULL_ID == curr_msg->type->id) {
                H5O_mesg_t *curr_msg2;       /* Pointer to current message to operate on */
                unsigned	v;              /* Local index variable */

                /* Should be no gaps in chunk with null message */
                HDassert(oh->chunk[curr_msg->chunkno].gap == 0);

                /* Loop over messages again, looking for null message in same chunk */
                for(v = 0, curr_msg2 = &oh->mesg[0]; v < oh->nmesgs; v++, curr_msg2++) {
                    if(u != v && H5O_NULL_ID == curr_msg2->type->id && curr_msg->chunkno == curr_msg2->chunkno) {
                        ssize_t adj_raw;        /* Amount to adjust raw message pointer */
                        size_t adj_raw_size;    /* Amount to adjust raw message size */

                        /* Check for second message after first message */
                        if((curr_msg->raw + curr_msg->raw_size) == (curr_msg2->raw - H5O_SIZEOF_MSGHDR_OH(oh))) {
                            /* Extend first null message length to cover second null message */
                            adj_raw = 0;
                            adj_raw_size = H5O_SIZEOF_MSGHDR_OH(oh) + curr_msg2->raw_size;

                            /* Message has been merged */
                            merged_msg = TRUE;
                        } /* end if */
                        /* Check for second message before first message */
                        else if((curr_msg->raw - H5O_SIZEOF_MSGHDR_OH(oh)) == (curr_msg2->raw + curr_msg2->raw_size)) {
                            /* Adjust first message address and extend length to cover second message */
                            adj_raw = -((ssize_t)(H5O_SIZEOF_MSGHDR_OH(oh) + curr_msg2->raw_size));
                            adj_raw_size = H5O_SIZEOF_MSGHDR_OH(oh) + curr_msg2->raw_size;

                            /* Message has been merged */
                            merged_msg = TRUE;
                        } /* end if */

                        /* Second message has been merged, delete it */
                        if(merged_msg) {
                            H5O_chunk_proxy_t *curr_chk_proxy;        /* Chunk that message is in */

                            /* Release any information/memory for second message */
                            H5O_msg_free_mesg(curr_msg2);

                            /* Protect chunk */
                            if(NULL == (curr_chk_proxy = H5O_chunk_protect(f, dxpl_id, oh, curr_msg->chunkno)))
                                HGOTO_ERROR(H5E_OHDR, H5E_CANTPROTECT, FAIL, "unable to load object header chunk")

                            /* Adjust first message address and extend length to cover second message */
                            curr_msg->raw += adj_raw;
                            curr_msg->raw_size += adj_raw_size;

                            /* Mark first message as dirty */
                            curr_msg->dirty = TRUE;

                            /* Release new null message's chunk, marking it dirty */
                            if(H5O_chunk_unprotect(f, dxpl_id, curr_chk_proxy, H5AC__DIRTIED_FLAG) < 0)
                                HGOTO_ERROR(H5E_OHDR, H5E_CANTUNPROTECT, FAIL, "unable to unprotect object header chunk")

                            /* Remove second message from list of messages */
                            if(v < (oh->nmesgs - 1))
                                HDmemmove(&oh->mesg[v], &oh->mesg[v + 1], ((oh->nmesgs - 1) - v) * sizeof(H5O_mesg_t));

                            /* Decrement # of messages */
                            /* (Don't bother reducing size of message array for now -QAK) */
                            oh->nmesgs--;

                            /* If the merged message is too large, shrink the chunk */
                            if(curr_msg->raw_size >= H5O_MESG_MAX_SIZE)
                                if(H5O_alloc_shrink_chunk(f, dxpl_id, oh, curr_msg->chunkno) < 0)
                                    HGOTO_ERROR(H5E_OHDR, H5E_CANTPACK, FAIL, "unable to shrink chunk")

                            /* Get out of loop */
                            break;
                        } /* end if */
                    } /* end if */
                } /* end for */

                /* Get out of loop if we merged messages */
                if(merged_msg)
                    break;
            } /* end if */
        } /* end for */

        /* If we did any merging, remember that */
        if(merged_msg)
            did_merging = TRUE;
    } while(merged_msg);

    /* Set return value */
    ret_value = (htri_t)did_merging;

done:
    FUNC_LEAVE_NOAPI(ret_value)
} /* H5O_merge_null() */


/*-------------------------------------------------------------------------
 *
 * Function:    H5O_remove_empty_chunks
 *
 * Purpose:     Attempt to eliminate empty chunks from object header.
 *
 *              This examines a chunk to see if it's empty
 *              and removes it (and the continuation message that points to it)
 *              from the object header.
 *
 * Return:	Non-negative on success/Negative on failure
 *
 * Programmer:	Quincey Koziol
 *		koziol@ncsa.uiuc.edu
 *		Oct 17 2005
 *
 *-------------------------------------------------------------------------
 */
static htri_t
H5O_remove_empty_chunks(H5F_t *f, hid_t dxpl_id, H5O_t *oh)
{
    hbool_t deleted_chunk;              /* Whether to a chunk was deleted */
    hbool_t did_deleting = FALSE;       /* Whether any chunks were deleted */
    htri_t ret_value; 	                /* Return value */

    FUNC_ENTER_NOAPI_NOINIT(H5O_remove_empty_chunks)

    /* check args */
    HDassert(oh != NULL);

    /* Loop until no chunks are freed */
    do {
        H5O_mesg_t *null_msg;       /* Pointer to null message found */
        H5O_mesg_t *cont_msg;       /* Pointer to continuation message found */
        unsigned	u, v;       /* Local index variables */

        /* Reset 'chunk deleted' flag */
        deleted_chunk = FALSE;

        /* Scan messages for null messages that fill an entire chunk */
        for(u = 0, null_msg = &oh->mesg[0]; u < oh->nmesgs; u++, null_msg++) {
            /* If a null message takes up an entire object header chunk (and
             * its not the "base" chunk), delete that chunk from object header
             */
            if(H5O_NULL_ID == null_msg->type->id && null_msg->chunkno > 0 &&
                    (H5O_SIZEOF_MSGHDR_OH(oh) + null_msg->raw_size)
                         == (oh->chunk[null_msg->chunkno].size - H5O_SIZEOF_CHKHDR_OH(oh))) {
                H5O_mesg_t *curr_msg;           /* Pointer to current message to operate on */
                unsigned null_msg_no;           /* Message # for null message */
                unsigned deleted_chunkno;       /* Chunk # to delete */

                /* Locate continuation message that points to chunk */
                for(v = 0, cont_msg = &oh->mesg[0]; v < oh->nmesgs; v++, cont_msg++) {
                    if(H5O_CONT_ID == cont_msg->type->id) {
                        /* Decode current continuation message if necessary */
                        H5O_LOAD_NATIVE(f, dxpl_id, 0, oh, cont_msg, FAIL)

                        /* Check if the chunkno needs to be set */
                        /* (should only occur when the continuation message is first decoded) */
                        if(0 == ((H5O_cont_t *)(cont_msg->native))->chunkno) {
                            unsigned w;         /* Local index variable */

                            /* Find chunk that this continuation message points to */
                            for(w = 0; w < oh->nchunks; w++)
                                if(oh->chunk[w].addr == ((H5O_cont_t *)(cont_msg->native))->addr) {
                                    ((H5O_cont_t *)(cont_msg->native))->chunkno = w;
                                    break;
                                } /* end if */
                            HDassert(((H5O_cont_t *)(cont_msg->native))->chunkno > 0);
                        } /* end if */

                        /* Check for correct chunk to delete */
                        if(oh->chunk[null_msg->chunkno].addr == ((H5O_cont_t *)(cont_msg->native))->addr)
                            break;
                    } /* end if */
                } /* end for */
                /* Must be a continuation message that points to chunk containing null message */
                HDassert(v < oh->nmesgs);
                HDassert(cont_msg);
                HDassert(((H5O_cont_t *)(cont_msg->native))->chunkno == null_msg->chunkno);

                /* Initialize information about null message */
                null_msg_no = u;
                deleted_chunkno = null_msg->chunkno;

                /* Convert continuation message into a null message */
                if(H5O_release_mesg(f, dxpl_id, oh, cont_msg, TRUE) < 0)
                    HGOTO_ERROR(H5E_OHDR, H5E_CANTDELETE, FAIL, "unable to convert into null message")

                /*
                 * Remove chunk from object header's data structure
                 */

                /* Free memory for chunk image */
                oh->chunk[null_msg->chunkno].image = H5FL_BLK_FREE(chunk_image, oh->chunk[null_msg->chunkno].image);

                /* Remove chunk from list of chunks */
                if(null_msg->chunkno < (oh->nchunks - 1)) {
                    HDmemmove(&oh->chunk[null_msg->chunkno], &oh->chunk[null_msg->chunkno + 1], ((oh->nchunks - 1) - null_msg->chunkno) * sizeof(H5O_chunk_t));

                    /* Adjust chunk number for any chunk proxies that are in the cache */
                    for(u = null_msg->chunkno; u < (oh->nchunks - 1); u++) {
                        unsigned chk_proxy_status = 0;  /* Metadata cache status of chunk proxy for chunk */

                        /* Check the chunk proxy's status in the metadata cache */
                        if(H5AC_get_entry_status(f, oh->chunk[u].addr, &chk_proxy_status) < 0)
                            HGOTO_ERROR(H5E_OHDR, H5E_CANTGET, FAIL, "unable to check metadata cache status for chunk proxy")

                        /* If the entry is in the cache, update its chunk index */
                        if(chk_proxy_status & H5AC_ES__IN_CACHE) {
                            if(H5O_chunk_update_idx(f, dxpl_id, oh, u) < 0)
                                HGOTO_ERROR(H5E_OHDR, H5E_CANTSET, FAIL, "unable to update index for chunk proxy")
                        } /* end if */
                    } /* end for */
                } /* end if */

                /* Decrement # of chunks */
                /* (Don't bother reducing size of chunk array for now -QAK) */
                oh->nchunks--;

                /*
                 * Delete null message (in empty chunk that was be freed) from list of messages
                 */

                /* Release any information/memory for message */
                H5O_msg_free_mesg(null_msg);

                /* Remove null message from list of messages */
                if(null_msg_no < (oh->nmesgs - 1))
                    HDmemmove(&oh->mesg[null_msg_no], &oh->mesg[null_msg_no + 1], ((oh->nmesgs - 1) - null_msg_no) * sizeof(H5O_mesg_t));

                /* Decrement # of messages */
                /* (Don't bother reducing size of message array for now -QAK) */
                oh->nmesgs--;

                /* Adjust chunk # for messages in chunks after deleted chunk */
                for(u = 0, curr_msg = &oh->mesg[0]; u < oh->nmesgs; u++, curr_msg++) {
                    /* Sanity check - there should be no messages in deleted chunk */
                    HDassert(curr_msg->chunkno != deleted_chunkno);

                    /* Adjust chunk index for messages in later chunks */
                    if(curr_msg->chunkno > deleted_chunkno)
                        curr_msg->chunkno--;

                    /* Check for continuation message */
                    if(H5O_CONT_ID == curr_msg->type->id) {
                        /* Decode current continuation message if necessary */
                        H5O_LOAD_NATIVE(f, dxpl_id, 0, oh, curr_msg, FAIL)

                        /* Check if the chunkno needs to be set */
                        /* (should only occur when the continuation message is first decoded) */
                        if(0 == ((H5O_cont_t *)(curr_msg->native))->chunkno) {
                            unsigned w;         /* Local index variable */

                            /* Find chunk that this continuation message points to */
                            for(w = 0; w < oh->nchunks; w++)
                                if(oh->chunk[w].addr == ((H5O_cont_t *)(curr_msg->native))->addr) {
                                    ((H5O_cont_t *)(curr_msg->native))->chunkno = w;
                                    break;
                                } /* end if */
                            HDassert(((H5O_cont_t *)(curr_msg->native))->chunkno > 0);
                        } /* end if */
                        else {
                            /* Check for pointer to chunk after deleted chunk */
                            if(((H5O_cont_t *)(curr_msg->native))->chunkno > deleted_chunkno)
                                ((H5O_cont_t *)(curr_msg->native))->chunkno--;
                        } /* end else */
                    } /* end if */
                } /* end for */

                /* Found chunk to delete */
                deleted_chunk = TRUE;
                break;
            } /* end if */
        } /* end for */

        /* If we deleted any chunks, remember that */
        if(deleted_chunk)
            did_deleting = TRUE;
    } while(deleted_chunk);

    /* Set return value */
    ret_value = (htri_t)did_deleting;

done:
    FUNC_LEAVE_NOAPI(ret_value)
} /* H5O_remove_empty_chunks() */


/*-------------------------------------------------------------------------
 *
 * Function:    H5O_condense_header
 *
 * Purpose:     Attempt to eliminate empty chunks from object header.
 *
 * Return:	Non-negative on success/Negative on failure
 *
 * Programmer:	Quincey Koziol
 *		koziol@ncsa.uiuc.edu
 *		Oct  4 2005
 *
 * Modifications:
 *   Feb. 2009: Vailin Choi
 *      Add 2 more parameters to H5O_move_msgs_forward() for moving
 *	messages forward into "continuation" message
 *
 *-------------------------------------------------------------------------
 */
herr_t
H5O_condense_header(H5F_t *f, H5O_t *oh, hid_t dxpl_id)
{
    hbool_t rescan_header;              /* Whether to rescan header */
    htri_t result;                      /* Result from packing/merging/etc */
    herr_t ret_value = SUCCEED; 	/* return value */

    FUNC_ENTER_NOAPI(H5O_condense_header, FAIL)

    /* check args */
    HDassert(oh != NULL);

    /* Loop until no changed to the object header messages & chunks */
    do {
        /* Reset 'rescan chunks' flag */
        rescan_header = FALSE;

        /* Scan for messages that can be moved earlier in chunks */
        result = H5O_move_msgs_forward(f, dxpl_id, oh);
        if(result < 0)
            HGOTO_ERROR(H5E_OHDR, H5E_CANTPACK, FAIL, "can't move header messages forward")
        if(result > 0)
            rescan_header = TRUE;

        /* Scan for adjacent null messages & merge them */
        result = H5O_merge_null(f, dxpl_id, oh);
        if(result < 0)
            HGOTO_ERROR(H5E_OHDR, H5E_CANTPACK, FAIL, "can't pack null header messages")
        if(result > 0)
            rescan_header = TRUE;

        /* Scan for empty chunks to remove */
        result = H5O_remove_empty_chunks(f, dxpl_id, oh);
        if(result < 0)
            HGOTO_ERROR(H5E_OHDR, H5E_CANTPACK, FAIL, "can't remove empty chunk")
        if(result > 0)
            rescan_header = TRUE;
    } while(rescan_header);
#ifdef H5O_DEBUG
H5O_assert(oh);
#endif /* H5O_DEBUG */

done:
    FUNC_LEAVE_NOAPI(ret_value)
} /* H5O_condense_header() */


/*-------------------------------------------------------------------------
 *
 * Function:    H5O_alloc_shrink_chunk
 *
 * Purpose:     Shrinks a chunk, removing all null messages and any gap.
 *
 * Return:	Non-negative on success/Negative on failure
 *
 * Programmer:	Neil Fortner
 *		nfortne2@hdfgroup.org
 *		Oct 20 2008
 *
 *-------------------------------------------------------------------------
 */
static herr_t
H5O_alloc_shrink_chunk(H5F_t *f, hid_t dxpl_id, H5O_t *oh, unsigned chunkno)
{
    H5O_chunk_t *chunk = &oh->chunk[chunkno];   /* Chunk to shrink */
    H5O_chunk_proxy_t *chk_proxy = NULL;        /* Metadata cache proxy for chunk to shrink */
    H5O_mesg_t  *curr_msg;                      /* Current message to examine */
    uint8_t     *old_image = chunk->image;      /* Old address of chunk's image in memory */
    size_t      old_size = chunk->size;         /* Old size of chunk */
    size_t      new_size = chunk->size - chunk->gap; /* Size of shrunk chunk */
    size_t      total_msg_size;                 /* Size of the messages in this chunk */
    size_t      min_chunk_size = H5O_ALIGN_OH(oh, H5O_MIN_SIZE); /* Minimum chunk size */
    size_t      sizeof_chksum = H5O_SIZEOF_CHKSUM_OH(oh); /* Size of chunk checksum */
    size_t      sizeof_msghdr = H5O_SIZEOF_MSGHDR_OH(oh); /* Size of message header */
    uint8_t     new_size_flags = 0;             /* New chunk #0 size flags */
    hbool_t     adjust_size_flags = FALSE;      /* Whether to adjust the chunk #0 size flags */
    size_t      less_prfx_size = 0;             /* Bytes removed from object header prefix */
    herr_t      ret_value = SUCCEED;            /* Return value */
    unsigned    u;                              /* Index */

    FUNC_ENTER_NOAPI_NOINIT(H5O_alloc_shrink_chunk)

    /* check args */
    HDassert(f);
    HDassert(oh);

    /* Protect chunk */
    if(NULL == (chk_proxy = H5O_chunk_protect(f, dxpl_id, oh, chunkno)))
        HGOTO_ERROR(H5E_OHDR, H5E_CANTPROTECT, FAIL, "unable to protect object header chunk")

    /* Loop backwards to increase the chance of seeing more null messages at the
     * end of the chunk.  Note that we rely on unsigned u wrapping around at the
     * end.
     */
    for(u = oh->nmesgs - 1, curr_msg = &oh->mesg[u]; u < oh->nmesgs; u--, curr_msg--) {
        if((H5O_NULL_ID == curr_msg->type->id) && (chunkno == curr_msg->chunkno)) {
            size_t shrink_size = curr_msg->raw_size + sizeof_msghdr; /* Amount to shrink the chunk by */

            /* If the current message is not at the end of the chunk, copy the
                * data after it (except the checksum).
                */
            if(curr_msg->raw + curr_msg->raw_size
                < old_image + new_size - sizeof_chksum) {
                unsigned    v;              /* Index */
                H5O_mesg_t  *curr_msg2;
                uint8_t     *src = curr_msg->raw + curr_msg->raw_size; /* Source location */

                /* Slide down the raw data */
                HDmemmove(curr_msg->raw - sizeof_msghdr, src,
                    (size_t)(old_image + new_size - sizeof_chksum - src));

                /* Update the raw data pointers for messages after this one */
                for(v = 0, curr_msg2 = &oh->mesg[0]; v < oh->nmesgs; v++, curr_msg2++)
                    if((chunkno == curr_msg2->chunkno) && (curr_msg2->raw > curr_msg->raw))
                        curr_msg2->raw -= shrink_size;
            } /* end if */

            /* Adjust the new chunk size */
            new_size -= shrink_size;

            /* Release any information/memory for the message */
            H5O_msg_free_mesg(curr_msg);

            /* Remove the deleted null message from list of messages */
            if(u < (oh->nmesgs - 1))
                HDmemmove(&oh->mesg[u], &oh->mesg[u+1], ((oh->nmesgs - 1) - u) * sizeof(H5O_mesg_t));

            /* Decrement # of messages */
            /* (Don't bother reducing size of message array for now) */
            oh->nmesgs--;
        } /* end if */
    } /* end for */

    /* Check if the chunk is too small, extend if necessary */
    total_msg_size = new_size - (size_t)(chunkno == 0 ? H5O_SIZEOF_HDR(oh) : H5O_SIZEOF_CHKHDR_OH(oh));
    if(total_msg_size < min_chunk_size) {
        HDassert(oh->alloc_nmesgs > oh->nmesgs);
        oh->nmesgs++;

        /* Initialize new null message to make the chunk large enough */
        oh->mesg[oh->nmesgs].type = H5O_MSG_NULL;
        oh->mesg[oh->nmesgs].dirty = TRUE;
        oh->mesg[oh->nmesgs].native = NULL;
        oh->mesg[oh->nmesgs].raw = old_image + new_size + sizeof_msghdr - sizeof_chksum;
        oh->mesg[oh->nmesgs].raw_size = MAX(H5O_ALIGN_OH(oh, min_chunk_size - total_msg_size),
            sizeof_msghdr) - sizeof_msghdr;
        oh->mesg[oh->nmesgs].chunkno = chunkno;

        /* update the new chunk size */
        new_size += oh->mesg[oh->nmesgs].raw_size + sizeof_msghdr;
    } /* end if */

    /* Check for changing the chunk #0 data size enough to need adjusting the flags */
    if(oh->version > H5O_VERSION_1 && chunkno == 0) {
        uint64_t chunk0_newsize = new_size - (size_t)H5O_SIZEOF_HDR(oh);  /* New size of chunk 0's data */
        size_t   orig_prfx_size = (size_t)1 << (oh->flags & H5O_HDR_CHUNK0_SIZE); /* Original prefix size */

        /* Check for moving to a 1-byte size encoding */
        if(orig_prfx_size > 1 && chunk0_newsize <= 255) {
            less_prfx_size = orig_prfx_size - 1;
            new_size_flags = H5O_HDR_CHUNK0_1;
            adjust_size_flags = TRUE;
        } /* end if */
        /* Check for moving to a 2-byte size encoding */
        else if(orig_prfx_size > 2 && chunk0_newsize <= 65535) {
            less_prfx_size = orig_prfx_size - 2;
            new_size_flags = H5O_HDR_CHUNK0_2;
            adjust_size_flags = TRUE;
        } /* end if */
        /* Check for moving to a 4-byte size encoding */
        else if(orig_prfx_size > 4 && chunk0_newsize <= 4294967295) {
            less_prfx_size = orig_prfx_size - 4;
            new_size_flags = H5O_HDR_CHUNK0_4;
            adjust_size_flags = TRUE;
        } /* end if */
    } /* end if */

    if(adjust_size_flags) {
        /* Adjust object header prefix flags */
        oh->flags &= (uint8_t)~H5O_HDR_CHUNK0_SIZE;
        oh->flags |= new_size_flags;

        /* Slide chunk 0 data down */
        HDmemmove(chunk->image + H5O_SIZEOF_HDR(oh) - sizeof_chksum,
            chunk->image + H5O_SIZEOF_HDR(oh) - sizeof_chksum + less_prfx_size,
            new_size - (size_t)H5O_SIZEOF_HDR(oh));

        /* Adjust chunk size */
        new_size -= less_prfx_size;
    } /* end if */

    /* Allocate less memory space for chunk's image */
    chunk->size = new_size;
    chunk->image = H5FL_BLK_REALLOC(chunk_image, old_image, chunk->size);
    chunk->gap = 0;
    if(NULL == oh->chunk[chunkno].image)
        HGOTO_ERROR(H5E_RESOURCE, H5E_NOSPACE, FAIL, "memory allocation failed")

    /* Spin through existing messages, adjusting them */
    for(u = 0, curr_msg = &oh->mesg[0]; u < oh->nmesgs; u++, curr_msg++) {
        if(adjust_size_flags || (chunk->image != old_image))
            /* Adjust raw addresses for messages in this chunk to reflect new 'image' address */
            if(curr_msg->chunkno == chunkno)
                curr_msg->raw = chunk->image - less_prfx_size + (curr_msg->raw - old_image);

        /* Find continuation message which points to this chunk and adjust chunk's size */
        /* (Chunk 0 doesn't have a continuation message that points to it and
         * its size is directly encoded in the object header) */
        if(chunkno > 0 && (H5O_CONT_ID == curr_msg->type->id) &&
                (((H5O_cont_t *)(curr_msg->native))->chunkno == chunkno)) {
            H5O_chunk_proxy_t *cont_chk_proxy;        /* Chunk that message is in */

            /* Protect chunk */
            if(NULL == (cont_chk_proxy = H5O_chunk_protect(f, dxpl_id, oh, curr_msg->chunkno)))
                HGOTO_ERROR(H5E_OHDR, H5E_CANTPROTECT, FAIL, "unable to protect object header chunk")

            /* Adjust size of continuation message */
            HDassert(((H5O_cont_t *)(curr_msg->native))->size == old_size);
            ((H5O_cont_t *)(curr_msg->native))->size = chunk->size;

            /* Flag continuation message as dirty */
            curr_msg->dirty = TRUE;

            /* Release chunk, marking it dirty */
            if(H5O_chunk_unprotect(f, dxpl_id, cont_chk_proxy, H5AC__DIRTIED_FLAG) < 0)
                HGOTO_ERROR(H5E_OHDR, H5E_CANTUNPROTECT, FAIL, "unable to unprotect object header chunk")
        } /* end if */
    } /* end for */

    HDassert(new_size <= old_size);

    /* Free the unused space in the file */
    if(H5MF_xfree(f, H5FD_MEM_OHDR, dxpl_id, chunk->addr + new_size, (hsize_t)(old_size - new_size)) < 0)
        HGOTO_ERROR(H5E_OHDR, H5E_CANTFREE, FAIL, "unable to shrink object header chunk")

done:
    /* Release chunk, marking it dirty */
    if(chk_proxy && H5O_chunk_unprotect(f, dxpl_id, chk_proxy, H5AC__DIRTIED_FLAG) < 0)
        HDONE_ERROR(H5E_OHDR, H5E_CANTUNPROTECT, FAIL, "unable to unprotect object header chunk")

    FUNC_LEAVE_NOAPI(ret_value)
} /* H5O_alloc_shrink_chunk() */
<|MERGE_RESOLUTION|>--- conflicted
+++ resolved
@@ -600,21 +600,13 @@
     else if(extended == FALSE)     /* can't extend -- we are done */
         HGOTO_DONE(FALSE)
 
-    /* Protect chunk */
-    if(NULL == (chk_proxy = H5O_chunk_protect(f, dxpl_id, oh, chunkno)))
-	HGOTO_ERROR(H5E_OHDR, H5E_CANTPROTECT, FAIL, "unable to load object header chunk")
-
     /* Adjust object header prefix flags */
     if(adjust_size_flags) {
         oh->flags &= (uint8_t)~H5O_HDR_CHUNK0_SIZE;
         oh->flags |= new_size_flags;
 
         /* Mark object header as dirty in cache */
-<<<<<<< HEAD
-        if(H5AC_mark_pinned_or_protected_entry_dirty(oh) < 0)
-=======
         if(H5AC_mark_entry_dirty(oh) < 0)
->>>>>>> df8026cc
             HGOTO_ERROR(H5E_OHDR, H5E_CANTMARKDIRTY, FAIL, "unable to mark object header as dirty")
     } /* end if */
 
@@ -1186,11 +1178,7 @@
         HGOTO_ERROR(H5E_OHDR, H5E_CANTINSERT, FAIL, "can't split null message")
 
     /* Mark object header as dirty in cache */
-<<<<<<< HEAD
-    if(H5AC_mark_pinned_or_protected_entry_dirty(oh) < 0)
-=======
     if(H5AC_mark_entry_dirty(oh) < 0)
->>>>>>> df8026cc
         HGOTO_ERROR(H5E_OHDR, H5E_CANTMARKDIRTY, FAIL, "unable to mark object header as dirty")
 
     /* Set return value */
