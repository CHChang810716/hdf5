--- conflicted
+++ resolved
@@ -669,11 +669,7 @@
     if(ret_value == HADDR_UNDEF) {
         if(list != NULL) {
             if(list->messages != NULL)
-<<<<<<< HEAD
-                H5FL_ARR_FREE(H5SM_sohm_t, list->messages);
-=======
                 list->messages = H5FL_ARR_FREE(H5SM_sohm_t, list->messages);
->>>>>>> df8026cc
             list = H5FL_FREE(H5SM_list_t, list);
         } /* end if */
         if(addr != HADDR_UNDEF)
@@ -2363,11 +2359,7 @@
     HDassert(table);
     HDassert(table->indexes);
 
-<<<<<<< HEAD
-    H5FL_ARR_FREE(H5SM_index_header_t, table->indexes);
-=======
     table->indexes = H5FL_ARR_FREE(H5SM_index_header_t, table->indexes);
->>>>>>> df8026cc
 
     table = H5FL_FREE(H5SM_master_table_t, table);
 
@@ -2396,11 +2388,7 @@
     HDassert(list);
     HDassert(list->messages);
 
-<<<<<<< HEAD
-    H5FL_ARR_FREE(H5SM_sohm_t, list->messages);
-=======
     list->messages = H5FL_ARR_FREE(H5SM_sohm_t, list->messages);
->>>>>>> df8026cc
 
     list = H5FL_FREE(H5SM_list_t, list);
 
