/* * * * * * * * * * * * * * * * * * * * * * * * * * * * * * * * * * * * * * *
 * Copyright by The HDF Group.                                               *
 * Copyright by the Board of Trustees of the University of Illinois.         *
 * All rights reserved.                                                      *
 *                                                                           *
 * This file is part of HDF5.  The full HDF5 copyright notice, including     *
 * terms governing use, modification, and redistribution, is contained in    *
 * the files COPYING and Copyright.html.  COPYING can be found at the root   *
 * of the source code distribution tree; Copyright.html can be found at the  *
 * root level of an installed copy of the electronic HDF5 document set and   *
 * is linked from the top-level documents page.  It can also be found at     *
 * http://hdfgroup.org/HDF5/doc/Copyright.html.  If you do not have          *
 * access to either file, you may request a copy from help@hdfgroup.org.     *
 * * * * * * * * * * * * * * * * * * * * * * * * * * * * * * * * * * * * * * */

/****************/
/* Module Setup */
/****************/

#define H5D_PACKAGE		/*suppress error about including H5Dpkg	  */

/* Interface initialization */
#define H5_INTERFACE_INIT_FUNC	H5D__init_interface


/***********/
/* Headers */
/***********/
#include "H5private.h"		/* Generic Functions			*/
#include "H5Dpkg.h"		/* Datasets 				*/
#include "H5Eprivate.h"		/* Error handling		  	*/
#include "H5FLprivate.h"	/* Free Lists                           */
#include "H5FOprivate.h"        /* File objects                         */
#include "H5Iprivate.h"		/* IDs			  		*/
#include "H5Lprivate.h"		/* Links		  		*/
#include "H5MMprivate.h"	/* Memory management			*/


/****************/
/* Local Macros */
/****************/


/******************/
/* Local Typedefs */
/******************/

/* Struct for holding callback info during H5D_flush operation */
typedef struct {
    const H5F_t *f;             /* Pointer to file being flushed */
    hid_t dxpl_id;              /* DXPL for I/O operations */
} H5D_flush_ud_t;


/********************/
/* Local Prototypes */
/********************/

/* General stuff */
static herr_t H5D__get_dxpl_cache_real(hid_t dxpl_id, H5D_dxpl_cache_t *cache);
static H5D_shared_t *H5D__new(hid_t dcpl_id, hbool_t creating,
    hbool_t vl_type);
static herr_t H5D__init_type(H5F_t *file, const H5D_t *dset, hid_t type_id,
    const H5T_t *type);
static herr_t H5D__init_space(H5F_t *file, const H5D_t *dset, const H5S_t *space);
static herr_t H5D__update_oh_info(H5F_t *file, hid_t dxpl_id, H5D_t *dset,
    hid_t dapl_id);
static herr_t H5D__open_oid(H5D_t *dataset, hid_t dapl_id, hid_t dxpl_id);
static herr_t H5D__init_storage(const H5D_t *dataset, hbool_t full_overwrite,
    hsize_t old_dim[], hid_t dxpl_id);


/*********************/
/* Package Variables */
/*********************/

/* Define a "default" dataset transfer property list cache structure to use for default DXPLs */
H5D_dxpl_cache_t H5D_def_dxpl_cache;

/* Declare a free list to manage blocks of VL data */
H5FL_BLK_DEFINE(vlen_vl_buf);

/* Declare a free list to manage other blocks of VL data */
H5FL_BLK_DEFINE(vlen_fl_buf);


/*****************************/
/* Library Private Variables */
/*****************************/


/*******************/
/* Local Variables */
/*******************/

/* Declare a free list to manage the H5D_t and H5D_shared_t structs */
H5FL_DEFINE_STATIC(H5D_t);
H5FL_DEFINE_STATIC(H5D_shared_t);

/* Declare the external PQ free list for the sieve buffer information */
H5FL_BLK_EXTERN(sieve_buf);

/* Declare the external free list to manage the H5D_chunk_info_t struct */
H5FL_EXTERN(H5D_chunk_info_t);

<<<<<<< HEAD
/* Declare the external free list to manage the H5D_piece_info_t struct */
H5FL_EXTERN(H5D_piece_info_t);
=======
/* Declare extern the free list to manage blocks of type conversion data */
H5FL_BLK_EXTERN(type_conv);
>>>>>>> 52bff896

/* Define a static "default" dataset structure to use to initialize new datasets */
static H5D_shared_t H5D_def_dset;

/* Dataset ID class */
static const H5I_class_t H5I_DATASET_CLS[1] = {{
    H5I_DATASET,		/* ID class value */
    0,				/* Class flags */
    0,				/* # of reserved IDs for class */
    (H5I_free_t)H5D_close       /* Callback routine for closing objects of this class */
}};



/*-------------------------------------------------------------------------
 * Function:	H5D_init
 *
 * Purpose:	Initialize the interface from some other layer.
 *
 * Return:	Success:	non-negative
 *
 *		Failure:	negative
 *
 * Programmer:	Quincey Koziol
 *              Saturday, March 4, 2000
 *
 *-------------------------------------------------------------------------
 */
herr_t
H5D_init(void)
{
    herr_t ret_value = SUCCEED;   /* Return value */

    FUNC_ENTER_NOAPI(FAIL)
    /* FUNC_ENTER() does all the work */

done:
    FUNC_LEAVE_NOAPI(ret_value)
} /* end H5D_init() */


/*--------------------------------------------------------------------------
NAME
   H5D__init_interface -- Initialize interface-specific information
USAGE
    herr_t H5D__init_interface()

RETURNS
    Non-negative on success/Negative on failure
DESCRIPTION
    Initializes any interface-specific data or routines.
NOTES
    Care must be taken when using the H5P functions, since they can cause
    a deadlock in the library when the library is attempting to terminate -QAK

--------------------------------------------------------------------------*/
static herr_t
H5D__init_interface(void)
{
    H5P_genplist_t *def_dcpl;               /* Default Dataset Creation Property list */
    herr_t          ret_value                = SUCCEED;   /* Return value */

    FUNC_ENTER_STATIC

    /* Initialize the atom group for the dataset IDs */
    if(H5I_register_type(H5I_DATASET_CLS) < 0)
        HGOTO_ERROR(H5E_DATASET, H5E_CANTINIT, FAIL, "unable to initialize interface")

    /* Reset the "default dataset" information */
    HDmemset(&H5D_def_dset, 0, sizeof(H5D_shared_t));

    /* Get the default dataset creation property list values and initialize the
     * default dataset with them.
     */
    if(NULL == (def_dcpl = (H5P_genplist_t *)H5I_object(H5P_LST_DATASET_CREATE_ID_g)))
        HGOTO_ERROR(H5E_DATASET, H5E_BADTYPE, FAIL, "can't get default dataset creation property list")

    /* Get the default data storage layout */
    if(H5P_get(def_dcpl, H5D_CRT_LAYOUT_NAME, &H5D_def_dset.layout) < 0)
         HGOTO_ERROR(H5E_PLIST, H5E_CANTGET, FAIL, "can't retrieve layout")

    /* Get the default dataset creation properties */
    if(H5P_get(def_dcpl, H5D_CRT_EXT_FILE_LIST_NAME, &H5D_def_dset.dcpl_cache.efl) < 0)
        HGOTO_ERROR(H5E_PLIST, H5E_CANTGET, FAIL, "can't retrieve external file list")
    if(H5P_get(def_dcpl, H5D_CRT_FILL_VALUE_NAME, &H5D_def_dset.dcpl_cache.fill) < 0)
        HGOTO_ERROR(H5E_PLIST, H5E_CANTGET, FAIL, "can't retrieve fill value")
    if(H5P_get(def_dcpl, H5O_CRT_PIPELINE_NAME, &H5D_def_dset.dcpl_cache.pline) < 0)
        HGOTO_ERROR(H5E_PLIST, H5E_CANTGET, FAIL, "can't retrieve pipeline filter")

    /* Reset the "default DXPL cache" information */
    HDmemset(&H5D_def_dxpl_cache, 0, sizeof(H5D_dxpl_cache_t));

    /* Get the default DXPL cache information */
    if(H5D__get_dxpl_cache_real(H5P_DATASET_XFER_DEFAULT, &H5D_def_dxpl_cache) < 0)
        HGOTO_ERROR(H5E_PLIST, H5E_CANTGET, FAIL, "can't retrieve default DXPL info")

done:
    FUNC_LEAVE_NOAPI(ret_value)
} /* end H5D__init_interface() */


/*-------------------------------------------------------------------------
 * Function:	H5D_term_interface
 *
 * Purpose:	Terminate this interface.
 *
 * Return:	Success:	Positive if anything was done that might
 *				affect other interfaces; zero otherwise.
 *
 * 		Failure:	Negative.
 *
 * Programmer:	Robb Matzke
 *              Friday, November 20, 1998
 *
 *-------------------------------------------------------------------------
 */
int
H5D_term_interface(void)
{
    int	n = 0;

    FUNC_ENTER_NOAPI_NOINIT_NOERR

    if(H5_interface_initialize_g) {
	if(H5I_nmembers(H5I_DATASET) > 0) {
            /* The dataset API uses the "force" flag set to true because it
             * is using the "file objects" (H5FO) API functions to track open
             * objects in the file.  Using the H5FO code means that dataset
             * IDs can have reference counts >1, when an existing dataset is
             * opened more than once.  However, the H5I code does not attempt
             * to close objects with reference counts>1 unless the "force" flag
             * is set to true.
             *
             * At some point (probably after the group and datatypes use the
             * the H5FO code), the H5FO code might need to be switched around
             * to storing pointers to the objects being tracked (H5D_t, H5G_t,
             * etc) and reference count those itself instead of relying on the
             * reference counting in the H5I layer.  Then, the "force" flag can
             * be put back to false.
             *
             * Setting the "force" flag to true for all the interfaces won't
             * work because the "file driver" (H5FD) APIs use the H5I reference
             * counting to avoid closing a file driver out from underneath an
             * open file...
             *
             * QAK - 5/13/03
             */
	    (void)H5I_clear_type(H5I_DATASET, TRUE, FALSE);
            n++; /*H5I*/
	} /* end if */
        else {
            /* Close public interface */
            n += H5D__term_pub_interface();

            /* Close deprecated interface */
            n += H5D__term_deprec_interface();

	    /* Destroy the dataset object id group */
	    (void)H5I_dec_type_ref(H5I_DATASET);
            n++; /*H5I*/

	    /* Mark closed */
	    H5_interface_initialize_g = 0;
	} /* end else */
    } /* end if */

    FUNC_LEAVE_NOAPI(n)
} /* end H5D_term_interface() */


/*--------------------------------------------------------------------------
 NAME
    H5D__get_dxpl_cache_real
 PURPOSE
    Get all the values for the DXPL cache.
 USAGE
    herr_t H5D__get_dxpl_cache_real(dxpl_id, cache)
        hid_t dxpl_id;          IN: DXPL to query
        H5D_dxpl_cache_t *cache;IN/OUT: DXPL cache to fill with values
 RETURNS
    Non-negative on success/Negative on failure.
 DESCRIPTION
    Query all the values from a DXPL that are needed by internal routines
    within the library.
 GLOBAL VARIABLES
 COMMENTS, BUGS, ASSUMPTIONS
 EXAMPLES
 REVISION LOG
--------------------------------------------------------------------------*/
static herr_t
H5D__get_dxpl_cache_real(hid_t dxpl_id, H5D_dxpl_cache_t *cache)
{
    H5P_genplist_t *dx_plist;   /* Data transfer property list */
    herr_t ret_value = SUCCEED; /* Return value */

    FUNC_ENTER_STATIC

    /* Check args */
    HDassert(cache);

    /* Get the dataset transfer property list */
    if(NULL == (dx_plist = (H5P_genplist_t *)H5I_object(dxpl_id)))
        HGOTO_ERROR(H5E_ARGS, H5E_BADTYPE, FAIL, "not a dataset transfer property list")

    /* Get maximum temporary buffer size */
    if(H5P_get(dx_plist, H5D_XFER_MAX_TEMP_BUF_NAME, &cache->max_temp_buf) < 0)
        HGOTO_ERROR(H5E_PLIST, H5E_CANTGET, FAIL, "Can't retrieve maximum temporary buffer size")

    /* Get temporary buffer pointer */
    if(H5P_get(dx_plist, H5D_XFER_TCONV_BUF_NAME, &cache->tconv_buf) < 0)
        HGOTO_ERROR(H5E_PLIST, H5E_CANTGET, FAIL, "Can't retrieve temporary buffer pointer")

    /* Get background buffer pointer */
    if(H5P_get(dx_plist, H5D_XFER_BKGR_BUF_NAME, &cache->bkgr_buf) < 0)
        HGOTO_ERROR(H5E_PLIST, H5E_CANTGET, FAIL, "Can't retrieve background buffer pointer")

    /* Get background buffer type */
    if(H5P_get(dx_plist, H5D_XFER_BKGR_BUF_TYPE_NAME, &cache->bkgr_buf_type) < 0)
        HGOTO_ERROR(H5E_PLIST, H5E_CANTGET, FAIL, "Can't retrieve background buffer type")

    /* Get B-tree split ratios */
    if(H5P_get(dx_plist, H5D_XFER_BTREE_SPLIT_RATIO_NAME, &cache->btree_split_ratio) < 0)
        HGOTO_ERROR(H5E_PLIST, H5E_CANTGET, FAIL, "Can't retrieve B-tree split ratios")

    /* Get I/O vector size */
    if(H5P_get(dx_plist, H5D_XFER_HYPER_VECTOR_SIZE_NAME, &cache->vec_size) < 0)
        HGOTO_ERROR(H5E_PLIST, H5E_CANTGET, FAIL, "Can't retrieve I/O vector size")

#ifdef H5_HAVE_PARALLEL
    /* Collect Parallel I/O information for possible later use */
    if(H5P_get(dx_plist, H5D_XFER_IO_XFER_MODE_NAME, &cache->xfer_mode) < 0)
        HGOTO_ERROR(H5E_PLIST, H5E_CANTGET, FAIL, "Can't retrieve parallel transfer method")
    if(H5P_get(dx_plist, H5D_XFER_MPIO_COLLECTIVE_OPT_NAME, &cache->coll_opt_mode) < 0)
        HGOTO_ERROR(H5E_PLIST, H5E_CANTGET, FAIL, "Can't retrieve collective transfer option")
#endif /* H5_HAVE_PARALLEL */

    /* Get error detection properties */
    if(H5P_get(dx_plist, H5D_XFER_EDC_NAME, &cache->err_detect) < 0)
        HGOTO_ERROR(H5E_PLIST, H5E_CANTGET, FAIL, "Can't retrieve error detection info")

    /* Get filter callback function */
    if(H5P_get(dx_plist, H5D_XFER_FILTER_CB_NAME, &cache->filter_cb) < 0)
        HGOTO_ERROR(H5E_PLIST, H5E_CANTGET, FAIL, "Can't retrieve filter callback function")

    /* Get the data transform property */
    if(H5P_get(dx_plist, H5D_XFER_XFORM_NAME, &cache->data_xform_prop) < 0)
        HGOTO_ERROR(H5E_PLIST, H5E_CANTGET, FAIL, "Can't retrieve data transform info")

done:
    FUNC_LEAVE_NOAPI(ret_value)
}   /* end H5D__get_dxpl_cache_real() */


/*--------------------------------------------------------------------------
 NAME
    H5D__get_dxpl_cache
 PURPOSE
    Get all the values for the DXPL cache.
 USAGE
    herr_t H5D__get_dxpl_cache(dxpl_id, cache)
        hid_t dxpl_id;          IN: DXPL to query
        H5D_dxpl_cache_t *cache;IN/OUT: DXPL cache to fill with values
 RETURNS
    Non-negative on success/Negative on failure.
 DESCRIPTION
    Query all the values from a DXPL that are needed by internal routines
    within the library.
 GLOBAL VARIABLES
 COMMENTS, BUGS, ASSUMPTIONS
    The CACHE pointer should point at already allocated memory to place
    non-default property list info.  If a default property list is used, the
    CACHE pointer will be changed to point at the default information.
 EXAMPLES
 REVISION LOG
--------------------------------------------------------------------------*/
herr_t
H5D__get_dxpl_cache(hid_t dxpl_id, H5D_dxpl_cache_t **cache)
{
    herr_t ret_value=SUCCEED;   /* Return value */

    FUNC_ENTER_PACKAGE

    /* Check args */
    HDassert(cache);

    /* Check for the default DXPL */
    if(dxpl_id==H5P_DATASET_XFER_DEFAULT)
        *cache=&H5D_def_dxpl_cache;
    else
        if(H5D__get_dxpl_cache_real(dxpl_id,*cache) < 0)
            HGOTO_ERROR(H5E_DATASET, H5E_CANTGET, FAIL, "Can't retrieve DXPL values")

done:
    FUNC_LEAVE_NOAPI(ret_value)
}   /* H5D__get_dxpl_cache() */


/*-------------------------------------------------------------------------
 * Function:	H5D__create_named
 *
 * Purpose:	Internal routine to create a new dataset.
 *
 * Return:	Success:	Non-NULL, pointer to new dataset object.
 *
 *		Failure:	NULL
 *
 * Programmer:	Quincey Koziol
 *		Thursday, April 5, 2007
 *
 *-------------------------------------------------------------------------
 */
H5D_t *
H5D__create_named(const H5G_loc_t *loc, const char *name, hid_t type_id,
    const H5S_t *space, hid_t lcpl_id, hid_t dcpl_id, hid_t dapl_id,
    hid_t dxpl_id)
{
    H5O_obj_create_t ocrt_info;         /* Information for object creation */
    H5D_obj_create_t dcrt_info;         /* Information for dataset creation */
    H5D_t	   *ret_value;          /* Return value */

    FUNC_ENTER_PACKAGE

    /* Check arguments */
    HDassert(loc);
    HDassert(name && *name);
    HDassert(type_id != H5P_DEFAULT);
    HDassert(space);
    HDassert(lcpl_id != H5P_DEFAULT);
    HDassert(dcpl_id != H5P_DEFAULT);
    HDassert(dapl_id != H5P_DEFAULT);
    HDassert(dxpl_id != H5P_DEFAULT);

    /* Set up dataset creation info */
    dcrt_info.type_id = type_id;
    dcrt_info.space = space;
    dcrt_info.dcpl_id = dcpl_id;
    dcrt_info.dapl_id = dapl_id;

    /* Set up object creation information */
    ocrt_info.obj_type = H5O_TYPE_DATASET;
    ocrt_info.crt_info = &dcrt_info;
    ocrt_info.new_obj = NULL;

    /* Create the new dataset and link it to its parent group */
    if(H5L_link_object(loc, name, &ocrt_info, lcpl_id, dapl_id, dxpl_id) < 0)
        HGOTO_ERROR(H5E_DATASET, H5E_CANTINIT, NULL, "unable to create and link to dataset")
    HDassert(ocrt_info.new_obj);

    /* Set the return value */
    ret_value = (H5D_t *)ocrt_info.new_obj;

done:
    FUNC_LEAVE_NOAPI(ret_value)
} /* end H5D__create_named() */


/*-------------------------------------------------------------------------
 * Function:    H5D__get_space_status
 *
 * Purpose:     Returns the status of data space allocation.
 *
 * Return:
 *              Success:        Non-negative
 *
 *              Failture:       Negative
 *
 * Programmer:  Raymond Lu
 *
 *-------------------------------------------------------------------------
 */
herr_t
H5D__get_space_status(H5D_t *dset, H5D_space_status_t *allocation, hid_t dxpl_id)
{
    H5S_t      *space;              /* Dataset's dataspace */
    hsize_t     space_allocated;    /* The number of bytes allocated for chunks */
    hssize_t    snelmts;            /* Temporary holder for number of elements in dataspace */
    hsize_t     nelmts;             /* Number of elements in dataspace */
    size_t      dt_size;            /* Size of datatype */
    hsize_t     full_size;          /* The number of bytes in the dataset when fully populated */
    herr_t      ret_value = SUCCEED;

    FUNC_ENTER_PACKAGE

    HDassert(dset);

    /* Get the dataset's dataspace */
    space = dset->shared->space;
    HDassert(space);

    /* Get the total number of elements in dataset's dataspace */
    if((snelmts = H5S_GET_EXTENT_NPOINTS(space)) < 0)
        HGOTO_ERROR(H5E_DATASET, H5E_CANTGET, FAIL, "unable to retrieve number of elements in dataspace")
    nelmts = (hsize_t)snelmts;

    /* Get the size of the dataset's datatype */
    if(0 == (dt_size = H5T_GET_SIZE(dset->shared->type)))
        HGOTO_ERROR(H5E_DATASET, H5E_CANTGET, FAIL, "unable to retrieve size of datatype")

    /* Compute the maximum size of the dataset in bytes */
    full_size = nelmts * dt_size;

    /* Check for overflow during multiplication */
    if(nelmts != (full_size / dt_size))
        HGOTO_ERROR(H5E_DATASET, H5E_OVERFLOW, FAIL, "size of dataset's storage overflowed")

    /* Difficult to error check, since the error value is 0 and 0 is a valid value... :-/ */
    if(H5D__get_storage_size(dset, dxpl_id, &space_allocated) < 0)
        HGOTO_ERROR(H5E_DATASET, H5E_CANTGET, FAIL, "can't get size of dataset's storage")

    /* Decide on how much of the space is allocated */
    if(space_allocated == 0)
        *allocation = H5D_SPACE_STATUS_NOT_ALLOCATED;
    else if(space_allocated == full_size)
        *allocation = H5D_SPACE_STATUS_ALLOCATED;
    else {
        /* Should only happen for chunked datasets currently */
        HDassert(dset->shared->layout.type == H5D_CHUNKED);

        *allocation = H5D_SPACE_STATUS_PART_ALLOCATED;
    } /* end else */

done:
    FUNC_LEAVE_NOAPI(ret_value)
} /* end H5D__get_space_status() */


/*-------------------------------------------------------------------------
 * Function:	H5D__new
 *
 * Purpose:	Creates a new, empty dataset structure
 *
 * Return:	Success:	Pointer to a new dataset descriptor.
 *
 *		Failure:	NULL
 *
 * Programmer:	Quincey Koziol
 *		Monday, October 12, 1998
 *
 *-------------------------------------------------------------------------
 */
static H5D_shared_t *
H5D__new(hid_t dcpl_id, hbool_t creating, hbool_t vl_type)
{
    H5D_shared_t    *new_dset = NULL;   /* New dataset object */
    H5P_genplist_t  *plist;             /* Property list created */
    H5D_shared_t    *ret_value;         /* Return value */

    FUNC_ENTER_STATIC

    /* Allocate new shared dataset structure */
    if(NULL == (new_dset = H5FL_MALLOC(H5D_shared_t)))
        HGOTO_ERROR(H5E_RESOURCE, H5E_NOSPACE, NULL, "memory allocation failed")

    /* Copy the default dataset information */
    HDmemcpy(new_dset, &H5D_def_dset, sizeof(H5D_shared_t));

    /* If we are using the default dataset creation property list, during creation
     * don't bother to copy it, just increment the reference count
     */
    if(!vl_type && creating && dcpl_id == H5P_DATASET_CREATE_DEFAULT) {
        if(H5I_inc_ref(dcpl_id, FALSE) < 0)
            HGOTO_ERROR(H5E_DATASET, H5E_CANTINC, NULL, "can't increment default DCPL ID")
        new_dset->dcpl_id = dcpl_id;
    } /* end if */
    else {
        /* Get the property list */
        if(NULL == (plist = (H5P_genplist_t *)H5I_object(dcpl_id)))
            HGOTO_ERROR(H5E_ARGS, H5E_BADTYPE, NULL, "not a property list")

        new_dset->dcpl_id = H5P_copy_plist(plist, FALSE);
    } /* end else */

    /* Set return value */
    ret_value = new_dset;

done:
    if(ret_value == NULL)
        if(new_dset != NULL) {
            if(new_dset->dcpl_id != 0 && H5I_dec_ref(new_dset->dcpl_id) < 0)
                HDONE_ERROR(H5E_DATASET, H5E_CANTDEC, NULL, "can't decrement temporary datatype ID")
            new_dset = H5FL_FREE(H5D_shared_t, new_dset);
        } /* end if */

    FUNC_LEAVE_NOAPI(ret_value)
} /* end H5D__new() */


/*-------------------------------------------------------------------------
 * Function:	H5D__init_type
 *
 * Purpose:	Copy a datatype for a dataset's use, performing all the
 *              necessary adjustments, etc.
 *
 * Return:	Success:    SUCCEED
 *		Failure:    FAIL
 *
 * Programmer:	Quincey Koziol
 *		Thursday, June 24, 2004
 *
 *-------------------------------------------------------------------------
 */
static herr_t
H5D__init_type(H5F_t *file, const H5D_t *dset, hid_t type_id, const H5T_t *type)
{
    htri_t relocatable;                 /* Flag whether the type is relocatable */
    htri_t immutable;                   /* Flag whether the type is immutable */
    hbool_t use_latest_format;          /* Flag indicating the newest file format should be used */
    herr_t ret_value = SUCCEED;         /* Return value */

    FUNC_ENTER_STATIC

    /* Sanity checking */
    HDassert(file);
    HDassert(dset);
    HDassert(type);

    /* Check whether the datatype is relocatable */
    if((relocatable = H5T_is_relocatable(type)) < 0)
        HGOTO_ERROR(H5E_DATATYPE, H5E_CANTINIT, FAIL, "can't check datatype?")

    /* Check whether the datatype is immutable */
    if((immutable = H5T_is_immutable(type)) < 0)
        HGOTO_ERROR(H5E_DATATYPE, H5E_CANTINIT, FAIL, "can't check datatype?")

    /* Get the file's 'use the latest version of the format' flag */
    use_latest_format = H5F_USE_LATEST_FORMAT(file);

    /* Copy the datatype if it's a custom datatype or if it'll change when it's location is changed */
    if(!immutable || relocatable || use_latest_format) {
        /* Copy datatype for dataset */
        if((dset->shared->type = H5T_copy(type, H5T_COPY_ALL)) == NULL)
            HGOTO_ERROR(H5E_DATASET, H5E_CANTCOPY, FAIL, "can't copy datatype")

        /* Mark any datatypes as being on disk now */
        if(H5T_set_loc(dset->shared->type, file, H5T_LOC_DISK) < 0)
            HGOTO_ERROR(H5E_DATASET, H5E_CANTINIT, FAIL, "can't set datatype location")

        /* Set the latest format, if requested */
        if(use_latest_format)
            if(H5T_set_latest_version(dset->shared->type) < 0)
                HGOTO_ERROR(H5E_DATASET, H5E_CANTSET, FAIL, "can't set latest version of datatype")

        /* Get a datatype ID for the dataset's datatype */
	if((dset->shared->type_id = H5I_register(H5I_DATATYPE, dset->shared->type, FALSE)) < 0)
	    HGOTO_ERROR(H5E_DATASET, H5E_CANTREGISTER, FAIL, "unable to register type")
    } /* end if */
    /* Not a custom datatype, just use it directly */
    else {
        if(H5I_inc_ref(type_id, FALSE) < 0)
            HGOTO_ERROR(H5E_DATASET, H5E_CANTINC, FAIL, "Can't increment datatype ID")

        /* Use existing datatype */
        dset->shared->type_id = type_id;
        dset->shared->type = (H5T_t *)type; /* (Cast away const OK - QAK) */
    } /* end else */

done:
    FUNC_LEAVE_NOAPI(ret_value)
} /* end H5D__init_type() */


/*-------------------------------------------------------------------------
 * Function:	H5D__init_space
 *
 * Purpose:	Copy a dataspace for a dataset's use, performing all the
 *              necessary adjustments, etc.
 *
 * Return:	Success:    SUCCEED
 *		Failure:    FAIL
 *
 * Programmer:	Quincey Koziol
 *		Tuesday, July 24, 2007
 *
 *-------------------------------------------------------------------------
 */
static herr_t
H5D__init_space(H5F_t *file, const H5D_t *dset, const H5S_t *space)
{
    hbool_t use_latest_format;          /* Flag indicating the newest file format should be used */
    herr_t ret_value = SUCCEED;         /* Return value */

    FUNC_ENTER_STATIC

    /* Sanity checking */
    HDassert(file);
    HDassert(dset);
    HDassert(space);

    /* Get the file's 'use the latest version of the format' flag */
    use_latest_format = H5F_USE_LATEST_FORMAT(file);

    /* Copy dataspace for dataset */
    if(NULL == (dset->shared->space = H5S_copy(space, FALSE, TRUE)))
        HGOTO_ERROR(H5E_DATASET, H5E_CANTCOPY, FAIL, "can't copy dataspace")

    /* Set the latest format, if requested */
    if(use_latest_format)
        if(H5S_set_latest_version(dset->shared->space) < 0)
            HGOTO_ERROR(H5E_DATASET, H5E_CANTSET, FAIL, "can't set latest version of datatype")

    /* Set the dataset's dataspace to 'all' selection */
    if(H5S_select_all(dset->shared->space, TRUE) < 0)
        HGOTO_ERROR(H5E_DATASET, H5E_CANTSET, FAIL, "unable to set all selection")

done:
    FUNC_LEAVE_NOAPI(ret_value)
} /* end H5D__init_space() */


/*-------------------------------------------------------------------------
 * Function:	H5D__update_oh_info
 *
 * Purpose:	Create and fill object header for dataset
 *
 * Return:	Success:    SUCCEED
 *		Failure:    FAIL
 *
 * Programmer:	Bill Wendling
 *		Thursday, October 31, 2002
 *
 *-------------------------------------------------------------------------
 */
static herr_t
H5D__update_oh_info(H5F_t *file, hid_t dxpl_id, H5D_t *dset, hid_t dapl_id)
{
    H5O_t              *oh = NULL;      /* Pointer to dataset's object header */
    size_t              ohdr_size = H5D_MINHDR_SIZE;    /* Size of dataset's object header */
    H5O_loc_t          *oloc = NULL;    /* Dataset's object location */
    H5O_layout_t       *layout;         /* Dataset's layout information */
    H5T_t              *type;           /* Dataset's datatype */
    hbool_t             use_latest_format;      /* Flag indicating the newest file format should be used */
    H5O_fill_t		*fill_prop;     /* Pointer to dataset's fill value information */
    H5D_fill_value_t	fill_status;    /* Fill value status */
    hbool_t             fill_changed = FALSE;      /* Flag indicating the fill value was changed */
    hbool_t             layout_init = FALSE;    /* Flag to indicate that chunk information was initialized */
    herr_t ret_value = SUCCEED;         /* Return value */

    FUNC_ENTER_STATIC

    /* Sanity checking */
    HDassert(file);
    HDassert(dset);

    /* Set some local variables, for convenience */
    oloc = &dset->oloc;
    layout = &dset->shared->layout;
    type = dset->shared->type;
    fill_prop = &dset->shared->dcpl_cache.fill;

    /* Get the file's 'use the latest version of the format' flag */
    use_latest_format = H5F_USE_LATEST_FORMAT(file);

    /* Retrieve "defined" status of fill value */
    if(H5P_is_fill_value_defined(fill_prop, &fill_status) < 0)
        HGOTO_ERROR(H5E_PLIST, H5E_CANTGET, FAIL, "can't tell if fill value defined")

    /* Special case handling for variable-length types */
    if(H5T_detect_class(type, H5T_VLEN, FALSE)) {
        /* If the default fill value is chosen for variable-length types, always write it */
        if(fill_prop->fill_time == H5D_FILL_TIME_IFSET && fill_status == H5D_FILL_VALUE_DEFAULT) {
            /* Update dataset creation property */
            fill_prop->fill_time = H5D_FILL_TIME_ALLOC;

            /* Note that the fill value changed */
            fill_changed = TRUE;
        } /* end if */

        /* Don't allow never writing fill values with variable-length types */
        if(fill_prop->fill_time == H5D_FILL_TIME_NEVER)
            HGOTO_ERROR(H5E_DATASET, H5E_UNSUPPORTED, FAIL, "Dataset doesn't support VL datatype when fill value is not defined")
    } /* end if */

    /* Determine whether fill value is defined or not */
    if(fill_status == H5D_FILL_VALUE_DEFAULT || fill_status == H5D_FILL_VALUE_USER_DEFINED) {
        /* Convert fill value buffer to dataset's datatype */
        if(fill_prop->buf && fill_prop->size > 0 && H5O_fill_convert(fill_prop, type, &fill_changed, dxpl_id) < 0)
            HGOTO_ERROR(H5E_DATASET, H5E_CANTINIT, FAIL, "unable to convert fill value to dataset type")

	fill_prop->fill_defined = TRUE;
    } else if(fill_status == H5D_FILL_VALUE_UNDEFINED) {
 	fill_prop->fill_defined = FALSE;
    } else
        HGOTO_ERROR(H5E_DATASET, H5E_CANTGET, FAIL, "unable to determine if fill value is defined")

    /* Check for invalid fill & allocation time setting */
    if(fill_prop->fill_defined == FALSE && fill_prop->fill_time == H5D_FILL_TIME_ALLOC)
        HGOTO_ERROR(H5E_DATASET, H5E_CANTINIT, FAIL, "fill value writing on allocation set, but no fill value defined")

    /* Check if the fill value info changed */
    if(fill_changed) {
        H5P_genplist_t     *dc_plist;               /* Dataset's creation property list */

        /* Get dataset's property list object */
        HDassert(dset->shared->dcpl_id != H5P_DATASET_CREATE_DEFAULT);
        if(NULL == (dc_plist = (H5P_genplist_t *)H5I_object(dset->shared->dcpl_id)))
            HGOTO_ERROR(H5E_ARGS, H5E_BADTYPE, FAIL, "can't get dataset creation property list")

        /* Update dataset creation property */
        if(H5P_set(dc_plist, H5D_CRT_FILL_VALUE_NAME, fill_prop) < 0)
            HGOTO_ERROR(H5E_PLIST, H5E_CANTSET, FAIL, "can't set fill value info")
    } /* end if */

    /* Add the dataset's raw data size to the size of the header, if the raw data will be stored as compact */
    if(layout->type == H5D_COMPACT)
        ohdr_size += layout->storage.u.compact.size;

    /* Create an object header for the dataset */
    if(H5O_create(file, dxpl_id, ohdr_size, (size_t)1, dset->shared->dcpl_id, oloc/*out*/) < 0)
        HGOTO_ERROR(H5E_DATASET, H5E_CANTINIT, FAIL, "unable to create dataset object header")
    HDassert(file == dset->oloc.file);

    /* Pin the object header */
    if(NULL == (oh = H5O_pin(oloc, dxpl_id)))
        HGOTO_ERROR(H5E_DATASET, H5E_CANTPIN, FAIL, "unable to pin dataset object header")

    /* Write the dataspace header message */
    if(H5S_append(file, dxpl_id, oh, dset->shared->space) < 0)
        HGOTO_ERROR(H5E_DATASET, H5E_CANTINIT, FAIL, "unable to update dataspace header message")

    /* Write the datatype header message */
    if(H5O_msg_append_oh(file, dxpl_id, oh, H5O_DTYPE_ID, H5O_MSG_FLAG_CONSTANT, 0, type) < 0)
        HGOTO_ERROR(H5E_DATASET, H5E_CANTINIT, FAIL, "unable to update datatype header message")

    /* Write new fill value message */
    if(H5O_msg_append_oh(file, dxpl_id, oh, H5O_FILL_NEW_ID, H5O_MSG_FLAG_CONSTANT, 0, fill_prop) < 0)
        HGOTO_ERROR(H5E_DATASET, H5E_CANTINIT, FAIL, "unable to update new fill value header message")

    /* If there is valid information for the old fill value struct, add it */
    /* (only if we aren't trying to write the latest version of the file format) */
    if(fill_prop->buf && !use_latest_format) {
        H5O_fill_t old_fill_prop;       /* Copy of fill value property, for writing as "old" fill value */

        /* Shallow copy the fill value property */
        /* (we only want to make certain that the shared component isnt' modified) */
        HDmemcpy(&old_fill_prop, fill_prop, sizeof(old_fill_prop));

        /* Reset shared component info */
        H5O_msg_reset_share(H5O_FILL_ID, &old_fill_prop);

        /* Write old fill value */
        if(H5O_msg_append_oh(file, dxpl_id, oh, H5O_FILL_ID, H5O_MSG_FLAG_CONSTANT, 0, &old_fill_prop) < 0)
            HGOTO_ERROR(H5E_DATASET, H5E_CANTINIT, FAIL, "unable to update old fill value header message")
    } /* end if */

    /* Update/create the layout (and I/O pipeline & EFL) messages */
    if(H5D__layout_oh_create(file, dxpl_id, oh, dset, dapl_id) < 0)
        HGOTO_ERROR(H5E_DATASET, H5E_CANTINIT, FAIL, "unable to update layout/pline/efl header message")

    /* Indicate that the layout information was initialized */
    layout_init = TRUE;

#ifdef H5O_ENABLE_BOGUS
{
    H5P_genplist_t     *dc_plist;               /* Dataset's creation property list */

    /* Get dataset's property list object */
    if(NULL == (dc_plist = (H5P_genplist_t *)H5I_object(dset->shared->dcpl_id)))
        HGOTO_ERROR(H5E_ARGS, H5E_BADTYPE, FAIL, "can't get dataset creation property list")

    /* Check whether to add a "bogus" message */
    if(H5P_exist_plist(dc_plist, H5O_BOGUS_MSG_FLAGS_NAME) > 0) {
        uint8_t bogus_flags = 0;        /* Flags for creating "bogus" message */

        /* Retrieve "bogus" message flags */
        if(H5P_get(dc_plist, H5O_BOGUS_MSG_FLAGS_NAME, &bogus_flags) < 0)
            HGOTO_ERROR(H5E_DATASET, H5E_CANTGET, FAIL, "can't get bogus message options")

        /* Add a "bogus" message (for error testing). */
        if(H5O_bogus_oh(file, dxpl_id, oh, (unsigned)bogus_flags) < 0)
            HGOTO_ERROR(H5E_DATASET, H5E_CANTINIT, FAIL, "unable to create 'bogus' message")
    } /* end if */
}
#endif /* H5O_ENABLE_BOGUS */

    /* Add a modification time message, if using older format. */
    /* (If using the latest format, the modification time is part of the object
     *  header and doesn't use a separate message -QAK)
     */
    if(!use_latest_format)
        if(H5O_touch_oh(file, dxpl_id, oh, TRUE) < 0)
            HGOTO_ERROR(H5E_DATASET, H5E_CANTINIT, FAIL, "unable to update modification time message")

done:
    /* Release pointer to object header itself */
    if(oh != NULL)
        if(H5O_unpin(oh) < 0)
            HDONE_ERROR(H5E_DATASET, H5E_CANTUNPIN, FAIL, "unable to unpin dataset object header")

    /* Error cleanup */
    if(ret_value < 0) {
        if(dset->shared->layout.type == H5D_CHUNKED && layout_init) {
            if(H5D__chunk_dest(file, dxpl_id, dset) < 0)
                HDONE_ERROR(H5E_DATASET, H5E_CANTRELEASE, FAIL, "unable to destroy chunk cache")
        } /* end if */
    } /* end if */

    FUNC_LEAVE_NOAPI(ret_value)
} /* end H5D__update_oh_info() */


/*-------------------------------------------------------------------------
 * Function:	H5D__create
 *
 * Purpose:	Creates a new dataset with name NAME in file F and associates
 *		with it a datatype TYPE for each element as stored in the
 *		file, dimensionality information or dataspace SPACE, and
 *		other miscellaneous properties CREATE_PARMS.  All arguments
 *		are deep-copied before being associated with the new dataset,
 *		so the caller is free to subsequently modify them without
 *		affecting the dataset.
 *
 * Return:	Success:	Pointer to a new dataset
 *
 *		Failure:	NULL
 *
 * Programmer:	Robb Matzke
 *		Thursday, December  4, 1997
 *
 *-------------------------------------------------------------------------
 */
H5D_t *
H5D__create(H5F_t *file, hid_t type_id, const H5S_t *space, hid_t dcpl_id,
    hid_t dapl_id, hid_t dxpl_id)
{
    const H5T_t         *type;                  /* Datatype for dataset */
    H5D_t		*new_dset = NULL;
    H5P_genplist_t 	*dc_plist = NULL;       /* New Property list */
    hbool_t             has_vl_type = FALSE;    /* Flag to indicate a VL-type for dataset */
    hbool_t             layout_init = FALSE;    /* Flag to indicate that chunk information was initialized */
    H5G_loc_t           dset_loc;               /* Dataset location */
    H5D_t		*ret_value;             /* Return value */

    FUNC_ENTER_PACKAGE

    /* check args */
    HDassert(file);
    HDassert(H5I_DATATYPE == H5I_get_type(type_id));
    HDassert(space);
    HDassert(H5I_GENPROP_LST == H5I_get_type(dcpl_id));
    HDassert(H5I_GENPROP_LST == H5I_get_type(dxpl_id));

    /* Get the dataset's datatype */
    if(NULL == (type = (const H5T_t *)H5I_object(type_id)))
        HGOTO_ERROR(H5E_ARGS, H5E_BADTYPE, NULL, "not a datatype")

    /* Check if the datatype is "sensible" for use in a dataset */
    if(H5T_is_sensible(type) != TRUE)
        HGOTO_ERROR(H5E_ARGS, H5E_BADTYPE, NULL, "datatype is not sensible")

    /* Check if the datatype is/contains a VL-type */
    if(H5T_detect_class(type, H5T_VLEN, FALSE))
        has_vl_type = TRUE;

    /* Check if the dataspace has an extent set (or is NULL) */
    if(!H5S_has_extent(space))
        HGOTO_ERROR(H5E_ARGS, H5E_BADVALUE, NULL, "dataspace extent has not been set.")

    /* Initialize the dataset object */
    if(NULL == (new_dset = H5FL_CALLOC(H5D_t)))
        HGOTO_ERROR(H5E_RESOURCE, H5E_NOSPACE, NULL, "memory allocation failed")

    /* Set up & reset dataset location */
    dset_loc.oloc = &(new_dset->oloc);
    dset_loc.path = &(new_dset->path);
    H5G_loc_reset(&dset_loc);

    /* Initialize the shared dataset space */
    if(NULL == (new_dset->shared = H5D__new(dcpl_id, TRUE, has_vl_type)))
        HGOTO_ERROR(H5E_RESOURCE, H5E_NOSPACE, NULL, "memory allocation failed")

    /* Copy & initialize datatype for dataset */
    if(H5D__init_type(file, new_dset, type_id, type) < 0)
        HGOTO_ERROR(H5E_DATASET, H5E_CANTINIT, NULL, "can't copy datatype")

    /* Copy & initialize dataspace for dataset */
    if(H5D__init_space(file, new_dset, space) < 0)
        HGOTO_ERROR(H5E_DATASET, H5E_CANTINIT, NULL, "can't copy dataspace")

    /* Set the dataset's checked_filters flag to enable writing */
    new_dset->shared->checked_filters = TRUE;

    /* Check if the dataset has a non-default DCPL & get important values, if so */
    if(new_dset->shared->dcpl_id != H5P_DATASET_CREATE_DEFAULT) {
        H5O_layout_t    *layout;        /* Dataset's layout information */
        H5O_pline_t     *pline;         /* Dataset's I/O pipeline information */
        H5O_fill_t      *fill;          /* Dataset's fill value info */

        /* Check if the filters in the DCPL can be applied to this dataset */
        if(H5Z_can_apply(new_dset->shared->dcpl_id, new_dset->shared->type_id) < 0)
            HGOTO_ERROR(H5E_ARGS, H5E_CANTINIT, NULL, "I/O filters can't operate on this dataset")

        /* Make the "set local" filter callbacks for this dataset */
        if(H5Z_set_local(new_dset->shared->dcpl_id, new_dset->shared->type_id) < 0)
            HGOTO_ERROR(H5E_DATASET, H5E_CANTINIT, NULL, "unable to set local filter parameters")

        /* Get new dataset's property list object */
        if(NULL == (dc_plist = (H5P_genplist_t *)H5I_object(new_dset->shared->dcpl_id)))
            HGOTO_ERROR(H5E_ARGS, H5E_BADTYPE, NULL, "can't get dataset creation property list")

        /* Retrieve the properties we need */
        pline = &new_dset->shared->dcpl_cache.pline;
        if(H5P_get(dc_plist, H5O_CRT_PIPELINE_NAME, pline) < 0)
            HGOTO_ERROR(H5E_PLIST, H5E_CANTGET, NULL, "can't retrieve pipeline filter")
        layout = &new_dset->shared->layout;
        if(H5P_get(dc_plist, H5D_CRT_LAYOUT_NAME, layout) < 0)
            HGOTO_ERROR(H5E_PLIST, H5E_CANTGET, NULL, "can't retrieve layout")
        if(pline->nused > 0 && H5D_CHUNKED != layout->type)
            HGOTO_ERROR(H5E_DATASET, H5E_BADVALUE, NULL, "filters can only be used with chunked layout")
        fill = &new_dset->shared->dcpl_cache.fill;
        if(H5P_get(dc_plist, H5D_CRT_FILL_VALUE_NAME, fill) < 0)
            HGOTO_ERROR(H5E_PLIST, H5E_CANTGET, NULL, "can't retrieve fill value info")

        /* Check if the alloc_time is the default and error out */
        if(fill->alloc_time == H5D_ALLOC_TIME_DEFAULT)
            HGOTO_ERROR(H5E_DATASET, H5E_BADVALUE, NULL, "invalid space allocation state")

        /* Don't allow compact datasets to allocate space later */
        if(layout->type == H5D_COMPACT && fill->alloc_time != H5D_ALLOC_TIME_EARLY)
            HGOTO_ERROR(H5E_DATASET, H5E_BADVALUE, NULL, "compact dataset must have early space allocation")

        /* If MPI VFD is used, no filter support yet. */
        if(H5F_HAS_FEATURE(file, H5FD_FEAT_HAS_MPI) && pline->nused > 0)
            HGOTO_ERROR(H5E_DATASET, H5E_UNSUPPORTED, NULL, "Parallel I/O does not support filters yet")

        /* Get the dataset's external file list information */
        if(H5P_get(dc_plist, H5D_CRT_EXT_FILE_LIST_NAME, &new_dset->shared->dcpl_cache.efl) < 0)
            HGOTO_ERROR(H5E_PLIST, H5E_CANTGET, NULL, "can't retrieve external file list")
    } /* end if */

    /* Set the latest version of the layout, pline & fill messages, if requested */
    if(H5F_USE_LATEST_FORMAT(file)) {
        /* Set the latest version for the I/O pipeline message */
        if(H5O_pline_set_latest_version(&new_dset->shared->dcpl_cache.pline) < 0)
            HGOTO_ERROR(H5E_DATASET, H5E_CANTSET, NULL, "can't set latest version of I/O filter pipeline")

        /* Set the latest version for the fill value message */
        if(H5O_fill_set_latest_version(&new_dset->shared->dcpl_cache.fill) < 0)
            HGOTO_ERROR(H5E_DATASET, H5E_CANTSET, NULL, "can't set latest version of fill value")
    } /* end if */

    /* Check if this dataset is going into a parallel file and set space allocation time */
    if(H5F_HAS_FEATURE(file, H5FD_FEAT_ALLOCATE_EARLY))
        new_dset->shared->dcpl_cache.fill.alloc_time = H5D_ALLOC_TIME_EARLY;

    /* Set the dataset's I/O operations */
    if(H5D__layout_set_io_ops(new_dset) < 0)
        HGOTO_ERROR(H5E_DATASET, H5E_CANTINIT, NULL, "unable to initialize I/O operations")

    /* Create the layout information for the new dataset */
    if((new_dset->shared->layout.ops->construct)(file, new_dset) < 0)
        HGOTO_ERROR(H5E_DATASET, H5E_CANTINIT, NULL, "unable to construct layout information")

    /* Update the dataset's object header info. */
    if(H5D__update_oh_info(file, dxpl_id, new_dset, dapl_id) < 0)
        HGOTO_ERROR(H5E_DATASET, H5E_CANTINIT, NULL, "can't update the metadata cache")

    /* Indicate that the layout information was initialized */
    layout_init = TRUE;

    /* Add the dataset to the list of opened objects in the file */
    if(H5FO_top_incr(new_dset->oloc.file, new_dset->oloc.addr) < 0)
        HGOTO_ERROR(H5E_DATASET, H5E_CANTINC, NULL, "can't incr object ref. count")
    if(H5FO_insert(new_dset->oloc.file, new_dset->oloc.addr, new_dset->shared, TRUE) < 0)
        HGOTO_ERROR(H5E_DATASET, H5E_CANTINSERT, NULL, "can't insert dataset into list of open objects")
    new_dset->shared->fo_count = 1;

    /* Success */
    ret_value = new_dset;

done:
    if(!ret_value && new_dset && new_dset->shared) {
        if(new_dset->shared) {
            if(new_dset->shared->layout.type == H5D_CHUNKED && layout_init) {
                if(H5D__chunk_dest(file, dxpl_id, new_dset) < 0)
                    HDONE_ERROR(H5E_DATASET, H5E_CANTRELEASE, NULL, "unable to destroy chunk cache")
            } /* end if */
            if(new_dset->shared->space && H5S_close(new_dset->shared->space) < 0)
                HDONE_ERROR(H5E_DATASET, H5E_CLOSEERROR, NULL, "unable to release dataspace")
            if(new_dset->shared->type && H5I_dec_ref(new_dset->shared->type_id) < 0)
                HDONE_ERROR(H5E_DATASET, H5E_CLOSEERROR, NULL, "unable to release datatype")
            if(H5F_addr_defined(new_dset->oloc.addr)) {
                if(H5O_dec_rc_by_loc(&(new_dset->oloc), dxpl_id) < 0)
                    HDONE_ERROR(H5E_DATASET, H5E_CANTDEC, NULL, "unable to decrement refcount on newly created object")
                if(H5O_close(&(new_dset->oloc)) < 0)
                    HDONE_ERROR(H5E_DATASET, H5E_CLOSEERROR, NULL, "unable to release object header")
                if(file) {
                    if(H5O_delete(file, dxpl_id, new_dset->oloc.addr) < 0)
                        HDONE_ERROR(H5E_DATASET, H5E_CANTDELETE, NULL, "unable to delete object header")
                } /* end if */
            } /* end if */
            if(new_dset->shared->dcpl_id != 0 && H5I_dec_ref(new_dset->shared->dcpl_id) < 0)
                HDONE_ERROR(H5E_DATASET, H5E_CANTDEC, NULL, "unable to decrement ref count on property list")
            new_dset->shared = H5FL_FREE(H5D_shared_t, new_dset->shared);
        } /* end if */
        new_dset->oloc.file = NULL;
        new_dset = H5FL_FREE(H5D_t, new_dset);
    } /* end if */

    FUNC_LEAVE_NOAPI(ret_value)
} /* end H5D__create() */


/*
 *-------------------------------------------------------------------------
 * Function:	H5D_open
 *
 * Purpose:	Checks if dataset is already open, or opens a dataset for
 *              access.
 *
 * Return:	Success:	Dataset ID
 *		Failure:	FAIL
 *
 * Programmer:	Quincey Koziol
 *		Friday, December 20, 2002
 *
 *-------------------------------------------------------------------------
 */
H5D_t *
H5D_open(const H5G_loc_t *loc, hid_t dapl_id, hid_t dxpl_id)
{
    H5D_shared_t    *shared_fo = NULL;
    H5D_t           *dataset = NULL;
    H5D_t           *ret_value;              /* Return value */

    FUNC_ENTER_NOAPI(NULL)

    /* check args */
    HDassert(loc);

    /* Allocate the dataset structure */
    if(NULL == (dataset = H5FL_CALLOC(H5D_t)))
        HGOTO_ERROR(H5E_RESOURCE, H5E_NOSPACE, NULL, "memory allocation failed")

    /* Shallow copy (take ownership) of the object location object */
    if(H5O_loc_copy(&(dataset->oloc), loc->oloc, H5_COPY_SHALLOW) < 0)
        HGOTO_ERROR(H5E_DATASET, H5E_CANTCOPY, NULL, "can't copy object location")

    /* Shallow copy (take ownership) of the group hier. path */
    if(H5G_name_copy(&(dataset->path), loc->path, H5_COPY_SHALLOW) < 0)
        HGOTO_ERROR(H5E_DATASET, H5E_CANTCOPY, NULL, "can't copy path")

    /* Check if dataset was already open */
    if(NULL == (shared_fo = (H5D_shared_t *)H5FO_opened(dataset->oloc.file, dataset->oloc.addr))) {
        /* Clear any errors from H5FO_opened() */
        H5E_clear_stack(NULL);

        /* Open the dataset object */
        if(H5D__open_oid(dataset, dapl_id, dxpl_id) < 0)
            HGOTO_ERROR(H5E_DATASET, H5E_NOTFOUND, NULL, "not found")

        /* Add the dataset to the list of opened objects in the file */
        if(H5FO_insert(dataset->oloc.file, dataset->oloc.addr, dataset->shared, FALSE) < 0)
            HGOTO_ERROR(H5E_DATASET, H5E_CANTINSERT, NULL, "can't insert dataset into list of open objects")

        /* Increment object count for the object in the top file */
        if(H5FO_top_incr(dataset->oloc.file, dataset->oloc.addr) < 0)
            HGOTO_ERROR(H5E_DATASET, H5E_CANTINC, NULL, "can't increment object count")

        /* We're the first dataset to use the the shared info */
        dataset->shared->fo_count = 1;
    } /* end if */
    else {
        /* Point to shared info */
        dataset->shared = shared_fo;

        /* Increment # of datasets using shared information */
        shared_fo->fo_count++;

        /* Check if the object has been opened through the top file yet */
        if(H5FO_top_count(dataset->oloc.file, dataset->oloc.addr) == 0) {
            /* Open the object through this top file */
            if(H5O_open(&(dataset->oloc)) < 0)
                HGOTO_ERROR(H5E_DATASET, H5E_CANTOPENOBJ, NULL, "unable to open object header")
        } /* end if */

        /* Increment object count for the object in the top file */
        if(H5FO_top_incr(dataset->oloc.file, dataset->oloc.addr) < 0)
            HGOTO_ERROR(H5E_DATASET, H5E_CANTINC, NULL, "can't increment object count")
    } /* end else */

    ret_value = dataset;

done:
    if(ret_value == NULL) {
        /* Free the location--casting away const*/
        if(dataset) {
            if(shared_fo == NULL)   /* Need to free shared fo */
                dataset->shared = H5FL_FREE(H5D_shared_t, dataset->shared);

            H5O_loc_free(&(dataset->oloc));
            H5G_name_free(&(dataset->path));

            dataset = H5FL_FREE(H5D_t, dataset);
        } /* end if */
        if(shared_fo)
            shared_fo->fo_count--;
    } /* end if */

    FUNC_LEAVE_NOAPI(ret_value)
} /* end H5D_open() */


/*-------------------------------------------------------------------------
 * Function:	H5D__open_oid
 *
 * Purpose:	Opens a dataset for access.
 *
 * Return:	Dataset pointer on success, NULL on failure
 *
 * Programmer:	Quincey Koziol
 *		Monday, October 12, 1998
 *
 *-------------------------------------------------------------------------
 */
static herr_t
H5D__open_oid(H5D_t *dataset, hid_t dapl_id, hid_t dxpl_id)
{
    H5P_genplist_t *plist;              /* Property list */
    H5O_fill_t *fill_prop;              /* Pointer to dataset's fill value info */
    unsigned alloc_time_state;          /* Allocation time state */
    htri_t msg_exists;                  /* Whether a particular type of message exists */
    herr_t ret_value = SUCCEED;		/* Return value */

    FUNC_ENTER_STATIC_TAG(dxpl_id, dataset->oloc.addr, FAIL)

    /* check args */
    HDassert(dataset);

    /* (Set the 'vl_type' parameter to FALSE since it doesn't matter from here) */
    if(NULL == (dataset->shared = H5D__new(H5P_DATASET_CREATE_DEFAULT, FALSE, FALSE)))
        HGOTO_ERROR(H5E_RESOURCE, H5E_NOSPACE, FAIL, "memory allocation failed")

    /* Open the dataset object */
    if(H5O_open(&(dataset->oloc)) < 0)
        HGOTO_ERROR(H5E_DATASET, H5E_CANTOPENOBJ, FAIL, "unable to open")

    /* Get the type and space */
    if(NULL == (dataset->shared->type = (H5T_t *)H5O_msg_read(&(dataset->oloc), H5O_DTYPE_ID, NULL, dxpl_id)))
        HGOTO_ERROR(H5E_DATASET, H5E_CANTINIT, FAIL, "unable to load type info from dataset header")

    if(H5T_set_loc(dataset->shared->type, dataset->oloc.file, H5T_LOC_DISK) < 0)
        HGOTO_ERROR(H5E_DATATYPE, H5E_CANTINIT, FAIL, "invalid datatype location")

    if(NULL == (dataset->shared->space = H5S_read(&(dataset->oloc), dxpl_id)))
        HGOTO_ERROR(H5E_DATASET, H5E_CANTINIT, FAIL, "unable to load dataspace info from dataset header")

    /* Get a datatype ID for the dataset's datatype */
    if((dataset->shared->type_id = H5I_register(H5I_DATATYPE, dataset->shared->type, FALSE)) < 0)
        HGOTO_ERROR(H5E_DATASET, H5E_CANTREGISTER, FAIL, "unable to register type")

    /* Get dataset creation property list object */
    if(NULL == (plist = (H5P_genplist_t *)H5I_object(dataset->shared->dcpl_id)))
        HGOTO_ERROR(H5E_ARGS, H5E_BADTYPE, FAIL, "can't get dataset creation property list")

    /* Get the layout/pline/efl message information */
    if(H5D__layout_oh_read(dataset, dxpl_id, dapl_id, plist) < 0)
        HGOTO_ERROR(H5E_DATASET, H5E_CANTGET, FAIL, "can't get layout/pline/efl info")

    /* Point at dataset's copy, to cache it for later */
    fill_prop = &dataset->shared->dcpl_cache.fill;

    /* Try to get the new fill value message from the object header */
    if((msg_exists = H5O_msg_exists(&(dataset->oloc), H5O_FILL_NEW_ID, dxpl_id)) < 0)
        HGOTO_ERROR(H5E_DATASET, H5E_CANTGET, FAIL, "can't check if message exists")
    if(msg_exists) {
        if(NULL == H5O_msg_read(&(dataset->oloc), H5O_FILL_NEW_ID, fill_prop, dxpl_id))
            HGOTO_ERROR(H5E_DATASET, H5E_CANTGET, FAIL, "can't retrieve message")
    } /* end if */
    else {
	/* For backward compatibility, try to retrieve the old fill value message */
        if((msg_exists = H5O_msg_exists(&(dataset->oloc), H5O_FILL_ID, dxpl_id)) < 0)
            HGOTO_ERROR(H5E_DATASET, H5E_CANTGET, FAIL, "can't check if message exists")
        if(msg_exists) {
            if(NULL == H5O_msg_read(&(dataset->oloc), H5O_FILL_ID, fill_prop, dxpl_id))
                HGOTO_ERROR(H5E_DATASET, H5E_CANTGET, FAIL, "can't retrieve message")
        } /* end if */
        else {
            /* Set the space allocation time appropriately, based on the type of dataset storage */
            switch(dataset->shared->layout.type) {
                case H5D_COMPACT:
                    fill_prop->alloc_time = H5D_ALLOC_TIME_EARLY;
                    break;

                case H5D_CONTIGUOUS:
                    fill_prop->alloc_time = H5D_ALLOC_TIME_LATE;
                    break;

                case H5D_CHUNKED:
                    fill_prop->alloc_time = H5D_ALLOC_TIME_INCR;
                    break;

                case H5D_LAYOUT_ERROR:
                case H5D_NLAYOUTS:
                default:
                    HGOTO_ERROR(H5E_DATASET, H5E_UNSUPPORTED, FAIL, "not implemented yet")
            } /* end switch */ /*lint !e788 All appropriate cases are covered */
        } /* end else */

        /* If "old" fill value size is 0 (undefined), map it to -1 */
        if(fill_prop->size == 0)
            fill_prop->size = (ssize_t)-1;
    } /* end if */
    alloc_time_state = 0;
    if((dataset->shared->layout.type == H5D_COMPACT && fill_prop->alloc_time == H5D_ALLOC_TIME_EARLY)
            || (dataset->shared->layout.type == H5D_CONTIGUOUS && fill_prop->alloc_time == H5D_ALLOC_TIME_LATE)
            || (dataset->shared->layout.type == H5D_CHUNKED && fill_prop->alloc_time == H5D_ALLOC_TIME_INCR))
        alloc_time_state = 1;

    /* Set revised fill value properties, if they are different from the defaults */
    if(H5P_fill_value_cmp(&H5D_def_dset.dcpl_cache.fill, fill_prop, sizeof(H5O_fill_t))) {
        if(H5P_set(plist, H5D_CRT_FILL_VALUE_NAME, fill_prop) < 0)
            HGOTO_ERROR(H5E_DATASET, H5E_CANTSET, FAIL, "can't set fill value")
        if(H5P_set(plist, H5D_CRT_ALLOC_TIME_STATE_NAME, &alloc_time_state) < 0)
            HGOTO_ERROR(H5E_DATASET, H5E_CANTSET, FAIL, "can't set allocation time state")
    } /* end if */

    /*
     * Make sure all storage is properly initialized.
     * This is important only for parallel I/O where the space must
     * be fully allocated before I/O can happen.
     */
    if((H5F_INTENT(dataset->oloc.file) & H5F_ACC_RDWR)
            && !(*dataset->shared->layout.ops->is_space_alloc)(&dataset->shared->layout.storage)
            && H5F_HAS_FEATURE(dataset->oloc.file, H5FD_FEAT_ALLOCATE_EARLY)) {
        if(H5D__alloc_storage(dataset, dxpl_id, H5D_ALLOC_OPEN, FALSE, NULL) < 0)
            HGOTO_ERROR(H5E_DATASET, H5E_CANTINIT, FAIL, "unable to initialize file storage")
    } /* end if */

done:
    if(ret_value < 0) {
        if(H5F_addr_defined(dataset->oloc.addr) && H5O_close(&(dataset->oloc)) < 0)
            HDONE_ERROR(H5E_DATASET, H5E_CLOSEERROR, FAIL, "unable to release object header")
        if(dataset->shared) {
            if(dataset->shared->space && H5S_close(dataset->shared->space) < 0)
                HDONE_ERROR(H5E_DATASET, H5E_CLOSEERROR, FAIL, "unable to release dataspace")
            if(dataset->shared->type) {
                if(dataset->shared->type_id > 0) {
                    if(H5I_dec_ref(dataset->shared->type_id) < 0)
                        HDONE_ERROR(H5E_DATASET, H5E_CLOSEERROR, FAIL, "unable to release datatype")
                } /* end if */
                else {
                    if(H5T_close(dataset->shared->type) < 0)
                        HDONE_ERROR(H5E_DATASET, H5E_CLOSEERROR, FAIL, "unable to release datatype")
                } /* end else */
            } /* end if */
        } /* end if */
    } /* end if */

    FUNC_LEAVE_NOAPI_TAG(ret_value, FAIL)
} /* end H5D__open_oid() */


/*-------------------------------------------------------------------------
 * Function:	H5D_close
 *
 * Purpose:	Insures that all data has been saved to the file, closes the
 *		dataset object header, and frees all resources used by the
 *		descriptor.
 *
 * Return:	Non-negative on success/Negative on failure
 *
 * Programmer:	Robb Matzke
 *		Thursday, December  4, 1997
 *
 *-------------------------------------------------------------------------
 */
herr_t
H5D_close(H5D_t *dataset)
{
    unsigned free_failed = FALSE;
    herr_t ret_value = SUCCEED;      /* Return value */

    FUNC_ENTER_NOAPI(FAIL)

    /* check args */
    HDassert(dataset && dataset->oloc.file && dataset->shared);
    HDassert(dataset->shared->fo_count > 0);

    /* Dump debugging info */
#ifdef H5D_CHUNK_DEBUG
    H5D__chunk_stats(dataset, FALSE);
#endif /* H5D_CHUNK_DEBUG */

    dataset->shared->fo_count--;
    if(dataset->shared->fo_count == 0) {
        /* Flush the dataset's information.  Continue to close even if it fails. */
        if(H5D__flush_real(dataset, H5AC_dxpl_id) < 0)
            HDONE_ERROR(H5E_DATASET, H5E_WRITEERROR, FAIL, "unable to flush cached dataset info")

        /* Free the data sieve buffer, if it's been allocated */
        if(dataset->shared->cache.contig.sieve_buf) {
            HDassert(dataset->shared->layout.type != H5D_COMPACT);      /* We should never have a sieve buffer for compact storage */

            dataset->shared->cache.contig.sieve_buf = (unsigned char *)H5FL_BLK_FREE(sieve_buf,dataset->shared->cache.contig.sieve_buf);
        } /* end if */

        /* Free cached information for each kind of dataset */
        switch(dataset->shared->layout.type) {
            case H5D_CONTIGUOUS:
                /* Check for skip list for iterating over pieces during I/O to close */
                if(dataset->shared->cache.sel_pieces) {
                    HDassert(H5SL_count(dataset->shared->cache.sel_pieces) == 0);
                    H5SL_close(dataset->shared->cache.sel_pieces);
                    dataset->shared->cache.sel_pieces = NULL;
                } /* end if */
                break;

            case H5D_CHUNKED:
                /* Check for skip list for iterating over chunks during I/O to close */
                if(dataset->shared->cache.chunk.sel_chunks) {
                    HDassert(H5SL_count(dataset->shared->cache.chunk.sel_chunks) == 0);
                    H5SL_close(dataset->shared->cache.chunk.sel_chunks);
                    dataset->shared->cache.chunk.sel_chunks = NULL;
                } /* end if */

                /* Check for skip list for iterating over pieces during I/O to close */
                if(dataset->shared->cache.sel_pieces) {
                    HDassert(H5SL_count(dataset->shared->cache.sel_pieces) == 0);
                    H5SL_close(dataset->shared->cache.sel_pieces);
                    dataset->shared->cache.sel_pieces = NULL;
                } /* end if */

                /* Check for cached single chunk dataspace */
                if(dataset->shared->cache.chunk.single_space) {
                    (void)H5S_close(dataset->shared->cache.chunk.single_space);
                    dataset->shared->cache.chunk.single_space = NULL;
                } /* end if */

                /* Check for cached single element chunk info */
                if(dataset->shared->cache.chunk.single_chunk_info)
                    dataset->shared->cache.chunk.single_chunk_info = H5FL_FREE(H5D_chunk_info_t, dataset->shared->cache.chunk.single_chunk_info);

                /* Check for cached single element piece info */
                if(dataset->shared->cache.chunk.single_piece_info)
                    dataset->shared->cache.chunk.single_piece_info = H5FL_FREE(H5D_piece_info_t, dataset->shared->cache.chunk.single_piece_info);

                /* Flush and destroy chunks in the cache. Continue to close even if 
                 * it fails. */
                if(H5D__chunk_dest(dataset->oloc.file, H5AC_dxpl_id, dataset) < 0)
                    HDONE_ERROR(H5E_DATASET, H5E_CANTRELEASE, FAIL, "unable to destroy chunk cache")
                break;

            case H5D_COMPACT:
                /* Free the buffer for the raw data for compact datasets */
                dataset->shared->layout.storage.u.compact.buf = H5MM_xfree(dataset->shared->layout.storage.u.compact.buf);
                break;

            case H5D_LAYOUT_ERROR:
            case H5D_NLAYOUTS:
            default:
                HDassert("not implemented yet" && 0);
#ifdef NDEBUG
                HGOTO_ERROR(H5E_IO, H5E_UNSUPPORTED, FAIL, "unsupported storage layout")
#endif /* NDEBUG */
        } /* end switch */ /*lint !e788 All appropriate cases are covered */

        /*
        * Release datatype, dataspace and creation property list -- there isn't
        * much we can do if one of these fails, so we just continue.
        */
        free_failed = (unsigned)(H5I_dec_ref(dataset->shared->type_id) < 0 || H5S_close(dataset->shared->space) < 0 ||
                          H5I_dec_ref(dataset->shared->dcpl_id) < 0);

        /* Remove the dataset from the list of opened objects in the file */
        if(H5FO_top_decr(dataset->oloc.file, dataset->oloc.addr) < 0)
            HGOTO_ERROR(H5E_DATASET, H5E_CANTRELEASE, FAIL, "can't decrement count for object")
        if(H5FO_delete(dataset->oloc.file, H5AC_dxpl_id, dataset->oloc.addr) < 0)
            HGOTO_ERROR(H5E_DATASET, H5E_CANTRELEASE, FAIL, "can't remove dataset from list of open objects")

        /* Close the dataset object */
        /* (This closes the file, if this is the last object open) */
        if(H5O_close(&(dataset->oloc)) < 0)
            HGOTO_ERROR(H5E_DATASET, H5E_CLOSEERROR, FAIL, "unable to release object header")

        /*
         * Free memory.  Before freeing the memory set the file pointer to NULL.
         * We always check for a null file pointer in other H5D functions to be
         * sure we're not accessing an already freed dataset (see the HDassert()
         * above).
         */
        dataset->oloc.file = NULL;

        dataset->shared = H5FL_FREE(H5D_shared_t, dataset->shared);
    } /* end if */
    else {
        /* Decrement the ref. count for this object in the top file */
        if(H5FO_top_decr(dataset->oloc.file, dataset->oloc.addr) < 0)
            HGOTO_ERROR(H5E_DATASET, H5E_CANTRELEASE, FAIL, "can't decrement count for object")

        /* Check reference count for this object in the top file */
        if(H5FO_top_count(dataset->oloc.file, dataset->oloc.addr) == 0) {
            if(H5O_close(&(dataset->oloc)) < 0)
                HGOTO_ERROR(H5E_DATASET, H5E_CANTINIT, FAIL, "unable to close")
        } /* end if */
        else
            /* Free object location (i.e. "unhold" the file if appropriate) */
            if(H5O_loc_free(&(dataset->oloc)) < 0)
                HGOTO_ERROR(H5E_DATASET, H5E_CANTRELEASE, FAIL, "problem attempting to free location")
    } /* end else */

   /* Release the dataset's path info */
   if(H5G_name_free(&(dataset->path)) < 0)
       free_failed = TRUE;

    /* Free the dataset's memory structure */
    dataset = H5FL_FREE(H5D_t, dataset);

    /* Check if anything failed in the middle... */
    if(free_failed)
	HGOTO_ERROR(H5E_DATASET, H5E_CANTINIT, FAIL, "couldn't free a component of the dataset, but the dataset was freed anyway.")

done:
    FUNC_LEAVE_NOAPI(ret_value)
} /* end H5D_close() */


/*-------------------------------------------------------------------------
 * Function:	H5D_oloc
 *
 * Purpose:	Returns a pointer to the object location for a dataset.
 *
 * Return:	Success:	Ptr to location
 *		Failure:	NULL
 *
 * Programmer:	Robb Matzke
 *              Friday, April 24, 1998
 *
 *-------------------------------------------------------------------------
 */
H5O_loc_t *
H5D_oloc(H5D_t *dataset)
{
    /* Use FUNC_ENTER_NOAPI_NOINIT_NOERR here to avoid performance issues */
    FUNC_ENTER_NOAPI_NOINIT_NOERR

    FUNC_LEAVE_NOAPI(dataset ? &(dataset->oloc) : (H5O_loc_t *)NULL)
} /* end H5D_oloc() */


/*-------------------------------------------------------------------------
 * Function:	H5D_nameof
 *
 * Purpose:	Returns a pointer to the group hier. path for a dataset.
 *
 * Return:	Success:	Ptr to entry
 *		Failure:	NULL
 *
 * Programmer:	Quincey Koziol
 *              Monday, September 12, 2005
 *
 *-------------------------------------------------------------------------
 */
H5G_name_t *
H5D_nameof(H5D_t *dataset)
{
    /* Use FUNC_ENTER_NOAPI_NOINIT_NOERR here to avoid performance issues */
    FUNC_ENTER_NOAPI_NOINIT_NOERR

    FUNC_LEAVE_NOAPI(dataset ? &(dataset->path) : (H5G_name_t *)NULL)
} /* end H5D_nameof() */


/*-------------------------------------------------------------------------
 * Function:	H5D_typeof
 *
 * Purpose:	Returns a pointer to the dataset's datatype.  The datatype
 *		is not copied.
 *
 * Return:	Success:	Ptr to the dataset's datatype, uncopied.
 *		Failure:	NULL
 *
 * Programmer:	Robb Matzke
 *              Thursday, June  4, 1998
 *
 *-------------------------------------------------------------------------
 */
H5T_t *
H5D_typeof(const H5D_t *dset)
{
    /* Use FUNC_ENTER_NOAPI_NOINIT_NOERR here to avoid performance issues */
    FUNC_ENTER_NOAPI_NOINIT_NOERR

    HDassert(dset);
    HDassert(dset->shared);
    HDassert(dset->shared->type);

    FUNC_LEAVE_NOAPI(dset->shared->type)
} /* end H5D_typeof() */


/*-------------------------------------------------------------------------
 * Function:	H5D__alloc_storage
 *
 * Purpose:	Allocate storage for the raw data of a dataset.
 *
 * Return:	Non-negative on success/Negative on failure
 *
 * Programmer:	Robb Matzke
 *              Friday, January 16, 1998
 *
 *-------------------------------------------------------------------------
 */
herr_t
H5D__alloc_storage(const H5D_t *dset, hid_t dxpl_id, H5D_time_alloc_t time_alloc,
    hbool_t full_overwrite, hsize_t old_dim[])
{
    H5F_t *f = dset->oloc.file;         /* The dataset's file pointer */
    H5O_layout_t *layout;               /* The dataset's layout information */
    hbool_t must_init_space = FALSE;    /* Flag to indicate that space should be initialized */
    hbool_t addr_set = FALSE;           /* Flag to indicate that the dataset's storage address was set */
    herr_t      ret_value = SUCCEED;    /* Return value */

    FUNC_ENTER_PACKAGE

    /* check args */
    HDassert(dset);
    HDassert(f);

    /* If the data is stored in external files, don't set an address for the layout
     * We assume that external storage is already
     * allocated by the caller, or at least will be before I/O is performed.
     */
    if(!(H5S_NULL == H5S_GET_EXTENT_TYPE(dset->shared->space) || dset->shared->dcpl_cache.efl.nused > 0)) {
        /* Get a pointer to the dataset's layout information */
        layout = &(dset->shared->layout);

        switch(layout->type) {
            case H5D_CONTIGUOUS:
                if(!(*dset->shared->layout.ops->is_space_alloc)(&dset->shared->layout.storage)) {
                    /* Check if we have a zero-sized dataset */
                    if(layout->storage.u.contig.size > 0) {
                        /* Reserve space in the file for the entire array */
                        if(H5D__contig_alloc(f, dxpl_id, &layout->storage.u.contig/*out*/) < 0)
                            HGOTO_ERROR(H5E_IO, H5E_CANTINIT, FAIL, "unable to initialize contiguous storage")

                        /* Indicate that we should initialize storage space */
                        must_init_space = TRUE;
                    } /* end if */
                    else
                        layout->storage.u.contig.addr = HADDR_UNDEF;

                    /* Indicate that we set the storage addr */
                    addr_set = TRUE;
                } /* end if */
                break;

            case H5D_CHUNKED:
                if(!(*dset->shared->layout.ops->is_space_alloc)(&dset->shared->layout.storage)) {
                    /* Create the root of the B-tree that describes chunked storage */
                    if(H5D__chunk_create(dset /*in,out*/, dxpl_id) < 0)
                        HGOTO_ERROR(H5E_IO, H5E_CANTINIT, FAIL, "unable to initialize chunked storage")

                    /* Indicate that we set the storage addr */
                    addr_set = TRUE;

                    /* Indicate that we should initialize storage space */
                    must_init_space = TRUE;
                } /* end if */

                /* If space allocation is set to 'early' and we are extending
		 * the dataset, indicate that space should be allocated, so the
                 * B-tree gets expanded. -QAK
                 */
		if(dset->shared->dcpl_cache.fill.alloc_time == H5D_ALLOC_TIME_EARLY
                        && time_alloc == H5D_ALLOC_EXTEND)
		    must_init_space = TRUE;
                break;

            case H5D_COMPACT:
                /* Check if space is already allocated */
                if(NULL == layout->storage.u.compact.buf) {
                    /* Reserve space in layout header message for the entire array. 
                     * Starting from the 1.8.7 release, we allow dataspace to have 
                     * zero dimension size.  So the storage size can be zero.
                     * SLU 2011/4/4 */
                    if(layout->storage.u.compact.size > 0) {
                        if(NULL == (layout->storage.u.compact.buf = H5MM_malloc(layout->storage.u.compact.size)))
                            HGOTO_ERROR(H5E_RESOURCE, H5E_NOSPACE, FAIL, "unable to allocate memory for compact dataset")
                        if(!full_overwrite)
                            HDmemset(layout->storage.u.compact.buf, 0, layout->storage.u.compact.size);
                        layout->storage.u.compact.dirty = TRUE;

                        /* Indicate that we should initialize storage space */
                        must_init_space = TRUE;
                    } else {
                        layout->storage.u.compact.dirty = FALSE;
                        must_init_space = FALSE;
                    }
                } /* end if */
                break;

            case H5D_LAYOUT_ERROR:
            case H5D_NLAYOUTS:
            default:
                HDassert("not implemented yet" && 0);
#ifdef NDEBUG
                HGOTO_ERROR(H5E_IO, H5E_UNSUPPORTED, FAIL, "unsupported storage layout")
#endif /* NDEBUG */
        } /* end switch */ /*lint !e788 All appropriate cases are covered */

        /* Check if we need to initialize the space */
        if(must_init_space) {
            if(layout->type == H5D_CHUNKED) {
                /* If we are doing incremental allocation and the B-tree got
                 * created during a H5Dwrite call, don't initialize the storage
                 * now, wait for the actual writes to each block and let the
                 * low-level chunking routines handle initialize the fill-values.
                 * Otherwise, pass along the space initialization call and let
                 * the low-level chunking routines sort out whether to write
                 * fill values to the chunks they allocate space for.  Yes,
                 * this is icky. -QAK
                 */
                if(!(dset->shared->dcpl_cache.fill.alloc_time == H5D_ALLOC_TIME_INCR && time_alloc == H5D_ALLOC_WRITE))
                    if(H5D__init_storage(dset, full_overwrite, old_dim, dxpl_id) < 0)
                        HGOTO_ERROR(H5E_DATASET, H5E_CANTINIT, FAIL, "unable to initialize dataset with fill value")
            } /* end if */
            else {
                H5D_fill_value_t	fill_status;    /* The fill value status */

                /* Check the dataset's fill-value status */
                if(H5P_is_fill_value_defined(&dset->shared->dcpl_cache.fill, &fill_status) < 0)
                    HGOTO_ERROR(H5E_PLIST, H5E_CANTGET, FAIL, "can't tell if fill value defined")

                /* If we are filling the dataset on allocation or "if set" and
                 * the fill value _is_ set, do that now */
                if(dset->shared->dcpl_cache.fill.fill_time == H5D_FILL_TIME_ALLOC ||
                        (dset->shared->dcpl_cache.fill.fill_time == H5D_FILL_TIME_IFSET && fill_status == H5D_FILL_VALUE_USER_DEFINED)) {
                    if(H5D__init_storage(dset, full_overwrite, old_dim, dxpl_id) < 0)
                        HGOTO_ERROR(H5E_DATASET, H5E_CANTINIT, FAIL, "unable to initialize dataset with fill value")
                } /* end if */
            } /* end else */
        } /* end if */

        /* If we set the address (and aren't in the middle of creating the
         *      dataset), mark the layout header message for later writing to
         *      the file.  (this improves forward compatibility).
         */
        /* (The layout message is already in the dataset's object header, this
         *      operation just sets the address and makes it constant)
         */
        if(time_alloc != H5D_ALLOC_CREATE && addr_set)
            /* Mark the layout as dirty, for later writing to the file */
            if(H5D__mark(dset, dxpl_id, H5D_MARK_LAYOUT) < 0)
                HGOTO_ERROR(H5E_DATASET, H5E_CANTSET, FAIL, "unable to mark dataspace as dirty")
    } /* end if */

done:
    FUNC_LEAVE_NOAPI(ret_value)
} /* end H5D__alloc_storage() */


/*-------------------------------------------------------------------------
 * Function:	H5D__init_storage
 *
 * Purpose:	Initialize the data for a new dataset.  If a selection is
 *		defined for SPACE then initialize only that part of the
 *		dataset.
 *
 * Return:	Non-negative on success/Negative on failure
 *
 * Programmer:	Robb Matzke
 *              Monday, October  5, 1998
 *
 *-------------------------------------------------------------------------
 */
static herr_t
H5D__init_storage(const H5D_t *dset, hbool_t full_overwrite, hsize_t old_dim[],
    hid_t dxpl_id)
{
    herr_t		ret_value = SUCCEED;    /* Return value */

    FUNC_ENTER_STATIC

    HDassert(dset);

    switch (dset->shared->layout.type) {
        case H5D_COMPACT:
            /* If we will be immediately overwriting the values, don't bother to clear them */
            if(!full_overwrite) {
                /* Fill the compact dataset storage */
                if(H5D__compact_fill(dset, dxpl_id) < 0)
                    HGOTO_ERROR(H5E_DATASET, H5E_CANTINIT, FAIL, "unable to initialize compact dataset storage")
            } /* end if */
            break;

        case H5D_CONTIGUOUS:
            /* Don't write default fill values to external files */
            /* If we will be immediately overwriting the values, don't bother to clear them */
            if((dset->shared->dcpl_cache.efl.nused == 0 || dset->shared->dcpl_cache.fill.buf) && !full_overwrite)
                if(H5D__contig_fill(dset, dxpl_id) < 0)
                    HGOTO_ERROR(H5E_DATASET, H5E_CANTINIT, FAIL, "unable to allocate all chunks of dataset")
            break;

        case H5D_CHUNKED:
            /*
             * Allocate file space
             * for all chunks now and initialize each chunk with the fill value.
             */
            {
                hsize_t             zero_dim[H5O_LAYOUT_NDIMS] = {0};

                /* Use zeros for old dimensions if not specified */
                if(old_dim == NULL)
                    old_dim = zero_dim;

                if(H5D__chunk_allocate(dset, dxpl_id, full_overwrite, old_dim) < 0)
                    HGOTO_ERROR(H5E_DATASET, H5E_CANTINIT, FAIL, "unable to allocate all chunks of dataset")
                break;
            } /* end block */

        case H5D_LAYOUT_ERROR:
        case H5D_NLAYOUTS:
        default:
            HDassert("not implemented yet" && 0);
#ifdef NDEBUG
            HGOTO_ERROR(H5E_IO, H5E_UNSUPPORTED, FAIL, "unsupported storage layout")
#endif /* NDEBUG */
    } /* end switch */ /*lint !e788 All appropriate cases are covered */

done:
    FUNC_LEAVE_NOAPI(ret_value)
} /* end H5D__init_storage() */


/*-------------------------------------------------------------------------
 * Function:	H5D__get_storage_size
 *
 * Purpose:	Determines how much space has been reserved to store the raw
 *		data of a dataset.
 *
 * Return:	Non-negative on success, negative on failure
 *
 * Programmer:	Robb Matzke
 *              Wednesday, April 21, 1999
 *
 *-------------------------------------------------------------------------
 */
herr_t
H5D__get_storage_size(H5D_t *dset, hid_t dxpl_id, hsize_t *storage_size)
{
    herr_t	ret_value = SUCCEED;    /* Return value */

    FUNC_ENTER_PACKAGE_TAG(dxpl_id, dset->oloc.addr, FAIL)

    switch(dset->shared->layout.type) {
        case H5D_CHUNKED:
            if((*dset->shared->layout.ops->is_space_alloc)(&dset->shared->layout.storage)) {
                if(H5D__chunk_allocated(dset, dxpl_id, storage_size) < 0)
                    HGOTO_ERROR(H5E_DATASET, H5E_CANTGET, FAIL, "can't retrieve chunked dataset allocated size")
            } /* end if */
            else
                *storage_size = 0;
            break;

        case H5D_CONTIGUOUS:
            /* Datasets which are not allocated yet are using no space on disk */
            if((*dset->shared->layout.ops->is_space_alloc)(&dset->shared->layout.storage))
                *storage_size = dset->shared->layout.storage.u.contig.size;
            else
                *storage_size = 0;
            break;

        case H5D_COMPACT:
            *storage_size = dset->shared->layout.storage.u.compact.size;
            break;

        case H5D_LAYOUT_ERROR:
        case H5D_NLAYOUTS:
        default:
            HGOTO_ERROR(H5E_ARGS, H5E_BADTYPE, FAIL, "not a dataset type")
    } /*lint !e788 All appropriate cases are covered */

done:
    FUNC_LEAVE_NOAPI_TAG(ret_value, 0)
} /* end H5D__get_storage_size() */


/*-------------------------------------------------------------------------
 * Function:	H5D__get_offset
 *
 * Purpose:	Private function for H5D__get_offset.  Returns the address
 *              of dataset in file.
 *
 * Return:	Success:        the address of dataset
 *
 *		Failure:	HADDR_UNDEF
 *
 * Programmer:  Raymond Lu
 *              November 6, 2002
 *
 *-------------------------------------------------------------------------
 */
haddr_t
H5D__get_offset(const H5D_t *dset)
{
    haddr_t	ret_value = HADDR_UNDEF;

    FUNC_ENTER_PACKAGE

    HDassert(dset);

    switch(dset->shared->layout.type) {
        case H5D_CHUNKED:
        case H5D_COMPACT:
            break;

        case H5D_CONTIGUOUS:
            /* If dataspace hasn't been allocated or dataset is stored in
             * an external file, the value will be HADDR_UNDEF. */
            if(dset->shared->dcpl_cache.efl.nused == 0 || H5F_addr_defined(dset->shared->layout.storage.u.contig.addr))
                /* Return the absolute dataset offset from the beginning of file. */
                ret_value = dset->shared->layout.storage.u.contig.addr + H5F_BASE_ADDR(dset->oloc.file);
            break;

        case H5D_LAYOUT_ERROR:
        case H5D_NLAYOUTS:
        default:
            HGOTO_ERROR(H5E_ARGS, H5E_BADTYPE, HADDR_UNDEF, "unknown dataset layout type")
    } /*lint !e788 All appropriate cases are covered */

done:
    FUNC_LEAVE_NOAPI(ret_value)
} /* end H5D__get_offset() */


/*-------------------------------------------------------------------------
 * Function:	H5D__iterate
 *
 * Purpose:	Internal version of H5Diterate()
 *
 * Return:	Returns the return value of the last operator if it was non-zero,
 *          or zero if all elements were processed. Otherwise returns a
 *          negative value.
 *
 * Programmer:	Quincey Koziol
 *              Tuesday, November 22, 2005
 *
 *-------------------------------------------------------------------------
 */
herr_t
H5D__iterate(void *buf, hid_t type_id, const H5S_t *space, H5D_operator_t op,
        void *operator_data)
{
    herr_t ret_value;

    FUNC_ENTER_PACKAGE_NOERR

    /* Check args */
    HDassert(buf);
    HDassert(H5I_DATATYPE == H5I_get_type(type_id));
    HDassert(space);
    HDassert(H5S_has_extent(space));
    HDassert(op);

    ret_value = H5S_select_iterate(buf, type_id, space, op, operator_data);

    FUNC_LEAVE_NOAPI(ret_value)
}   /* end H5D__iterate() */


/*-------------------------------------------------------------------------
 * Function:	H5D_vlen_reclaim
 *
 * Purpose:	Frees the buffers allocated for storing variable-length data
 *      in memory.  Only frees the VL data in the selection defined in the
 *      dataspace.  The dataset transfer property list is required to find the
 *      correct allocation/free methods for the VL data in the buffer.
 *
 * Return:	Non-negative on success, negative on failure
 *
 * Programmer:	Quincey Koziol
 *              Tuesday, November 22, 2005
 *
 *-------------------------------------------------------------------------
 */
herr_t
H5D_vlen_reclaim(hid_t type_id, H5S_t *space, hid_t plist_id, void *buf)
{
    H5T_vlen_alloc_info_t _vl_alloc_info;       /* VL allocation info buffer */
    H5T_vlen_alloc_info_t *vl_alloc_info = &_vl_alloc_info;   /* VL allocation info */
    herr_t ret_value;

    FUNC_ENTER_NOAPI(FAIL)

    /* Check args */
    HDassert(H5I_DATATYPE == H5I_get_type(type_id));
    HDassert(space);
    HDassert(H5P_isa_class(plist_id, H5P_DATASET_XFER));
    HDassert(buf);

    /* Get the allocation info */
    if(H5T_vlen_get_alloc_info(plist_id,&vl_alloc_info) < 0)
        HGOTO_ERROR(H5E_DATATYPE, H5E_CANTGET, FAIL, "unable to retrieve VL allocation info")

    /* Call H5D__iterate with args, etc. */
    ret_value = H5D__iterate(buf, type_id, space ,H5T_vlen_reclaim, vl_alloc_info);

done:
    FUNC_LEAVE_NOAPI(ret_value)
}   /* end H5D_vlen_reclaim() */


/*-------------------------------------------------------------------------
 * Function:	H5D__vlen_get_buf_size_alloc
 *
 * Purpose:	This routine makes certain there is enough space in the temporary
 *      buffer for the new data to read in.  All the VL data read in is actually
 *      placed in this buffer, overwriting the previous data.  Needless to say,
 *      this data is not actually usable.
 *
 * Return:	Non-negative on success, negative on failure
 *
 * Programmer:	Quincey Koziol
 *              Tuesday, August 17, 1999
 *
 *-------------------------------------------------------------------------
 */
void *
H5D__vlen_get_buf_size_alloc(size_t size, void *info)
{
    H5D_vlen_bufsize_t *vlen_bufsize = (H5D_vlen_bufsize_t *)info;
    void *ret_value;    /* Return value */

    FUNC_ENTER_PACKAGE_NOERR

    /* Get a temporary pointer to space for the VL data */
    if((vlen_bufsize->vl_tbuf = H5FL_BLK_REALLOC(vlen_vl_buf, vlen_bufsize->vl_tbuf, size)) != NULL)
        vlen_bufsize->size += size;

    /* Set return value */
    ret_value = vlen_bufsize->vl_tbuf;

    FUNC_LEAVE_NOAPI(ret_value)
} /* end H5D__vlen_get_buf_size_alloc() */


/*-------------------------------------------------------------------------
 * Function:	H5D__vlen_get_buf_size
 *
 * Purpose:	This routine checks the number of bytes required to store a single
 *      element from a dataset in memory, creating a selection with just the
 *      single element selected to read in the element and using a custom memory
 *      allocator for any VL data encountered.
 *          The *size value is modified according to how many bytes are
 *      required to store the element in memory.
 *
 * Implementation: This routine actually performs the read with a custom
 *      memory manager which basically just counts the bytes requested and
 *      uses a temporary memory buffer (through the H5FL API) to make certain
 *      enough space is available to perform the read.  Then the temporary
 *      buffer is released and the number of bytes allocated is returned.
 *      Kinda kludgy, but easier than the other method of trying to figure out
 *      the sizes without actually reading the data in... - QAK
 *
 * Return:	Non-negative on success, negative on failure
 *
 * Programmer:	Quincey Koziol
 *              Tuesday, August 17, 1999
 *
 *-------------------------------------------------------------------------
 */
/* ARGSUSED */
herr_t
H5D__vlen_get_buf_size(void UNUSED *elem, hid_t type_id, unsigned UNUSED ndim, const hsize_t *point, void *op_data)
{
    H5D_vlen_bufsize_t *vlen_bufsize = (H5D_vlen_bufsize_t *)op_data;
    H5T_t *dt;                          /* Datatype for operation */
    herr_t ret_value = SUCCEED;         /* Return value */

    FUNC_ENTER_PACKAGE

    HDassert(op_data);
    HDassert(H5I_DATATYPE == H5I_get_type(type_id));

    /* Check args */
    if(NULL == (dt = (H5T_t *)H5I_object(type_id)))
        HGOTO_ERROR(H5E_DATASET, H5E_BADTYPE, FAIL, "not a datatype")

    /* Make certain there is enough fixed-length buffer available */
    if(NULL == (vlen_bufsize->fl_tbuf = H5FL_BLK_REALLOC(vlen_fl_buf, vlen_bufsize->fl_tbuf, H5T_get_size(dt))))
        HGOTO_ERROR(H5E_DATASET, H5E_NOSPACE, FAIL, "can't resize tbuf")

    /* Select point to read in */
    if(H5S_select_elements(vlen_bufsize->fspace, H5S_SELECT_SET, (size_t)1, point) < 0)
        HGOTO_ERROR(H5E_DATASET, H5E_CANTCREATE, FAIL, "can't select point")

    /* Read in the point (with the custom VL memory allocator) */
    if(H5D__read(vlen_bufsize->dset, type_id, vlen_bufsize->mspace, vlen_bufsize->fspace, vlen_bufsize->xfer_pid, vlen_bufsize->fl_tbuf) < 0)
        HGOTO_ERROR(H5E_DATASET, H5E_READERROR, FAIL, "can't read point")

done:
    FUNC_LEAVE_NOAPI(ret_value)
} /* end H5D__vlen_get_buf_size() */


/*-------------------------------------------------------------------------
 * Function:	H5D__check_filters
 *
 * Purpose:	Check if the filters have be initialized for the dataset
 *
 * Return:	Non-negative on success/Negative on failure
 *
 * Programmer:	Quincey Koziol
 *		Thursday, October 11, 2007
 *
 *-------------------------------------------------------------------------
 */
herr_t
H5D__check_filters(H5D_t *dataset)
{
    H5O_fill_t *fill;                   /* Dataset's fill value */
    herr_t ret_value = SUCCEED;         /* Return value */

    FUNC_ENTER_PACKAGE

    /* Check args */
    HDassert(dataset);

    /* Check if the filters in the DCPL will need to encode, and if so, can they?
     *
     * Filters need encoding if fill value is defined and a fill policy is set
     * that requires writing on an extend.
     */
    fill = &dataset->shared->dcpl_cache.fill;
    if(!dataset->shared->checked_filters) {
        H5D_fill_value_t fill_status;       /* Whether the fill value is defined */

        /* Retrieve the "defined" status of the fill value */
        if(H5P_is_fill_value_defined(fill, &fill_status) < 0)
            HGOTO_ERROR(H5E_ARGS, H5E_BADVALUE, FAIL, "Couldn't retrieve fill value from dataset.")

        /* See if we can check the filter status */
        if(fill_status == H5D_FILL_VALUE_DEFAULT || fill_status == H5D_FILL_VALUE_USER_DEFINED) {
            if(fill->fill_time == H5D_FILL_TIME_ALLOC ||
                    (fill->fill_time == H5D_FILL_TIME_IFSET && fill_status == H5D_FILL_VALUE_USER_DEFINED)) {
                /* Filters must have encoding enabled. Ensure that all filters can be applied */
                if(H5Z_can_apply(dataset->shared->dcpl_id, dataset->shared->type_id) < 0)
                    HGOTO_ERROR(H5E_PLINE, H5E_CANAPPLY, FAIL, "can't apply filters")

                dataset->shared->checked_filters = TRUE;
            } /* end if */
        } /* end if */
    } /* end if */

done:
    FUNC_LEAVE_NOAPI(ret_value)
} /* end H5D__check_filters() */


/*-------------------------------------------------------------------------
 * Function:	H5D__set_extent
 *
 * Purpose:	Based on H5D_extend, allows change to a lower dimension,
 *		calls H5S_set_extent and H5D__chunk_prune_by_extent instead
 *
 * Return:	Non-negative on success, negative on failure
 *
 * Programmer:  Pedro Vicente, pvn@ncsa.uiuc.edu
 *              April 9, 2002
 *
 *-------------------------------------------------------------------------
 */
herr_t
H5D__set_extent(H5D_t *dset, const hsize_t *size, hid_t dxpl_id)
{
    H5S_t   *space;                     /* Dataset's dataspace */
    int     rank;                       /* Dataspace # of dimensions */
    hsize_t curr_dims[H5O_LAYOUT_NDIMS];/* Current dimension sizes */
    htri_t  changed;                    /* Whether the dataspace changed size */
    herr_t  ret_value = SUCCEED;        /* Return value */

    FUNC_ENTER_PACKAGE_TAG(dxpl_id, dset->oloc.addr, FAIL)

    /* Check args */
    HDassert(dset);
    HDassert(size);

    /* Check if we are allowed to modify this file */
    if(0 == (H5F_INTENT(dset->oloc.file) & H5F_ACC_RDWR))
        HGOTO_ERROR(H5E_DATASET, H5E_WRITEERROR, FAIL, "no write intent on file")

    /* Check if we are allowed to modify the space; only datasets with chunked and external storage are allowed to be modified */
    if(H5D_COMPACT == dset->shared->layout.type)
        HGOTO_ERROR(H5E_DATASET, H5E_CANTINIT, FAIL, "dataset has compact storage")
    if(H5D_CONTIGUOUS == dset->shared->layout.type && 0 == dset->shared->dcpl_cache.efl.nused)
        HGOTO_ERROR(H5E_ARGS, H5E_BADRANGE, FAIL, "dataset has contiguous storage")

    /* Check if the filters in the DCPL will need to encode, and if so, can they? */
    if(H5D__check_filters(dset) < 0)
        HGOTO_ERROR(H5E_DATASET, H5E_CANTINIT, FAIL, "can't apply filters")

    /* Get the data space */
    space = dset->shared->space;

    /* Check if we are shrinking or expanding any of the dimensions */
    if((rank = H5S_get_simple_extent_dims(space, curr_dims, NULL)) < 0)
        HGOTO_ERROR(H5E_DATASET, H5E_CANTGET, FAIL, "can't get dataset dimensions")

    /* Modify the size of the data space */
    if((changed = H5S_set_extent(space, size)) < 0)
        HGOTO_ERROR(H5E_DATASET, H5E_CANTINIT, FAIL, "unable to modify size of data space")

    /* Don't bother updating things, unless they've changed */
    if(changed) {
        hbool_t shrink = FALSE;             /* Flag to indicate a dimension has shrank */
        hbool_t expand = FALSE;             /* Flag to indicate a dimension has grown */
        unsigned u;                         /* Local index variable */

        /* Determine if we are shrinking and/or expanding any dimensions */
        for(u = 0; u < (unsigned)rank; u++) {
            if(size[u] < curr_dims[u])
                shrink = TRUE;
            if(size[u] > curr_dims[u])
                expand = TRUE;
        } /* end for */

        /*-------------------------------------------------------------------------
         * Modify the dataset storage
         *-------------------------------------------------------------------------
         */
        /* Update the index values for the cached chunks for this dataset */
        if(H5D_CHUNKED == dset->shared->layout.type) {
            if(H5D__chunk_set_info(dset) < 0)
                HGOTO_ERROR(H5E_DATASET, H5E_CANTSET, FAIL, "unable to update # of chunks")
            if(H5D__chunk_update_cache(dset, dxpl_id) < 0)
                HGOTO_ERROR(H5E_DATASET, H5E_WRITEERROR, FAIL, "unable to update cached chunk indices")
        } /* end if */

        /* Allocate space for the new parts of the dataset, if appropriate */
        if(expand && dset->shared->dcpl_cache.fill.alloc_time == H5D_ALLOC_TIME_EARLY)
            if(H5D__alloc_storage(dset, dxpl_id, H5D_ALLOC_EXTEND, FALSE, curr_dims) < 0)
                HGOTO_ERROR(H5E_DATASET, H5E_CANTINIT, FAIL, "unable to extend dataset storage")

        /*-------------------------------------------------------------------------
         * Remove chunk information in the case of chunked datasets
         * This removal takes place only in case we are shrinking the dateset
         * and if the chunks are written
         *-------------------------------------------------------------------------
         */
        if(shrink && H5D_CHUNKED == dset->shared->layout.type &&
                (*dset->shared->layout.ops->is_space_alloc)(&dset->shared->layout.storage)) {
            /* Remove excess chunks */
            if(H5D__chunk_prune_by_extent(dset, dxpl_id, curr_dims) < 0)
                HGOTO_ERROR(H5E_DATASET, H5E_WRITEERROR, FAIL, "unable to remove chunks")
        } /* end if */

        /* Mark the dataspace as dirty, for later writing to the file */
        if(H5D__mark(dset, dxpl_id, H5D_MARK_SPACE) < 0)
            HGOTO_ERROR(H5E_DATASET, H5E_CANTSET, FAIL, "unable to mark dataspace as dirty")
    } /* end if */

done:
    FUNC_LEAVE_NOAPI_TAG(ret_value, FAIL)
} /* end H5D__set_extent() */


/*-------------------------------------------------------------------------
 * Function:    H5D__flush_sieve_buf
 *
 * Purpose:     Flush any dataset sieve buffer info cached in memory
 *
 * Return:	Success:	Non-negative
 *		Failure:	Negative
 *
 * Programmer:  Quincey Koziol
 *              July 27, 2009
 *
 *-------------------------------------------------------------------------
 */
herr_t
H5D__flush_sieve_buf(H5D_t *dataset, hid_t dxpl_id)
{
    herr_t ret_value = SUCCEED;         /* Return value */

    FUNC_ENTER_PACKAGE

    /* Check args */
    HDassert(dataset);

    /* Flush the raw data buffer, if we have a dirty one */
    if(dataset->shared->cache.contig.sieve_buf && dataset->shared->cache.contig.sieve_dirty) {
        HDassert(dataset->shared->layout.type != H5D_COMPACT);      /* We should never have a sieve buffer for compact storage */

        /* Write dirty data sieve buffer to file */
        if(H5F_block_write(dataset->oloc.file, H5FD_MEM_DRAW, dataset->shared->cache.contig.sieve_loc,
                dataset->shared->cache.contig.sieve_size, dxpl_id, dataset->shared->cache.contig.sieve_buf) < 0)
            HGOTO_ERROR(H5E_IO, H5E_WRITEERROR, FAIL, "block write failed")

        /* Reset sieve buffer dirty flag */
        dataset->shared->cache.contig.sieve_dirty = FALSE;
    } /* end if */

done:
    FUNC_LEAVE_NOAPI(ret_value)
} /* end H5D__flush_sieve_buf() */


/*-------------------------------------------------------------------------
 * Function:    H5D__flush_real
 *
 * Purpose:     Flush any dataset information cached in memory
 *
 * Return:	Success:	Non-negative
 *		Failure:	Negative
 *
 * Programmer:  Quincey Koziol
 *              December 6, 2007
 *
 *-------------------------------------------------------------------------
 */
herr_t
H5D__flush_real(H5D_t *dataset, hid_t dxpl_id)
{
    H5O_t *oh = NULL;                   /* Pointer to dataset's object header */
    herr_t ret_value = SUCCEED;         /* Return value */

    FUNC_ENTER_PACKAGE_TAG(dxpl_id, dataset->oloc.addr, FAIL)

    /* Check args */
    HDassert(dataset);

    /* Check for metadata changes that will require updating the object's modification time */
    if(dataset->shared->layout_dirty || dataset->shared->space_dirty) {
        unsigned update_flags = H5O_UPDATE_TIME;        /* Modification time flag */

        /* Pin the object header */
        if(NULL == (oh = H5O_pin(&dataset->oloc, dxpl_id)))
            HGOTO_ERROR(H5E_DATASET, H5E_CANTPIN, FAIL, "unable to pin dataset object header")

        /* Update the layout on disk, if it's been changed */
        if(dataset->shared->layout_dirty) {
            if(H5D__layout_oh_write(dataset, dxpl_id, oh, update_flags) < 0)
                HGOTO_ERROR(H5E_DATASET, H5E_WRITEERROR, FAIL, "unable to update layout/pline/efl info")
            dataset->shared->layout_dirty = FALSE;

            /* Reset the "update the modification time" flag, so we only do it once */
            update_flags = 0;
        } /* end if */

        /* Update the dataspace on disk, if it's been changed */
        if(dataset->shared->space_dirty) {
            if(H5S_write(dataset->oloc.file, dxpl_id, oh, update_flags, dataset->shared->space) < 0)
                HGOTO_ERROR(H5E_DATASET, H5E_WRITEERROR, FAIL, "unable to update file with new dataspace")
            dataset->shared->space_dirty = FALSE;

            /* Reset the "update the modification time" flag, so we only do it once */
            update_flags = 0;
        } /* end if */

        /* _Somebody_ should have update the modification time! */
        HDassert(update_flags == 0);
    } /* end if */

    /* Flush cached raw data for each kind of dataset layout */
    if(dataset->shared->layout.ops->flush &&
            (dataset->shared->layout.ops->flush)(dataset, dxpl_id) < 0)
        HGOTO_ERROR(H5E_DATASET, H5E_CANTFLUSH, FAIL, "unable to flush raw data")

done:
    /* Release pointer to object header */
    if(oh != NULL)
        if(H5O_unpin(oh) < 0)
            HDONE_ERROR(H5E_DATASET, H5E_CANTUNPIN, FAIL, "unable to unpin dataset object header")

    FUNC_LEAVE_NOAPI_TAG(ret_value, FAIL)
} /* end H5D__flush_real() */


/*-------------------------------------------------------------------------
 * Function:    H5D__mark
 *
 * Purpose:     Mark some aspect of a dataset as dirty
 *
 * Return:	Success:	Non-negative
 *		Failure:	Negative
 *
 * Programmer:  Quincey Koziol
 *              July 4, 2008
 *
 *-------------------------------------------------------------------------
 */
herr_t
H5D__mark(const H5D_t *dataset, hid_t UNUSED dxpl_id, unsigned flags)
{
    herr_t ret_value = SUCCEED;         /* Return value */

    FUNC_ENTER_PACKAGE_NOERR

    /* Check args */
    HDassert(dataset);
    HDassert(!(flags & (unsigned)~(H5D_MARK_SPACE | H5D_MARK_LAYOUT)));

    /* Mark aspects of the dataset as dirty */
    if(flags & H5D_MARK_SPACE)
        dataset->shared->space_dirty = TRUE;
    if(flags & H5D_MARK_LAYOUT)
        dataset->shared->layout_dirty = TRUE;

    FUNC_LEAVE_NOAPI(ret_value)
} /* end H5D__mark() */


/*-------------------------------------------------------------------------
 * Function:    H5D__flush_cb
 *
 * Purpose:     Flush any dataset information cached in memory
 *
 * Return:	Success:	Non-negative
 *		Failure:	Negative
 *
 * Programmer:  Quincey Koziol
 *              November 8, 2007
 *
 *-------------------------------------------------------------------------
 */
static int
H5D__flush_cb(void *_dataset, hid_t UNUSED id, void *_udata)
{
    H5D_t       *dataset = (H5D_t *)_dataset;   /* Dataset pointer */
    H5D_flush_ud_t *udata = (H5D_flush_ud_t *)_udata;   /* User data for callback */
    int         ret_value = H5_ITER_CONT;       /* Return value */

    FUNC_ENTER_STATIC

    /* Check args */
    HDassert(dataset);

    /* Check for dataset in same file */
    if(udata->f == dataset->oloc.file) {
        /* Flush the dataset's information */
        if(H5D__flush_real(dataset, udata->dxpl_id) < 0)
            HGOTO_ERROR(H5E_DATASET, H5E_WRITEERROR, H5_ITER_ERROR, "unable to flush cached dataset info")
    } /* end if */

done:
    FUNC_LEAVE_NOAPI(ret_value)
} /* end H5D__flush_cb() */


/*-------------------------------------------------------------------------
 * Function:    H5D_flush
 *
 * Purpose:     Flush any dataset information cached in memory
 *
 * Return:	Success:	Non-negative
 *		Failure:	Negative
 *
 * Programmer:  Ray Lu
 *              August 14, 2002
 *
 *-------------------------------------------------------------------------
 */
herr_t
H5D_flush(const H5F_t *f, hid_t dxpl_id)
{
    H5D_flush_ud_t udata;               /* User data for callback */
    herr_t      ret_value = SUCCEED;    /* Return value */

    FUNC_ENTER_NOAPI(FAIL)

    /* Check args */
    HDassert(f);

    /* Set user data for callback */
    udata.f = f;
    udata.dxpl_id = dxpl_id;

    /* Iterate over all the open datasets */
    if(H5I_iterate(H5I_DATASET, H5D__flush_cb, &udata, FALSE) < 0)
        HGOTO_ERROR(H5E_DATASET, H5E_BADITER, FAIL, "unable to flush cached dataset info")

done:
    FUNC_LEAVE_NOAPI(ret_value)
} /* end H5D_flush() */


/*-------------------------------------------------------------------------
 * Function:	H5D_get_create_plist
 *
 * Purpose:	Private function for H5Dget_create_plist
 *
 * Return:	Success:	ID for a copy of the dataset creation
 *				property list.  The template should be
 *				released by calling H5P_close().
 *
 *		Failure:	FAIL
 *
 * Programmer:	Robb Matzke
 *		Tuesday, February  3, 1998
 *
 *-------------------------------------------------------------------------
 */
hid_t
H5D_get_create_plist(H5D_t *dset)
{
    H5P_genplist_t      *dcpl_plist;            /* Dataset's DCPL */
    H5P_genplist_t      *new_plist;             /* Copy of dataset's DCPL */
    H5O_fill_t          copied_fill;            /* Fill value to tweak */
    hid_t		new_dcpl_id = FAIL;
    hid_t		ret_value;              /* Return value */

    FUNC_ENTER_NOAPI(FAIL)

    /* Check args */
    if(NULL == (dcpl_plist = (H5P_genplist_t *)H5I_object(dset->shared->dcpl_id)))
        HGOTO_ERROR(H5E_ARGS, H5E_BADTYPE, FAIL, "can't get property list")

    /* Copy the creation property list */
    if((new_dcpl_id = H5P_copy_plist(dcpl_plist, TRUE)) < 0)
        HGOTO_ERROR(H5E_DATASET, H5E_CANTGET, FAIL, "unable to copy the creation property list")
    if(NULL == (new_plist = (H5P_genplist_t *)H5I_object(new_dcpl_id)))
        HGOTO_ERROR(H5E_ARGS, H5E_BADTYPE, FAIL, "can't get property list")

    /* Retrieve any object creation properties */
    if(H5O_get_create_plist(&dset->oloc, H5AC_ind_dxpl_id, new_plist) < 0)
        HGOTO_ERROR(H5E_DATASET, H5E_CANTGET, FAIL, "can't get object creation info")

    /* Get the fill value property */
    if(H5P_get(new_plist, H5D_CRT_FILL_VALUE_NAME, &copied_fill) < 0)
        HGOTO_ERROR(H5E_PLIST, H5E_CANTGET, FAIL, "can't get fill value")

    /* Check if there is a fill value, but no type yet */
    if(copied_fill.buf != NULL && copied_fill.type == NULL) {
        H5T_path_t *tpath;      /* Conversion information*/

        /* Copy the dataset type into the fill value message */
        if(NULL == (copied_fill.type = H5T_copy(dset->shared->type, H5T_COPY_TRANSIENT)))
            HGOTO_ERROR(H5E_DATASET, H5E_CANTINIT, FAIL, "unable to copy dataset datatype for fill value")

        /* Set up type conversion function */
        if(NULL == (tpath = H5T_path_find(dset->shared->type, copied_fill.type, NULL, NULL, H5AC_ind_dxpl_id, FALSE)))
            HGOTO_ERROR(H5E_DATASET, H5E_UNSUPPORTED, FAIL, "unable to convert between src and dest data types")

        /* Convert disk form of fill value into memory form */
        if(!H5T_path_noop(tpath)) {
            hid_t dst_id, src_id;       /* Source & destination datatypes for type conversion */
            uint8_t *bkg_buf = NULL;    /* Background conversion buffer */
            size_t bkg_size;            /* Size of background buffer */

            /* Wrap copies of types to convert */
            dst_id = H5I_register(H5I_DATATYPE, H5T_copy(copied_fill.type, H5T_COPY_TRANSIENT), FALSE);
            if(dst_id < 0)
                HGOTO_ERROR(H5E_DATATYPE, H5E_CANTINIT, FAIL, "unable to copy/register datatype")
            src_id = H5I_register(H5I_DATATYPE, H5T_copy(dset->shared->type, H5T_COPY_ALL), FALSE);
            if(src_id < 0) {
                H5I_dec_ref(dst_id);
                HGOTO_ERROR(H5E_DATATYPE, H5E_CANTINIT, FAIL, "unable to copy/register datatype")
            } /* end if */

            /* Allocate a background buffer */
            bkg_size = MAX(H5T_GET_SIZE(copied_fill.type), H5T_GET_SIZE(dset->shared->type));
            if(H5T_path_bkg(tpath) && NULL == (bkg_buf = H5FL_BLK_CALLOC(type_conv, bkg_size))) {
                H5I_dec_ref(src_id);
                H5I_dec_ref(dst_id);
                HGOTO_ERROR(H5E_RESOURCE, H5E_NOSPACE, FAIL, "memory allocation failed")
            } /* end if */

            /* Convert fill value */
            if(H5T_convert(tpath, src_id, dst_id, (size_t)1, (size_t)0, (size_t)0, copied_fill.buf, bkg_buf, H5AC_ind_dxpl_id) < 0) {
                H5I_dec_ref(src_id);
                H5I_dec_ref(dst_id);
                if(bkg_buf)
                    bkg_buf = H5FL_BLK_FREE(type_conv, bkg_buf);
                HGOTO_ERROR(H5E_DATASET, H5E_CANTCONVERT, FAIL, "datatype conversion failed")
            } /* end if */

            /* Release local resources */
            if(H5I_dec_ref(src_id) < 0)
                HGOTO_ERROR(H5E_DATASET, H5E_CANTDEC, FAIL, "unable to close temporary object")
            if(H5I_dec_ref(dst_id) < 0)
                HGOTO_ERROR(H5E_DATASET, H5E_CANTDEC, FAIL, "unable to close temporary object")
            if(bkg_buf)
                bkg_buf = H5FL_BLK_FREE(type_conv, bkg_buf);
        } /* end if */
    } /* end if */

    /* Set back the fill value property to property list */
    if(H5P_set(new_plist, H5D_CRT_FILL_VALUE_NAME, &copied_fill) < 0)
        HGOTO_ERROR(H5E_DATASET, H5E_CANTSET, FAIL, "unable to set property list fill value")

    /* Set the return value */
    ret_value = new_dcpl_id;

done:
    if(ret_value < 0)
        if(new_dcpl_id > 0)
            if(H5I_dec_app_ref(new_dcpl_id) < 0)
                HDONE_ERROR(H5E_DATASET, H5E_CANTDEC, FAIL, "unable to close temporary object")

    FUNC_LEAVE_NOAPI(ret_value)
} /* end H5D_get_create_plist() */


/*-------------------------------------------------------------------------
 * Function:	H5D_get_access_plist
 *
 * Purpose:	Returns a copy of the dataset access property list.
 *
 * Return:	Success:	ID for a copy of the dataset access
 *				property list. 
 *
 *		Failure:	FAIL
 *
 * Programmer:	Mohamad Chaarawi
 *		March, 2012
 *
 *-------------------------------------------------------------------------
 */
hid_t
H5D_get_access_plist(H5D_t *dset)
{
    H5P_genplist_t      *old_plist;     /* Default DAPL */
    H5P_genplist_t      *new_plist;     /* New DAPL */
    hid_t               new_dapl_id = FAIL;
    hid_t               ret_value = FAIL;

    FUNC_ENTER_NOAPI_NOINIT

    /* Make a copy of the default dataset access property list */
    if (NULL == (old_plist = (H5P_genplist_t *)H5I_object(H5P_LST_DATASET_ACCESS_ID_g)))
        HGOTO_ERROR(H5E_ARGS, H5E_BADTYPE, FAIL, "not a property list")
    if ((new_dapl_id = H5P_copy_plist(old_plist, TRUE)) < 0)
        HGOTO_ERROR(H5E_INTERNAL, H5E_CANTINIT, FAIL, "can't copy dataset access property list")
    if (NULL == (new_plist = (H5P_genplist_t *)H5I_object(new_dapl_id)))
        HGOTO_ERROR(H5E_ARGS, H5E_BADTYPE, FAIL, "not a property list")

    /* If the dataset is chunked then copy the rdcc parameters */
    if (dset->shared->layout.type == H5D_CHUNKED) {
        if (H5P_set(new_plist, H5D_ACS_DATA_CACHE_NUM_SLOTS_NAME, &(dset->shared->cache.chunk.nslots)) < 0)
            HGOTO_ERROR(H5E_PLIST, H5E_CANTSET, FAIL, "can't set data cache number of slots")
        if (H5P_set(new_plist, H5D_ACS_DATA_CACHE_BYTE_SIZE_NAME, &(dset->shared->cache.chunk.nbytes_max)) < 0)
            HGOTO_ERROR(H5E_PLIST, H5E_CANTSET, FAIL, "can't set data cache byte size")
        if (H5P_set(new_plist, H5D_ACS_PREEMPT_READ_CHUNKS_NAME, &(dset->shared->cache.chunk.w0)) < 0)
            HGOTO_ERROR(H5E_PLIST, H5E_CANTSET, FAIL, "can't set preempt read chunks")
    } /* end if */

    /* Set the return value */
    ret_value = new_dapl_id;

done:
    if(ret_value < 0) {
        if(new_dapl_id > 0)
            if(H5I_dec_app_ref(new_dapl_id) < 0)
                HDONE_ERROR(H5E_SYM, H5E_CANTDEC, FAIL, "can't free")
    } /* end if */

    FUNC_LEAVE_NOAPI(ret_value)
} /* end H5D_get_access_plist() */


/*-------------------------------------------------------------------------
 * Function:	H5D_get_space
 *
 * Purpose:	Returns and ID for the dataspace of the dataset.
 *
 * Return:	Success:	ID for dataspace
 *
 *		Failure:	FAIL
 *
 * Programmer:	Mohamad Chaarawi
 *		March, 2012
 *
 *-------------------------------------------------------------------------
 */
hid_t
H5D_get_space(H5D_t *dset)
{
    H5S_t	*space = NULL;
    hid_t       ret_value = FAIL;

    FUNC_ENTER_NOAPI_NOINIT

    /* Read the data space message and return a data space object */
    if(NULL == (space = H5S_copy(dset->shared->space, FALSE, TRUE)))
        HGOTO_ERROR(H5E_DATASET, H5E_CANTINIT, FAIL, "unable to get data space")

    /* Create an atom */
    if((ret_value = H5I_register (H5I_DATASPACE, space, TRUE)) < 0)
        HGOTO_ERROR(H5E_ATOM, H5E_CANTREGISTER, FAIL, "unable to register data space")

done:
    if(ret_value < 0) {
        if(space!=NULL) {
            if(H5S_close(space) < 0)
                HDONE_ERROR(H5E_DATASET, H5E_CLOSEERROR, FAIL, "unable to release dataspace")
        } /* end if */
    } /* end if */

    FUNC_LEAVE_NOAPI(ret_value)
} /* end H5D_get_space() */


/*-------------------------------------------------------------------------
 * Function:	H5D_get_type
 *
 * Purpose:	Returns and ID for the datatype of the dataset.
 *
 * Return:	Success:	ID for datatype
 *
 *		Failure:	FAIL
 *
 * Programmer:	Mohamad Chaarawi
 *		March, 2012
 *
 *-------------------------------------------------------------------------
 */
hid_t
H5D_get_type(H5D_t *dset)
{
    H5T_t	*dt = NULL;
    hid_t       ret_value = FAIL;

    FUNC_ENTER_NOAPI_NOINIT

    /* Patch the datatype's "top level" file pointer */
    if(H5T_patch_file(dset->shared->type, dset->oloc.file) < 0)
        HGOTO_ERROR(H5E_DATASET, H5E_CANTINIT, FAIL, "unable to patch datatype's file pointer")

    /* Copy the dataset's datatype */
    if(NULL == (dt = H5T_copy(dset->shared->type, H5T_COPY_REOPEN)))
        HGOTO_ERROR(H5E_DATASET, H5E_CANTINIT, FAIL, "unable to copy datatype")

    /* Mark any datatypes as being in memory now */
    if(H5T_set_loc(dt, NULL, H5T_LOC_MEMORY) < 0)
        HGOTO_ERROR(H5E_DATATYPE, H5E_CANTINIT, FAIL, "invalid datatype location")

    /* Lock copied type */
    if(H5T_lock(dt, FALSE) < 0)
        HGOTO_ERROR(H5E_DATASET, H5E_CANTINIT, FAIL, "unable to lock transient datatype")

    if((ret_value = H5I_register(H5I_DATATYPE, dt, TRUE)) < 0)
        HGOTO_ERROR(H5E_ATOM, H5E_CANTREGISTER, FAIL, "unable to register datatype")

done:
    if(ret_value < 0) {
        if(dt && H5T_close(dt) < 0)
            HDONE_ERROR(H5E_DATASET, H5E_CLOSEERROR, FAIL, "unable to release datatype")
    } /* end if */

    FUNC_LEAVE_NOAPI(ret_value)
} /* end H5D_get_type() */<|MERGE_RESOLUTION|>--- conflicted
+++ resolved
@@ -103,13 +103,11 @@
 /* Declare the external free list to manage the H5D_chunk_info_t struct */
 H5FL_EXTERN(H5D_chunk_info_t);
 
-<<<<<<< HEAD
 /* Declare the external free list to manage the H5D_piece_info_t struct */
 H5FL_EXTERN(H5D_piece_info_t);
-=======
+
 /* Declare extern the free list to manage blocks of type conversion data */
 H5FL_BLK_EXTERN(type_conv);
->>>>>>> 52bff896
 
 /* Define a static "default" dataset structure to use to initialize new datasets */
 static H5D_shared_t H5D_def_dset;
@@ -476,7 +474,7 @@
 /*-------------------------------------------------------------------------
  * Function:    H5D__get_space_status
  *
- * Purpose:     Returns the status of data space allocation.
+ * Purpose:     Returns the status of dataspace allocation.
  *
  * Return:
  *              Success:        Non-negative
@@ -2229,16 +2227,16 @@
     if(H5D__check_filters(dset) < 0)
         HGOTO_ERROR(H5E_DATASET, H5E_CANTINIT, FAIL, "can't apply filters")
 
-    /* Get the data space */
+    /* Get the dataspace */
     space = dset->shared->space;
 
     /* Check if we are shrinking or expanding any of the dimensions */
     if((rank = H5S_get_simple_extent_dims(space, curr_dims, NULL)) < 0)
         HGOTO_ERROR(H5E_DATASET, H5E_CANTGET, FAIL, "can't get dataset dimensions")
 
-    /* Modify the size of the data space */
+    /* Modify the size of the dataspace */
     if((changed = H5S_set_extent(space, size)) < 0)
-        HGOTO_ERROR(H5E_DATASET, H5E_CANTINIT, FAIL, "unable to modify size of data space")
+        HGOTO_ERROR(H5E_DATASET, H5E_CANTINIT, FAIL, "unable to modify size of dataspace")
 
     /* Don't bother updating things, unless they've changed */
     if(changed) {
