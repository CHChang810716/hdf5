--- conflicted
+++ resolved
@@ -676,10 +676,10 @@
 static herr_t
 H5D__init_type(H5F_t *file, const H5D_t *dset, hid_t type_id, const H5T_t *type)
 {
-    htri_t relocatable;            /* Flag whether the type is relocatable */
-    htri_t immutable;              /* Flag whether the type is immutable */
+    htri_t  relocatable;                 /* Flag whether the type is relocatable */
+    htri_t  immutable;                   /* Flag whether the type is immutable */
     hbool_t use_at_least_v18;      /* Flag indicating to use at least v18 format versions */
-    herr_t ret_value = SUCCEED;    /* Return value */
+    herr_t  ret_value = SUCCEED;         /* Return value */
 
     FUNC_ENTER_STATIC
 
@@ -706,12 +706,8 @@
             HGOTO_ERROR(H5E_DATASET, H5E_CANTCOPY, FAIL, "can't copy datatype")
 
         /* Convert a datatype (if committed) to a transient type if the committed datatype's file
-<<<<<<< HEAD
          * location is different from the file location where the dataset will be created.
          */
-=======
-           location is different from the file location where the dataset will be created */
->>>>>>> 0e01f589
         if(H5T_convert_committed_datatype(dset->shared->type, file) < 0)
             HGOTO_ERROR(H5E_DATASET, H5E_CANTINIT, FAIL, "can't get shared datatype info")
 
@@ -726,11 +722,7 @@
         /* Get a datatype ID for the dataset's datatype */
         if((dset->shared->type_id = H5I_register(H5I_DATATYPE, dset->shared->type, FALSE)) < 0)
             HGOTO_ERROR(H5E_DATASET, H5E_CANTREGISTER, FAIL, "unable to register type")
-<<<<<<< HEAD
     }
-=======
-    } /* end if */
->>>>>>> 0e01f589
     /* Not a custom datatype, just use it directly */
     else {
         if(H5I_inc_ref(type_id, FALSE) < 0)
@@ -820,7 +812,7 @@
 
     /* Set the version for dataspace */
     if(H5S_set_version(file, dset->shared->space) < 0)
-        HGOTO_ERROR(H5E_DATASET, H5E_CANTSET, FAIL, "can't set latest version of datatype")
+            HGOTO_ERROR(H5E_DATASET, H5E_CANTSET, FAIL, "can't set latest version of datatype")
 
     /* Set the dataset's dataspace to 'all' selection */
     if(H5S_select_all(dset->shared->space, TRUE) < 0)
@@ -985,17 +977,17 @@
         (H5P_exist_plist(dc_plist, H5O_BOGUS_MSG_ID_NAME) > 0) ) {
 
         uint8_t bogus_flags = 0;        /* Flags for creating "bogus" message */
-        unsigned bogus_id;        /* "bogus" ID */
-
-        /* Retrieve "bogus" message ID */
+    unsigned bogus_id;        /* "bogus" ID */
+
+    /* Retrieve "bogus" message ID */
         if(H5P_get(dc_plist, H5O_BOGUS_MSG_ID_NAME, &bogus_id) < 0)
-            HGOTO_ERROR(H5E_DATASET, H5E_CANTGET, FAIL, "can't get bogus ID options")
+        HGOTO_ERROR(H5E_DATASET, H5E_CANTGET, FAIL, "can't get bogus ID options")
         /* Retrieve "bogus" message flags */
         if(H5P_get(dc_plist, H5O_BOGUS_MSG_FLAGS_NAME, &bogus_flags) < 0)
             HGOTO_ERROR(H5E_DATASET, H5E_CANTGET, FAIL, "can't get bogus message options")
 
         /* Add a "bogus" message (for error testing). */
-        if(H5O_bogus_oh(file, dxpl_id, oh, bogus_id, (unsigned)bogus_flags) < 0)
+    if(H5O_bogus_oh(file, dxpl_id, oh, bogus_id, (unsigned)bogus_flags) < 0)
             HGOTO_ERROR(H5E_DATASET, H5E_CANTINIT, FAIL, "unable to create 'bogus' message")
     } /* end if */
 }
@@ -1247,12 +1239,12 @@
     if(H5O_fill_set_version(file, &new_dset->shared->dcpl_cache.fill) < 0)
         HGOTO_ERROR(H5E_DATASET, H5E_CANTSET, NULL, "can't set latest version of fill value")
 
-    /* Set the latest version for the layout message */
+        /* Set the latest version for the layout message */
     if(H5D__layout_set_version(file, &new_dset->shared->layout) < 0)
         HGOTO_ERROR(H5E_DATASET, H5E_CANTSET, NULL, "can't set latest version of layout")
 
     if(new_dset->shared->layout.version >= H5O_LAYOUT_VERSION_4) {
-        /* Use latest indexing type for layout message version >= 4 */
+    /* Use latest indexing type for layout message version >= 4 */
         if(H5D__layout_set_latest_indexing(&new_dset->shared->layout, new_dset->shared->space, &new_dset->shared->dcpl_cache) < 0)
             HGOTO_ERROR(H5E_DATASET, H5E_CANTSET, NULL, "can't set latest indexing")
     } /* end if */
