/* * * * * * * * * * * * * * * * * * * * * * * * * * * * * * * * * * * * * * *
 * Copyright by The HDF Group.                                               *
 * Copyright by the Board of Trustees of the University of Illinois.         *
 * All rights reserved.                                                      *
 *                                                                           *
 * This file is part of HDF5.  The full HDF5 copyright notice, including     *
 * terms governing use, modification, and redistribution, is contained in    *
 * the files COPYING and Copyright.html.  COPYING can be found at the root   *
 * of the source code distribution tree; Copyright.html can be found at the  *
 * root level of an installed copy of the electronic HDF5 document set and   *
 * is linked from the top-level documents page.  It can also be found at     *
 * http://hdfgroup.org/HDF5/doc/Copyright.html.  If you do not have          *
 * access to either file, you may request a copy from help@hdfgroup.org.     *
 * * * * * * * * * * * * * * * * * * * * * * * * * * * * * * * * * * * * * * */

/****************/
/* Module Setup */
/****************/

#define H5D_PACKAGE		/*suppress error about including H5Dpkg	  */

/* Interface initialization */
#define H5_INTERFACE_INIT_FUNC	H5D__init_interface


/***********/
/* Headers */
/***********/
#include "H5private.h"		/* Generic Functions			*/
#include "H5Dpkg.h"		/* Datasets 				*/
#include "H5Eprivate.h"		/* Error handling		  	*/
#include "H5FLprivate.h"	/* Free Lists                           */
#include "H5FOprivate.h"        /* File objects                         */
#include "H5Iprivate.h"		/* IDs			  		*/
#include "H5Lprivate.h"		/* Links		  		*/
#include "H5MMprivate.h"	/* Memory management			*/


/****************/
/* Local Macros */
/****************/


/******************/
/* Local Typedefs */
/******************/

/* Struct for holding callback info during H5D_flush operation */
typedef struct {
    const H5F_t *f;             /* Pointer to file being flushed */
    hid_t dxpl_id;              /* DXPL for I/O operations */
} H5D_flush_ud_t;


/********************/
/* Local Prototypes */
/********************/

/* General stuff */
static herr_t H5D__get_dxpl_cache_real(hid_t dxpl_id, H5D_dxpl_cache_t *cache);
static H5D_shared_t *H5D__new(hid_t dcpl_id, hbool_t creating,
    hbool_t vl_type);
static herr_t H5D__init_type(H5F_t *file, const H5D_t *dset, hid_t type_id,
    const H5T_t *type);
static herr_t H5D__cache_dataspace_info(const H5D_t *dset);
static herr_t H5D__init_space(H5F_t *file, const H5D_t *dset, const H5S_t *space);
static herr_t H5D__update_oh_info(H5F_t *file, hid_t dxpl_id, H5D_t *dset,
    hid_t dapl_id);
static herr_t H5D__open_oid(H5D_t *dataset, hid_t dapl_id, hid_t dxpl_id);
static herr_t H5D__init_storage(const H5D_t *dataset, hbool_t full_overwrite,
    hsize_t old_dim[], hid_t dxpl_id);


/*********************/
/* Package Variables */
/*********************/

/* Define a "default" dataset transfer property list cache structure to use for default DXPLs */
H5D_dxpl_cache_t H5D_def_dxpl_cache;

/* Declare a free list to manage blocks of VL data */
H5FL_BLK_DEFINE(vlen_vl_buf);

/* Declare a free list to manage other blocks of VL data */
H5FL_BLK_DEFINE(vlen_fl_buf);


/*****************************/
/* Library Private Variables */
/*****************************/


/*******************/
/* Local Variables */
/*******************/

/* Declare a free list to manage the H5D_t and H5D_shared_t structs */
H5FL_DEFINE_STATIC(H5D_t);
H5FL_DEFINE_STATIC(H5D_shared_t);

/* Declare the external PQ free list for the sieve buffer information */
H5FL_BLK_EXTERN(sieve_buf);

/* Declare the external free list to manage the H5D_chunk_info_t struct */
H5FL_EXTERN(H5D_chunk_info_t);

/* Declare extern the free list to manage blocks of type conversion data */
H5FL_BLK_EXTERN(type_conv);

/* Define a static "default" dataset structure to use to initialize new datasets */
static H5D_shared_t H5D_def_dset;

/* Dataset ID class */
static const H5I_class_t H5I_DATASET_CLS[1] = {{
    H5I_DATASET,		/* ID class value */
    0,				/* Class flags */
    0,				/* # of reserved IDs for class */
    (H5I_free_t)H5D_close       /* Callback routine for closing objects of this class */
}};



/*-------------------------------------------------------------------------
 * Function:	H5D_init
 *
 * Purpose:	Initialize the interface from some other layer.
 *
 * Return:	Success:	non-negative
 *
 *		Failure:	negative
 *
 * Programmer:	Quincey Koziol
 *              Saturday, March 4, 2000
 *
 *-------------------------------------------------------------------------
 */
herr_t
H5D_init(void)
{
    herr_t ret_value = SUCCEED;   /* Return value */

    FUNC_ENTER_NOAPI(FAIL)
    /* FUNC_ENTER() does all the work */

done:
    FUNC_LEAVE_NOAPI(ret_value)
} /* end H5D_init() */


/*--------------------------------------------------------------------------
NAME
   H5D__init_interface -- Initialize interface-specific information
USAGE
    herr_t H5D__init_interface()

RETURNS
    Non-negative on success/Negative on failure
DESCRIPTION
    Initializes any interface-specific data or routines.
NOTES
    Care must be taken when using the H5P functions, since they can cause
    a deadlock in the library when the library is attempting to terminate -QAK

--------------------------------------------------------------------------*/
static herr_t
H5D__init_interface(void)
{
    H5P_genplist_t *def_dcpl;               /* Default Dataset Creation Property list */
    herr_t          ret_value                = SUCCEED;   /* Return value */

    FUNC_ENTER_STATIC

    /* Initialize the atom group for the dataset IDs */
    if(H5I_register_type(H5I_DATASET_CLS) < 0)
        HGOTO_ERROR(H5E_DATASET, H5E_CANTINIT, FAIL, "unable to initialize interface")

    /* Reset the "default dataset" information */
    HDmemset(&H5D_def_dset, 0, sizeof(H5D_shared_t));

    /* Get the default dataset creation property list values and initialize the
     * default dataset with them.
     */
    if(NULL == (def_dcpl = (H5P_genplist_t *)H5I_object(H5P_LST_DATASET_CREATE_ID_g)))
        HGOTO_ERROR(H5E_DATASET, H5E_BADTYPE, FAIL, "can't get default dataset creation property list")

    /* Get the default data storage layout */
    if(H5P_get(def_dcpl, H5D_CRT_LAYOUT_NAME, &H5D_def_dset.layout) < 0)
         HGOTO_ERROR(H5E_PLIST, H5E_CANTGET, FAIL, "can't retrieve layout")

    /* Get the default dataset creation properties */
    if(H5P_get(def_dcpl, H5D_CRT_EXT_FILE_LIST_NAME, &H5D_def_dset.dcpl_cache.efl) < 0)
        HGOTO_ERROR(H5E_PLIST, H5E_CANTGET, FAIL, "can't retrieve external file list")
    if(H5P_get(def_dcpl, H5D_CRT_FILL_VALUE_NAME, &H5D_def_dset.dcpl_cache.fill) < 0)
        HGOTO_ERROR(H5E_PLIST, H5E_CANTGET, FAIL, "can't retrieve fill value")
    if(H5P_get(def_dcpl, H5O_CRT_PIPELINE_NAME, &H5D_def_dset.dcpl_cache.pline) < 0)
        HGOTO_ERROR(H5E_PLIST, H5E_CANTGET, FAIL, "can't retrieve pipeline filter")

    /* Reset the "default DXPL cache" information */
    HDmemset(&H5D_def_dxpl_cache, 0, sizeof(H5D_dxpl_cache_t));

    /* Get the default DXPL cache information */
    if(H5D__get_dxpl_cache_real(H5P_DATASET_XFER_DEFAULT, &H5D_def_dxpl_cache) < 0)
        HGOTO_ERROR(H5E_PLIST, H5E_CANTGET, FAIL, "can't retrieve default DXPL info")

done:
    FUNC_LEAVE_NOAPI(ret_value)
} /* end H5D__init_interface() */


/*-------------------------------------------------------------------------
 * Function:	H5D_term_interface
 *
 * Purpose:	Terminate this interface.
 *
 * Return:	Success:	Positive if anything was done that might
 *				affect other interfaces; zero otherwise.
 *
 * 		Failure:	Negative.
 *
 * Programmer:	Robb Matzke
 *              Friday, November 20, 1998
 *
 *-------------------------------------------------------------------------
 */
int
H5D_term_interface(void)
{
    int	n = 0;

    FUNC_ENTER_NOAPI_NOINIT_NOERR

    if(H5_interface_initialize_g) {
	if(H5I_nmembers(H5I_DATASET) > 0) {
            /* The dataset API uses the "force" flag set to true because it
             * is using the "file objects" (H5FO) API functions to track open
             * objects in the file.  Using the H5FO code means that dataset
             * IDs can have reference counts >1, when an existing dataset is
             * opened more than once.  However, the H5I code does not attempt
             * to close objects with reference counts>1 unless the "force" flag
             * is set to true.
             *
             * At some point (probably after the group and datatypes use the
             * the H5FO code), the H5FO code might need to be switched around
             * to storing pointers to the objects being tracked (H5D_t, H5G_t,
             * etc) and reference count those itself instead of relying on the
             * reference counting in the H5I layer.  Then, the "force" flag can
             * be put back to false.
             *
             * Setting the "force" flag to true for all the interfaces won't
             * work because the "file driver" (H5FD) APIs use the H5I reference
             * counting to avoid closing a file driver out from underneath an
             * open file...
             *
             * QAK - 5/13/03
             */
	    (void)H5I_clear_type(H5I_DATASET, TRUE, FALSE);
            n++; /*H5I*/
	} /* end if */
        else {
            /* Close public interface */
            n += H5D__term_pub_interface();

            /* Close deprecated interface */
            n += H5D__term_deprec_interface();

	    /* Destroy the dataset object id group */
	    (void)H5I_dec_type_ref(H5I_DATASET);
            n++; /*H5I*/

	    /* Mark closed */
	    H5_interface_initialize_g = 0;
	} /* end else */
    } /* end if */

    FUNC_LEAVE_NOAPI(n)
} /* end H5D_term_interface() */


/*--------------------------------------------------------------------------
 NAME
    H5D__get_dxpl_cache_real
 PURPOSE
    Get all the values for the DXPL cache.
 USAGE
    herr_t H5D__get_dxpl_cache_real(dxpl_id, cache)
        hid_t dxpl_id;          IN: DXPL to query
        H5D_dxpl_cache_t *cache;IN/OUT: DXPL cache to fill with values
 RETURNS
    Non-negative on success/Negative on failure.
 DESCRIPTION
    Query all the values from a DXPL that are needed by internal routines
    within the library.
 GLOBAL VARIABLES
 COMMENTS, BUGS, ASSUMPTIONS
 EXAMPLES
 REVISION LOG
--------------------------------------------------------------------------*/
static herr_t
H5D__get_dxpl_cache_real(hid_t dxpl_id, H5D_dxpl_cache_t *cache)
{
    H5P_genplist_t *dx_plist;   /* Data transfer property list */
    herr_t ret_value = SUCCEED; /* Return value */

    FUNC_ENTER_STATIC

    /* Check args */
    HDassert(cache);

    /* Get the dataset transfer property list */
    if(NULL == (dx_plist = (H5P_genplist_t *)H5I_object(dxpl_id)))
        HGOTO_ERROR(H5E_ARGS, H5E_BADTYPE, FAIL, "not a dataset transfer property list")

    /* Get maximum temporary buffer size */
    if(H5P_get(dx_plist, H5D_XFER_MAX_TEMP_BUF_NAME, &cache->max_temp_buf) < 0)
        HGOTO_ERROR(H5E_PLIST, H5E_CANTGET, FAIL, "Can't retrieve maximum temporary buffer size")

    /* Get temporary buffer pointer */
    if(H5P_get(dx_plist, H5D_XFER_TCONV_BUF_NAME, &cache->tconv_buf) < 0)
        HGOTO_ERROR(H5E_PLIST, H5E_CANTGET, FAIL, "Can't retrieve temporary buffer pointer")

    /* Get background buffer pointer */
    if(H5P_get(dx_plist, H5D_XFER_BKGR_BUF_NAME, &cache->bkgr_buf) < 0)
        HGOTO_ERROR(H5E_PLIST, H5E_CANTGET, FAIL, "Can't retrieve background buffer pointer")

    /* Get background buffer type */
    if(H5P_get(dx_plist, H5D_XFER_BKGR_BUF_TYPE_NAME, &cache->bkgr_buf_type) < 0)
        HGOTO_ERROR(H5E_PLIST, H5E_CANTGET, FAIL, "Can't retrieve background buffer type")

    /* Get B-tree split ratios */
    if(H5P_get(dx_plist, H5D_XFER_BTREE_SPLIT_RATIO_NAME, &cache->btree_split_ratio) < 0)
        HGOTO_ERROR(H5E_PLIST, H5E_CANTGET, FAIL, "Can't retrieve B-tree split ratios")

    /* Get I/O vector size */
    if(H5P_get(dx_plist, H5D_XFER_HYPER_VECTOR_SIZE_NAME, &cache->vec_size) < 0)
        HGOTO_ERROR(H5E_PLIST, H5E_CANTGET, FAIL, "Can't retrieve I/O vector size")

#ifdef H5_HAVE_PARALLEL
    /* Collect Parallel I/O information for possible later use */
    if(H5P_get(dx_plist, H5D_XFER_IO_XFER_MODE_NAME, &cache->xfer_mode) < 0)
        HGOTO_ERROR(H5E_PLIST, H5E_CANTGET, FAIL, "Can't retrieve parallel transfer method")
    if(H5P_get(dx_plist, H5D_XFER_MPIO_COLLECTIVE_OPT_NAME, &cache->coll_opt_mode) < 0)
        HGOTO_ERROR(H5E_PLIST, H5E_CANTGET, FAIL, "Can't retrieve collective transfer option")
#endif /* H5_HAVE_PARALLEL */

    /* Get error detection properties */
    if(H5P_get(dx_plist, H5D_XFER_EDC_NAME, &cache->err_detect) < 0)
        HGOTO_ERROR(H5E_PLIST, H5E_CANTGET, FAIL, "Can't retrieve error detection info")

    /* Get filter callback function */
    if(H5P_get(dx_plist, H5D_XFER_FILTER_CB_NAME, &cache->filter_cb) < 0)
        HGOTO_ERROR(H5E_PLIST, H5E_CANTGET, FAIL, "Can't retrieve filter callback function")

    /* Get the data transform property */
    if(H5P_get(dx_plist, H5D_XFER_XFORM_NAME, &cache->data_xform_prop) < 0)
        HGOTO_ERROR(H5E_PLIST, H5E_CANTGET, FAIL, "Can't retrieve data transform info")

done:
    FUNC_LEAVE_NOAPI(ret_value)
}   /* end H5D__get_dxpl_cache_real() */


/*--------------------------------------------------------------------------
 NAME
    H5D__get_dxpl_cache
 PURPOSE
    Get all the values for the DXPL cache.
 USAGE
    herr_t H5D__get_dxpl_cache(dxpl_id, cache)
        hid_t dxpl_id;          IN: DXPL to query
        H5D_dxpl_cache_t *cache;IN/OUT: DXPL cache to fill with values
 RETURNS
    Non-negative on success/Negative on failure.
 DESCRIPTION
    Query all the values from a DXPL that are needed by internal routines
    within the library.
 GLOBAL VARIABLES
 COMMENTS, BUGS, ASSUMPTIONS
    The CACHE pointer should point at already allocated memory to place
    non-default property list info.  If a default property list is used, the
    CACHE pointer will be changed to point at the default information.
 EXAMPLES
 REVISION LOG
--------------------------------------------------------------------------*/
herr_t
H5D__get_dxpl_cache(hid_t dxpl_id, H5D_dxpl_cache_t **cache)
{
    herr_t ret_value=SUCCEED;   /* Return value */

    FUNC_ENTER_PACKAGE

    /* Check args */
    HDassert(cache);

    /* Check for the default DXPL */
    if(dxpl_id==H5P_DATASET_XFER_DEFAULT)
        *cache=&H5D_def_dxpl_cache;
    else
        if(H5D__get_dxpl_cache_real(dxpl_id,*cache) < 0)
            HGOTO_ERROR(H5E_DATASET, H5E_CANTGET, FAIL, "Can't retrieve DXPL values")

done:
    FUNC_LEAVE_NOAPI(ret_value)
}   /* H5D__get_dxpl_cache() */


/*-------------------------------------------------------------------------
 * Function:	H5D__create_named
 *
 * Purpose:	Internal routine to create a new dataset.
 *
 * Return:	Success:	Non-NULL, pointer to new dataset object.
 *
 *		Failure:	NULL
 *
 * Programmer:	Quincey Koziol
 *		Thursday, April 5, 2007
 *
 *-------------------------------------------------------------------------
 */
H5D_t *
H5D__create_named(const H5G_loc_t *loc, const char *name, hid_t type_id,
    const H5S_t *space, hid_t lcpl_id, hid_t dcpl_id, hid_t dapl_id,
    hid_t dxpl_id)
{
    H5O_obj_create_t ocrt_info;         /* Information for object creation */
    H5D_obj_create_t dcrt_info;         /* Information for dataset creation */
    H5D_t	   *ret_value;          /* Return value */

    FUNC_ENTER_PACKAGE

    /* Check arguments */
    HDassert(loc);
    HDassert(name && *name);
    HDassert(type_id != H5P_DEFAULT);
    HDassert(space);
    HDassert(lcpl_id != H5P_DEFAULT);
    HDassert(dcpl_id != H5P_DEFAULT);
    HDassert(dapl_id != H5P_DEFAULT);
    HDassert(dxpl_id != H5P_DEFAULT);

    /* Set up dataset creation info */
    dcrt_info.type_id = type_id;
    dcrt_info.space = space;
    dcrt_info.dcpl_id = dcpl_id;
    dcrt_info.dapl_id = dapl_id;

    /* Set up object creation information */
    ocrt_info.obj_type = H5O_TYPE_DATASET;
    ocrt_info.crt_info = &dcrt_info;
    ocrt_info.new_obj = NULL;

    /* Create the new dataset and link it to its parent group */
    if(H5L_link_object(loc, name, &ocrt_info, lcpl_id, dapl_id, dxpl_id) < 0)
        HGOTO_ERROR(H5E_DATASET, H5E_CANTINIT, NULL, "unable to create and link to dataset")
    HDassert(ocrt_info.new_obj);

    /* Set the return value */
    ret_value = (H5D_t *)ocrt_info.new_obj;

done:
    FUNC_LEAVE_NOAPI(ret_value)
} /* end H5D__create_named() */


/*-------------------------------------------------------------------------
 * Function:    H5D__get_space_status
 *
 * Purpose:     Returns the status of data space allocation.
 *
 * Return:
 *              Success:        Non-negative
 *
 *              Failture:       Negative
 *
 * Programmer:  Raymond Lu
 *
 *-------------------------------------------------------------------------
 */
herr_t
H5D__get_space_status(H5D_t *dset, H5D_space_status_t *allocation, hid_t dxpl_id)
{
    hsize_t     space_allocated;    /* The number of bytes allocated for chunks */
    hssize_t    snelmts;            /* Temporary holder for number of elements in dataspace */
    hsize_t     nelmts;             /* Number of elements in dataspace */
    size_t      dt_size;            /* Size of datatype */
    hsize_t     full_size;          /* The number of bytes in the dataset when fully populated */
    herr_t      ret_value = SUCCEED;

    FUNC_ENTER_PACKAGE

    HDassert(dset);

    /* Get the dataset's dataspace */
    HDassert(dset->shared->space);

    /* Get the total number of elements in dataset's dataspace */
    if((snelmts = H5S_GET_EXTENT_NPOINTS(dset->shared->space)) < 0)
        HGOTO_ERROR(H5E_DATASET, H5E_CANTGET, FAIL, "unable to retrieve number of elements in dataspace")
    nelmts = (hsize_t)snelmts;

    /* Get the size of the dataset's datatype */
    if(0 == (dt_size = H5T_GET_SIZE(dset->shared->type)))
        HGOTO_ERROR(H5E_DATASET, H5E_CANTGET, FAIL, "unable to retrieve size of datatype")

    /* Compute the maximum size of the dataset in bytes */
    full_size = nelmts * dt_size;

    /* Check for overflow during multiplication */
    if(nelmts != (full_size / dt_size))
        HGOTO_ERROR(H5E_DATASET, H5E_OVERFLOW, FAIL, "size of dataset's storage overflowed")

    /* Difficult to error check, since the error value is 0 and 0 is a valid value... :-/ */
    if(H5D__get_storage_size(dset, dxpl_id, &space_allocated) < 0)
        HGOTO_ERROR(H5E_DATASET, H5E_CANTGET, FAIL, "can't get size of dataset's storage")

    /* Decide on how much of the space is allocated */
    if(space_allocated == 0)
        *allocation = H5D_SPACE_STATUS_NOT_ALLOCATED;
    else if(space_allocated == full_size)
        *allocation = H5D_SPACE_STATUS_ALLOCATED;
    else {
        /* Should only happen for chunked datasets currently */
        HDassert(dset->shared->layout.type == H5D_CHUNKED);

        *allocation = H5D_SPACE_STATUS_PART_ALLOCATED;
    } /* end else */

done:
    FUNC_LEAVE_NOAPI(ret_value)
} /* end H5D__get_space_status() */


/*-------------------------------------------------------------------------
 * Function:	H5D__new
 *
 * Purpose:	Creates a new, empty dataset structure
 *
 * Return:	Success:	Pointer to a new dataset descriptor.
 *
 *		Failure:	NULL
 *
 * Programmer:	Quincey Koziol
 *		Monday, October 12, 1998
 *
 *-------------------------------------------------------------------------
 */
static H5D_shared_t *
H5D__new(hid_t dcpl_id, hbool_t creating, hbool_t vl_type)
{
    H5D_shared_t    *new_dset = NULL;   /* New dataset object */
    H5P_genplist_t  *plist;             /* Property list created */
    H5D_shared_t    *ret_value;         /* Return value */

    FUNC_ENTER_STATIC

    /* Allocate new shared dataset structure */
    if(NULL == (new_dset = H5FL_MALLOC(H5D_shared_t)))
        HGOTO_ERROR(H5E_RESOURCE, H5E_NOSPACE, NULL, "memory allocation failed")

    /* Copy the default dataset information */
    HDmemcpy(new_dset, &H5D_def_dset, sizeof(H5D_shared_t));

    /* If we are using the default dataset creation property list, during creation
     * don't bother to copy it, just increment the reference count
     */
    if(!vl_type && creating && dcpl_id == H5P_DATASET_CREATE_DEFAULT) {
        if(H5I_inc_ref(dcpl_id, FALSE) < 0)
            HGOTO_ERROR(H5E_DATASET, H5E_CANTINC, NULL, "can't increment default DCPL ID")
        new_dset->dcpl_id = dcpl_id;
    } /* end if */
    else {
        /* Get the property list */
        if(NULL == (plist = (H5P_genplist_t *)H5I_object(dcpl_id)))
            HGOTO_ERROR(H5E_ARGS, H5E_BADTYPE, NULL, "not a property list")

        new_dset->dcpl_id = H5P_copy_plist(plist, FALSE);
    } /* end else */

    /* Set return value */
    ret_value = new_dset;

done:
    if(ret_value == NULL)
        if(new_dset != NULL) {
            if(new_dset->dcpl_id != 0 && H5I_dec_ref(new_dset->dcpl_id) < 0)
                HDONE_ERROR(H5E_DATASET, H5E_CANTDEC, NULL, "can't decrement temporary datatype ID")
            new_dset = H5FL_FREE(H5D_shared_t, new_dset);
        } /* end if */

    FUNC_LEAVE_NOAPI(ret_value)
} /* end H5D__new() */


/*-------------------------------------------------------------------------
 * Function:	H5D__init_type
 *
 * Purpose:	Copy a datatype for a dataset's use, performing all the
 *              necessary adjustments, etc.
 *
 * Return:	Success:    SUCCEED
 *		Failure:    FAIL
 *
 * Programmer:	Quincey Koziol
 *		Thursday, June 24, 2004
 *
 *-------------------------------------------------------------------------
 */
static herr_t
H5D__init_type(H5F_t *file, const H5D_t *dset, hid_t type_id, const H5T_t *type)
{
    htri_t relocatable;                 /* Flag whether the type is relocatable */
    htri_t immutable;                   /* Flag whether the type is immutable */
    hbool_t use_latest_format;          /* Flag indicating the newest file format should be used */
    herr_t ret_value = SUCCEED;         /* Return value */

    FUNC_ENTER_STATIC

    /* Sanity checking */
    HDassert(file);
    HDassert(dset);
    HDassert(type);

    /* Check whether the datatype is relocatable */
    if((relocatable = H5T_is_relocatable(type)) < 0)
        HGOTO_ERROR(H5E_DATATYPE, H5E_CANTINIT, FAIL, "can't check datatype?")

    /* Check whether the datatype is immutable */
    if((immutable = H5T_is_immutable(type)) < 0)
        HGOTO_ERROR(H5E_DATATYPE, H5E_CANTINIT, FAIL, "can't check datatype?")

    /* Get the file's 'use the latest version of the format' flag */
    use_latest_format = H5F_USE_LATEST_FORMAT(file);

    /* Copy the datatype if it's a custom datatype or if it'll change when it's location is changed */
    if(!immutable || relocatable || use_latest_format) {
        /* Copy datatype for dataset */
        if((dset->shared->type = H5T_copy(type, H5T_COPY_ALL)) == NULL)
            HGOTO_ERROR(H5E_DATASET, H5E_CANTCOPY, FAIL, "can't copy datatype")

        /* Mark any datatypes as being on disk now */
        if(H5T_set_loc(dset->shared->type, file, H5T_LOC_DISK) < 0)
            HGOTO_ERROR(H5E_DATASET, H5E_CANTINIT, FAIL, "can't set datatype location")

        /* Set the latest format, if requested */
        if(use_latest_format)
            if(H5T_set_latest_version(dset->shared->type) < 0)
                HGOTO_ERROR(H5E_DATASET, H5E_CANTSET, FAIL, "can't set latest version of datatype")

        /* Get a datatype ID for the dataset's datatype */
	if((dset->shared->type_id = H5I_register(H5I_DATATYPE, dset->shared->type, FALSE)) < 0)
	    HGOTO_ERROR(H5E_DATASET, H5E_CANTREGISTER, FAIL, "unable to register type")
    } /* end if */
    /* Not a custom datatype, just use it directly */
    else {
        if(H5I_inc_ref(type_id, FALSE) < 0)
            HGOTO_ERROR(H5E_DATASET, H5E_CANTINC, FAIL, "Can't increment datatype ID")

        /* Use existing datatype */
        dset->shared->type_id = type_id;
        dset->shared->type = (H5T_t *)type; /* (Cast away const OK - QAK) */
    } /* end else */

done:
    FUNC_LEAVE_NOAPI(ret_value)
} /* end H5D__init_type() */


/*-------------------------------------------------------------------------
 * Function:	H5D__cache_dataspace_info
 *
 * Purpose:	Cache dataspace info for a dataset
 *
 * Return:	Success:    SUCCEED
 *		Failure:    FAIL
 *
 * Programmer:	Quincey Koziol
 *		Wednesday, November 19, 2014
 *
 *-------------------------------------------------------------------------
 */
static herr_t
H5D__cache_dataspace_info(const H5D_t *dset)
{
    int sndims;                         /* Signed number of dimensions of dataspace rank */
    herr_t ret_value = SUCCEED;         /* Return value */

    FUNC_ENTER_STATIC

    /* Sanity checking */
    HDassert(dset);

    /* Cache info for dataset's dataspace */
    if((sndims = H5S_get_simple_extent_dims(dset->shared->space, dset->shared->curr_dims, dset->shared->max_dims)) < 0)
        HGOTO_ERROR(H5E_DATASET, H5E_CANTGET, FAIL, "can't cache dataspace dimensions")
    dset->shared->ndims = (unsigned)sndims;

done:
    FUNC_LEAVE_NOAPI(ret_value)
} /* end H5D__cache_dataspace_info() */


/*-------------------------------------------------------------------------
 * Function:	H5D__init_space
 *
 * Purpose:	Copy a dataspace for a dataset's use, performing all the
 *              necessary adjustments, etc.
 *
 * Return:	Success:    SUCCEED
 *		Failure:    FAIL
 *
 * Programmer:	Quincey Koziol
 *		Tuesday, July 24, 2007
 *
 *-------------------------------------------------------------------------
 */
static herr_t
H5D__init_space(H5F_t *file, const H5D_t *dset, const H5S_t *space)
{
    hbool_t use_latest_format;          /* Flag indicating the newest file format should be used */
    herr_t ret_value = SUCCEED;         /* Return value */

    FUNC_ENTER_STATIC

    /* Sanity checking */
    HDassert(file);
    HDassert(dset);
    HDassert(space);

    /* Get the file's 'use the latest version of the format' flag */
    use_latest_format = H5F_USE_LATEST_FORMAT(file);

    /* Copy dataspace for dataset */
    if(NULL == (dset->shared->space = H5S_copy(space, FALSE, TRUE)))
        HGOTO_ERROR(H5E_DATASET, H5E_CANTCOPY, FAIL, "can't copy dataspace")

    /* Cache the dataset's dataspace info */
    if(H5D__cache_dataspace_info(dset) < 0)
        HGOTO_ERROR(H5E_DATASET, H5E_CANTCOPY, FAIL, "can't cache dataspace info")

    /* Set the latest format, if requested */
    if(use_latest_format)
        if(H5S_set_latest_version(dset->shared->space) < 0)
            HGOTO_ERROR(H5E_DATASET, H5E_CANTSET, FAIL, "can't set latest version of datatype")

    /* Set the dataset's dataspace to 'all' selection */
    if(H5S_select_all(dset->shared->space, TRUE) < 0)
        HGOTO_ERROR(H5E_DATASET, H5E_CANTSET, FAIL, "unable to set all selection")

done:
    FUNC_LEAVE_NOAPI(ret_value)
} /* end H5D__init_space() */


/*-------------------------------------------------------------------------
 * Function:	H5D__update_oh_info
 *
 * Purpose:	Create and fill object header for dataset
 *
 * Return:	Success:    SUCCEED
 *		Failure:    FAIL
 *
 * Programmer:	Bill Wendling
 *		Thursday, October 31, 2002
 *
 *-------------------------------------------------------------------------
 */
static herr_t
H5D__update_oh_info(H5F_t *file, hid_t dxpl_id, H5D_t *dset, hid_t dapl_id)
{
    H5O_t              *oh = NULL;      /* Pointer to dataset's object header */
    size_t              ohdr_size = H5D_MINHDR_SIZE;    /* Size of dataset's object header */
    H5O_loc_t          *oloc = NULL;    /* Dataset's object location */
    H5O_layout_t       *layout;         /* Dataset's layout information */
    H5T_t              *type;           /* Dataset's datatype */
    hbool_t             use_latest_format;      /* Flag indicating the newest file format should be used */
    H5O_fill_t		*fill_prop;     /* Pointer to dataset's fill value information */
    H5D_fill_value_t	fill_status;    /* Fill value status */
    hbool_t             fill_changed = FALSE;      /* Flag indicating the fill value was changed */
    hbool_t             layout_init = FALSE;    /* Flag to indicate that chunk information was initialized */
    herr_t ret_value = SUCCEED;         /* Return value */

    FUNC_ENTER_STATIC

    /* Sanity checking */
    HDassert(file);
    HDassert(dset);

    /* Set some local variables, for convenience */
    oloc = &dset->oloc;
    layout = &dset->shared->layout;
    type = dset->shared->type;
    fill_prop = &dset->shared->dcpl_cache.fill;

    /* Get the file's 'use the latest version of the format' flag */
    use_latest_format = H5F_USE_LATEST_FORMAT(file);

    /* Retrieve "defined" status of fill value */
    if(H5P_is_fill_value_defined(fill_prop, &fill_status) < 0)
        HGOTO_ERROR(H5E_PLIST, H5E_CANTGET, FAIL, "can't tell if fill value defined")

    /* Special case handling for variable-length types */
    if(H5T_detect_class(type, H5T_VLEN, FALSE)) {
        /* If the default fill value is chosen for variable-length types, always write it */
        if(fill_prop->fill_time == H5D_FILL_TIME_IFSET && fill_status == H5D_FILL_VALUE_DEFAULT) {
            /* Update dataset creation property */
            fill_prop->fill_time = H5D_FILL_TIME_ALLOC;

            /* Note that the fill value changed */
            fill_changed = TRUE;
        } /* end if */

        /* Don't allow never writing fill values with variable-length types */
        if(fill_prop->fill_time == H5D_FILL_TIME_NEVER)
            HGOTO_ERROR(H5E_DATASET, H5E_UNSUPPORTED, FAIL, "Dataset doesn't support VL datatype when fill value is not defined")
    } /* end if */

    /* Determine whether fill value is defined or not */
    if(fill_status == H5D_FILL_VALUE_DEFAULT || fill_status == H5D_FILL_VALUE_USER_DEFINED) {
        /* Convert fill value buffer to dataset's datatype */
        if(fill_prop->buf && fill_prop->size > 0 && H5O_fill_convert(fill_prop, type, &fill_changed, dxpl_id) < 0)
            HGOTO_ERROR(H5E_DATASET, H5E_CANTINIT, FAIL, "unable to convert fill value to dataset type")

	fill_prop->fill_defined = TRUE;
    } else if(fill_status == H5D_FILL_VALUE_UNDEFINED) {
 	fill_prop->fill_defined = FALSE;
    } else
        HGOTO_ERROR(H5E_DATASET, H5E_CANTGET, FAIL, "unable to determine if fill value is defined")

    /* Check for invalid fill & allocation time setting */
    if(fill_prop->fill_defined == FALSE && fill_prop->fill_time == H5D_FILL_TIME_ALLOC)
        HGOTO_ERROR(H5E_DATASET, H5E_CANTINIT, FAIL, "fill value writing on allocation set, but no fill value defined")

    /* Check if the fill value info changed */
    if(fill_changed) {
        H5P_genplist_t     *dc_plist;               /* Dataset's creation property list */

        /* Get dataset's property list object */
        HDassert(dset->shared->dcpl_id != H5P_DATASET_CREATE_DEFAULT);
        if(NULL == (dc_plist = (H5P_genplist_t *)H5I_object(dset->shared->dcpl_id)))
            HGOTO_ERROR(H5E_ARGS, H5E_BADTYPE, FAIL, "can't get dataset creation property list")

        /* Update dataset creation property */
        if(H5P_set(dc_plist, H5D_CRT_FILL_VALUE_NAME, fill_prop) < 0)
            HGOTO_ERROR(H5E_PLIST, H5E_CANTSET, FAIL, "can't set fill value info")
    } /* end if */

    /* Add the dataset's raw data size to the size of the header, if the raw data will be stored as compact */
    if(layout->type == H5D_COMPACT)
        ohdr_size += layout->storage.u.compact.size;

    /* Create an object header for the dataset */
    if(H5O_create(file, dxpl_id, ohdr_size, (size_t)1, dset->shared->dcpl_id, oloc/*out*/) < 0)
        HGOTO_ERROR(H5E_DATASET, H5E_CANTINIT, FAIL, "unable to create dataset object header")
    HDassert(file == dset->oloc.file);

    /* Pin the object header */
    if(NULL == (oh = H5O_pin(oloc, dxpl_id)))
        HGOTO_ERROR(H5E_DATASET, H5E_CANTPIN, FAIL, "unable to pin dataset object header")

    /* Write the dataspace header message */
    if(H5S_append(file, dxpl_id, oh, dset->shared->space) < 0)
        HGOTO_ERROR(H5E_DATASET, H5E_CANTINIT, FAIL, "unable to update dataspace header message")

    /* Write the datatype header message */
    if(H5O_msg_append_oh(file, dxpl_id, oh, H5O_DTYPE_ID, H5O_MSG_FLAG_CONSTANT, 0, type) < 0)
        HGOTO_ERROR(H5E_DATASET, H5E_CANTINIT, FAIL, "unable to update datatype header message")

    /* Write new fill value message */
    if(H5O_msg_append_oh(file, dxpl_id, oh, H5O_FILL_NEW_ID, H5O_MSG_FLAG_CONSTANT, 0, fill_prop) < 0)
        HGOTO_ERROR(H5E_DATASET, H5E_CANTINIT, FAIL, "unable to update new fill value header message")

    /* If there is valid information for the old fill value struct, add it */
    /* (only if we aren't trying to write the latest version of the file format) */
    if(fill_prop->buf && !use_latest_format) {
        H5O_fill_t old_fill_prop;       /* Copy of fill value property, for writing as "old" fill value */

        /* Shallow copy the fill value property */
        /* (we only want to make certain that the shared component isnt' modified) */
        HDmemcpy(&old_fill_prop, fill_prop, sizeof(old_fill_prop));

        /* Reset shared component info */
        H5O_msg_reset_share(H5O_FILL_ID, &old_fill_prop);

        /* Write old fill value */
        if(H5O_msg_append_oh(file, dxpl_id, oh, H5O_FILL_ID, H5O_MSG_FLAG_CONSTANT, 0, &old_fill_prop) < 0)
            HGOTO_ERROR(H5E_DATASET, H5E_CANTINIT, FAIL, "unable to update old fill value header message")
    } /* end if */

    /* Update/create the layout (and I/O pipeline & EFL) messages */
    if(H5D__layout_oh_create(file, dxpl_id, oh, dset, dapl_id) < 0)
        HGOTO_ERROR(H5E_DATASET, H5E_CANTINIT, FAIL, "unable to update layout/pline/efl header message")

    /* Indicate that the layout information was initialized */
    layout_init = TRUE;

#ifdef H5O_ENABLE_BOGUS
{
    H5P_genplist_t     *dc_plist;               /* Dataset's creation property list */

    /* Get dataset's property list object */
    if(NULL == (dc_plist = (H5P_genplist_t *)H5I_object(dset->shared->dcpl_id)))
        HGOTO_ERROR(H5E_ARGS, H5E_BADTYPE, FAIL, "can't get dataset creation property list")

    /* Check whether to add a "bogus" message */
    if(H5P_exist_plist(dc_plist, H5O_BOGUS_MSG_FLAGS_NAME) > 0) {
        uint8_t bogus_flags = 0;        /* Flags for creating "bogus" message */

        /* Retrieve "bogus" message flags */
        if(H5P_get(dc_plist, H5O_BOGUS_MSG_FLAGS_NAME, &bogus_flags) < 0)
            HGOTO_ERROR(H5E_DATASET, H5E_CANTGET, FAIL, "can't get bogus message options")

        /* Add a "bogus" message (for error testing). */
        if(H5O_bogus_oh(file, dxpl_id, oh, (unsigned)bogus_flags) < 0)
            HGOTO_ERROR(H5E_DATASET, H5E_CANTINIT, FAIL, "unable to create 'bogus' message")
    } /* end if */
}
#endif /* H5O_ENABLE_BOGUS */

    /* Add a modification time message, if using older format. */
    /* (If using the latest format, the modification time is part of the object
     *  header and doesn't use a separate message -QAK)
     */
    if(!use_latest_format)
        if(H5O_touch_oh(file, dxpl_id, oh, TRUE) < 0)
            HGOTO_ERROR(H5E_DATASET, H5E_CANTINIT, FAIL, "unable to update modification time message")

done:
    /* Release pointer to object header itself */
    if(oh != NULL)
        if(H5O_unpin(oh) < 0)
            HDONE_ERROR(H5E_DATASET, H5E_CANTUNPIN, FAIL, "unable to unpin dataset object header")

    /* Error cleanup */
    if(ret_value < 0) {
        if(dset->shared->layout.type == H5D_CHUNKED && layout_init) {
            if(H5D__chunk_dest(file, dxpl_id, dset) < 0)
                HDONE_ERROR(H5E_DATASET, H5E_CANTRELEASE, FAIL, "unable to destroy chunk cache")
        } /* end if */
    } /* end if */

    FUNC_LEAVE_NOAPI(ret_value)
} /* end H5D__update_oh_info() */


/*-------------------------------------------------------------------------
 * Function:	H5D__create
 *
 * Purpose:	Creates a new dataset with name NAME in file F and associates
 *		with it a datatype TYPE for each element as stored in the
 *		file, dimensionality information or dataspace SPACE, and
 *		other miscellaneous properties CREATE_PARMS.  All arguments
 *		are deep-copied before being associated with the new dataset,
 *		so the caller is free to subsequently modify them without
 *		affecting the dataset.
 *
 * Return:	Success:	Pointer to a new dataset
 *
 *		Failure:	NULL
 *
 * Programmer:	Robb Matzke
 *		Thursday, December  4, 1997
 *
 *-------------------------------------------------------------------------
 */
H5D_t *
H5D__create(H5F_t *file, hid_t type_id, const H5S_t *space, hid_t dcpl_id,
    hid_t dapl_id, hid_t dxpl_id)
{
    const H5T_t         *type;                  /* Datatype for dataset */
    H5D_t		*new_dset = NULL;
    H5P_genplist_t 	*dc_plist = NULL;       /* New Property list */
    hbool_t             has_vl_type = FALSE;    /* Flag to indicate a VL-type for dataset */
    hbool_t             layout_init = FALSE;    /* Flag to indicate that chunk information was initialized */
    H5G_loc_t           dset_loc;               /* Dataset location */
    H5D_t		*ret_value;             /* Return value */

    FUNC_ENTER_PACKAGE

    /* check args */
    HDassert(file);
    HDassert(H5I_DATATYPE == H5I_get_type(type_id));
    HDassert(space);
    HDassert(H5I_GENPROP_LST == H5I_get_type(dcpl_id));
    HDassert(H5I_GENPROP_LST == H5I_get_type(dxpl_id));

    /* Get the dataset's datatype */
    if(NULL == (type = (const H5T_t *)H5I_object(type_id)))
        HGOTO_ERROR(H5E_ARGS, H5E_BADTYPE, NULL, "not a datatype")

    /* Check if the datatype is "sensible" for use in a dataset */
    if(H5T_is_sensible(type) != TRUE)
        HGOTO_ERROR(H5E_ARGS, H5E_BADTYPE, NULL, "datatype is not sensible")

    /* Check if the datatype is/contains a VL-type */
    if(H5T_detect_class(type, H5T_VLEN, FALSE))
        has_vl_type = TRUE;

    /* Check if the dataspace has an extent set (or is NULL) */
    if(!H5S_has_extent(space))
        HGOTO_ERROR(H5E_ARGS, H5E_BADVALUE, NULL, "dataspace extent has not been set.")

    /* Initialize the dataset object */
    if(NULL == (new_dset = H5FL_CALLOC(H5D_t)))
        HGOTO_ERROR(H5E_RESOURCE, H5E_NOSPACE, NULL, "memory allocation failed")

    /* Set up & reset dataset location */
    dset_loc.oloc = &(new_dset->oloc);
    dset_loc.path = &(new_dset->path);
    H5G_loc_reset(&dset_loc);

    /* Initialize the shared dataset space */
    if(NULL == (new_dset->shared = H5D__new(dcpl_id, TRUE, has_vl_type)))
        HGOTO_ERROR(H5E_RESOURCE, H5E_NOSPACE, NULL, "memory allocation failed")

    /* Copy & initialize datatype for dataset */
    if(H5D__init_type(file, new_dset, type_id, type) < 0)
        HGOTO_ERROR(H5E_DATASET, H5E_CANTINIT, NULL, "can't copy datatype")

    /* Copy & initialize dataspace for dataset */
    if(H5D__init_space(file, new_dset, space) < 0)
        HGOTO_ERROR(H5E_DATASET, H5E_CANTINIT, NULL, "can't copy dataspace")

    /* Set the dataset's checked_filters flag to enable writing */
    new_dset->shared->checked_filters = TRUE;

    /* Check if the dataset has a non-default DCPL & get important values, if so */
    if(new_dset->shared->dcpl_id != H5P_DATASET_CREATE_DEFAULT) {
        H5O_layout_t    *layout;        /* Dataset's layout information */
        H5O_pline_t     *pline;         /* Dataset's I/O pipeline information */
        H5O_fill_t      *fill;          /* Dataset's fill value info */

        /* Check if the filters in the DCPL can be applied to this dataset */
        if(H5Z_can_apply(new_dset->shared->dcpl_id, new_dset->shared->type_id) < 0)
            HGOTO_ERROR(H5E_ARGS, H5E_CANTINIT, NULL, "I/O filters can't operate on this dataset")

        /* Make the "set local" filter callbacks for this dataset */
        if(H5Z_set_local(new_dset->shared->dcpl_id, new_dset->shared->type_id) < 0)
            HGOTO_ERROR(H5E_DATASET, H5E_CANTINIT, NULL, "unable to set local filter parameters")

        /* Get new dataset's property list object */
        if(NULL == (dc_plist = (H5P_genplist_t *)H5I_object(new_dset->shared->dcpl_id)))
            HGOTO_ERROR(H5E_ARGS, H5E_BADTYPE, NULL, "can't get dataset creation property list")

        /* Retrieve the properties we need */
        pline = &new_dset->shared->dcpl_cache.pline;
        if(H5P_get(dc_plist, H5O_CRT_PIPELINE_NAME, pline) < 0)
            HGOTO_ERROR(H5E_PLIST, H5E_CANTGET, NULL, "can't retrieve pipeline filter")
        layout = &new_dset->shared->layout;
        if(H5P_get(dc_plist, H5D_CRT_LAYOUT_NAME, layout) < 0)
            HGOTO_ERROR(H5E_PLIST, H5E_CANTGET, NULL, "can't retrieve layout")
        fill = &new_dset->shared->dcpl_cache.fill;
        if(H5P_get(dc_plist, H5D_CRT_FILL_VALUE_NAME, fill) < 0)
            HGOTO_ERROR(H5E_PLIST, H5E_CANTGET, NULL, "can't retrieve fill value info")

        /* Check that chunked layout is used if filters are enabled */
        if(pline->nused > 0 && H5D_CHUNKED != layout->type)
            HGOTO_ERROR(H5E_DATASET, H5E_BADVALUE, NULL, "filters can only be used with chunked layout")

        /* Check if the alloc_time is the default and error out */
        if(fill->alloc_time == H5D_ALLOC_TIME_DEFAULT)
            HGOTO_ERROR(H5E_DATASET, H5E_BADVALUE, NULL, "invalid space allocation state")

        /* Don't allow compact datasets to allocate space later */
        if(layout->type == H5D_COMPACT && fill->alloc_time != H5D_ALLOC_TIME_EARLY)
            HGOTO_ERROR(H5E_DATASET, H5E_BADVALUE, NULL, "compact dataset must have early space allocation")

        /* If MPI VFD is used, no filter support yet. */
        if(H5F_HAS_FEATURE(file, H5FD_FEAT_HAS_MPI) && pline->nused > 0)
            HGOTO_ERROR(H5E_DATASET, H5E_UNSUPPORTED, NULL, "Parallel I/O does not support filters yet")

        /* Get the dataset's external file list information */
        if(H5P_get(dc_plist, H5D_CRT_EXT_FILE_LIST_NAME, &new_dset->shared->dcpl_cache.efl) < 0)
            HGOTO_ERROR(H5E_PLIST, H5E_CANTGET, NULL, "can't retrieve external file list")
    } /* end if */

    /* Set the latest version of the layout, pline & fill messages, if requested */
    if(H5F_USE_LATEST_FORMAT(file)) {
        /* Set the latest version for the I/O pipeline message */
        if(H5O_pline_set_latest_version(&new_dset->shared->dcpl_cache.pline) < 0)
            HGOTO_ERROR(H5E_DATASET, H5E_CANTSET, NULL, "can't set latest version of I/O filter pipeline")

        /* Set the latest version for the fill value message */
        if(H5O_fill_set_latest_version(&new_dset->shared->dcpl_cache.fill) < 0)
            HGOTO_ERROR(H5E_DATASET, H5E_CANTSET, NULL, "can't set latest version of fill value")
    } /* end if */

    /* Check if this dataset is going into a parallel file and set space allocation time */
    if(H5F_HAS_FEATURE(file, H5FD_FEAT_ALLOCATE_EARLY))
        new_dset->shared->dcpl_cache.fill.alloc_time = H5D_ALLOC_TIME_EARLY;

    /* Set the dataset's I/O operations */
    if(H5D__layout_set_io_ops(new_dset) < 0)
        HGOTO_ERROR(H5E_DATASET, H5E_CANTINIT, NULL, "unable to initialize I/O operations")

    /* Create the layout information for the new dataset */
    if(new_dset->shared->layout.ops->construct && (new_dset->shared->layout.ops->construct)(file, new_dset) < 0)
        HGOTO_ERROR(H5E_DATASET, H5E_CANTINIT, NULL, "unable to construct layout information")

    /* Update the dataset's object header info. */
    if(H5D__update_oh_info(file, dxpl_id, new_dset, dapl_id) < 0)
        HGOTO_ERROR(H5E_DATASET, H5E_CANTINIT, NULL, "can't update the metadata cache")

    /* Indicate that the layout information was initialized */
    layout_init = TRUE;

    /* Add the dataset to the list of opened objects in the file */
    if(H5FO_top_incr(new_dset->oloc.file, new_dset->oloc.addr) < 0)
        HGOTO_ERROR(H5E_DATASET, H5E_CANTINC, NULL, "can't incr object ref. count")
    if(H5FO_insert(new_dset->oloc.file, new_dset->oloc.addr, new_dset->shared, TRUE) < 0)
        HGOTO_ERROR(H5E_DATASET, H5E_CANTINSERT, NULL, "can't insert dataset into list of open objects")
    new_dset->shared->fo_count = 1;

    /* Success */
    ret_value = new_dset;

done:
    if(!ret_value && new_dset && new_dset->shared) {
        if(new_dset->shared) {
            if(new_dset->shared->layout.type == H5D_CHUNKED && layout_init) {
                if(H5D__chunk_dest(file, dxpl_id, new_dset) < 0)
                    HDONE_ERROR(H5E_DATASET, H5E_CANTRELEASE, NULL, "unable to destroy chunk cache")
            } /* end if */
            if(new_dset->shared->space && H5S_close(new_dset->shared->space) < 0)
                HDONE_ERROR(H5E_DATASET, H5E_CLOSEERROR, NULL, "unable to release dataspace")
            if(new_dset->shared->type && H5I_dec_ref(new_dset->shared->type_id) < 0)
                HDONE_ERROR(H5E_DATASET, H5E_CLOSEERROR, NULL, "unable to release datatype")
            if(H5F_addr_defined(new_dset->oloc.addr)) {
                if(H5O_dec_rc_by_loc(&(new_dset->oloc), dxpl_id) < 0)
                    HDONE_ERROR(H5E_DATASET, H5E_CANTDEC, NULL, "unable to decrement refcount on newly created object")
                if(H5O_close(&(new_dset->oloc)) < 0)
                    HDONE_ERROR(H5E_DATASET, H5E_CLOSEERROR, NULL, "unable to release object header")
                if(file) {
                    if(H5O_delete(file, dxpl_id, new_dset->oloc.addr) < 0)
                        HDONE_ERROR(H5E_DATASET, H5E_CANTDELETE, NULL, "unable to delete object header")
                } /* end if */
            } /* end if */
            if(new_dset->shared->dcpl_id != 0 && H5I_dec_ref(new_dset->shared->dcpl_id) < 0)
                HDONE_ERROR(H5E_DATASET, H5E_CANTDEC, NULL, "unable to decrement ref count on property list")
            new_dset->shared = H5FL_FREE(H5D_shared_t, new_dset->shared);
        } /* end if */
        new_dset->oloc.file = NULL;
        new_dset = H5FL_FREE(H5D_t, new_dset);
    } /* end if */

    FUNC_LEAVE_NOAPI(ret_value)
} /* end H5D__create() */


/*-------------------------------------------------------------------------
 * Function:    H5D__open_name
 *
 * Purpose:     Opens an existing dataset by name.
 *
 * Return:      Success:        Ptr to a new dataset.
 *              Failure:        NULL
 *
 * Programmer:  Neil Fortner
 *              Friday, March 6, 2015
 *
 *-------------------------------------------------------------------------
 */
H5D_t *
H5D__open_name(const H5G_loc_t *loc, const char *name, hid_t dapl_id,
    hid_t dxpl_id)
{
    H5D_t       *dset = NULL;
    H5G_loc_t   dset_loc;               /* Object location of dataset */
    H5G_name_t  path;                   /* Dataset group hier. path */
    H5O_loc_t   oloc;                   /* Dataset object location */
    H5O_type_t  obj_type;               /* Type of object at location */
    hbool_t     loc_found = FALSE;      /* Location at 'name' found */
    H5D_t       *ret_value;             /* Return value */

    FUNC_ENTER_PACKAGE

    /* Check args */
    HDassert(loc);
    HDassert(name);

    /* Set up dataset location to fill in */
    dset_loc.oloc = &oloc;
    dset_loc.path = &path;
    H5G_loc_reset(&dset_loc);

    /* Find the dataset object */
    if(H5G_loc_find(loc, name, &dset_loc, dapl_id, dxpl_id) < 0)
        HGOTO_ERROR(H5E_DATASET, H5E_NOTFOUND, NULL, "not found")
    loc_found = TRUE;

    /* Check that the object found is the correct type */
    if(H5O_obj_type(&oloc, &obj_type, dxpl_id) < 0)
        HGOTO_ERROR(H5E_DATASET, H5E_CANTGET, NULL, "can't get object type")
    if(obj_type != H5O_TYPE_DATASET)
        HGOTO_ERROR(H5E_DATASET, H5E_BADTYPE, NULL, "not a dataset")

    /* Open the dataset */
    if(NULL == (dset = H5D_open(&dset_loc, dapl_id, dxpl_id)))
        HGOTO_ERROR(H5E_DATASET, H5E_CANTINIT, NULL, "can't open dataset")

    /* Set return value */
    ret_value = dset;

done:
    if(!ret_value)
        if(loc_found && H5G_loc_free(&dset_loc) < 0)
            HDONE_ERROR(H5E_DATASET, H5E_CANTRELEASE, NULL, "can't free location")

    FUNC_LEAVE_NOAPI(ret_value)
} /* end H5D__open_name() */


/*
 *-------------------------------------------------------------------------
 * Function:	H5D_open
 *
 * Purpose:	Checks if dataset is already open, or opens a dataset for
 *              access.
 *
 * Return:	Success:	Dataset ID
 *		Failure:	FAIL
 *
 * Programmer:	Quincey Koziol
 *		Friday, December 20, 2002
 *
 *-------------------------------------------------------------------------
 */
H5D_t *
H5D_open(const H5G_loc_t *loc, hid_t dapl_id, hid_t dxpl_id)
{
    H5D_shared_t    *shared_fo = NULL;
    H5D_t           *dataset = NULL;
    H5D_t           *ret_value;              /* Return value */

    FUNC_ENTER_NOAPI(NULL)

    /* check args */
    HDassert(loc);

    /* Allocate the dataset structure */
    if(NULL == (dataset = H5FL_CALLOC(H5D_t)))
        HGOTO_ERROR(H5E_RESOURCE, H5E_NOSPACE, NULL, "memory allocation failed")

    /* Shallow copy (take ownership) of the object location object */
    if(H5O_loc_copy(&(dataset->oloc), loc->oloc, H5_COPY_SHALLOW) < 0)
        HGOTO_ERROR(H5E_DATASET, H5E_CANTCOPY, NULL, "can't copy object location")

    /* Shallow copy (take ownership) of the group hier. path */
    if(H5G_name_copy(&(dataset->path), loc->path, H5_COPY_SHALLOW) < 0)
        HGOTO_ERROR(H5E_DATASET, H5E_CANTCOPY, NULL, "can't copy path")

    /* Check if dataset was already open */
    if(NULL == (shared_fo = (H5D_shared_t *)H5FO_opened(dataset->oloc.file, dataset->oloc.addr))) {
        /* Clear any errors from H5FO_opened() */
        H5E_clear_stack(NULL);

        /* Open the dataset object */
        if(H5D__open_oid(dataset, dapl_id, dxpl_id) < 0)
            HGOTO_ERROR(H5E_DATASET, H5E_NOTFOUND, NULL, "not found")

        /* Add the dataset to the list of opened objects in the file */
        if(H5FO_insert(dataset->oloc.file, dataset->oloc.addr, dataset->shared, FALSE) < 0)
            HGOTO_ERROR(H5E_DATASET, H5E_CANTINSERT, NULL, "can't insert dataset into list of open objects")

        /* Increment object count for the object in the top file */
        if(H5FO_top_incr(dataset->oloc.file, dataset->oloc.addr) < 0)
            HGOTO_ERROR(H5E_DATASET, H5E_CANTINC, NULL, "can't increment object count")

        /* We're the first dataset to use the the shared info */
        dataset->shared->fo_count = 1;
    } /* end if */
    else {
        /* Point to shared info */
        dataset->shared = shared_fo;

        /* Increment # of datasets using shared information */
        shared_fo->fo_count++;

        /* Check if the object has been opened through the top file yet */
        if(H5FO_top_count(dataset->oloc.file, dataset->oloc.addr) == 0) {
            /* Open the object through this top file */
            if(H5O_open(&(dataset->oloc)) < 0)
                HGOTO_ERROR(H5E_DATASET, H5E_CANTOPENOBJ, NULL, "unable to open object header")
        } /* end if */

        /* Increment object count for the object in the top file */
        if(H5FO_top_incr(dataset->oloc.file, dataset->oloc.addr) < 0)
            HGOTO_ERROR(H5E_DATASET, H5E_CANTINC, NULL, "can't increment object count")
    } /* end else */

    /* Set the dataset to return */
    ret_value = dataset;

done:
    if(ret_value == NULL) {
        /* Free the location--casting away const*/
        if(dataset) {
            if(shared_fo == NULL)   /* Need to free shared fo */
                dataset->shared = H5FL_FREE(H5D_shared_t, dataset->shared);

            H5O_loc_free(&(dataset->oloc));
            H5G_name_free(&(dataset->path));

            dataset = H5FL_FREE(H5D_t, dataset);
        } /* end if */
        if(shared_fo)
            shared_fo->fo_count--;
    } /* end if */

    FUNC_LEAVE_NOAPI(ret_value)
} /* end H5D_open() */


/*-------------------------------------------------------------------------
 * Function:	H5D__open_oid
 *
 * Purpose:	Opens a dataset for access.
 *
 * Return:	Dataset pointer on success, NULL on failure
 *
 * Programmer:	Quincey Koziol
 *		Monday, October 12, 1998
 *
 *-------------------------------------------------------------------------
 */
static herr_t
H5D__open_oid(H5D_t *dataset, hid_t dapl_id, hid_t dxpl_id)
{
    H5P_genplist_t *plist;              /* Property list */
    H5O_fill_t *fill_prop;              /* Pointer to dataset's fill value info */
    unsigned alloc_time_state;          /* Allocation time state */
    htri_t msg_exists;                  /* Whether a particular type of message exists */
    hbool_t layout_init = FALSE;    	/* Flag to indicate that chunk information was initialized */
    herr_t ret_value = SUCCEED;		/* Return value */

    FUNC_ENTER_STATIC_TAG(dxpl_id, dataset->oloc.addr, FAIL)

    /* check args */
    HDassert(dataset);

    /* (Set the 'vl_type' parameter to FALSE since it doesn't matter from here) */
    if(NULL == (dataset->shared = H5D__new(H5P_DATASET_CREATE_DEFAULT, FALSE, FALSE)))
        HGOTO_ERROR(H5E_RESOURCE, H5E_NOSPACE, FAIL, "memory allocation failed")

    /* Open the dataset object */
    if(H5O_open(&(dataset->oloc)) < 0)
        HGOTO_ERROR(H5E_DATASET, H5E_CANTOPENOBJ, FAIL, "unable to open")

    /* Get the type and space */
    if(NULL == (dataset->shared->type = (H5T_t *)H5O_msg_read(&(dataset->oloc), H5O_DTYPE_ID, NULL, dxpl_id)))
        HGOTO_ERROR(H5E_DATASET, H5E_CANTINIT, FAIL, "unable to load type info from dataset header")

    if(H5T_set_loc(dataset->shared->type, dataset->oloc.file, H5T_LOC_DISK) < 0)
        HGOTO_ERROR(H5E_DATATYPE, H5E_CANTINIT, FAIL, "invalid datatype location")

    if(NULL == (dataset->shared->space = H5S_read(&(dataset->oloc), dxpl_id)))
        HGOTO_ERROR(H5E_DATASET, H5E_CANTINIT, FAIL, "unable to load dataspace info from dataset header")

    /* Cache the dataset's dataspace info */
    if(H5D__cache_dataspace_info(dataset) < 0)
        HGOTO_ERROR(H5E_DATASET, H5E_CANTCOPY, FAIL, "can't cache dataspace info")

    /* Get a datatype ID for the dataset's datatype */
    if((dataset->shared->type_id = H5I_register(H5I_DATATYPE, dataset->shared->type, FALSE)) < 0)
        HGOTO_ERROR(H5E_DATASET, H5E_CANTREGISTER, FAIL, "unable to register type")

    /* Get dataset creation property list object */
    if(NULL == (plist = (H5P_genplist_t *)H5I_object(dataset->shared->dcpl_id)))
        HGOTO_ERROR(H5E_ARGS, H5E_BADTYPE, FAIL, "can't get dataset creation property list")

    /* Get the layout/pline/efl message information */
    if(H5D__layout_oh_read(dataset, dxpl_id, dapl_id, plist) < 0)
        HGOTO_ERROR(H5E_DATASET, H5E_CANTGET, FAIL, "can't get layout/pline/efl info")

    /* Indicate that the layout information was initialized */
    layout_init = TRUE;

    /* Point at dataset's copy, to cache it for later */
    fill_prop = &dataset->shared->dcpl_cache.fill;

    /* Try to get the new fill value message from the object header */
    if((msg_exists = H5O_msg_exists(&(dataset->oloc), H5O_FILL_NEW_ID, dxpl_id)) < 0)
        HGOTO_ERROR(H5E_DATASET, H5E_CANTGET, FAIL, "can't check if message exists")
    if(msg_exists) {
        if(NULL == H5O_msg_read(&(dataset->oloc), H5O_FILL_NEW_ID, fill_prop, dxpl_id))
            HGOTO_ERROR(H5E_DATASET, H5E_CANTGET, FAIL, "can't retrieve message")
    } /* end if */
    else {
	/* For backward compatibility, try to retrieve the old fill value message */
        if((msg_exists = H5O_msg_exists(&(dataset->oloc), H5O_FILL_ID, dxpl_id)) < 0)
            HGOTO_ERROR(H5E_DATASET, H5E_CANTGET, FAIL, "can't check if message exists")
        if(msg_exists) {
            if(NULL == H5O_msg_read(&(dataset->oloc), H5O_FILL_ID, fill_prop, dxpl_id))
                HGOTO_ERROR(H5E_DATASET, H5E_CANTGET, FAIL, "can't retrieve message")
        } /* end if */
        else {
            /* Set the space allocation time appropriately, based on the type of dataset storage */
            switch(dataset->shared->layout.type) {
                case H5D_COMPACT:
                    fill_prop->alloc_time = H5D_ALLOC_TIME_EARLY;
                    break;

                case H5D_CONTIGUOUS:
                    fill_prop->alloc_time = H5D_ALLOC_TIME_LATE;
                    break;

                case H5D_CHUNKED:
                    fill_prop->alloc_time = H5D_ALLOC_TIME_INCR;
                    break;

                case H5D_VIRTUAL:
                    fill_prop->alloc_time = H5D_ALLOC_TIME_INCR;
                    break;

                case H5D_LAYOUT_ERROR:
                case H5D_NLAYOUTS:
                default:
                    HGOTO_ERROR(H5E_DATASET, H5E_UNSUPPORTED, FAIL, "not implemented yet")
            } /* end switch */ /*lint !e788 All appropriate cases are covered */
        } /* end else */

        /* If "old" fill value size is 0 (undefined), map it to -1 */
        if(fill_prop->size == 0)
            fill_prop->size = (ssize_t)-1;
    } /* end if */
    alloc_time_state = 0;
    if((dataset->shared->layout.type == H5D_COMPACT && fill_prop->alloc_time == H5D_ALLOC_TIME_EARLY)
            || (dataset->shared->layout.type == H5D_CONTIGUOUS && fill_prop->alloc_time == H5D_ALLOC_TIME_LATE)
            || (dataset->shared->layout.type == H5D_CHUNKED && fill_prop->alloc_time == H5D_ALLOC_TIME_INCR)
            || (dataset->shared->layout.type == H5D_VIRTUAL && fill_prop->alloc_time == H5D_ALLOC_TIME_INCR))
        alloc_time_state = 1;

    /* Set revised fill value properties, if they are different from the defaults */
    if(H5P_fill_value_cmp(&H5D_def_dset.dcpl_cache.fill, fill_prop, sizeof(H5O_fill_t))) {
        if(H5P_set(plist, H5D_CRT_FILL_VALUE_NAME, fill_prop) < 0)
            HGOTO_ERROR(H5E_DATASET, H5E_CANTSET, FAIL, "can't set fill value")
        if(H5P_set(plist, H5D_CRT_ALLOC_TIME_STATE_NAME, &alloc_time_state) < 0)
            HGOTO_ERROR(H5E_DATASET, H5E_CANTSET, FAIL, "can't set allocation time state")
    } /* end if */

    /*
     * Make sure all storage is properly initialized.
     * This is important only for parallel I/O where the space must
     * be fully allocated before I/O can happen.
     */
    if((H5F_INTENT(dataset->oloc.file) & H5F_ACC_RDWR)
            && !(*dataset->shared->layout.ops->is_space_alloc)(&dataset->shared->layout.storage)
            && H5F_HAS_FEATURE(dataset->oloc.file, H5FD_FEAT_ALLOCATE_EARLY)) {
        if(H5D__alloc_storage(dataset, dxpl_id, H5D_ALLOC_OPEN, FALSE, NULL) < 0)
            HGOTO_ERROR(H5E_DATASET, H5E_CANTINIT, FAIL, "unable to initialize file storage")
    } /* end if */

done:
    if(ret_value < 0) {
        if(H5F_addr_defined(dataset->oloc.addr) && H5O_close(&(dataset->oloc)) < 0)
            HDONE_ERROR(H5E_DATASET, H5E_CLOSEERROR, FAIL, "unable to release object header")
        if(dataset->shared) {
	    if(dataset->shared->layout.type == H5D_CHUNKED && layout_init)
                if(H5D__chunk_dest(dataset->oloc.file, dxpl_id, dataset) < 0)
                    HDONE_ERROR(H5E_DATASET, H5E_CANTRELEASE, FAIL, "unable to destroy chunk cache")
            if(dataset->shared->space && H5S_close(dataset->shared->space) < 0)
                HDONE_ERROR(H5E_DATASET, H5E_CLOSEERROR, FAIL, "unable to release dataspace")
            if(dataset->shared->type) {
                if(dataset->shared->type_id > 0) {
                    if(H5I_dec_ref(dataset->shared->type_id) < 0)
                        HDONE_ERROR(H5E_DATASET, H5E_CLOSEERROR, FAIL, "unable to release datatype")
                } /* end if */
                else {
                    if(H5T_close(dataset->shared->type) < 0)
                        HDONE_ERROR(H5E_DATASET, H5E_CLOSEERROR, FAIL, "unable to release datatype")
                } /* end else */
            } /* end if */
        } /* end if */
    } /* end if */

    FUNC_LEAVE_NOAPI_TAG(ret_value, FAIL)
} /* end H5D__open_oid() */


/*-------------------------------------------------------------------------
 * Function:	H5D_close
 *
 * Purpose:	Insures that all data has been saved to the file, closes the
 *		dataset object header, and frees all resources used by the
 *		descriptor.
 *
 * Return:	Non-negative on success/Negative on failure
 *
 * Programmer:	Robb Matzke
 *		Thursday, December  4, 1997
 *
 *-------------------------------------------------------------------------
 */
herr_t
H5D_close(H5D_t *dataset)
{
    hbool_t free_failed = FALSE;
    herr_t ret_value = SUCCEED;      /* Return value */

    FUNC_ENTER_NOAPI(FAIL)

    /* check args */
    HDassert(dataset && dataset->oloc.file && dataset->shared);
    HDassert(dataset->shared->fo_count > 0);

    /* Dump debugging info */
#ifdef H5D_CHUNK_DEBUG
    H5D__chunk_stats(dataset, FALSE);
#endif /* H5D_CHUNK_DEBUG */

    dataset->shared->fo_count--;
    if(dataset->shared->fo_count == 0) {
        /* Flush the dataset's information.  Continue to close even if it fails. */
        if(H5D__flush_real(dataset, H5AC_dxpl_id) < 0)
            HDONE_ERROR(H5E_DATASET, H5E_WRITEERROR, FAIL, "unable to flush cached dataset info")

        /* Set a flag to indicate the dataset is closing, before we start freeing things */
        /* (Avoids problems with flushing datasets twice, when one is holding
         *      the file open and it iterates through dataset to flush them -QAK)
         */
        dataset->shared->closing = TRUE;

        /* Free cached information for each kind of dataset */
        switch(dataset->shared->layout.type) {
            case H5D_CONTIGUOUS:
                /* Free the data sieve buffer, if it's been allocated */
                if(dataset->shared->cache.contig.sieve_buf)
                    dataset->shared->cache.contig.sieve_buf = (unsigned char *)H5FL_BLK_FREE(sieve_buf,dataset->shared->cache.contig.sieve_buf);
                break;

            case H5D_CHUNKED:
                /* Check for skip list for iterating over chunks during I/O to close */
                if(dataset->shared->cache.chunk.sel_chunks) {
                    HDassert(H5SL_count(dataset->shared->cache.chunk.sel_chunks) == 0);
                    H5SL_close(dataset->shared->cache.chunk.sel_chunks);
                    dataset->shared->cache.chunk.sel_chunks = NULL;
                } /* end if */

                /* Check for cached single chunk dataspace */
                if(dataset->shared->cache.chunk.single_space) {
                    (void)H5S_close(dataset->shared->cache.chunk.single_space);
                    dataset->shared->cache.chunk.single_space = NULL;
                } /* end if */

                /* Check for cached single element chunk info */
                if(dataset->shared->cache.chunk.single_chunk_info) {
                    dataset->shared->cache.chunk.single_chunk_info = H5FL_FREE(H5D_chunk_info_t, dataset->shared->cache.chunk.single_chunk_info);
                    dataset->shared->cache.chunk.single_chunk_info = NULL;
                } /* end if */

                /* Flush and destroy chunks in the cache. Continue to close even if 
                 * it fails. */
                if(H5D__chunk_dest(dataset->oloc.file, H5AC_dxpl_id, dataset) < 0)
                    HDONE_ERROR(H5E_DATASET, H5E_CANTRELEASE, FAIL, "unable to destroy chunk cache")
                break;

            case H5D_COMPACT:
                /* Free the buffer for the raw data for compact datasets */
                dataset->shared->layout.storage.u.compact.buf = H5MM_xfree(dataset->shared->layout.storage.u.compact.buf);
                break;

            case H5D_VIRTUAL:
            {
                size_t i, j;

                HDassert(dataset->shared->layout.storage.u.virt.list || (dataset->shared->layout.storage.u.virt.list_nused == 0));

                /* Close source datasets */
                for(i = 0; i < dataset->shared->layout.storage.u.virt.list_nused; i++) {
                    /* Close source dataset */
                    if(dataset->shared->layout.storage.u.virt.list[i].source_dset.dset) {
                        HDassert(dataset->shared->layout.storage.u.virt.list[i].source_dset.dset != dataset);
                        if(H5D_close(dataset->shared->layout.storage.u.virt.list[i].source_dset.dset) < 0)
                            HDONE_ERROR(H5E_DATASET, H5E_CLOSEERROR, FAIL, "unable to close source dataset")
                        dataset->shared->layout.storage.u.virt.list[i].source_dset.dset = NULL;
                    } /* end if */

                    /* Close sub datasets */
                    for(j = 0; j < dataset->shared->layout.storage.u.virt.list[i].sub_dset_nused; j++)
                        if(dataset->shared->layout.storage.u.virt.list[i].sub_dset[j].dset) {
                            HDassert(dataset->shared->layout.storage.u.virt.list[i].sub_dset[j].dset != dataset);
                            if(H5D_close(dataset->shared->layout.storage.u.virt.list[i].sub_dset[j].dset) < 0)
                                HDONE_ERROR(H5E_DATASET, H5E_CLOSEERROR, FAIL, "unable to close source dataset")
                            dataset->shared->layout.storage.u.virt.list[i].sub_dset[j].dset = NULL;
                        } /* end if */
                } /* end for */
            } /* end block */
            break;

            case H5D_LAYOUT_ERROR:
            case H5D_NLAYOUTS:
            default:
                HDassert("not implemented yet" && 0);
#ifdef NDEBUG
                HGOTO_ERROR(H5E_IO, H5E_UNSUPPORTED, FAIL, "unsupported storage layout")
#endif /* NDEBUG */
        } /* end switch */ /*lint !e788 All appropriate cases are covered */

<<<<<<< HEAD
=======
        /*
        * Release datatype, dataspace and creation property list -- there isn't
        * much we can do if one of these fails, so we just continue.
        */
        free_failed = (H5I_dec_ref(dataset->shared->type_id) < 0) ||
                          (H5S_close(dataset->shared->space) < 0) ||
                          (H5I_dec_ref(dataset->shared->dcpl_id) < 0);

>>>>>>> 81ca9e4c
        /* Remove the dataset from the list of opened objects in the file */
        if(H5FO_top_decr(dataset->oloc.file, dataset->oloc.addr) < 0)
            HGOTO_ERROR(H5E_DATASET, H5E_CANTRELEASE, FAIL, "can't decrement count for object")
        if(H5FO_delete(dataset->oloc.file, H5AC_dxpl_id, dataset->oloc.addr) < 0)
            HGOTO_ERROR(H5E_DATASET, H5E_CANTRELEASE, FAIL, "can't remove dataset from list of open objects")

        /* Close the dataset object */
        /* (This closes the file, if this is the last object open) */
        if(H5O_close(&(dataset->oloc)) < 0)
            HGOTO_ERROR(H5E_DATASET, H5E_CLOSEERROR, FAIL, "unable to release object header")

        /*
        * Release datatype, dataspace and creation property list -- there isn't
        * much we can do if one of these fails, so we just continue.
        */
        free_failed = (unsigned)(H5I_dec_ref(dataset->shared->type_id) < 0 || H5S_close(dataset->shared->space) < 0 ||
                          H5I_dec_ref(dataset->shared->dcpl_id) < 0);

        /*
         * Free memory.  Before freeing the memory set the file pointer to NULL.
         * We always check for a null file pointer in other H5D functions to be
         * sure we're not accessing an already freed dataset (see the HDassert()
         * above).
         */
        dataset->oloc.file = NULL;

        dataset->shared = H5FL_FREE(H5D_shared_t, dataset->shared);
    } /* end if */
    else {
        /* Decrement the ref. count for this object in the top file */
        if(H5FO_top_decr(dataset->oloc.file, dataset->oloc.addr) < 0)
            HGOTO_ERROR(H5E_DATASET, H5E_CANTRELEASE, FAIL, "can't decrement count for object")

        /* Check reference count for this object in the top file */
        if(H5FO_top_count(dataset->oloc.file, dataset->oloc.addr) == 0) {
            if(H5O_close(&(dataset->oloc)) < 0)
                HGOTO_ERROR(H5E_DATASET, H5E_CANTINIT, FAIL, "unable to close")
        } /* end if */
        else
            /* Free object location (i.e. "unhold" the file if appropriate) */
            if(H5O_loc_free(&(dataset->oloc)) < 0)
                HGOTO_ERROR(H5E_DATASET, H5E_CANTRELEASE, FAIL, "problem attempting to free location")
    } /* end else */

   /* Release the dataset's path info */
   if(H5G_name_free(&(dataset->path)) < 0)
       free_failed = TRUE;

    /* Free the dataset's memory structure */
    dataset = H5FL_FREE(H5D_t, dataset);

    /* Check if anything failed in the middle... */
    if(free_failed)
	HGOTO_ERROR(H5E_DATASET, H5E_CANTINIT, FAIL, "couldn't free a component of the dataset, but the dataset was freed anyway.")

done:
    FUNC_LEAVE_NOAPI(ret_value)
} /* end H5D_close() */


/*-------------------------------------------------------------------------
 * Function:	H5D_oloc
 *
 * Purpose:	Returns a pointer to the object location for a dataset.
 *
 * Return:	Success:	Ptr to location
 *		Failure:	NULL
 *
 * Programmer:	Robb Matzke
 *              Friday, April 24, 1998
 *
 *-------------------------------------------------------------------------
 */
H5O_loc_t *
H5D_oloc(H5D_t *dataset)
{
    /* Use FUNC_ENTER_NOAPI_NOINIT_NOERR here to avoid performance issues */
    FUNC_ENTER_NOAPI_NOINIT_NOERR

    FUNC_LEAVE_NOAPI(dataset ? &(dataset->oloc) : (H5O_loc_t *)NULL)
} /* end H5D_oloc() */


/*-------------------------------------------------------------------------
 * Function:	H5D_nameof
 *
 * Purpose:	Returns a pointer to the group hier. path for a dataset.
 *
 * Return:	Success:	Ptr to entry
 *		Failure:	NULL
 *
 * Programmer:	Quincey Koziol
 *              Monday, September 12, 2005
 *
 *-------------------------------------------------------------------------
 */
H5G_name_t *
H5D_nameof(H5D_t *dataset)
{
    /* Use FUNC_ENTER_NOAPI_NOINIT_NOERR here to avoid performance issues */
    FUNC_ENTER_NOAPI_NOINIT_NOERR

    FUNC_LEAVE_NOAPI(dataset ? &(dataset->path) : (H5G_name_t *)NULL)
} /* end H5D_nameof() */


/*-------------------------------------------------------------------------
 * Function:	H5D_typeof
 *
 * Purpose:	Returns a pointer to the dataset's datatype.  The datatype
 *		is not copied.
 *
 * Return:	Success:	Ptr to the dataset's datatype, uncopied.
 *		Failure:	NULL
 *
 * Programmer:	Robb Matzke
 *              Thursday, June  4, 1998
 *
 *-------------------------------------------------------------------------
 */
H5T_t *
H5D_typeof(const H5D_t *dset)
{
    /* Use FUNC_ENTER_NOAPI_NOINIT_NOERR here to avoid performance issues */
    FUNC_ENTER_NOAPI_NOINIT_NOERR

    HDassert(dset);
    HDassert(dset->shared);
    HDassert(dset->shared->type);

    FUNC_LEAVE_NOAPI(dset->shared->type)
} /* end H5D_typeof() */


/*-------------------------------------------------------------------------
 * Function:	H5D__alloc_storage
 *
 * Purpose:	Allocate storage for the raw data of a dataset.
 *
 * Return:	Non-negative on success/Negative on failure
 *
 * Programmer:	Robb Matzke
 *              Friday, January 16, 1998
 *
 *-------------------------------------------------------------------------
 */
herr_t
H5D__alloc_storage(const H5D_t *dset, hid_t dxpl_id, H5D_time_alloc_t time_alloc,
    hbool_t full_overwrite, hsize_t old_dim[])
{
    H5F_t *f = dset->oloc.file;         /* The dataset's file pointer */
    H5O_layout_t *layout;               /* The dataset's layout information */
    hbool_t must_init_space = FALSE;    /* Flag to indicate that space should be initialized */
    hbool_t addr_set = FALSE;           /* Flag to indicate that the dataset's storage address was set */
    herr_t      ret_value = SUCCEED;    /* Return value */

    FUNC_ENTER_PACKAGE

    /* check args */
    HDassert(dset);
    HDassert(f);

    /* If the data is stored in external files, don't set an address for the layout
     * We assume that external storage is already
     * allocated by the caller, or at least will be before I/O is performed.
     */
    if(!(H5S_NULL == H5S_GET_EXTENT_TYPE(dset->shared->space) || dset->shared->dcpl_cache.efl.nused > 0)) {
        /* Get a pointer to the dataset's layout information */
        layout = &(dset->shared->layout);

        switch(layout->type) {
            case H5D_CONTIGUOUS:
                if(!(*dset->shared->layout.ops->is_space_alloc)(&dset->shared->layout.storage)) {
                    /* Check if we have a zero-sized dataset */
                    if(layout->storage.u.contig.size > 0) {
                        /* Reserve space in the file for the entire array */
                        if(H5D__contig_alloc(f, dxpl_id, &layout->storage.u.contig/*out*/) < 0)
                            HGOTO_ERROR(H5E_IO, H5E_CANTINIT, FAIL, "unable to initialize contiguous storage")

                        /* Indicate that we should initialize storage space */
                        must_init_space = TRUE;
                    } /* end if */
                    else
                        layout->storage.u.contig.addr = HADDR_UNDEF;

                    /* Indicate that we set the storage addr */
                    addr_set = TRUE;
                } /* end if */
                break;

            case H5D_CHUNKED:
                if(!(*dset->shared->layout.ops->is_space_alloc)(&dset->shared->layout.storage)) {
                    /* Create the root of the B-tree that describes chunked storage */
                    if(H5D__chunk_create(dset /*in,out*/, dxpl_id) < 0)
                        HGOTO_ERROR(H5E_IO, H5E_CANTINIT, FAIL, "unable to initialize chunked storage")

                    /* Indicate that we set the storage addr */
                    addr_set = TRUE;

                    /* Indicate that we should initialize storage space */
                    must_init_space = TRUE;
                } /* end if */

                /* If space allocation is set to 'early' and we are extending
		 * the dataset, indicate that space should be allocated, so the
                 * B-tree gets expanded. -QAK
                 */
		if(dset->shared->dcpl_cache.fill.alloc_time == H5D_ALLOC_TIME_EARLY
                        && time_alloc == H5D_ALLOC_EXTEND)
		    must_init_space = TRUE;
                break;

            case H5D_COMPACT:
                /* Check if space is already allocated */
                if(NULL == layout->storage.u.compact.buf) {
                    /* Reserve space in layout header message for the entire array. 
                     * Starting from the 1.8.7 release, we allow dataspace to have 
                     * zero dimension size.  So the storage size can be zero.
                     * SLU 2011/4/4 */
                    if(layout->storage.u.compact.size > 0) {
                        if(NULL == (layout->storage.u.compact.buf = H5MM_malloc(layout->storage.u.compact.size)))
                            HGOTO_ERROR(H5E_RESOURCE, H5E_NOSPACE, FAIL, "unable to allocate memory for compact dataset")
                        if(!full_overwrite)
                            HDmemset(layout->storage.u.compact.buf, 0, layout->storage.u.compact.size);
                        layout->storage.u.compact.dirty = TRUE;

                        /* Indicate that we should initialize storage space */
                        must_init_space = TRUE;
                    } else {
                        layout->storage.u.compact.dirty = FALSE;
                        must_init_space = FALSE;
                    }
                } /* end if */
                break;

            case H5D_VIRTUAL:
                /* No-op, as the raw data is stored elsewhere and the global
                 * heap object containing the mapping information is created
                 * when the layout message is encoded.  We may wish to move the
                 * creation of the global heap object here at some point, but we
                 * will have to make sure is it always created before the
                 * dataset is closed. */
                break;

            case H5D_LAYOUT_ERROR:
            case H5D_NLAYOUTS:
            default:
                HDassert("not implemented yet" && 0);
#ifdef NDEBUG
                HGOTO_ERROR(H5E_IO, H5E_UNSUPPORTED, FAIL, "unsupported storage layout")
#endif /* NDEBUG */
        } /* end switch */ /*lint !e788 All appropriate cases are covered */

        /* Check if we need to initialize the space */
        if(must_init_space) {
            if(layout->type == H5D_CHUNKED) {
                /* If we are doing incremental allocation and the B-tree got
                 * created during a H5Dwrite call, don't initialize the storage
                 * now, wait for the actual writes to each block and let the
                 * low-level chunking routines handle initialize the fill-values.
                 * Otherwise, pass along the space initialization call and let
                 * the low-level chunking routines sort out whether to write
                 * fill values to the chunks they allocate space for.  Yes,
                 * this is icky. -QAK
                 */
                if(!(dset->shared->dcpl_cache.fill.alloc_time == H5D_ALLOC_TIME_INCR && time_alloc == H5D_ALLOC_WRITE))
                    if(H5D__init_storage(dset, full_overwrite, old_dim, dxpl_id) < 0)
                        HGOTO_ERROR(H5E_DATASET, H5E_CANTINIT, FAIL, "unable to initialize dataset with fill value")
            } /* end if */
            else {
                H5D_fill_value_t	fill_status;    /* The fill value status */

                /* Check the dataset's fill-value status */
                if(H5P_is_fill_value_defined(&dset->shared->dcpl_cache.fill, &fill_status) < 0)
                    HGOTO_ERROR(H5E_PLIST, H5E_CANTGET, FAIL, "can't tell if fill value defined")

                /* If we are filling the dataset on allocation or "if set" and
                 * the fill value _is_ set, do that now */
                if(dset->shared->dcpl_cache.fill.fill_time == H5D_FILL_TIME_ALLOC ||
                        (dset->shared->dcpl_cache.fill.fill_time == H5D_FILL_TIME_IFSET && fill_status == H5D_FILL_VALUE_USER_DEFINED)) {
                    if(H5D__init_storage(dset, full_overwrite, old_dim, dxpl_id) < 0)
                        HGOTO_ERROR(H5E_DATASET, H5E_CANTINIT, FAIL, "unable to initialize dataset with fill value")
                } /* end if */
            } /* end else */
        } /* end if */

        /* If we set the address (and aren't in the middle of creating the
         *      dataset), mark the layout header message for later writing to
         *      the file.  (this improves forward compatibility).
         */
        /* (The layout message is already in the dataset's object header, this
         *      operation just sets the address and makes it constant)
         */
        if(time_alloc != H5D_ALLOC_CREATE && addr_set)
            /* Mark the layout as dirty, for later writing to the file */
            if(H5D__mark(dset, dxpl_id, H5D_MARK_LAYOUT) < 0)
                HGOTO_ERROR(H5E_DATASET, H5E_CANTSET, FAIL, "unable to mark dataspace as dirty")
    } /* end if */

done:
    FUNC_LEAVE_NOAPI(ret_value)
} /* end H5D__alloc_storage() */


/*-------------------------------------------------------------------------
 * Function:	H5D__init_storage
 *
 * Purpose:	Initialize the data for a new dataset.  If a selection is
 *		defined for SPACE then initialize only that part of the
 *		dataset.
 *
 * Return:	Non-negative on success/Negative on failure
 *
 * Programmer:	Robb Matzke
 *              Monday, October  5, 1998
 *
 *-------------------------------------------------------------------------
 */
static herr_t
H5D__init_storage(const H5D_t *dset, hbool_t full_overwrite, hsize_t old_dim[],
    hid_t dxpl_id)
{
    herr_t		ret_value = SUCCEED;    /* Return value */

    FUNC_ENTER_STATIC

    HDassert(dset);

    switch (dset->shared->layout.type) {
        case H5D_COMPACT:
            /* If we will be immediately overwriting the values, don't bother to clear them */
            if(!full_overwrite) {
                /* Fill the compact dataset storage */
                if(H5D__compact_fill(dset, dxpl_id) < 0)
                    HGOTO_ERROR(H5E_DATASET, H5E_CANTINIT, FAIL, "unable to initialize compact dataset storage")
            } /* end if */
            break;

        case H5D_CONTIGUOUS:
            /* Don't write default fill values to external files */
            /* If we will be immediately overwriting the values, don't bother to clear them */
            if((dset->shared->dcpl_cache.efl.nused == 0 || dset->shared->dcpl_cache.fill.buf) && !full_overwrite)
                if(H5D__contig_fill(dset, dxpl_id) < 0)
                    HGOTO_ERROR(H5E_DATASET, H5E_CANTINIT, FAIL, "unable to allocate all chunks of dataset")
            break;

        case H5D_CHUNKED:
            /*
             * Allocate file space
             * for all chunks now and initialize each chunk with the fill value.
             */
            {
                hsize_t             zero_dim[H5O_LAYOUT_NDIMS] = {0};

                /* Use zeros for old dimensions if not specified */
                if(old_dim == NULL)
                    old_dim = zero_dim;

                if(H5D__chunk_allocate(dset, dxpl_id, full_overwrite, old_dim) < 0)
                    HGOTO_ERROR(H5E_DATASET, H5E_CANTINIT, FAIL, "unable to allocate all chunks of dataset")
                break;
            } /* end block */

        case H5D_VIRTUAL:
            /* No-op, as the raw data is stored elsewhere */

        case H5D_LAYOUT_ERROR:
        case H5D_NLAYOUTS:
        default:
            HDassert("not implemented yet" && 0);
#ifdef NDEBUG
            HGOTO_ERROR(H5E_IO, H5E_UNSUPPORTED, FAIL, "unsupported storage layout")
#endif /* NDEBUG */
    } /* end switch */ /*lint !e788 All appropriate cases are covered */

done:
    FUNC_LEAVE_NOAPI(ret_value)
} /* end H5D__init_storage() */


/*-------------------------------------------------------------------------
 * Function:	H5D__get_storage_size
 *
 * Purpose:	Determines how much space has been reserved to store the raw
 *		data of a dataset.
 *
 * Return:	Non-negative on success, negative on failure
 *
 * Programmer:	Robb Matzke
 *              Wednesday, April 21, 1999
 *
 *-------------------------------------------------------------------------
 */
herr_t
H5D__get_storage_size(H5D_t *dset, hid_t dxpl_id, hsize_t *storage_size)
{
    herr_t	ret_value = SUCCEED;    /* Return value */

    FUNC_ENTER_PACKAGE_TAG(dxpl_id, dset->oloc.addr, FAIL)

    switch(dset->shared->layout.type) {
        case H5D_CHUNKED:
            if((*dset->shared->layout.ops->is_space_alloc)(&dset->shared->layout.storage)) {
                if(H5D__chunk_allocated(dset, dxpl_id, storage_size) < 0)
                    HGOTO_ERROR(H5E_DATASET, H5E_CANTGET, FAIL, "can't retrieve chunked dataset allocated size")
            } /* end if */
            else
                *storage_size = 0;
            break;

        case H5D_CONTIGUOUS:
            /* Datasets which are not allocated yet are using no space on disk */
            if((*dset->shared->layout.ops->is_space_alloc)(&dset->shared->layout.storage))
                *storage_size = dset->shared->layout.storage.u.contig.size;
            else
                *storage_size = 0;
            break;

        case H5D_COMPACT:
            *storage_size = dset->shared->layout.storage.u.compact.size;
            break;

        case H5D_VIRTUAL:
            /* Just set to 0, as virtual datasets do not actually store raw data
             */
            *storage_size = 0;
            break;

        case H5D_LAYOUT_ERROR:
        case H5D_NLAYOUTS:
        default:
            HGOTO_ERROR(H5E_ARGS, H5E_BADTYPE, FAIL, "not a dataset type")
    } /*lint !e788 All appropriate cases are covered */

done:
    FUNC_LEAVE_NOAPI_TAG(ret_value, 0)
} /* end H5D__get_storage_size() */


/*-------------------------------------------------------------------------
 * Function:	H5D__get_offset
 *
 * Purpose:	Private function for H5D__get_offset.  Returns the address
 *              of dataset in file.
 *
 * Return:	Success:        the address of dataset
 *
 *		Failure:	HADDR_UNDEF
 *
 * Programmer:  Raymond Lu
 *              November 6, 2002
 *
 *-------------------------------------------------------------------------
 */
haddr_t
H5D__get_offset(const H5D_t *dset)
{
    haddr_t	ret_value = HADDR_UNDEF;

    FUNC_ENTER_PACKAGE

    HDassert(dset);

    switch(dset->shared->layout.type) {
        case H5D_VIRTUAL:
        case H5D_CHUNKED:
        case H5D_COMPACT:
            break;

        case H5D_CONTIGUOUS:
            /* If dataspace hasn't been allocated or dataset is stored in
             * an external file, the value will be HADDR_UNDEF. */
            if(dset->shared->dcpl_cache.efl.nused == 0 || H5F_addr_defined(dset->shared->layout.storage.u.contig.addr))
                /* Return the absolute dataset offset from the beginning of file. */
                ret_value = dset->shared->layout.storage.u.contig.addr + H5F_BASE_ADDR(dset->oloc.file);
            break;

        case H5D_LAYOUT_ERROR:
        case H5D_NLAYOUTS:
        default:
            HGOTO_ERROR(H5E_ARGS, H5E_BADTYPE, HADDR_UNDEF, "unknown dataset layout type")
    } /*lint !e788 All appropriate cases are covered */

done:
    FUNC_LEAVE_NOAPI(ret_value)
} /* end H5D__get_offset() */


/*-------------------------------------------------------------------------
 * Function:	H5D__iterate
 *
 * Purpose:	Internal version of H5Diterate()
 *
 * Return:	Returns the return value of the last operator if it was non-zero,
 *          or zero if all elements were processed. Otherwise returns a
 *          negative value.
 *
 * Programmer:	Quincey Koziol
 *              Tuesday, November 22, 2005
 *
 *-------------------------------------------------------------------------
 */
herr_t
H5D__iterate(void *buf, hid_t type_id, const H5S_t *space, H5D_operator_t op,
        void *operator_data)
{
    herr_t ret_value;

    FUNC_ENTER_PACKAGE_NOERR

    /* Check args */
    HDassert(buf);
    HDassert(H5I_DATATYPE == H5I_get_type(type_id));
    HDassert(space);
    HDassert(H5S_has_extent(space));
    HDassert(op);

    ret_value = H5S_select_iterate(buf, type_id, space, op, operator_data);

    FUNC_LEAVE_NOAPI(ret_value)
}   /* end H5D__iterate() */


/*-------------------------------------------------------------------------
 * Function:	H5D_vlen_reclaim
 *
 * Purpose:	Frees the buffers allocated for storing variable-length data
 *      in memory.  Only frees the VL data in the selection defined in the
 *      dataspace.  The dataset transfer property list is required to find the
 *      correct allocation/free methods for the VL data in the buffer.
 *
 * Return:	Non-negative on success, negative on failure
 *
 * Programmer:	Quincey Koziol
 *              Tuesday, November 22, 2005
 *
 *-------------------------------------------------------------------------
 */
herr_t
H5D_vlen_reclaim(hid_t type_id, H5S_t *space, hid_t plist_id, void *buf)
{
    H5T_vlen_alloc_info_t _vl_alloc_info;       /* VL allocation info buffer */
    H5T_vlen_alloc_info_t *vl_alloc_info = &_vl_alloc_info;   /* VL allocation info */
    herr_t ret_value;

    FUNC_ENTER_NOAPI(FAIL)

    /* Check args */
    HDassert(H5I_DATATYPE == H5I_get_type(type_id));
    HDassert(space);
    HDassert(H5P_isa_class(plist_id, H5P_DATASET_XFER));
    HDassert(buf);

    /* Get the allocation info */
    if(H5T_vlen_get_alloc_info(plist_id,&vl_alloc_info) < 0)
        HGOTO_ERROR(H5E_DATATYPE, H5E_CANTGET, FAIL, "unable to retrieve VL allocation info")

    /* Call H5D__iterate with args, etc. */
    ret_value = H5D__iterate(buf, type_id, space ,H5T_vlen_reclaim, vl_alloc_info);

done:
    FUNC_LEAVE_NOAPI(ret_value)
}   /* end H5D_vlen_reclaim() */


/*-------------------------------------------------------------------------
 * Function:	H5D__vlen_get_buf_size_alloc
 *
 * Purpose:	This routine makes certain there is enough space in the temporary
 *      buffer for the new data to read in.  All the VL data read in is actually
 *      placed in this buffer, overwriting the previous data.  Needless to say,
 *      this data is not actually usable.
 *
 * Return:	Non-negative on success, negative on failure
 *
 * Programmer:	Quincey Koziol
 *              Tuesday, August 17, 1999
 *
 *-------------------------------------------------------------------------
 */
void *
H5D__vlen_get_buf_size_alloc(size_t size, void *info)
{
    H5D_vlen_bufsize_t *vlen_bufsize = (H5D_vlen_bufsize_t *)info;
    void *ret_value;    /* Return value */

    FUNC_ENTER_PACKAGE_NOERR

    /* Get a temporary pointer to space for the VL data */
    if((vlen_bufsize->vl_tbuf = H5FL_BLK_REALLOC(vlen_vl_buf, vlen_bufsize->vl_tbuf, size)) != NULL)
        vlen_bufsize->size += size;

    /* Set return value */
    ret_value = vlen_bufsize->vl_tbuf;

    FUNC_LEAVE_NOAPI(ret_value)
} /* end H5D__vlen_get_buf_size_alloc() */


/*-------------------------------------------------------------------------
 * Function:	H5D__vlen_get_buf_size
 *
 * Purpose:	This routine checks the number of bytes required to store a single
 *      element from a dataset in memory, creating a selection with just the
 *      single element selected to read in the element and using a custom memory
 *      allocator for any VL data encountered.
 *          The *size value is modified according to how many bytes are
 *      required to store the element in memory.
 *
 * Implementation: This routine actually performs the read with a custom
 *      memory manager which basically just counts the bytes requested and
 *      uses a temporary memory buffer (through the H5FL API) to make certain
 *      enough space is available to perform the read.  Then the temporary
 *      buffer is released and the number of bytes allocated is returned.
 *      Kinda kludgy, but easier than the other method of trying to figure out
 *      the sizes without actually reading the data in... - QAK
 *
 * Return:	Non-negative on success, negative on failure
 *
 * Programmer:	Quincey Koziol
 *              Tuesday, August 17, 1999
 *
 *-------------------------------------------------------------------------
 */
/* ARGSUSED */
herr_t
H5D__vlen_get_buf_size(void H5_ATTR_UNUSED *elem, hid_t type_id, unsigned H5_ATTR_UNUSED ndim, const hsize_t *point, void *op_data)
{
    H5D_vlen_bufsize_t *vlen_bufsize = (H5D_vlen_bufsize_t *)op_data;
    H5T_t *dt;                          /* Datatype for operation */
    herr_t ret_value = SUCCEED;         /* Return value */

    FUNC_ENTER_PACKAGE

    HDassert(op_data);
    HDassert(H5I_DATATYPE == H5I_get_type(type_id));

    /* Check args */
    if(NULL == (dt = (H5T_t *)H5I_object(type_id)))
        HGOTO_ERROR(H5E_DATASET, H5E_BADTYPE, FAIL, "not a datatype")

    /* Make certain there is enough fixed-length buffer available */
    if(NULL == (vlen_bufsize->fl_tbuf = H5FL_BLK_REALLOC(vlen_fl_buf, vlen_bufsize->fl_tbuf, H5T_get_size(dt))))
        HGOTO_ERROR(H5E_DATASET, H5E_NOSPACE, FAIL, "can't resize tbuf")

    /* Select point to read in */
    if(H5S_select_elements(vlen_bufsize->fspace, H5S_SELECT_SET, (size_t)1, point) < 0)
        HGOTO_ERROR(H5E_DATASET, H5E_CANTCREATE, FAIL, "can't select point")

    /* Read in the point (with the custom VL memory allocator) */
    if(H5D__read(vlen_bufsize->dset, type_id, vlen_bufsize->mspace, vlen_bufsize->fspace, vlen_bufsize->xfer_pid, vlen_bufsize->fl_tbuf) < 0)
        HGOTO_ERROR(H5E_DATASET, H5E_READERROR, FAIL, "can't read point")

done:
    FUNC_LEAVE_NOAPI(ret_value)
} /* end H5D__vlen_get_buf_size() */


/*-------------------------------------------------------------------------
 * Function:	H5D__check_filters
 *
 * Purpose:	Check if the filters have be initialized for the dataset
 *
 * Return:	Non-negative on success/Negative on failure
 *
 * Programmer:	Quincey Koziol
 *		Thursday, October 11, 2007
 *
 *-------------------------------------------------------------------------
 */
herr_t
H5D__check_filters(H5D_t *dataset)
{
    H5O_fill_t *fill;                   /* Dataset's fill value */
    herr_t ret_value = SUCCEED;         /* Return value */

    FUNC_ENTER_PACKAGE

    /* Check args */
    HDassert(dataset);

    /* Check if the filters in the DCPL will need to encode, and if so, can they?
     *
     * Filters need encoding if fill value is defined and a fill policy is set
     * that requires writing on an extend.
     */
    fill = &dataset->shared->dcpl_cache.fill;
    if(!dataset->shared->checked_filters) {
        H5D_fill_value_t fill_status;       /* Whether the fill value is defined */

        /* Retrieve the "defined" status of the fill value */
        if(H5P_is_fill_value_defined(fill, &fill_status) < 0)
            HGOTO_ERROR(H5E_ARGS, H5E_BADVALUE, FAIL, "Couldn't retrieve fill value from dataset.")

        /* See if we can check the filter status */
        if(fill_status == H5D_FILL_VALUE_DEFAULT || fill_status == H5D_FILL_VALUE_USER_DEFINED) {
            if(fill->fill_time == H5D_FILL_TIME_ALLOC ||
                    (fill->fill_time == H5D_FILL_TIME_IFSET && fill_status == H5D_FILL_VALUE_USER_DEFINED)) {
                /* Filters must have encoding enabled. Ensure that all filters can be applied */
                if(H5Z_can_apply(dataset->shared->dcpl_id, dataset->shared->type_id) < 0)
                    HGOTO_ERROR(H5E_PLINE, H5E_CANAPPLY, FAIL, "can't apply filters")

                dataset->shared->checked_filters = TRUE;
            } /* end if */
        } /* end if */
    } /* end if */

done:
    FUNC_LEAVE_NOAPI(ret_value)
} /* end H5D__check_filters() */


/*-------------------------------------------------------------------------
 * Function:	H5D__set_extent
 *
 * Purpose:	Based on H5D_extend, allows change to a lower dimension,
 *		calls H5S_set_extent and H5D__chunk_prune_by_extent instead
 *
 * Return:	Non-negative on success, negative on failure
 *
 * Programmer:  Pedro Vicente, pvn@ncsa.uiuc.edu
 *              April 9, 2002
 *
 *-------------------------------------------------------------------------
 */
herr_t
H5D__set_extent(H5D_t *dset, const hsize_t *size, hid_t dxpl_id)
{
    hsize_t curr_dims[H5S_MAX_RANK];    /* Current dimension sizes */
    htri_t  changed;                    /* Whether the dataspace changed size */
<<<<<<< HEAD
    size_t  u, v;                       /* Local index variable */
=======
    size_t  u;                          /* Local index variable */
>>>>>>> 81ca9e4c
    herr_t  ret_value = SUCCEED;        /* Return value */

    FUNC_ENTER_PACKAGE_TAG(dxpl_id, dset->oloc.addr, FAIL)

    /* Check args */
    HDassert(dset);
    HDassert(size);

    /* Check if we are allowed to modify this file */
    if(0 == (H5F_INTENT(dset->oloc.file) & H5F_ACC_RDWR))
        HGOTO_ERROR(H5E_DATASET, H5E_WRITEERROR, FAIL, "no write intent on file")

    /* Check if we are allowed to modify the space; only datasets with chunked and external storage are allowed to be modified */
    if(H5D_COMPACT == dset->shared->layout.type)
        HGOTO_ERROR(H5E_DATASET, H5E_CANTINIT, FAIL, "dataset has compact storage")
    if(H5D_CONTIGUOUS == dset->shared->layout.type && 0 == dset->shared->dcpl_cache.efl.nused)
        HGOTO_ERROR(H5E_ARGS, H5E_BADRANGE, FAIL, "dataset has contiguous storage")

    /* Check if the filters in the DCPL will need to encode, and if so, can they? */
    if(H5D__check_filters(dset) < 0)
        HGOTO_ERROR(H5E_DATASET, H5E_CANTINIT, FAIL, "can't apply filters")

    /* Keep the current dataspace dimensions for later */
    HDcompile_assert(sizeof(curr_dims) == sizeof(dset->shared->curr_dims));
    HDmemcpy(curr_dims, dset->shared->curr_dims, H5S_MAX_RANK * sizeof(curr_dims[0]));

    /* Modify the size of the dataspace */
    if((changed = H5S_set_extent(dset->shared->space, size)) < 0)
        HGOTO_ERROR(H5E_DATASET, H5E_CANTINIT, FAIL, "unable to modify size of dataspace")

    /* Don't bother updating things, unless they've changed */
    if(changed) {
        hbool_t shrink = FALSE;         /* Flag to indicate a dimension has shrank */
        hbool_t expand = FALSE;         /* Flag to indicate a dimension has grown */
        hbool_t update_chunks = FALSE;  /* Flag to indicate chunk cache update is needed */

        /* Determine if we are shrinking and/or expanding any dimensions */
        for(u = 0; u < (size_t)dset->shared->ndims; u++) {
            /* Check for various status changes */
            if(size[u] < curr_dims[u])
                shrink = TRUE;
            if(size[u] > curr_dims[u])
                expand = TRUE;

            /* Chunked storage specific checks */
            if(H5D_CHUNKED == dset->shared->layout.type && dset->shared->ndims > 1) {
                hsize_t scaled;             /* Scaled value */

                /* Compute the scaled dimension size value */
                scaled = size[u] / dset->shared->layout.u.chunk.dim[u];

                /* Check if scaled dimension size changed */
                if(scaled != dset->shared->cache.chunk.scaled_dims[u]) {
                    hsize_t scaled_power2up;    /* Scaled value, rounded to next power of 2 */

                    /* Update the scaled dimension size value for the current dimension */
                    dset->shared->cache.chunk.scaled_dims[u] = scaled;

                    /* Check if algorithm for computing hash values will change */
                    if((scaled > dset->shared->cache.chunk.nslots &&
                                dset->shared->cache.chunk.scaled_dims[u] <= dset->shared->cache.chunk.nslots)
                            || (scaled <= dset->shared->cache.chunk.nslots &&
                                dset->shared->cache.chunk.scaled_dims[u] > dset->shared->cache.chunk.nslots))
                        update_chunks = TRUE;

                    /* Check if the number of bits required to encode the scaled size value changed */
                    if(dset->shared->cache.chunk.scaled_power2up[u] != (scaled_power2up = H5VM_power2up(scaled))) {
                        /* Update the 'power2up' & 'encode_bits' values for the current dimension */
                        dset->shared->cache.chunk.scaled_power2up[u] = scaled_power2up;
                        dset->shared->cache.chunk.scaled_encode_bits[u] = H5VM_log2_gen(scaled_power2up);

                        /* Indicate that the cached chunk indices need to be updated */
                        update_chunks = TRUE;
                    } /* end if */
                } /* end if */
            } /* end if */

            /* Update the cached copy of the dataset's dimensions */
            dset->shared->curr_dims[u] = size[u];
        } /* end for */

        /*-------------------------------------------------------------------------
         * Modify the dataset storage
         *-------------------------------------------------------------------------
         */
        /* Update the index values for the cached chunks for this dataset */
        if(H5D_CHUNKED == dset->shared->layout.type) {
            /* Set the cached chunk info */
            if(H5D__chunk_set_info(dset) < 0)
                HGOTO_ERROR(H5E_DATASET, H5E_CANTSET, FAIL, "unable to update # of chunks")

            /* Check if updating the chunk cache indices is necessary */
            if(update_chunks)
                /* Update the chunk cache indices */
                if(H5D__chunk_update_cache(dset, dxpl_id) < 0)
                    HGOTO_ERROR(H5E_DATASET, H5E_WRITEERROR, FAIL, "unable to update cached chunk indices")
        } /* end if */

        /* Operations for virtual datasets */
        if(H5D_VIRTUAL == dset->shared->layout.type) {
            /* Check that the dimensions of the VDS are large enough */
            if(H5D_virtual_check_min_dims(dset) < 0)
                HGOTO_ERROR(H5E_ARGS, H5E_BADVALUE, FAIL, "virtual dataset dimensions not large enough to contain all limited dimensions in all selections")

            /* Patch the virtual selection dataspaces */
            for(u = 0; u < dset->shared->layout.storage.u.virt.list_nused; u++) {
                /* Patch extent */
                if(H5S_set_extent(dset->shared->layout.storage.u.virt.list[u].source_dset.virtual_select, size) < 0)
                    HGOTO_ERROR(H5E_DATASET, H5E_CANTINIT, FAIL, "unable to modify size of data space")
                dset->shared->layout.storage.u.virt.list[u].virtual_space_status = H5O_VIRTUAL_STATUS_CORRECT;

                /* Patch sub-source datasets */
                for(v = 0; v < dset->shared->layout.storage.u.virt.list[u].sub_dset_nalloc; v++)
                    if(H5S_set_extent(dset->shared->layout.storage.u.virt.list[u].sub_dset[v].virtual_select, size) < 0)
                        HGOTO_ERROR(H5E_DATASET, H5E_CANTINIT, FAIL, "unable to modify size of data space")
            } /* end for */

            /* Mark virtual datasets as not fully initialized so internal
             * selections are recalculated (at next I/O operation) */
            dset->shared->layout.storage.u.virt.init = FALSE;
        } /* end if */

        /* Allocate space for the new parts of the dataset, if appropriate */
        if(expand && dset->shared->dcpl_cache.fill.alloc_time == H5D_ALLOC_TIME_EARLY)
            if(H5D__alloc_storage(dset, dxpl_id, H5D_ALLOC_EXTEND, FALSE, curr_dims) < 0)
                HGOTO_ERROR(H5E_DATASET, H5E_CANTINIT, FAIL, "unable to extend dataset storage")

        /*-------------------------------------------------------------------------
         * Remove chunk information in the case of chunked datasets
         * This removal takes place only in case we are shrinking the dateset
         * and if the chunks are written
         *-------------------------------------------------------------------------
         */
        if(shrink && H5D_CHUNKED == dset->shared->layout.type &&
                (*dset->shared->layout.ops->is_space_alloc)(&dset->shared->layout.storage))
            /* Remove excess chunks */
            if(H5D__chunk_prune_by_extent(dset, dxpl_id, curr_dims) < 0)
                HGOTO_ERROR(H5E_DATASET, H5E_WRITEERROR, FAIL, "unable to remove chunks")

        /* Mark the dataspace as dirty, for later writing to the file */
        if(H5D__mark(dset, dxpl_id, H5D_MARK_SPACE) < 0)
            HGOTO_ERROR(H5E_DATASET, H5E_CANTSET, FAIL, "unable to mark dataspace as dirty")
    } /* end if */

done:
    FUNC_LEAVE_NOAPI_TAG(ret_value, FAIL)
} /* end H5D__set_extent() */


/*-------------------------------------------------------------------------
 * Function:    H5D__flush_sieve_buf
 *
 * Purpose:     Flush any dataset sieve buffer info cached in memory
 *
 * Return:	Success:	Non-negative
 *		Failure:	Negative
 *
 * Programmer:  Quincey Koziol
 *              July 27, 2009
 *
 *-------------------------------------------------------------------------
 */
herr_t
H5D__flush_sieve_buf(H5D_t *dataset, hid_t dxpl_id)
{
    herr_t ret_value = SUCCEED;         /* Return value */

    FUNC_ENTER_PACKAGE

    /* Check args */
    HDassert(dataset);

    /* Flush the raw data buffer, if we have a dirty one */
    if(dataset->shared->cache.contig.sieve_buf && dataset->shared->cache.contig.sieve_dirty) {
        HDassert(dataset->shared->layout.type != H5D_COMPACT);      /* We should never have a sieve buffer for compact storage */

        /* Write dirty data sieve buffer to file */
        if(H5F_block_write(dataset->oloc.file, H5FD_MEM_DRAW, dataset->shared->cache.contig.sieve_loc,
                dataset->shared->cache.contig.sieve_size, dxpl_id, dataset->shared->cache.contig.sieve_buf) < 0)
            HGOTO_ERROR(H5E_IO, H5E_WRITEERROR, FAIL, "block write failed")

        /* Reset sieve buffer dirty flag */
        dataset->shared->cache.contig.sieve_dirty = FALSE;
    } /* end if */

done:
    FUNC_LEAVE_NOAPI(ret_value)
} /* end H5D__flush_sieve_buf() */


/*-------------------------------------------------------------------------
 * Function:    H5D__flush_real
 *
 * Purpose:     Flush any dataset information cached in memory
 *
 * Return:	Success:	Non-negative
 *		Failure:	Negative
 *
 * Programmer:  Quincey Koziol
 *              December 6, 2007
 *
 *-------------------------------------------------------------------------
 */
herr_t
H5D__flush_real(H5D_t *dataset, hid_t dxpl_id)
{
    H5O_t *oh = NULL;                   /* Pointer to dataset's object header */
    herr_t ret_value = SUCCEED;         /* Return value */

    FUNC_ENTER_PACKAGE_TAG(dxpl_id, dataset->oloc.addr, FAIL)

    /* Check args */
    HDassert(dataset);
    HDassert(dataset->shared);

    /* Avoid flushing the dataset (again) if it's closing */
    if(!dataset->shared->closing) {
        /* Check for metadata changes that will require updating the object's modification time */
        if(dataset->shared->layout_dirty || dataset->shared->space_dirty) {
            unsigned update_flags = H5O_UPDATE_TIME;        /* Modification time flag */

            /* Pin the object header */
            if(NULL == (oh = H5O_pin(&dataset->oloc, dxpl_id)))
                HGOTO_ERROR(H5E_DATASET, H5E_CANTPIN, FAIL, "unable to pin dataset object header")

            /* Update the layout on disk, if it's been changed */
            if(dataset->shared->layout_dirty) {
                if(H5D__layout_oh_write(dataset, dxpl_id, oh, update_flags) < 0)
                    HGOTO_ERROR(H5E_DATASET, H5E_WRITEERROR, FAIL, "unable to update layout/pline/efl info")
                dataset->shared->layout_dirty = FALSE;

                /* Reset the "update the modification time" flag, so we only do it once */
                update_flags = 0;
            } /* end if */

            /* Update the dataspace on disk, if it's been changed */
            if(dataset->shared->space_dirty) {
                if(H5S_write(dataset->oloc.file, dxpl_id, oh, update_flags, dataset->shared->space) < 0)
                    HGOTO_ERROR(H5E_DATASET, H5E_WRITEERROR, FAIL, "unable to update file with new dataspace")
                dataset->shared->space_dirty = FALSE;

                /* Reset the "update the modification time" flag, so we only do it once */
                update_flags = 0;
            } /* end if */

            /* _Somebody_ should have update the modification time! */
            HDassert(update_flags == 0);
        } /* end if */

        /* Flush cached raw data for each kind of dataset layout */
        if(dataset->shared->layout.ops->flush &&
                (dataset->shared->layout.ops->flush)(dataset, dxpl_id) < 0)
            HGOTO_ERROR(H5E_DATASET, H5E_CANTFLUSH, FAIL, "unable to flush raw data")
    } /* end if */

done:
    /* Release pointer to object header */
    if(oh != NULL)
        if(H5O_unpin(oh) < 0)
            HDONE_ERROR(H5E_DATASET, H5E_CANTUNPIN, FAIL, "unable to unpin dataset object header")

    FUNC_LEAVE_NOAPI_TAG(ret_value, FAIL)
} /* end H5D__flush_real() */


/*-------------------------------------------------------------------------
 * Function:    H5D__mark
 *
 * Purpose:     Mark some aspect of a dataset as dirty
 *
 * Return:	Success:	Non-negative
 *		Failure:	Negative
 *
 * Programmer:  Quincey Koziol
 *              July 4, 2008
 *
 *-------------------------------------------------------------------------
 */
herr_t
H5D__mark(const H5D_t *dataset, hid_t H5_ATTR_UNUSED dxpl_id, unsigned flags)
{
    herr_t ret_value = SUCCEED;         /* Return value */

    FUNC_ENTER_PACKAGE_NOERR

    /* Check args */
    HDassert(dataset);
    HDassert(!(flags & (unsigned)~(H5D_MARK_SPACE | H5D_MARK_LAYOUT)));

    /* Mark aspects of the dataset as dirty */
    if(flags & H5D_MARK_SPACE)
        dataset->shared->space_dirty = TRUE;
    if(flags & H5D_MARK_LAYOUT)
        dataset->shared->layout_dirty = TRUE;

    FUNC_LEAVE_NOAPI(ret_value)
} /* end H5D__mark() */


/*-------------------------------------------------------------------------
 * Function:    H5D__flush_cb
 *
 * Purpose:     Flush any dataset information cached in memory
 *
 * Return:	Success:	Non-negative
 *		Failure:	Negative
 *
 * Programmer:  Quincey Koziol
 *              November 8, 2007
 *
 *-------------------------------------------------------------------------
 */
static int
H5D__flush_cb(void *_dataset, hid_t H5_ATTR_UNUSED id, void *_udata)
{
    H5D_t       *dataset = (H5D_t *)_dataset;   /* Dataset pointer */
    H5D_flush_ud_t *udata = (H5D_flush_ud_t *)_udata;   /* User data for callback */
    int         ret_value = H5_ITER_CONT;       /* Return value */

    FUNC_ENTER_STATIC

    /* Check args */
    HDassert(dataset);

    /* Check for dataset in same file */
    if(udata->f == dataset->oloc.file) {
        /* Flush the dataset's information */
        if(H5D__flush_real(dataset, udata->dxpl_id) < 0)
            HGOTO_ERROR(H5E_DATASET, H5E_WRITEERROR, H5_ITER_ERROR, "unable to flush cached dataset info")
    } /* end if */

done:
    FUNC_LEAVE_NOAPI(ret_value)
} /* end H5D__flush_cb() */


/*-------------------------------------------------------------------------
 * Function:    H5D_flush
 *
 * Purpose:     Flush any dataset information cached in memory
 *
 * Return:	Success:	Non-negative
 *		Failure:	Negative
 *
 * Programmer:  Ray Lu
 *              August 14, 2002
 *
 *-------------------------------------------------------------------------
 */
herr_t
H5D_flush(const H5F_t *f, hid_t dxpl_id)
{
    H5D_flush_ud_t udata;               /* User data for callback */
    herr_t      ret_value = SUCCEED;    /* Return value */

    FUNC_ENTER_NOAPI(FAIL)

    /* Check args */
    HDassert(f);

    /* Set user data for callback */
    udata.f = f;
    udata.dxpl_id = dxpl_id;

    /* Iterate over all the open datasets */
    if(H5I_iterate(H5I_DATASET, H5D__flush_cb, &udata, FALSE) < 0)
        HGOTO_ERROR(H5E_DATASET, H5E_BADITER, FAIL, "unable to flush cached dataset info")

done:
    FUNC_LEAVE_NOAPI(ret_value)
} /* end H5D_flush() */


/*-------------------------------------------------------------------------
 * Function:	H5D_get_create_plist
 *
 * Purpose:	Private function for H5Dget_create_plist
 *
 * Return:	Success:	ID for a copy of the dataset creation
 *				property list.  The template should be
 *				released by calling H5P_close().
 *
 *		Failure:	FAIL
 *
 * Programmer:	Robb Matzke
 *		Tuesday, February  3, 1998
 *
 *-------------------------------------------------------------------------
 */
hid_t
H5D_get_create_plist(H5D_t *dset)
{
    H5P_genplist_t      *dcpl_plist;            /* Dataset's DCPL */
    H5P_genplist_t      *new_plist;             /* Copy of dataset's DCPL */
    H5O_fill_t          copied_fill;            /* Fill value to tweak */
    hid_t		new_dcpl_id = FAIL;
    hid_t		ret_value;              /* Return value */

    FUNC_ENTER_NOAPI(FAIL)

    /* Check args */
    if(NULL == (dcpl_plist = (H5P_genplist_t *)H5I_object(dset->shared->dcpl_id)))
        HGOTO_ERROR(H5E_ARGS, H5E_BADTYPE, FAIL, "can't get property list")

    /* Copy the creation property list */
    if((new_dcpl_id = H5P_copy_plist(dcpl_plist, TRUE)) < 0)
        HGOTO_ERROR(H5E_DATASET, H5E_CANTGET, FAIL, "unable to copy the creation property list")
    if(NULL == (new_plist = (H5P_genplist_t *)H5I_object(new_dcpl_id)))
        HGOTO_ERROR(H5E_ARGS, H5E_BADTYPE, FAIL, "can't get property list")

    /* Retrieve any object creation properties */
    if(H5O_get_create_plist(&dset->oloc, H5AC_ind_dxpl_id, new_plist) < 0)
        HGOTO_ERROR(H5E_DATASET, H5E_CANTGET, FAIL, "can't get object creation info")

    /* Get the fill value property */
    if(H5P_get(new_plist, H5D_CRT_FILL_VALUE_NAME, &copied_fill) < 0)
        HGOTO_ERROR(H5E_PLIST, H5E_CANTGET, FAIL, "can't get fill value")

    /* Check if there is a fill value, but no type yet */
    if(copied_fill.buf != NULL && copied_fill.type == NULL) {
        H5T_path_t *tpath;      /* Conversion information*/

        /* Copy the dataset type into the fill value message */
        if(NULL == (copied_fill.type = H5T_copy(dset->shared->type, H5T_COPY_TRANSIENT)))
            HGOTO_ERROR(H5E_DATASET, H5E_CANTINIT, FAIL, "unable to copy dataset datatype for fill value")

        /* Set up type conversion function */
        if(NULL == (tpath = H5T_path_find(dset->shared->type, copied_fill.type, NULL, NULL, H5AC_ind_dxpl_id, FALSE)))
            HGOTO_ERROR(H5E_DATASET, H5E_UNSUPPORTED, FAIL, "unable to convert between src and dest data types")

        /* Convert disk form of fill value into memory form */
        if(!H5T_path_noop(tpath)) {
            hid_t dst_id, src_id;       /* Source & destination datatypes for type conversion */
            uint8_t *bkg_buf = NULL;    /* Background conversion buffer */
            size_t bkg_size;            /* Size of background buffer */

            /* Wrap copies of types to convert */
            dst_id = H5I_register(H5I_DATATYPE, H5T_copy(copied_fill.type, H5T_COPY_TRANSIENT), FALSE);
            if(dst_id < 0)
                HGOTO_ERROR(H5E_DATATYPE, H5E_CANTINIT, FAIL, "unable to copy/register datatype")
            src_id = H5I_register(H5I_DATATYPE, H5T_copy(dset->shared->type, H5T_COPY_ALL), FALSE);
            if(src_id < 0) {
                H5I_dec_ref(dst_id);
                HGOTO_ERROR(H5E_DATATYPE, H5E_CANTINIT, FAIL, "unable to copy/register datatype")
            } /* end if */

            /* Allocate a background buffer */
            bkg_size = MAX(H5T_GET_SIZE(copied_fill.type), H5T_GET_SIZE(dset->shared->type));
            if(H5T_path_bkg(tpath) && NULL == (bkg_buf = H5FL_BLK_CALLOC(type_conv, bkg_size))) {
                H5I_dec_ref(src_id);
                H5I_dec_ref(dst_id);
                HGOTO_ERROR(H5E_RESOURCE, H5E_NOSPACE, FAIL, "memory allocation failed")
            } /* end if */

            /* Convert fill value */
            if(H5T_convert(tpath, src_id, dst_id, (size_t)1, (size_t)0, (size_t)0, copied_fill.buf, bkg_buf, H5AC_ind_dxpl_id) < 0) {
                H5I_dec_ref(src_id);
                H5I_dec_ref(dst_id);
                if(bkg_buf)
                    bkg_buf = H5FL_BLK_FREE(type_conv, bkg_buf);
                HGOTO_ERROR(H5E_DATASET, H5E_CANTCONVERT, FAIL, "datatype conversion failed")
            } /* end if */

            /* Release local resources */
            if(H5I_dec_ref(src_id) < 0)
                HGOTO_ERROR(H5E_DATASET, H5E_CANTDEC, FAIL, "unable to close temporary object")
            if(H5I_dec_ref(dst_id) < 0)
                HGOTO_ERROR(H5E_DATASET, H5E_CANTDEC, FAIL, "unable to close temporary object")
            if(bkg_buf)
                bkg_buf = H5FL_BLK_FREE(type_conv, bkg_buf);
        } /* end if */
    } /* end if */

    /* Set back the fill value property to property list */
    if(H5P_set(new_plist, H5D_CRT_FILL_VALUE_NAME, &copied_fill) < 0)
        HGOTO_ERROR(H5E_DATASET, H5E_CANTSET, FAIL, "unable to set property list fill value")

    /* Set the return value */
    ret_value = new_dcpl_id;

done:
    if(ret_value < 0)
        if(new_dcpl_id > 0)
            if(H5I_dec_app_ref(new_dcpl_id) < 0)
                HDONE_ERROR(H5E_DATASET, H5E_CANTDEC, FAIL, "unable to close temporary object")

    FUNC_LEAVE_NOAPI(ret_value)
} /* end H5D_get_create_plist() */


/*-------------------------------------------------------------------------
 * Function:	H5D_get_access_plist
 *
 * Purpose:	Returns a copy of the dataset access property list.
 *
 * Return:	Success:	ID for a copy of the dataset access
 *				property list. 
 *
 *		Failure:	FAIL
 *
 * Programmer:	Mohamad Chaarawi
 *		March, 2012
 *
 *-------------------------------------------------------------------------
 */
hid_t
H5D_get_access_plist(H5D_t *dset)
{
    H5P_genplist_t      *old_plist;     /* Default DAPL */
    H5P_genplist_t      *new_plist;     /* New DAPL */
    hid_t               new_dapl_id = FAIL;
    hid_t               ret_value = FAIL;

    FUNC_ENTER_NOAPI_NOINIT

    /* Make a copy of the default dataset access property list */
    if (NULL == (old_plist = (H5P_genplist_t *)H5I_object(H5P_LST_DATASET_ACCESS_ID_g)))
        HGOTO_ERROR(H5E_ARGS, H5E_BADTYPE, FAIL, "not a property list")
    if ((new_dapl_id = H5P_copy_plist(old_plist, TRUE)) < 0)
        HGOTO_ERROR(H5E_INTERNAL, H5E_CANTINIT, FAIL, "can't copy dataset access property list")
    if (NULL == (new_plist = (H5P_genplist_t *)H5I_object(new_dapl_id)))
        HGOTO_ERROR(H5E_ARGS, H5E_BADTYPE, FAIL, "not a property list")

    /* If the dataset is chunked then copy the rdcc parameters */
    if (dset->shared->layout.type == H5D_CHUNKED) {
        if (H5P_set(new_plist, H5D_ACS_DATA_CACHE_NUM_SLOTS_NAME, &(dset->shared->cache.chunk.nslots)) < 0)
            HGOTO_ERROR(H5E_PLIST, H5E_CANTSET, FAIL, "can't set data cache number of slots")
        if (H5P_set(new_plist, H5D_ACS_DATA_CACHE_BYTE_SIZE_NAME, &(dset->shared->cache.chunk.nbytes_max)) < 0)
            HGOTO_ERROR(H5E_PLIST, H5E_CANTSET, FAIL, "can't set data cache byte size")
        if (H5P_set(new_plist, H5D_ACS_PREEMPT_READ_CHUNKS_NAME, &(dset->shared->cache.chunk.w0)) < 0)
            HGOTO_ERROR(H5E_PLIST, H5E_CANTSET, FAIL, "can't set preempt read chunks")
    } /* end if */

    /* Set the return value */
    ret_value = new_dapl_id;

done:
    if(ret_value < 0) {
        if(new_dapl_id > 0)
            if(H5I_dec_app_ref(new_dapl_id) < 0)
                HDONE_ERROR(H5E_SYM, H5E_CANTDEC, FAIL, "can't free")
    } /* end if */

    FUNC_LEAVE_NOAPI(ret_value)
} /* end H5D_get_access_plist() */


/*-------------------------------------------------------------------------
 * Function:	H5D_get_space
 *
 * Purpose:	Returns and ID for the dataspace of the dataset.
 *
 * Return:	Success:	ID for dataspace
 *
 *		Failure:	FAIL
 *
 * Programmer:	Mohamad Chaarawi
 *		March, 2012
 *
 *-------------------------------------------------------------------------
 */
hid_t
H5D_get_space(H5D_t *dset)
{
    H5S_t	*space = NULL;
    hid_t       ret_value = FAIL;

    FUNC_ENTER_NOAPI_NOINIT

    /* If the layout is virtual, update the extent */
    if(dset->shared->layout.type == H5D_VIRTUAL)
        if(H5D__virtual_set_extent_unlim(dset, H5AC_ind_dxpl_id) < 0)
            HGOTO_ERROR(H5E_DATASET, H5E_CANTINIT, FAIL, "unable to update virtual dataset extent")

    /* Read the data space message and return a data space object */
    if(NULL == (space = H5S_copy(dset->shared->space, FALSE, TRUE)))
        HGOTO_ERROR(H5E_DATASET, H5E_CANTINIT, FAIL, "unable to get data space")

    /* Create an atom */
    if((ret_value = H5I_register(H5I_DATASPACE, space, TRUE)) < 0)
        HGOTO_ERROR(H5E_ATOM, H5E_CANTREGISTER, FAIL, "unable to register dataspace")

done:
    if(ret_value < 0)
        if(space != NULL)
            if(H5S_close(space) < 0)
                HDONE_ERROR(H5E_DATASET, H5E_CLOSEERROR, FAIL, "unable to release dataspace")

    FUNC_LEAVE_NOAPI(ret_value)
} /* end H5D_get_space() */


/*-------------------------------------------------------------------------
 * Function:	H5D_get_type
 *
 * Purpose:	Returns and ID for the datatype of the dataset.
 *
 * Return:	Success:	ID for datatype
 *
 *		Failure:	FAIL
 *
 * Programmer:	Mohamad Chaarawi
 *		March, 2012
 *
 *-------------------------------------------------------------------------
 */
hid_t
H5D_get_type(H5D_t *dset)
{
    H5T_t	*dt = NULL;
    hid_t       ret_value = FAIL;

    FUNC_ENTER_NOAPI_NOINIT

    /* Patch the datatype's "top level" file pointer */
    if(H5T_patch_file(dset->shared->type, dset->oloc.file) < 0)
        HGOTO_ERROR(H5E_DATASET, H5E_CANTINIT, FAIL, "unable to patch datatype's file pointer")

    /* Copy the dataset's datatype */
    if(NULL == (dt = H5T_copy(dset->shared->type, H5T_COPY_REOPEN)))
        HGOTO_ERROR(H5E_DATASET, H5E_CANTINIT, FAIL, "unable to copy datatype")

    /* Mark any datatypes as being in memory now */
    if(H5T_set_loc(dt, NULL, H5T_LOC_MEMORY) < 0)
        HGOTO_ERROR(H5E_DATATYPE, H5E_CANTINIT, FAIL, "invalid datatype location")

    /* Lock copied type */
    if(H5T_lock(dt, FALSE) < 0)
        HGOTO_ERROR(H5E_DATASET, H5E_CANTINIT, FAIL, "unable to lock transient datatype")

    if((ret_value = H5I_register(H5I_DATATYPE, dt, TRUE)) < 0)
        HGOTO_ERROR(H5E_ATOM, H5E_CANTREGISTER, FAIL, "unable to register datatype")

done:
    if(ret_value < 0) {
        if(dt && H5T_close(dt) < 0)
            HDONE_ERROR(H5E_DATASET, H5E_CLOSEERROR, FAIL, "unable to release datatype")
    } /* end if */

    FUNC_LEAVE_NOAPI(ret_value)
} /* end H5D_get_type() */
<|MERGE_RESOLUTION|>--- conflicted
+++ resolved
@@ -1612,8 +1612,6 @@
 #endif /* NDEBUG */
         } /* end switch */ /*lint !e788 All appropriate cases are covered */
 
-<<<<<<< HEAD
-=======
         /*
         * Release datatype, dataspace and creation property list -- there isn't
         * much we can do if one of these fails, so we just continue.
@@ -1622,7 +1620,6 @@
                           (H5S_close(dataset->shared->space) < 0) ||
                           (H5I_dec_ref(dataset->shared->dcpl_id) < 0);
 
->>>>>>> 81ca9e4c
         /* Remove the dataset from the list of opened objects in the file */
         if(H5FO_top_decr(dataset->oloc.file, dataset->oloc.addr) < 0)
             HGOTO_ERROR(H5E_DATASET, H5E_CANTRELEASE, FAIL, "can't decrement count for object")
@@ -1633,13 +1630,6 @@
         /* (This closes the file, if this is the last object open) */
         if(H5O_close(&(dataset->oloc)) < 0)
             HGOTO_ERROR(H5E_DATASET, H5E_CLOSEERROR, FAIL, "unable to release object header")
-
-        /*
-        * Release datatype, dataspace and creation property list -- there isn't
-        * much we can do if one of these fails, so we just continue.
-        */
-        free_failed = (unsigned)(H5I_dec_ref(dataset->shared->type_id) < 0 || H5S_close(dataset->shared->space) < 0 ||
-                          H5I_dec_ref(dataset->shared->dcpl_id) < 0);
 
         /*
          * Free memory.  Before freeing the memory set the file pointer to NULL.
@@ -2366,11 +2356,7 @@
 {
     hsize_t curr_dims[H5S_MAX_RANK];    /* Current dimension sizes */
     htri_t  changed;                    /* Whether the dataspace changed size */
-<<<<<<< HEAD
     size_t  u, v;                       /* Local index variable */
-=======
-    size_t  u;                          /* Local index variable */
->>>>>>> 81ca9e4c
     herr_t  ret_value = SUCCEED;        /* Return value */
 
     FUNC_ENTER_PACKAGE_TAG(dxpl_id, dset->oloc.addr, FAIL)
