--- conflicted
+++ resolved
@@ -1094,14 +1094,9 @@
     function using malloc() and is returned to the caller.
 --------------------------------------------------------------------------*/
 static void *
-<<<<<<< HEAD
 H5O_dtype_decode(H5F_t *f, H5O_t H5_ATTR_UNUSED *open_oh,
     unsigned H5_ATTR_UNUSED mesg_flags, unsigned *ioflags/*in,out*/,
     size_t H5_ATTR_UNUSED p_size, const uint8_t *p)
-=======
-H5O_dtype_decode(H5F_t *f, H5O_t H5_ATTR_UNUSED *open_oh, unsigned H5_ATTR_UNUSED mesg_flags,
-    unsigned *ioflags/*in,out*/, size_t H5_ATTR_UNUSED p_size, const uint8_t *p)
->>>>>>> 1f8cb03e
 {
     H5T_t	*dt = NULL;
     void        *ret_value = NULL;     /* Return value */
