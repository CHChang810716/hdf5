--- conflicted
+++ resolved
@@ -45,19 +45,16 @@
 #ifndef __cplusplus
 # ifdef H5_HAVE_STDINT_H
 #   include <stdint.h>		/*for C9x types				     */
-<<<<<<< HEAD
-#endif
-#else
-#ifdef H5_HAVE_STDINT_H_CXX
-#   include <stdint.h>		/*for C9x types	when include from C++	     */
-#endif
-=======
 # endif
 #else
 # ifdef H5_HAVE_STDINT_H_CXX
 #   include <stdint.h>		/*for C9x types	when include from C++	     */
 # endif
->>>>>>> 2e7ab5f6
+#endif
+#else
+#ifdef H5_HAVE_STDINT_H_CXX
+#   include <stdint.h>		/*for C9x types	when include from C++	     */
+#endif
 #endif
 #ifdef H5_HAVE_INTTYPES_H
 #   include <inttypes.h>        /* For uint64_t on some platforms            */
