/* * * * * * * * * * * * * * * * * * * * * * * * * * * * * * * * * * * * * * *
 * Copyright by The HDF Group.                                               *
 * Copyright by the Board of Trustees of the University of Illinois.         *
 * All rights reserved.                                                      *
 *                                                                           *
 * This file is part of HDF5.  The full HDF5 copyright notice, including     *
 * terms governing use, modification, and redistribution, is contained in    *
 * the files COPYING and Copyright.html.  COPYING can be found at the root   *
 * of the source code distribution tree; Copyright.html can be found at the  *
 * root level of an installed copy of the electronic HDF5 document set and   *
 * is linked from the top-level documents page.  It can also be found at     *
 * http://hdfgroup.org/HDF5/doc/Copyright.html.  If you do not have          *
 * access to either file, you may request a copy from help@hdfgroup.org.     *
 * * * * * * * * * * * * * * * * * * * * * * * * * * * * * * * * * * * * * * */

/****************/
/* Module Setup */
/****************/

#include "H5Fmodule.h"          /* This source code file is part of the H5F module */


/***********/
/* Headers */
/***********/
#include "H5private.h"		/* Generic Functions			*/
#include "H5Aprivate.h"		/* Attributes				*/
#include "H5ACprivate.h"        /* Metadata cache                       */
#include "H5Dprivate.h"		/* Datasets				*/
#include "H5Eprivate.h"		/* Error handling		  	*/
#include "H5Fpkg.h"             /* File access				*/
#include "H5FDprivate.h"	/* File drivers				*/
#include "H5Gprivate.h"		/* Groups				*/
#include "H5Iprivate.h"		/* IDs			  		*/
#include "H5MFprivate.h"	/* File memory management		*/
#include "H5MMprivate.h"	/* Memory management			*/
#include "H5Pprivate.h"		/* Property lists			*/
#include "H5SMprivate.h"	/* Shared Object Header Messages	*/
#include "H5Tprivate.h"		/* Datatypes				*/
#include "H5VLprivate.h"	/* VOL plugins				*/


/****************/
/* Local Macros */
/****************/

/******************/
/* Local Typedefs */
/******************/

/* Struct only used by functions H5F_get_objects and H5F_get_objects_cb */
typedef struct H5F_olist_t {
    H5I_type_t obj_type;        /* Type of object to look for */
    hid_t      *obj_id_list;    /* Pointer to the list of open IDs to return */
    size_t     *obj_id_count;   /* Number of open IDs */
    struct {
        hbool_t local;          /* Set flag for "local" file searches */
        union {
            H5F_file_t *shared; /* Pointer to shared file to look inside */
            const H5F_t *file;  /* Pointer to file to look inside */
        } ptr;
    } file_info;
    size_t     list_index;      /* Current index in open ID array */
    size_t     max_nobjs;       /* Maximum # of IDs to put into array */
} H5F_olist_t;


/********************/
/* Package Typedefs */
/********************/


/********************/
/* Local Prototypes */
/********************/

/* private prototypes */
static H5F_t *H5F_new(H5F_file_t *shared, unsigned flags, hid_t fcpl_id,
    hid_t fapl_id, H5FD_t *lf);
static herr_t H5F_build_actual_name(const H5F_t *f, const H5P_genplist_t *fapl,
    const char *name, char ** /*out*/ actual_name);
static herr_t H5F_dest(H5F_t *f, hid_t dxpl_id, hbool_t flush);


/*********************/
/* Package Variables */
/*********************/


/*****************************/
/* Library Private Variables */
/*****************************/


/*******************/
/* Local Variables */
/*******************/

/* Declare a free list to manage the H5F_t struct */
H5FL_DEFINE(H5F_t);

/* Declare a free list to manage the H5F_file_t struct */
H5FL_DEFINE(H5F_file_t);


/*-------------------------------------------------------------------------
 * Function:	H5F_get_access_plist
 *
 * Purpose:	Returns a copy of the file access property list of the
 *		specified file.
 *
 *              NOTE: Make sure that, if you are going to overwrite
 *              information in the copied property list that was
 *              previously opened and assigned to the property list, then
 *              you must close it before overwriting the values.
 *
 * Return:	Success:	Object ID for a copy of the file access
 *				property list.
 *
 *		Failure:	FAIL
 *
 * Programmer:	Quincey Koziol
 *              Wednesday, May 25, 2005
 *
 * Modifications:
 *
 *-------------------------------------------------------------------------
 */
hid_t
H5F_get_access_plist(H5F_t *f, hbool_t app_ref)
{
    H5P_genplist_t *new_plist;              /* New property list */
    H5P_genplist_t *old_plist;              /* Old property list */
<<<<<<< HEAD
    void		*driver_info=NULL;
    unsigned            efc_size = 0;
    hid_t               driver_id;
    hid_t		ret_value = SUCCEED;
=======
    H5FD_driver_prop_t driver_prop;         /* Property for driver ID & info */
    hbool_t driver_prop_copied = FALSE;     /* Whether the driver property has been set up */
    unsigned    efc_size = 0;
    hid_t	ret_value = SUCCEED;
>>>>>>> 4dc2218a

    FUNC_ENTER_NOAPI(FAIL)

    /* Check args */
    HDassert(f);

    /* Make a copy of the default file access property list */
    if(NULL == (old_plist = (H5P_genplist_t *)H5I_object(H5P_LST_FILE_ACCESS_ID_g)))
        HGOTO_ERROR(H5E_ARGS, H5E_BADTYPE, FAIL, "not a property list")
    if((ret_value = H5P_copy_plist(old_plist, app_ref)) < 0)
	HGOTO_ERROR(H5E_INTERNAL, H5E_CANTINIT, FAIL, "can't copy file access property list")
    if(NULL == (new_plist = (H5P_genplist_t *)H5I_object(ret_value)))
        HGOTO_ERROR(H5E_ARGS, H5E_BADTYPE, FAIL, "not a property list")

    /* Copy properties of the file access property list */
    if(H5P_set(new_plist, H5F_ACS_META_CACHE_INIT_CONFIG_NAME, &(f->shared->mdc_initCacheCfg)) < 0)
        HGOTO_ERROR(H5E_PLIST, H5E_CANTSET, FAIL, "can't set initial metadata cache resize config.")
    if(H5P_set(new_plist, H5F_ACS_DATA_CACHE_NUM_SLOTS_NAME, &(f->shared->rdcc_nslots)) < 0)
        HGOTO_ERROR(H5E_PLIST, H5E_CANTSET, FAIL, "can't set data cache number of slots")
    if(H5P_set(new_plist, H5F_ACS_DATA_CACHE_BYTE_SIZE_NAME, &(f->shared->rdcc_nbytes)) < 0)
        HGOTO_ERROR(H5E_PLIST, H5E_CANTSET, FAIL, "can't set data cache byte size")
    if(H5P_set(new_plist, H5F_ACS_PREEMPT_READ_CHUNKS_NAME, &(f->shared->rdcc_w0)) < 0)
        HGOTO_ERROR(H5E_PLIST, H5E_CANTSET, FAIL, "can't set preempt read chunks")
    if(H5P_set(new_plist, H5F_ACS_ALIGN_THRHD_NAME, &(f->shared->threshold)) < 0)
        HGOTO_ERROR(H5E_PLIST, H5E_CANTSET, FAIL, "can't set alignment threshold")
    if(H5P_set(new_plist, H5F_ACS_ALIGN_NAME, &(f->shared->alignment)) < 0)
        HGOTO_ERROR(H5E_PLIST, H5E_CANTSET, FAIL, "can't set alignment")
    if(H5P_set(new_plist, H5F_ACS_GARBG_COLCT_REF_NAME, &(f->shared->gc_ref)) < 0)
        HGOTO_ERROR(H5E_PLIST, H5E_CANTSET, FAIL, "can't set garbage collect reference")
    if(H5P_set(new_plist, H5F_ACS_META_BLOCK_SIZE_NAME, &(f->shared->meta_aggr.alloc_size)) < 0)
        HGOTO_ERROR(H5E_PLIST, H5E_CANTSET, FAIL, "can't set metadata cache size")
    if(H5P_set(new_plist, H5F_ACS_SIEVE_BUF_SIZE_NAME, &(f->shared->sieve_buf_size)) < 0)
        HGOTO_ERROR(H5E_PLIST, H5E_CANTSET, FAIL, "can't sieve buffer size")
    if(H5P_set(new_plist, H5F_ACS_SDATA_BLOCK_SIZE_NAME, &(f->shared->sdata_aggr.alloc_size)) < 0)
        HGOTO_ERROR(H5E_PLIST, H5E_CANTSET, FAIL, "can't set 'small data' cache size")
    if(H5P_set(new_plist, H5F_ACS_LATEST_FORMAT_NAME, &(f->shared->latest_format)) < 0)
        HGOTO_ERROR(H5E_PLIST, H5E_CANTSET, FAIL, "can't set 'latest format' flag")
    if(f->shared->efc)
        efc_size = H5F_efc_max_nfiles(f->shared->efc);
    if(H5P_set(new_plist, H5F_ACS_EFC_SIZE_NAME, &efc_size) < 0)
        HGOTO_ERROR(H5E_PLIST, H5E_CANTGET, FAIL, "can't set elink file cache size")

<<<<<<< HEAD
    /*
     * Since we're resetting the driver ID and info, close them if they
     * exist in this new property list.
     */
    /* Get driver ID property */
    if(H5P_get(new_plist, H5F_ACS_FILE_DRV_ID_NAME, &driver_id) < 0)
        HGOTO_DONE(FAIL) /* Can't return errors when library is shutting down */

    if(driver_id > 0) {
        /* Get driver info property */
        if(H5P_get(new_plist, H5F_ACS_FILE_DRV_INFO_NAME, &driver_info) < 0)
            HGOTO_DONE(FAIL) /* Can't return errors when library is shutting down */

        /* Close the driver for the property list */
        if(H5FD_fapl_close(driver_id, driver_info) < 0)
            HGOTO_DONE(FAIL) /* Can't return errors when library is shutting down */
    } /* end if */

    /* Increment the reference count on the driver ID and insert it into the property list */
    if(H5I_inc_ref(f->shared->lf->driver_id, FALSE) < 0)
        HGOTO_ERROR(H5E_FILE, H5E_CANTINC, FAIL, "unable to increment ref count on VFL driver")
    if(H5P_set(new_plist, H5F_ACS_FILE_DRV_ID_NAME, &(f->shared->lf->driver_id)) < 0)
        HGOTO_ERROR(H5E_PLIST, H5E_CANTSET, FAIL, "can't set file driver ID")
=======
    /* Prepare the driver property */
    driver_prop.driver_id = f->shared->lf->driver_id;
    driver_prop.driver_info = H5FD_fapl_get(f->shared->lf);
    driver_prop_copied = TRUE;
>>>>>>> 4dc2218a

    /* Set the driver property */
    if(H5P_set(new_plist, H5F_ACS_FILE_DRV_NAME, &driver_prop) < 0)
        HGOTO_ERROR(H5E_PLIST, H5E_CANTSET, FAIL, "can't set file driver ID & info")

    /* Set the file close degree appropriately */
    if(f->shared->fc_degree == H5F_CLOSE_DEFAULT && H5P_set(new_plist, H5F_ACS_CLOSE_DEGREE_NAME, &(f->shared->lf->cls->fc_degree)) < 0)
        HGOTO_ERROR(H5E_PLIST, H5E_CANTSET, FAIL, "can't set file close degree")
    else if(f->shared->fc_degree != H5F_CLOSE_DEFAULT && H5P_set(new_plist, H5F_ACS_CLOSE_DEGREE_NAME, &(f->shared->fc_degree)) < 0)
        HGOTO_ERROR(H5E_PLIST, H5E_CANTSET, FAIL, "can't set file close degree")

done:
    /* Release the copy of the driver info, if it was set up */
    if(driver_prop_copied && H5FD_fapl_close(driver_prop.driver_id, driver_prop.driver_info) < 0)
        HDONE_ERROR(H5E_FILE, H5E_CANTCLOSEOBJ, FAIL, "can't close copy of driver info")

    FUNC_LEAVE_NOAPI(ret_value)
} /* end H5F_get_access_plist() */


/*-------------------------------------------------------------------------
 * Function:    H5F_get_obj_count
 *
 * Purpose:	Private function return the number of opened object IDs
 *		(files, datasets, groups, datatypes) in the same file.
 *
 * Return:      SUCCEED on success, FAIL on failure.
 *
 * Programmer:  Raymond Lu
 *              Wednesday, Dec 5, 2001
 *
 *-------------------------------------------------------------------------
 */
herr_t
H5F_get_obj_count(const H5F_t *f, unsigned types, hbool_t app_ref, size_t *obj_id_count_ptr)
{
    herr_t   ret_value = SUCCEED;

    FUNC_ENTER_NOAPI(FAIL)

    /* Sanity check */
    HDassert(obj_id_count_ptr);

    /* Perform the query */
    if((ret_value = H5F_get_objects(f, types, 0, NULL, app_ref, obj_id_count_ptr)) < 0)
        HGOTO_ERROR(H5E_INTERNAL, H5E_BADITER, FAIL, "H5F_get_objects failed")

done:
    FUNC_LEAVE_NOAPI(ret_value)
} /* end H5F_get_obj_count() */


/*-------------------------------------------------------------------------
 * Function:    H5F_get_obj_ids
 *
 * Purpose:     Private function to return a list of opened object IDs.
 *
 * Return:      Non-negative on success; can't fail.
 *
 * Programmer:  Raymond Lu
 *              Wednesday, Dec 5, 2001
 *
 *-------------------------------------------------------------------------
 */
herr_t
H5F_get_obj_ids(const H5F_t *f, unsigned types, size_t max_objs, hid_t *oid_list, hbool_t app_ref, size_t *obj_id_count_ptr)
{
    herr_t ret_value = SUCCEED;              /* Return value */

    FUNC_ENTER_NOAPI(FAIL)

    /* Sanity check */
    HDassert(obj_id_count_ptr);

    /* Perform the query */
    if((ret_value = H5F_get_objects(f, types, max_objs, oid_list, app_ref, obj_id_count_ptr)) < 0)
        HGOTO_ERROR(H5E_INTERNAL, H5E_BADITER, FAIL, "H5F_get_objects failed")

done:
    FUNC_LEAVE_NOAPI(ret_value)
} /* end H5F_get_obj_ids() */


/*---------------------------------------------------------------------------
 * Function:	H5F_get_objects
 *
 * Purpose:	This function is called by H5F_get_obj_count or
 *		H5F_get_obj_ids to get number of object IDs and/or a
 *		list of opened object IDs (in return value).
 * Return:	Non-negative on success; Can't fail.
 *
 * Programmer:  Raymond Lu
 *              Wednesday, Dec 5, 2001
 *
 *---------------------------------------------------------------------------
 */
herr_t
H5F_get_objects(const H5F_t *f, unsigned types, size_t max_nobjs, hid_t *obj_id_list, 
                hbool_t app_ref, size_t *obj_id_count_ptr)
{
    size_t obj_id_count=0;      /* Number of open IDs */
    H5F_olist_t olist;          /* Structure to hold search results */
    herr_t ret_value = SUCCEED; /* Return value */

    FUNC_ENTER_NOAPI_NOINIT

    /* Sanity check */
    HDassert(obj_id_count_ptr);

    /* Set up search information */
    olist.obj_id_list  = (max_nobjs==0 ? NULL : obj_id_list);
    olist.obj_id_count = &obj_id_count;
    olist.list_index   = 0;
    olist.max_nobjs   = max_nobjs;

    /* Determine if we are searching for local or global objects */
    if(types & H5F_OBJ_LOCAL) {
        olist.file_info.local = TRUE;
        olist.file_info.ptr.file = f;
    } /* end if */
    else {
        olist.file_info.local = FALSE;
        olist.file_info.ptr.shared = f ? f->shared : NULL;
    } /* end else */

    /* Iterate through file IDs to count the number, and put their
     * IDs on the object list.  */
    if(types & H5F_OBJ_FILE) {
        olist.obj_type = H5I_FILE;
        if(H5I_iterate(H5I_FILE, H5F_get_objects_cb, &olist, app_ref) < 0)
            HGOTO_ERROR(H5E_FILE, H5E_BADITER, FAIL, "iteration failed(1)")
    } /* end if */

    /* If the caller just wants to count the number of objects (OLIST.MAX_NOBJS is zero),
     * or the caller wants to get the list of IDs and the list isn't full,
     * search through dataset IDs to count number of datasets, and put their
     * IDs on the object list */
    if(!olist.max_nobjs || (olist.max_nobjs && olist.list_index<olist.max_nobjs)) { 
        if (types & H5F_OBJ_DATASET) {
            olist.obj_type = H5I_DATASET;
            if(H5I_iterate(H5I_DATASET, H5F_get_objects_cb, &olist, app_ref) < 0)
                HGOTO_ERROR(H5E_FILE, H5E_BADITER, FAIL, "iteration failed(2)")
        } /* end if */
    } 

    /* If the caller just wants to count the number of objects (OLIST.MAX_NOBJS is zero),
     * or the caller wants to get the list of IDs and the list isn't full,
     * search through group IDs to count number of groups, and put their
     * IDs on the object list */
    if(!olist.max_nobjs || (olist.max_nobjs && olist.list_index<olist.max_nobjs)) { 
        if(types & H5F_OBJ_GROUP) {
            olist.obj_type = H5I_GROUP;
            if(H5I_iterate(H5I_GROUP, H5F_get_objects_cb, &olist, app_ref) < 0)
                HGOTO_ERROR(H5E_FILE, H5E_BADITER, FAIL, "iteration failed(3)")
        } /* end if */
    } 

    /* If the caller just wants to count the number of objects (OLIST.MAX_NOBJS is zero),
     * or the caller wants to get the list of IDs and the list isn't full,
     * search through datatype IDs to count number of named datatypes, and put their
     * IDs on the object list */
    if(!olist.max_nobjs || (olist.max_nobjs && olist.list_index<olist.max_nobjs)) { 
        if(types & H5F_OBJ_DATATYPE) {
            olist.obj_type = H5I_DATATYPE;
            if(H5I_iterate(H5I_DATATYPE, H5F_get_objects_cb, &olist, app_ref) < 0)
                HGOTO_ERROR(H5E_FILE, H5E_BADITER, FAIL, "iteration failed(4)")
        } /* end if */
    } 

    /* If the caller just wants to count the number of objects (OLIST.MAX_NOBJS is zero),
     * or the caller wants to get the list of IDs and the list isn't full,
     * search through attribute IDs to count number of attributes, and put their
     * IDs on the object list */
    if(!olist.max_nobjs || (olist.max_nobjs && olist.list_index<olist.max_nobjs)) {
        if(types & H5F_OBJ_ATTR) {
            olist.obj_type = H5I_ATTR;
            if(H5I_iterate(H5I_ATTR, H5F_get_objects_cb, &olist, app_ref) < 0)
                HGOTO_ERROR(H5E_FILE, H5E_BADITER, FAIL, "iteration failed(5)")
        } /* end if */
    }
 
    /* Set the number of objects currently open */
    *obj_id_count_ptr = obj_id_count;

done:
    FUNC_LEAVE_NOAPI(ret_value)
} /* end H5F_get_objects() */


/*-------------------------------------------------------------------------
 * Function:	H5F_get_objects_cb
 *
 * Purpose:	H5F_get_objects' callback function.  It verifies if an
 * 		object is in the file, and either count it or put its ID
 *		on the list.
 *
 * Return:      H5_ITER_STOP if the array of object IDs is filled up.
 *              H5_ITER_CONT otherwise.
 *
 * Programmer:  Raymond Lu
 *              Wednesday, Dec 5, 2001
 *
 *-------------------------------------------------------------------------
 */
int
H5F_get_objects_cb(void *obj_ptr, hid_t obj_id, void *key)
{
    H5F_olist_t *olist = (H5F_olist_t *)key;    /* Alias for search info */
    int         ret_value = H5_ITER_CONT;    /* Return value */
    hbool_t     add_obj = FALSE;

    FUNC_ENTER_NOAPI_NOINIT

    HDassert(obj_ptr);
    HDassert(olist);

    /* Count file IDs */
    if(olist->obj_type == H5I_FILE) {
        if((olist->file_info.local &&
                        (!olist->file_info.ptr.file || (olist->file_info.ptr.file && (H5F_t*)obj_ptr == olist->file_info.ptr.file) ))
                ||  (!olist->file_info.local &&
                        ( !olist->file_info.ptr.shared || (olist->file_info.ptr.shared && ((H5F_t*)obj_ptr)->shared == olist->file_info.ptr.shared) ))) {
            add_obj = TRUE;
	}
    } /* end if */
    else { /* either count opened object IDs or put the IDs on the list */
        H5O_loc_t *oloc;        /* Group entry info for object */

    	switch(olist->obj_type) {
	    case H5I_ATTR:
	        oloc = H5A_oloc((H5A_t *)obj_ptr);
                break;

	    case H5I_GROUP:
	        oloc = H5G_oloc((H5G_t *)obj_ptr);
                break;

	    case H5I_DATASET:
	        oloc = H5D_oloc((H5D_t *)obj_ptr);
		break;

	    case H5I_DATATYPE:
                if(H5T_is_named((H5T_t*)obj_ptr)==TRUE)
                    oloc = H5T_oloc((H5T_t*)obj_ptr);
                else
                    oloc = NULL;
		break;

	    case H5I_UNINIT:
	    case H5I_BADID:
	    case H5I_FILE:
	    case H5I_DATASPACE:
	    case H5I_REFERENCE:
	    case H5I_VFL:
	    case H5I_VOL:
	    case H5I_GENPROP_CLS:
	    case H5I_GENPROP_LST:
	    case H5I_ERROR_CLASS:
	    case H5I_ERROR_MSG:
	    case H5I_ERROR_STACK:
	    case H5I_NTYPES:
            default:
                HGOTO_ERROR(H5E_ARGS, H5E_BADTYPE, H5_ITER_ERROR, "unknown data object")
	} /* end switch */

        if((olist->file_info.local &&
                    ( (!olist->file_info.ptr.file && olist->obj_type == H5I_DATATYPE && H5T_is_immutable((H5T_t *)obj_ptr) == FALSE)
                            || (!olist->file_info.ptr.file && olist->obj_type != H5I_DATATYPE)
                            || (oloc && oloc->file == olist->file_info.ptr.file)))
                || (!olist->file_info.local &&
                    ((!olist->file_info.ptr.shared && olist->obj_type == H5I_DATATYPE && H5T_is_immutable((H5T_t *)obj_ptr) == FALSE)
                            || (!olist->file_info.ptr.shared && olist->obj_type != H5I_DATATYPE)
                            || (oloc && oloc->file && oloc->file->shared == olist->file_info.ptr.shared)))) {
            add_obj = TRUE;
    	} /* end if */
    } /* end else */

    if(TRUE==add_obj) {
        /* Add the object's ID to the ID list, if appropriate */
        if(olist->obj_id_list) {
            olist->obj_id_list[olist->list_index] = obj_id;
	    olist->list_index++;
	} /* end if */

        /* Increment the number of open objects */
	if(olist->obj_id_count)
            (*olist->obj_id_count)++;

        /* Check if we've filled up the array.  Return H5_ITER_STOP only if
         * we have filled up the array. Otherwise return H5_ITER_CONT(RET_VALUE is
         * preset to H5_ITER_CONT) because H5I_iterate needs the return value of 
         * H5_ITER_CONT to continue the iteration. */
        if(olist->max_nobjs>0 && olist->list_index>=olist->max_nobjs)
            HGOTO_DONE(H5_ITER_STOP)  /* Indicate that the iterator should stop */
    }

done:
    FUNC_LEAVE_NOAPI(ret_value)
} /* end H5F_get_objects_cb() */


/*-------------------------------------------------------------------------
 * Function:	H5F_is_hdf5
 *
 * Purpose:	Check the file signature to detect an HDF5 file.
 *
 * Bugs:	This function is not robust: it only uses the default file
 *		driver when attempting to open the file when in fact it
 *		should use all known file drivers.
 *
 * Return:	Success:	TRUE/FALSE
 *
 *		Failure:	Negative
 *
 * Programmer:	Unknown
 *
 * Modifications:
 *		Robb Matzke, 1999-08-02
 *		Rewritten to use the virtual file layer.
 *-------------------------------------------------------------------------
 */
htri_t
H5F_is_hdf5(const char *name, hid_t fapl_id)
{
    H5F_t	*file = NULL;           /* Low-level file struct */
    haddr_t     sig_addr;               /* Addess of hdf5 file signature */
    htri_t	ret_value = FAIL;       /* Return value */

    FUNC_ENTER_NOAPI_NOINIT

    /* Open the file at the virtual file layer */
    //if(NULL == (file = H5FD_open(name, H5F_ACC_RDONLY, fapl_id, HADDR_UNDEF)))
    //HGOTO_ERROR(H5E_IO, H5E_CANTINIT, FAIL, "unable to open file")

    /* Open the file  */
    if(NULL == (file = H5F_open(name, H5F_ACC_RDONLY, H5P_FILE_CREATE_DEFAULT,
                                fapl_id, H5AC_ind_dxpl_id)))
	HGOTO_ERROR(H5E_FILE, H5E_CANTINIT, FALSE, "unable to open file")

    /* The file is an hdf5 file if the hdf5 file signature can be found */
    if(H5FD_locate_signature(file->shared->lf, H5AC_ind_dxpl_g, &sig_addr) < 0)
        HGOTO_ERROR(H5E_FILE, H5E_NOTHDF5, FALSE, "unable to locate file signature")
    ret_value = (HADDR_UNDEF != sig_addr);

done:
    /* Close the file */
    if(file)
        //if(H5FD_close(file) < 0 && ret_value >= 0)
        if(H5F_close(file) < 0 && ret_value >= 0)
            HDONE_ERROR(H5E_FILE, H5E_CANTCLOSEFILE, FAIL, "unable to close file")

    FUNC_LEAVE_NOAPI(ret_value)
} /* end H5F_is_hdf5() */


/*-------------------------------------------------------------------------
 * Function:	H5F_new
 *
 * Purpose:	Creates a new file object and initializes it.  The
 *		H5Fopen and H5Fcreate functions then fill in various
 *		fields.	 If SHARED is a non-null pointer then the shared info
 *		to which it points has the reference count incremented.
 *		Otherwise a new, empty shared info struct is created and
 *		initialized with the specified file access property list.
 *
 * Errors:
 *
 * Return:	Success:	Ptr to a new file struct.
 *
 *		Failure:	NULL
 *
 * Programmer:	Robb Matzke
 *		matzke@llnl.gov
 *		Jul 18 1997
 *
 *-------------------------------------------------------------------------
 */
static H5F_t *
H5F_new(H5F_file_t *shared, unsigned flags, hid_t fcpl_id, hid_t fapl_id, H5FD_t *lf)
{
    H5F_t	*f = NULL, *ret_value = NULL;

    FUNC_ENTER_NOAPI_NOINIT

    if(NULL == (f = H5FL_CALLOC(H5F_t)))
	HGOTO_ERROR(H5E_FILE, H5E_NOSPACE, NULL, "can't allocate top file structure")
    f->id_exists = FALSE;

    if(shared) {
        HDassert(lf == NULL);
	f->shared = shared;
    } /* end if */
    else {
        H5P_genplist_t *plist;          /* Property list */
        unsigned        efc_size;       /* External file cache size */
        size_t u;                       /* Local index variable */

        HDassert(lf != NULL);
        if(NULL == (f->shared = H5FL_CALLOC(H5F_file_t)))
            HGOTO_ERROR(H5E_FILE, H5E_NOSPACE, NULL, "can't allocate shared file structure")

        f->shared->flags = flags;
	f->shared->sohm_addr = HADDR_UNDEF;
	f->shared->sohm_vers = HDF5_SHAREDHEADER_VERSION;
        for(u = 0; u < NELMTS(f->shared->fs_addr); u++)
            f->shared->fs_addr[u] = HADDR_UNDEF;
	f->shared->accum.loc = HADDR_UNDEF;
        f->shared->lf = lf;

	/*
	 * Copy the file creation and file access property lists into the
	 * new file handle.  We do this early because some values might need
	 * to change as the file is being opened.
	 */
        if(NULL == (plist = (H5P_genplist_t *)H5I_object(fcpl_id)))
            HGOTO_ERROR(H5E_ARGS, H5E_BADTYPE, NULL, "not property list")
        f->shared->fcpl_id = H5P_copy_plist(plist, FALSE);

        /* Get the FCPL values to cache */
        if(H5P_get(plist, H5F_CRT_ADDR_BYTE_NUM_NAME, &f->shared->sizeof_addr) < 0)
            HGOTO_ERROR(H5E_PLIST, H5E_CANTGET, NULL, "can't get byte number for address")
        if(H5P_get(plist, H5F_CRT_OBJ_BYTE_NUM_NAME, &f->shared->sizeof_size) < 0)
            HGOTO_ERROR(H5E_PLIST, H5E_CANTGET, NULL, "can't get byte number for object size")
        if(H5P_get(plist, H5F_CRT_SHMSG_NINDEXES_NAME, &f->shared->sohm_nindexes) < 0)
            HGOTO_ERROR(H5E_PLIST, H5E_CANTGET, NULL, "can't get number of SOHM indexes")
        HDassert(f->shared->sohm_nindexes < 255);
        if(H5P_get(plist, H5F_CRT_FILE_SPACE_STRATEGY_NAME, &f->shared->fs_strategy) < 0)
            HGOTO_ERROR(H5E_PLIST, H5E_CANTGET, NULL, "can't get file space strategy")
        if(H5P_get(plist, H5F_CRT_FREE_SPACE_THRESHOLD_NAME, &f->shared->fs_threshold) < 0)
            HGOTO_ERROR(H5E_PLIST, H5E_CANTGET, NULL, "can't get free-space section threshold")

        /* Get the FAPL values to cache */
        if(NULL == (plist = (H5P_genplist_t *)H5I_object(fapl_id)))
            HGOTO_ERROR(H5E_ARGS, H5E_BADTYPE, NULL, "not file access property list")
        if(H5P_get(plist, H5F_ACS_META_CACHE_INIT_CONFIG_NAME, &(f->shared->mdc_initCacheCfg)) < 0)
            HGOTO_ERROR(H5E_PLIST, H5E_CANTGET, NULL, "can't get initial metadata cache resize config")
        if(H5P_get(plist, H5F_ACS_DATA_CACHE_NUM_SLOTS_NAME, &(f->shared->rdcc_nslots)) < 0)
            HGOTO_ERROR(H5E_PLIST, H5E_CANTGET, NULL, "can't get data cache number of slots")
        if(H5P_get(plist, H5F_ACS_DATA_CACHE_BYTE_SIZE_NAME, &(f->shared->rdcc_nbytes)) < 0)
            HGOTO_ERROR(H5E_PLIST, H5E_CANTGET, NULL, "can't get data cache byte size")
        if(H5P_get(plist, H5F_ACS_PREEMPT_READ_CHUNKS_NAME, &(f->shared->rdcc_w0)) < 0)
            HGOTO_ERROR(H5E_PLIST, H5E_CANTGET, NULL, "can't get preempt read chunk")
        if(H5P_get(plist, H5F_ACS_ALIGN_THRHD_NAME, &(f->shared->threshold)) < 0)
            HGOTO_ERROR(H5E_PLIST, H5E_CANTGET, NULL, "can't get alignment threshold")
        if(H5P_get(plist, H5F_ACS_ALIGN_NAME, &(f->shared->alignment)) < 0)
            HGOTO_ERROR(H5E_PLIST, H5E_CANTGET, NULL, "can't get alignment")
        if(H5P_get(plist, H5F_ACS_GARBG_COLCT_REF_NAME,&(f->shared->gc_ref)) < 0)
            HGOTO_ERROR(H5E_PLIST, H5E_CANTGET, NULL, "can't get garbage collect reference")
        if(H5P_get(plist, H5F_ACS_SIEVE_BUF_SIZE_NAME, &(f->shared->sieve_buf_size)) < 0)
            HGOTO_ERROR(H5E_PLIST, H5E_CANTGET, NULL, "can't get sieve buffer size")
        if(H5P_get(plist, H5F_ACS_LATEST_FORMAT_NAME, &(f->shared->latest_format)) < 0)
            HGOTO_ERROR(H5E_PLIST, H5E_CANTGET, NULL, "can't get 'latest format' flag")
        if(H5P_get(plist, H5F_ACS_META_BLOCK_SIZE_NAME, &(f->shared->meta_aggr.alloc_size)) < 0)
            HGOTO_ERROR(H5E_PLIST, H5E_CANTGET, NULL, "can't get metadata cache size")
        f->shared->meta_aggr.feature_flag = H5FD_FEAT_AGGREGATE_METADATA;
        if(H5P_get(plist, H5F_ACS_SDATA_BLOCK_SIZE_NAME, &(f->shared->sdata_aggr.alloc_size)) < 0)
            HGOTO_ERROR(H5E_PLIST, H5E_CANTGET, NULL, "can't get 'small data' cache size")
        f->shared->sdata_aggr.feature_flag = H5FD_FEAT_AGGREGATE_SMALLDATA;
        if(H5P_get(plist, H5F_ACS_EFC_SIZE_NAME, &efc_size) < 0)
            HGOTO_ERROR(H5E_PLIST, H5E_CANTGET, NULL, "can't get elink file cache size")
        if(efc_size > 0)
            if(NULL == (f->shared->efc = H5F_efc_create(efc_size)))
                HGOTO_ERROR(H5E_FILE, H5E_CANTINIT, NULL, "can't create external file cache")

        /* Get the VFD values to cache */
        f->shared->maxaddr = H5FD_get_maxaddr(lf);
        if(!H5F_addr_defined(f->shared->maxaddr))
            HGOTO_ERROR(H5E_FILE, H5E_BADVALUE, NULL, "bad maximum address from VFD")
        if(H5FD_get_feature_flags(lf, &f->shared->feature_flags) < 0)
            HGOTO_ERROR(H5E_FILE, H5E_CANTGET, NULL, "can't get feature flags from VFD")
        if(H5FD_get_fs_type_map(lf, f->shared->fs_type_map) < 0)
            HGOTO_ERROR(H5E_FILE, H5E_CANTGET, NULL, "can't get free space type mapping from VFD")
        if(H5MF_init_merge_flags(f) < 0)
            HGOTO_ERROR(H5E_FILE, H5E_CANTINIT, NULL, "problem initializing free space merge flags")
        f->shared->tmp_addr = f->shared->maxaddr;
        /* Disable temp. space allocation for parallel I/O (for now) */
        /* (When we've arranged to have the relocated metadata addresses (and
         *      sizes) broadcast during the "end of epoch" metadata operations,
         *      this can be enabled - QAK)
         */
        /* (This should be disabled when the metadata journaling branch is
         *      merged into the trunk and journaling is enabled, at least until
         *      we make it work. - QAK)
         */
        f->shared->use_tmp_space = !H5F_HAS_FEATURE(f, H5FD_FEAT_HAS_MPI);

	/*
	 * Create a metadata cache with the specified number of elements.
	 * The cache might be created with a different number of elements and
	 * the access property list should be updated to reflect that.
	 */
	if(H5AC_create(f, &(f->shared->mdc_initCacheCfg)) < 0)
	    HGOTO_ERROR(H5E_FILE, H5E_CANTINIT, NULL, "unable to create metadata cache")

        /* Create the file's "open object" information */
        if(H5FO_create(f) < 0)
	    HGOTO_ERROR(H5E_FILE, H5E_CANTINIT, NULL, "unable to create open object data structure")

        /* Add new "shared" struct to list of open files */
        if(H5F_sfile_add(f->shared) < 0)
	    HGOTO_ERROR(H5E_FILE, H5E_CANTINIT, NULL, "unable to append to list of open files")
    } /* end else */

    f->shared->nrefs++;

    /* Create the file's "top open object" information */
    if(H5FO_top_create(f) < 0)
        HGOTO_ERROR(H5E_FILE, H5E_CANTINIT, NULL, "unable to create open object data structure")

    /* Set return value */
    ret_value = f;

done:
    if(!ret_value && f) {
	if(!shared) {
            /* Attempt to clean up some of the shared file structures */
            if(f->shared->efc)
                if(H5F_efc_destroy(f->shared->efc) < 0)
                    HDONE_ERROR(H5E_FILE, H5E_CANTRELEASE, NULL, "can't destroy external file cache")
            if(f->shared->fcpl_id > 0)
                if(H5I_dec_ref(f->shared->fcpl_id) < 0)
                    HDONE_ERROR(H5E_FILE, H5E_CANTDEC, NULL, "can't close property list")

            f->shared = H5FL_FREE(H5F_file_t, f->shared);
        } /* end if */
	f = H5FL_FREE(H5F_t, f);
    } /* end if */

    FUNC_LEAVE_NOAPI(ret_value)
} /* end H5F_new() */


/*-------------------------------------------------------------------------
 * Function:	H5F_dest
 *
 * Purpose:	Destroys a file structure.  This function flushes the cache
 *		but doesn't do any other cleanup other than freeing memory
 *		for the file struct.  The shared info for the file is freed
 *		only when its reference count reaches zero.
 *
 * Return:	Non-negative on success/Negative on failure
 *
 * Programmer:	Robb Matzke
 *		matzke@llnl.gov
 *		Jul 18 1997
 *
 *-------------------------------------------------------------------------
 */
static herr_t
H5F_dest(H5F_t *f, hid_t dxpl_id, hbool_t flush)
{
    herr_t	   ret_value = SUCCEED;         /* Return value */

    FUNC_ENTER_NOAPI_NOINIT

    /* Sanity check */
    HDassert(f);
    HDassert(f->shared);

    if(1 == f->shared->nrefs) {
        H5F_io_info_t fio_info;             /* I/O info for operation */

        /* Flush at this point since the file will be closed.
         * Only try to flush the file if it was opened with write access, and if
         * the caller requested a flush.
         */
        if((H5F_ACC_RDWR & H5F_INTENT(f)) && flush)
            if(H5F_flush(f, dxpl_id, TRUE) < 0)
                /* Push error, but keep going*/
                HDONE_ERROR(H5E_CACHE, H5E_CANTFLUSH, FAIL, "unable to flush cache")

        /* Release the external file cache */
        if(f->shared->efc) {
            if(H5F_efc_destroy(f->shared->efc) < 0)
                /* Push error, but keep going*/
                HDONE_ERROR(H5E_FILE, H5E_CANTRELEASE, FAIL, "can't destroy external file cache")
            f->shared->efc = NULL;
        } /* end if */

        /* Release objects that depend on the superblock being initialized */
        if(f->shared->sblock) {
            /* Shutdown file free space manager(s) */
            /* (We should release the free space information now (before truncating
             *      the file and before the metadata cache is shut down) since the
             *      free space manager is holding some data structures in memory
             *      and also because releasing free space can shrink the file's
             *      'eoa' value)
             */
            if(H5F_ACC_RDWR & H5F_INTENT(f)) {
                if(H5MF_close(f, dxpl_id) < 0)
                    /* Push error, but keep going*/
                    HDONE_ERROR(H5E_FILE, H5E_CANTRELEASE, FAIL, "can't release file free space info")

                /* Flush the file again (if requested), as shutting down the
                 * free space manager may dirty some data structures again.
                 */
                if(flush)
                    if(H5F_flush(f, dxpl_id, TRUE) < 0)
                        /* Push error, but keep going*/
                        HDONE_ERROR(H5E_CACHE, H5E_CANTFLUSH, FAIL, "unable to flush cache")
            } /* end if */

            /* if it exists, unpin the driver information block cache entry,
             * since we're about to destroy the cache 
             */
            if(f->shared->drvinfo)
                if(H5AC_unpin_entry(f->shared->drvinfo) < 0)
                    /* Push error, but keep going*/
                    HDONE_ERROR(H5E_FSPACE, H5E_CANTUNPIN, FAIL, "unable to unpin drvinfo")

            /* Unpin the superblock, since we're about to destroy the cache */
            if(H5AC_unpin_entry(f->shared->sblock) < 0)
                /* Push error, but keep going*/
                HDONE_ERROR(H5E_FSPACE, H5E_CANTUNPIN, FAIL, "unable to unpin superblock")
            f->shared->sblock = NULL;
        } /* end if */
 
        /* Remove shared file struct from list of open files */
        if(H5F_sfile_remove(f->shared) < 0)
            /* Push error, but keep going*/
            HDONE_ERROR(H5E_FILE, H5E_CANTRELEASE, FAIL, "problems closing file")

        /* Shutdown the metadata cache */
        if(H5AC_dest(f, dxpl_id))
            /* Push error, but keep going*/
            HDONE_ERROR(H5E_FILE, H5E_CANTRELEASE, FAIL, "problems closing file")

        /*
         * Do not close the root group since we didn't count it, but free
         * the memory associated with it.
         */
        if(f->shared->root_grp) {
            /* Free the root group */
            if(H5G_root_free(f->shared->root_grp) < 0)
                /* Push error, but keep going*/
                HDONE_ERROR(H5E_FILE, H5E_CANTRELEASE, FAIL, "problems closing file")
            f->shared->root_grp = NULL;
        } /* end if */

        /* Set up I/O info for operation */
        fio_info.f = f;
        if(NULL == (fio_info.dxpl = (H5P_genplist_t *)H5I_object(dxpl_id)))
            HDONE_ERROR(H5E_ARGS, H5E_BADTYPE, FAIL, "can't get property list")

        /* Destroy other components of the file */
        if(H5F__accum_reset(&fio_info, TRUE) < 0)
            /* Push error, but keep going*/
            HDONE_ERROR(H5E_FILE, H5E_CANTRELEASE, FAIL, "problems closing file")
        if(H5FO_dest(f) < 0)
            /* Push error, but keep going*/
            HDONE_ERROR(H5E_FILE, H5E_CANTRELEASE, FAIL, "problems closing file")
        f->shared->cwfs = (struct H5HG_heap_t **)H5MM_xfree(f->shared->cwfs);
        if(H5G_node_close(f) < 0)
            /* Push error, but keep going*/
            HDONE_ERROR(H5E_FILE, H5E_CANTRELEASE, FAIL, "problems closing file")

        /* Destroy file creation properties */
        if(H5I_GENPROP_LST != H5I_get_type(f->shared->fcpl_id))
            /* Push error, but keep going*/
            HDONE_ERROR(H5E_FILE, H5E_BADTYPE, FAIL, "not a property list")
        if(H5I_dec_ref(f->shared->fcpl_id) < 0)
            /* Push error, but keep going*/
            HDONE_ERROR(H5E_FILE, H5E_CANTDEC, FAIL, "can't close property list")

        /* Close the file */
        if(H5FD_close(f->shared->lf) < 0)
            /* Push error, but keep going*/
            HDONE_ERROR(H5E_FILE, H5E_CANTCLOSEFILE, FAIL, "unable to close file")

        /* Free mount table */
        f->shared->mtab.child = (H5F_mount_t *)H5MM_xfree(f->shared->mtab.child);
        f->shared->mtab.nalloc = 0;

        /* Destroy shared file struct */
        f->shared = (H5F_file_t *)H5FL_FREE(H5F_file_t, f->shared);

    } else if(f->shared->nrefs > 0) {
        /*
         * There are other references to the shared part of the file.
         * Only decrement the reference count.
         */
        --f->shared->nrefs;
    }

    /* Free the non-shared part of the file */
    f->open_name = (char *)H5MM_xfree(f->open_name);
    f->actual_name = (char *)H5MM_xfree(f->actual_name);
    f->extpath = (char *)H5MM_xfree(f->extpath);
    if(H5FO_top_dest(f) < 0)
        HDONE_ERROR(H5E_FILE, H5E_CANTINIT, FAIL, "problems closing file")
    f->shared = NULL;
    f = H5FL_FREE(H5F_t, f);

    FUNC_LEAVE_NOAPI(ret_value)
} /* end H5F_dest() */


/*-------------------------------------------------------------------------
 * Function:	H5F_open
 *
 * Purpose:	Opens (or creates) a file.  This function understands the
 *		following flags which are similar in nature to the Posix
 *		open(2) flags.
 *
 *		H5F_ACC_RDWR:	Open with read/write access. If the file is
 *				currently open for read-only access then it
 *				will be reopened. Absence of this flag
 *				implies read-only access.
 *
 *		H5F_ACC_CREAT:	Create a new file if it doesn't exist yet.
 *				The permissions are 0666 bit-wise AND with
 *				the current umask.  H5F_ACC_WRITE must also
 *				be specified.
 *
 *		H5F_ACC_EXCL:	This flag causes H5F_open() to fail if the
 *				file already exists.
 *
 *		H5F_ACC_TRUNC:	The file is truncated and a new HDF5 superblock
 *				is written.  This operation will fail if the
 *				file is already open.
 *
 *		Unlinking the file name from the group directed graph while
 *		the file is opened causes the file to continue to exist but
 *		one will not be able to upgrade the file from read-only
 *		access to read-write access by reopening it. Disk resources
 *		for the file are released when all handles to the file are
 *		closed. NOTE: This paragraph probably only applies to Unix;
 *		deleting the file name in other OS's has undefined results.
 *
 *		The CREATE_PARMS argument is optional.	A null pointer will
 *		cause the default file creation parameters to be used.
 *
 *		The ACCESS_PARMS argument is optional.  A null pointer will
 *		cause the default file access parameters to be used.
 *
 * Return:	Success:	A new file pointer.
 *		Failure:	NULL
 *
 * Programmer:	Robb Matzke
 *		Tuesday, September 23, 1997
 *
 *-------------------------------------------------------------------------
 */
H5F_t *
H5F_open(const char *name, unsigned flags, hid_t fcpl_id, hid_t fapl_id,
    hid_t dxpl_id)
{
    H5F_t              *file = NULL;        /*the success return value      */
    H5F_file_t         *shared = NULL;      /*shared part of `file'         */
    H5FD_t             *lf = NULL;          /*file driver part of `shared'  */
    unsigned            tent_flags;         /*tentative flags               */
    H5FD_class_t       *drvr;               /*file driver class info        */
    H5P_genplist_t     *a_plist;            /*file access property list     */
    H5F_close_degree_t  fc_degree;          /*file close degree             */
    H5F_t              *ret_value = NULL;   /*actual return value           */

    FUNC_ENTER_NOAPI(NULL)

    /*
     * If the driver has a `cmp' method then the driver is capable of
     * determining when two file handles refer to the same file and the
     * library can insure that when the application opens a file twice
     * that the two handles coordinate their operations appropriately.
     * Otherwise it is the application's responsibility to never open the
     * same file more than once at a time.
     */
    if(NULL == (drvr = H5FD_get_class(fapl_id)))
        HGOTO_ERROR(H5E_FILE, H5E_CANTGET, NULL, "unable to retrieve VFL class")

    /*
     * Opening a file is a two step process. First we try to open the
     * file in a way which doesn't affect its state (like not truncating
     * or creating it) so we can compare it with files that are already
     * open. If that fails then we try again with the full set of flags
     * (only if they're different than the original failed attempt).
     * However, if the file driver can't distinquish between files then
     * there's no reason to open the file tentatively because it's the
     * application's responsibility to prevent this situation (there's no
     * way for us to detect it here anyway).
     */
    if(drvr->cmp)
	tent_flags = flags & ~(H5F_ACC_CREAT|H5F_ACC_TRUNC|H5F_ACC_EXCL);
    else
	tent_flags = flags;

    if(NULL == (lf = H5FD_open(name, tent_flags, fapl_id, HADDR_UNDEF))) {
	if(tent_flags == flags) {
#ifndef H5_USING_MEMCHECKER
            time_t mytime = HDtime(NULL);

	    HGOTO_ERROR(H5E_FILE, H5E_CANTOPENFILE, NULL, "unable to open file: time = %s, name = '%s', tent_flags = %x", HDctime(&mytime), name, tent_flags)
#else /* H5_USING_MEMCHECKER */
	    HGOTO_ERROR(H5E_FILE, H5E_CANTOPENFILE, NULL, "unable to open file: name = '%s', tent_flags = %x", name, tent_flags)
#endif /* H5_USING_MEMCHECKER */
        } /* end if */
        H5E_clear_stack(NULL);
	tent_flags = flags;
	if(NULL == (lf = H5FD_open(name, tent_flags, fapl_id, HADDR_UNDEF))) {
#ifndef H5_USING_MEMCHECKER
            time_t mytime = HDtime(NULL);

	    HGOTO_ERROR(H5E_FILE, H5E_CANTOPENFILE, NULL, "unable to open file: time = %s, name = '%s', tent_flags = %x", HDctime(&mytime), name, tent_flags)
#else /* H5_USING_MEMCHECKER */
	    HGOTO_ERROR(H5E_FILE, H5E_CANTOPENFILE, NULL, "unable to open file: name = '%s', tent_flags = %x", name, tent_flags)
#endif /* H5_USING_MEMCHECKER */
        } /* end if */
    } /* end if */

    /* Is the file already open? */
    if((shared = H5F_sfile_search(lf)) != NULL) {
	/*
	 * The file is already open, so use that one instead of the one we
	 * just opened. We only one one H5FD_t* per file so one doesn't
	 * confuse the other.  But fail if this request was to truncate the
	 * file (since we can't do that while the file is open), or if the
	 * request was to create a non-existent file (since the file already
	 * exists), or if the new request adds write access (since the
	 * readers don't expect the file to change under them).
	 */
	if(H5FD_close(lf) < 0)
	    HGOTO_ERROR(H5E_FILE, H5E_CANTOPENFILE, NULL, "unable to close low-level file info")
	if(flags & H5F_ACC_TRUNC)
	    HGOTO_ERROR(H5E_FILE, H5E_CANTOPENFILE, NULL, "unable to truncate a file which is already open")
	if(flags & H5F_ACC_EXCL)
	    HGOTO_ERROR(H5E_FILE, H5E_CANTOPENFILE, NULL, "file exists")
	if((flags & H5F_ACC_RDWR) && 0 == (shared->flags & H5F_ACC_RDWR))
	    HGOTO_ERROR(H5E_FILE, H5E_CANTOPENFILE, NULL, "file is already open for read-only")

        /* Allocate new "high-level" file struct */
        if((file = H5F_new(shared, flags, fcpl_id, fapl_id, NULL)) == NULL)
            HGOTO_ERROR(H5E_FILE, H5E_CANTOPENFILE, NULL, "unable to create new file object")
    } /* end if */
    else {
        /* Check if tentative open was good enough */
        if(flags != tent_flags) {
            /*
             * This file is not yet open by the library and the flags we used to
             * open it are different than the desired flags. Close the tentative
             * file and open it for real.
             */
            if(H5FD_close(lf) < 0) {
                file = NULL; /*to prevent destruction of wrong file*/
                HGOTO_ERROR(H5E_FILE, H5E_CANTOPENFILE, NULL, "unable to close low-level file info")
            } /* end if */
            if(NULL == (lf = H5FD_open(name, flags, fapl_id, HADDR_UNDEF))) {
                file = NULL; /*to prevent destruction of wrong file*/
                HGOTO_ERROR(H5E_FILE, H5E_CANTOPENFILE, NULL, "unable to open file")
            } /* end if */
        } /* end if */

        if(NULL == (file = H5F_new(NULL, flags, fcpl_id, fapl_id, lf)))
            HGOTO_ERROR(H5E_FILE, H5E_CANTOPENFILE, NULL, "unable to create new file object")
    } /* end else */

    /* Retain the name the file was opened with */
    file->open_name = H5MM_xstrdup(name);

    /* Short cuts */
    shared = file->shared;
    lf = shared->lf;

    /*
     * Read or write the file superblock, depending on whether the file is
     * empty or not.
     */
    if(0 == (MAX(H5FD_get_eof(lf, H5FD_MEM_SUPER), H5FD_get_eoa(lf, H5FD_MEM_SUPER))) && (flags & H5F_ACC_RDWR)) {
        /*
         * We've just opened a fresh new file (or truncated one). We need
         * to create & write the superblock.
         */

        /* Initialize information about the superblock and allocate space for it */
        /* (Writes superblock extension messages, if there are any) */
        if(H5F__super_init(file, dxpl_id) < 0)
            HGOTO_ERROR(H5E_FILE, H5E_CANTINIT, NULL, "unable to allocate file superblock")

        /* Create and open the root group */
        /* (This must be after the space for the superblock is allocated in
         *      the file, since the superblock must be at offset 0)
         */
        if(H5G_mkroot(file, dxpl_id, TRUE) < 0)
            HGOTO_ERROR(H5E_FILE, H5E_CANTINIT, NULL, "unable to create/open root group")
    } else if (1 == shared->nrefs) {
	/* Read the superblock if it hasn't been read before. */
        if(H5F__super_read(file, dxpl_id) < 0)
	    HGOTO_ERROR(H5E_FILE, H5E_READERROR, NULL, "unable to read superblock")

	/* Open the root group */
	if(H5G_mkroot(file, dxpl_id, FALSE) < 0)
	    HGOTO_ERROR(H5E_FILE, H5E_CANTOPENFILE, NULL, "unable to read root group")
    } /* end if */

    /* Get the file access property list, for future queries */
    if(NULL == (a_plist = (H5P_genplist_t *)H5I_object(fapl_id)))
        HGOTO_ERROR(H5E_ARGS, H5E_BADTYPE, NULL, "not file access property list")

    /*
     * Decide the file close degree.  If it's the first time to open the
     * file, set the degree to access property list value; if it's the
     * second time or later, verify the access property list value matches
     * the degree in shared file structure.
     */
    if(H5P_get(a_plist, H5F_ACS_CLOSE_DEGREE_NAME, &fc_degree) < 0)
        HGOTO_ERROR(H5E_PLIST, H5E_CANTGET, NULL, "can't get file close degree")

    if(shared->nrefs == 1) {
        if(fc_degree == H5F_CLOSE_DEFAULT)
            shared->fc_degree = lf->cls->fc_degree;
        else
            shared->fc_degree = fc_degree;
    } else if(shared->nrefs > 1) {
        if(fc_degree == H5F_CLOSE_DEFAULT && shared->fc_degree != lf->cls->fc_degree)
            HGOTO_ERROR(H5E_FILE, H5E_CANTINIT, NULL, "file close degree doesn't match")
        if(fc_degree != H5F_CLOSE_DEFAULT && fc_degree != shared->fc_degree)
            HGOTO_ERROR(H5E_FILE, H5E_CANTINIT, NULL, "file close degree doesn't match")
    } /* end if */

    /* Formulate the absolute path for later search of target file for external links */
    if(H5_build_extpath(name, &file->extpath) < 0)
	HGOTO_ERROR(H5E_FILE, H5E_CANTINIT, NULL, "unable to build extpath")

    /* Formulate the actual file name, after following symlinks, etc. */
    if(H5F_build_actual_name(file, a_plist, name, &file->actual_name) < 0)
	HGOTO_ERROR(H5E_FILE, H5E_CANTINIT, NULL, "unable to build actual name")

    /* Success */
    ret_value = file;

done:
    if(!ret_value && file)
        if(H5F_dest(file, dxpl_id, FALSE) < 0)
            HDONE_ERROR(H5E_FILE, H5E_CANTCLOSEFILE, NULL, "problems closing file")

    FUNC_LEAVE_NOAPI(ret_value)
} /* end H5F_open() */


/*-------------------------------------------------------------------------
 * Function:	H5F_flush
 *
 * Purpose:	Flushes cached data.
 *
 * Return:	Non-negative on success/Negative on failure
 *
 * Programmer:	Robb Matzke
 *		matzke@llnl.gov
 *		Aug 29 1997
 *
 *-------------------------------------------------------------------------
 */
herr_t
H5F_flush(H5F_t *f, hid_t dxpl_id, hbool_t closing)
{
    H5F_io_info_t fio_info;             /* I/O info for operation */
    herr_t   ret_value = SUCCEED;       /* Return value */

    FUNC_ENTER_NOAPI(FAIL)

    /* Sanity check arguments */
    HDassert(f);

    /* Flush any cached dataset storage raw data */
    if(H5D_flush(f, dxpl_id) < 0)
        /* Push error, but keep going*/
        HDONE_ERROR(H5E_CACHE, H5E_CANTFLUSH, FAIL, "unable to flush dataset cache")

    /* Release any space allocated to space aggregators, so that the eoa value
     *  corresponds to the end of the space written to in the file.
     */
    /* (needs to happen before cache flush, with superblock write, since the
     *  'eoa' value is written in superblock -QAK)
     */
    if(H5MF_free_aggrs(f, dxpl_id) < 0)
        /* Push error, but keep going*/
        HDONE_ERROR(H5E_FILE, H5E_CANTRELEASE, FAIL, "can't release file space")

    /* Flush the entire metadata cache */
    if(H5AC_flush(f, dxpl_id) < 0)
        /* Push error, but keep going*/
        HDONE_ERROR(H5E_CACHE, H5E_CANTFLUSH, FAIL, "unable to flush metadata cache")

    /* Truncate the file to the current allocated size */
    if(H5FD_truncate(f->shared->lf, dxpl_id, closing) < 0)
        HDONE_ERROR(H5E_FILE, H5E_WRITEERROR, FAIL, "low level truncate failed")

    /* Flush the entire metadata cache again since the EOA could have changed in the truncate call. */
    if(H5AC_flush(f, dxpl_id) < 0)
        /* Push error, but keep going*/
        HDONE_ERROR(H5E_CACHE, H5E_CANTFLUSH, FAIL, "unable to flush metadata cache")

    /* Set up I/O info for operation */
    fio_info.f = f;
    if(NULL == (fio_info.dxpl = (H5P_genplist_t *)H5I_object(dxpl_id)))
        HDONE_ERROR(H5E_ARGS, H5E_BADTYPE, FAIL, "can't get property list")

    /* Flush out the metadata accumulator */
    if(H5F__accum_flush(&fio_info) < 0)
        /* Push error, but keep going*/
        HDONE_ERROR(H5E_IO, H5E_CANTFLUSH, FAIL, "unable to flush metadata accumulator")

    /* Flush file buffers to disk. */
    if(H5FD_flush(f->shared->lf, dxpl_id, closing) < 0)
        /* Push error, but keep going*/
        HDONE_ERROR(H5E_IO, H5E_WRITEERROR, FAIL, "low level flush failed")

done:
    FUNC_LEAVE_NOAPI(ret_value)
} /* end H5F_flush() */


/*-------------------------------------------------------------------------
 * Function:	H5F_close
 *
 * Purpose:	Closes a file or causes the close operation to be pended.
 *		This function is called two ways: from the API it gets called
 *		by H5Fclose->H5I_dec_ref->H5F_close when H5I_dec_ref()
 *		decrements the file ID reference count to zero.  The file ID
 *		is removed from the H5I_FILE group by H5I_dec_ref() just
 *		before H5F_close() is called. If there are open object
 *		headers then the close is pended by moving the file to the
 *		H5I_FILE_CLOSING ID group (the f->closing contains the ID
 *		assigned to file).
 *
 *		This function is also called directly from H5O_close() when
 *		the last object header is closed for the file and the file
 *		has a pending close.
 *
 * Return:	Non-negative on success/Negative on failure
 *
 * Programmer:	Robb Matzke
 *		Tuesday, September 23, 1997
 *
 *-------------------------------------------------------------------------
 */
herr_t
H5F_close(H5F_t *f)
{
    herr_t	        ret_value = SUCCEED;    /* Return value */

    FUNC_ENTER_NOAPI_NOINIT

    /* Sanity check */
    HDassert(f);

    /* Perform checks for "semi" file close degree here, since closing the
     * file is not allowed if there are objects still open */
    if(f->shared->fc_degree == H5F_CLOSE_SEMI) {
        unsigned nopen_files = 0;       /* Number of open files in file/mount hierarchy */
        unsigned nopen_objs = 0;        /* Number of open objects in file/mount hierarchy */

        /* Get the number of open objects and open files on this file/mount hierarchy */
        if(H5F_mount_count_ids(f, &nopen_files, &nopen_objs) < 0)
            HGOTO_ERROR(H5E_SYM, H5E_MOUNT, FAIL, "problem checking mount hierarchy")

        /* If there are no other file IDs open on this file/mount hier., but
         * there are still open objects, issue an error and bail out now,
         * without decrementing the file ID's reference count and triggering
         * a "real" attempt at closing the file */
        if(nopen_files == 1 && nopen_objs > 0)
            HGOTO_ERROR(H5E_FILE, H5E_CANTCLOSEFILE, FAIL, "can't close file, there are objects still open")
    } /* end if */

    /* Reset the file ID for this file */
    f->id_exists = FALSE;

    /* Attempt to close the file/mount hierarchy */
    if(H5F_try_close(f) < 0)
        HGOTO_ERROR(H5E_FILE, H5E_CANTCLOSEFILE, FAIL, "can't close file")

done:
    FUNC_LEAVE_NOAPI(ret_value)
} /* end H5F_close() */


/*-------------------------------------------------------------------------
 * Function:	H5F_try_close
 *
 * Purpose:	Attempts to close a file due to one of several actions:
 *                      - The reference count on the file ID dropped to zero
 *                      - The last open object was closed in the file
 *                      - The file was unmounted
 *
 * Return:	Non-negative on success/Negative on failure
 *
 * Programmer:	Quincey Koziol
 *		Tuesday, July 19, 2005
 *
 *-------------------------------------------------------------------------
 */
herr_t
H5F_try_close(H5F_t *f)
{
    unsigned            nopen_files = 0;        /* Number of open files in file/mount hierarchy */
    unsigned            nopen_objs = 0;         /* Number of open objects in file/mount hierarchy */
    herr_t	        ret_value = SUCCEED;    /* Return value */

    FUNC_ENTER_NOAPI_NOINIT

    /* Sanity check */
    HDassert(f);
    HDassert(f->shared);

    /* Check if this file is already in the process of closing */
    if(f->closing)
        HGOTO_DONE(SUCCEED)

    /* Get the number of open objects and open files on this file/mount hierarchy */
    if(H5F_mount_count_ids(f, &nopen_files, &nopen_objs) < 0)
        HGOTO_ERROR(H5E_SYM, H5E_MOUNT, FAIL, "problem checking mount hierarchy")

    /*
     * Close file according to close degree:
     *
     *  H5F_CLOSE_WEAK:	if there are still objects open, wait until
     *			they are all closed.
     *  H5F_CLOSE_SEMI:	if there are still objects open, return fail;
     *			otherwise, close file.
     *  H5F_CLOSE_STRONG:	if there are still objects open, close them
     *			first, then close file.
     */
    switch(f->shared->fc_degree) {
        case H5F_CLOSE_WEAK:
            /*
             * If file or object IDS are still open then delay deletion of
             * resources until they have all been closed.  Flush all
             * caches and update the object header anyway so that failing to
             * close all objects isn't a major problem.
             */
            if((nopen_files + nopen_objs) > 0)
                HGOTO_DONE(SUCCEED)
            break;

        case H5F_CLOSE_SEMI:
            /* Can leave safely if file IDs are still open on this file */
            if(nopen_files > 0)
                HGOTO_DONE(SUCCEED)

            /* Sanity check: If close degree if "semi" and we have gotten this
             * far and there are objects left open, bail out now */
            HDassert(nopen_files == 0 && nopen_objs == 0);

            /* If we've gotten this far (ie. there are no open objects in the file), fall through to flush & close */
            break;

        case H5F_CLOSE_STRONG:
            /* If there are other open files in the hierarchy, we can leave now */
            if(nopen_files > 0)
                HGOTO_DONE(SUCCEED)

            /* If we've gotten this far (ie. there are no open file IDs in the file/mount hierarchy), fall through to flush & close */
            break;

        case H5F_CLOSE_DEFAULT:
        default:
            HGOTO_ERROR(H5E_FILE, H5E_CANTCLOSEFILE, FAIL, "can't close file, unknown file close degree")
    } /* end switch */

    /* Mark this file as closing (prevents re-entering file shutdown code below) */
    f->closing = TRUE;

    /* If the file close degree is "strong", close all the open objects in this file */
    if(f->shared->fc_degree == H5F_CLOSE_STRONG) {
        HDassert(nopen_files ==  0);

        /* Forced close of all opened objects in this file */
        if(f->nopen_objs > 0) {
            size_t obj_count;       /* # of open objects */
            hid_t objs[128];        /* Array of objects to close */
            herr_t result;          /* Local result from obj ID query */
            size_t u;               /* Local index variable */

            /* Get the list of IDs of open dataset, group, & attribute objects */
            while((result = H5F_get_obj_ids(f, H5F_OBJ_LOCAL | H5F_OBJ_DATASET | H5F_OBJ_GROUP | H5F_OBJ_ATTR, (int)(sizeof(objs) / sizeof(objs[0])), objs, FALSE, &obj_count)) <= 0
                    && obj_count != 0 ) {

                /* Try to close all the open objects in this file */
                for(u = 0; u < obj_count; u++)
                    if(H5I_dec_ref(objs[u]) < 0)
                        HGOTO_ERROR(H5E_ATOM, H5E_CLOSEERROR, FAIL, "can't close object")
            } /* end while */
            if(result < 0)
                HGOTO_ERROR(H5E_INTERNAL, H5E_BADITER, FAIL, "H5F_get_obj_ids failed(1)")

            /* Get the list of IDs of open named datatype objects */
            /* (Do this separately from the dataset & attribute IDs, because
             * they could be using one of the named datatypes and then the
             * open named datatype ID will get closed twice)
             */
            while((result = H5F_get_obj_ids(f, H5F_OBJ_LOCAL | H5F_OBJ_DATATYPE, (int)(sizeof(objs) / sizeof(objs[0])), objs, FALSE, &obj_count)) <= 0
                    && obj_count != 0) {

                /* Try to close all the open objects in this file */
                for(u = 0; u < obj_count; u++)
                    if(H5I_dec_ref(objs[u]) < 0)
                        HGOTO_ERROR(H5E_ATOM, H5E_CLOSEERROR, FAIL, "can't close object")
            } /* end while */
            if(result < 0)
                HGOTO_ERROR(H5E_INTERNAL, H5E_BADITER, FAIL, "H5F_get_obj_ids failed(2)")
        } /* end if */
    } /* end if */

    /* Check if this is a child file in a mounting hierarchy & proceed up the
     * hierarchy if so.
     */
    if(f->parent)
        if(H5F_try_close(f->parent) < 0)
            HGOTO_ERROR(H5E_FILE, H5E_CANTCLOSEFILE, FAIL, "can't close parent file")

    /* Unmount and close each child before closing the current file. */
    if(H5F_close_mounts(f) < 0)
        HGOTO_ERROR(H5E_FILE, H5E_CANTCLOSEFILE, FAIL, "can't unmount child files")

    /* If there is more than one reference to the shared file struct and the
     * file has an external file cache, we should see if it can be closed.  This
     * can happen if a cycle is formed with external file caches */
    if(f->shared->efc && (f->shared->nrefs > 1))
        if(H5F_efc_try_close(f) < 0)
            HGOTO_ERROR(H5E_FILE, H5E_CANTRELEASE, FAIL, "can't attempt to close EFC")

    /* Delay flush until the shared file struct is closed, in H5F_dest.  If the
     * application called H5Fclose, it would have been flushed in that function
     * (unless it will have been flushed in H5F_dest anyways). */

    /*
     * Destroy the H5F_t struct and decrement the reference count for the
     * shared H5F_file_t struct. If the reference count for the H5F_file_t
     * struct reaches zero then destroy it also.
     */
    if(H5F_dest(f, H5AC_dxpl_id, TRUE) < 0)
        HGOTO_ERROR(H5E_FILE, H5E_CANTCLOSEFILE, FAIL, "problems closing file")

done:
    FUNC_LEAVE_NOAPI(ret_value)
} /* end H5F_try_close() */


/*-------------------------------------------------------------------------
 * Function:	H5F_reopen
 *
 * Purpose:	Reopen a file.  The new file handle which is returned points
 *		to the same file as the specified file handle.  Both handles
 *		share caches and other information.  The only difference
 *		between the handles is that the new handle is not mounted
 *		anywhere and no files are mounted on it.
 *
 * Return:	Success:	New file ID
 *
 *		Failure:	FAIL
 *
 * Programmer:	Robb Matzke
 *              Friday, October 16, 1998
 *
 * Modifications:
 *              Quincey Koziol, May 14, 2002
 *              Keep old file's read/write intent in reopened file.
 *
 *-------------------------------------------------------------------------
 */
H5F_t *
H5F_reopen(H5F_t *f)
{
    H5F_t       *ret_value = NULL;

    FUNC_ENTER_NOAPI_NOINIT

    /* Get a new "top level" file struct, sharing the same "low level" file struct */
    /* Get a new "top level" file struct, sharing the same "low level" file struct */
    if(NULL == (ret_value = H5F_new(f->shared, 0, H5P_FILE_CREATE_DEFAULT, 
                                    H5P_FILE_ACCESS_DEFAULT, NULL)))
        HGOTO_ERROR(H5E_FILE, H5E_CANTINIT, NULL, "unable to reopen file")

    /* Duplicate old file's names */
    ret_value->open_name = H5MM_xstrdup(f->open_name);
    ret_value->actual_name = H5MM_xstrdup(f->actual_name);

done:
    FUNC_LEAVE_NOAPI(ret_value)
} /* end H5F_reopen() */


/*-------------------------------------------------------------------------
 * Function:	H5F_get_id
 *
 * Purpose:	Get the file ID, incrementing it, or "resurrecting" it as
 *              appropriate.
 *
 * Return:	Non-negative on success/Negative on failure
 *
 * Programmer:	Raymond Lu
 *		Oct 29, 2003
 *
 *-------------------------------------------------------------------------
 */
hid_t
H5F_get_id(H5F_t *file, hbool_t app_ref)
{
    hid_t ret_value = H5I_INVALID_HID;  /* Return value */

    FUNC_ENTER_NOAPI_NOINIT

    HDassert(file);

    if (FAIL == (ret_value = H5I_get_id(file, H5I_FILE))) {
        /* resurrect the ID - Register an ID with the native plugin */
        if((ret_value = H5VL_native_register(H5I_FILE, file, app_ref)) < 0)
            HGOTO_ERROR(H5E_ATOM, H5E_CANTREGISTER, FAIL, "unable to register group")
        file->id_exists = TRUE;
    }
    else {
        /* Increment ref count on existing ID */
        if(H5I_inc_ref(ret_value, app_ref) < 0)
            HGOTO_ERROR(H5E_ATOM, H5E_CANTSET, FAIL, "incrementing file ID failed")
    }

done:
    FUNC_LEAVE_NOAPI(ret_value)
} /* end H5F_get_id() */


/*-------------------------------------------------------------------------
 * Function:	H5F_incr_nopen_objs
 *
 * Purpose:	Increment the number of open objects for a file.
 *
 * Return:	Success:	The number of open objects, after the increment
 *
 * 		Failure:	(can't happen)
 *
 * Programmer:	Quincey Koziol
 *		koziol@hdfgroup.org
 *		Mar  6 2007
 *
 *-------------------------------------------------------------------------
 */
unsigned
H5F_incr_nopen_objs(H5F_t *f)
{
    /* Use FUNC_ENTER_NOAPI_NOINIT_NOERR here to avoid performance issues */
    FUNC_ENTER_NOAPI_NOINIT_NOERR

    HDassert(f);

    FUNC_LEAVE_NOAPI(++f->nopen_objs)
} /* end H5F_incr_nopen_objs() */


/*-------------------------------------------------------------------------
 * Function:	H5F_decr_nopen_objs
 *
 * Purpose:	Decrement the number of open objects for a file.
 *
 * Return:	Success:	The number of open objects, after the decrement
 *
 * 		Failure:	(can't happen)
 *
 * Programmer:	Quincey Koziol
 *		koziol@hdfgroup.org
 *		Mar  6 2007
 *
 *-------------------------------------------------------------------------
 */
unsigned
H5F_decr_nopen_objs(H5F_t *f)
{
    /* Use FUNC_ENTER_NOAPI_NOINIT_NOERR here to avoid performance issues */
    FUNC_ENTER_NOAPI_NOINIT_NOERR

    HDassert(f);

    FUNC_LEAVE_NOAPI(--f->nopen_objs)
} /* end H5F_decr_nopen_objs() */


/*-------------------------------------------------------------------------
 * Function:	H5F_build_actual_name
 *
 * Purpose:	Retrieve the name of a file, after following symlinks, etc.
 *
 * Note:	Currently only working for "POSIX I/O compatible" VFDs
 *
 * Return:	Success:        0
 *		Failure:	-1
 *
 * Programmer:	Quincey Koziol
 *		November 25, 2009
 *
 *-------------------------------------------------------------------------
 */
static herr_t
H5F_build_actual_name(const H5F_t *f, const H5P_genplist_t *fapl, const char *name,
    char **actual_name/*out*/)
{
    hid_t       new_fapl_id = -1;       /* ID for duplicated FAPL */
    herr_t      ret_value = SUCCEED;    /* Return value */

    FUNC_ENTER_NOAPI_NOINIT

    /* Sanity check */
    HDassert(f);
    HDassert(fapl);
    HDassert(name);
    HDassert(actual_name);

    /* Clear actual name pointer to begin with */
    *actual_name = NULL;

/* Assume that if the OS can't create symlinks, that we don't need to worry
 *      about resolving them either. -QAK
 */
#ifdef H5_HAVE_SYMLINK
    /* Check for POSIX I/O compatible file handle */
    if(H5F_HAS_FEATURE(f, H5FD_FEAT_POSIX_COMPAT_HANDLE)) {
        h5_stat_t lst;   /* Stat info from lstat() call */

        /* Call lstat() on the file's name */
        if(HDlstat(name, &lst) < 0)
            HGOTO_ERROR(H5E_FILE, H5E_CANTGET, FAIL, "can't retrieve stat info for file")

        /* Check for symbolic link */
        if(S_IFLNK == (lst.st_mode & S_IFMT)) {
            H5P_genplist_t *new_fapl;   /* Duplicated FAPL */
            int *fd;                    /* POSIX I/O file descriptor */
            h5_stat_t st;               /* Stat info from stat() call */
            h5_stat_t fst;              /* Stat info from fstat() call */
            char realname[PATH_MAX];    /* Fully resolved path name of file */
            hbool_t want_posix_fd;      /* Flag for retrieving file descriptor from VFD */

            /* Perform a sanity check that the file or link wasn't switched
             * between when we opened it and when we called lstat().  This is
             * according to the security best practices for lstat() documented
             * here: https://www.securecoding.cert.org/confluence/display/seccode/POS35-C.+Avoid+race+conditions+while+checking+for+the+existence+of+a+symbolic+link
             */

            /* Copy the FAPL object to modify */
            if((new_fapl_id = H5P_copy_plist(fapl, FALSE)) < 0)
                HGOTO_ERROR(H5E_FILE, H5E_CANTCOPY, FAIL, "unable to copy file access property list")
            if(NULL == (new_fapl = (H5P_genplist_t *)H5I_object(new_fapl_id)))
                HGOTO_ERROR(H5E_FILE, H5E_CANTCREATE, FAIL, "can't get property list")

            /* Set the character encoding on the new property list */
            want_posix_fd = TRUE;
            if(H5P_set(new_fapl, H5F_ACS_WANT_POSIX_FD_NAME, &want_posix_fd) < 0)
                HGOTO_ERROR(H5E_PLIST, H5E_CANTSET, FAIL, "can't set character encoding")

            /* Retrieve the file handle */
            if(H5F_get_vfd_handle(f, new_fapl_id, (void **)&fd) < 0)
                HGOTO_ERROR(H5E_FILE, H5E_CANTGET, FAIL, "can't retrieve POSIX file descriptor")

            /* Stat the filename we're resolving */
            if(HDstat(name, &st) < 0)
                HSYS_GOTO_ERROR(H5E_FILE, H5E_BADFILE, FAIL, "unable to stat file")

            /* Stat the file we opened */
            if(HDfstat(*fd, &fst) < 0)
                HSYS_GOTO_ERROR(H5E_FILE, H5E_BADFILE, FAIL, "unable to fstat file")

            /* Verify that the files are really the same */
            if(st.st_mode != fst.st_mode || st.st_ino != fst.st_ino || st.st_dev != fst.st_dev)
                HGOTO_ERROR(H5E_FILE, H5E_BADVALUE, FAIL, "files' st_ino or st_dev fields changed!")

            /* Get the resolved path for the file name */
            if(NULL == HDrealpath(name, realname))
                HGOTO_ERROR(H5E_FILE, H5E_CANTGET, FAIL, "can't retrieve real path for file")

            /* Duplicate the resolved path for the file name */
            if(NULL == (*actual_name = (char *)H5MM_strdup(realname)))
                HGOTO_ERROR(H5E_FILE, H5E_CANTALLOC, FAIL, "can't duplicate real path")
        } /* end if */
    } /* end if */
#endif /* H5_HAVE_SYMLINK */

    /* Check if we've resolved the file's name */
    if(NULL == *actual_name) {
        /* Just duplicate the name used to open the file */
        if(NULL == (*actual_name = (char *)H5MM_strdup(name)))
            HGOTO_ERROR(H5E_FILE, H5E_CANTALLOC, FAIL, "can't duplicate open name")
    } /* end else */

done:
    /* Close the property list */
    if(new_fapl_id > 0)
        if(H5I_dec_app_ref(new_fapl_id) < 0)
            HDONE_ERROR(H5E_FILE, H5E_CANTCLOSEOBJ, FAIL, "can't close duplicated FAPL")

    FUNC_LEAVE_NOAPI(ret_value)
} /* H5F_build_actual_name() */


/*-------------------------------------------------------------------------
 * Function:	H5F_addr_encode_len
 *
 * Purpose:	Encodes an address into the buffer pointed to by *PP and
 *		then increments the pointer to the first byte after the
 *		address.  An undefined value is stored as all 1's.
 *
 * Return:	void
 *
 * Programmer:	Robb Matzke
 *		Friday, November  7, 1997
 *
 *-------------------------------------------------------------------------
 */
void
H5F_addr_encode_len(size_t addr_len, uint8_t **pp/*in,out*/, haddr_t addr)
{
    unsigned    u;              /* Local index variable */

    /* Use FUNC_ENTER_NOAPI_NOINIT_NOERR here to avoid performance issues */
    FUNC_ENTER_NOAPI_NOINIT_NOERR

    HDassert(addr_len);
    HDassert(pp && *pp);

    if(H5F_addr_defined(addr)) {
	for(u = 0; u < addr_len; u++) {
	    *(*pp)++ = (uint8_t)(addr & 0xff);
	    addr >>= 8;
	} /* end for */
	HDassert("overflow" && 0 == addr);
    } /* end if */
    else {
	for(u = 0; u < addr_len; u++)
	    *(*pp)++ = 0xff;
    } /* end else */

    FUNC_LEAVE_NOAPI_VOID
} /* end H5F_addr_encode_len() */


/*-------------------------------------------------------------------------
 * Function:	H5F_addr_encode
 *
 * Purpose:	Encodes an address into the buffer pointed to by *PP and
 *		then increments the pointer to the first byte after the
 *		address.  An undefined value is stored as all 1's.
 *
 * Return:	void
 *
 * Programmer:	Robb Matzke
 *		Friday, November  7, 1997
 *
 *-------------------------------------------------------------------------
 */
void
H5F_addr_encode(const H5F_t *f, uint8_t **pp/*in,out*/, haddr_t addr)
{
    /* Use FUNC_ENTER_NOAPI_NOINIT_NOERR here to avoid performance issues */
    FUNC_ENTER_NOAPI_NOINIT_NOERR

    HDassert(f);

    H5F_addr_encode_len(H5F_SIZEOF_ADDR(f), pp, addr);

    FUNC_LEAVE_NOAPI_VOID
} /* end H5F_addr_encode() */


/*-------------------------------------------------------------------------
 * Function:	H5F_addr_decode_len
 *
 * Purpose:	Decodes an address from the buffer pointed to by *PP and
 *		updates the pointer to point to the next byte after the
 *		address.
 *
 *		If the value read is all 1's then the address is returned
 *		with an undefined value.
 *
 * Return:	void
 *
 * Programmer:	Robb Matzke
 *		Friday, November  7, 1997
 *
 *-------------------------------------------------------------------------
 */
void
H5F_addr_decode_len(size_t addr_len, const uint8_t **pp/*in,out*/, haddr_t *addr_p/*out*/)
{
    hbool_t	    all_zero = TRUE;    /* True if address was all zeroes */
    unsigned	    u;          /* Local index variable */

    /* Use FUNC_ENTER_NOAPI_NOINIT_NOERR here to avoid performance issues */
    FUNC_ENTER_NOAPI_NOINIT_NOERR

    HDassert(addr_len);
    HDassert(pp && *pp);
    HDassert(addr_p);

    /* Reset value in destination */
    *addr_p = 0;

    /* Decode bytes from address */
    for(u = 0; u < addr_len; u++) {
        uint8_t	    c;          /* Local decoded byte */

        /* Get decoded byte (and advance pointer) */
	c = *(*pp)++;

        /* Check for non-undefined address byte value */
	if(c != 0xff)
            all_zero = FALSE;

	if(u < sizeof(*addr_p)) {
            haddr_t	    tmp = c;    /* Local copy of address, for casting */

            /* Shift decoded byte to correct position */
	    tmp <<= (u * 8);	/*use tmp to get casting right */

            /* Merge into already decoded bytes */
	    *addr_p |= tmp;
	} /* end if */
        else
            if(!all_zero)
                HDassert(0 == **pp);	/*overflow */
    } /* end for */

    /* If 'all_zero' is still TRUE, the address was entirely composed of '0xff'
     *  bytes, which is the encoded form of 'HADDR_UNDEF', so set the destination
     *  to that value */
    if(all_zero)
        *addr_p = HADDR_UNDEF;

    FUNC_LEAVE_NOAPI_VOID
} /* end H5F_addr_decode_len() */


/*-------------------------------------------------------------------------
 * Function:	H5F_addr_decode
 *
 * Purpose:	Decodes an address from the buffer pointed to by *PP and
 *		updates the pointer to point to the next byte after the
 *		address.
 *
 *		If the value read is all 1's then the address is returned
 *		with an undefined value.
 *
 * Return:	void
 *
 * Programmer:	Robb Matzke
 *		Friday, November  7, 1997
 *
 *-------------------------------------------------------------------------
 */
void
H5F_addr_decode(const H5F_t *f, const uint8_t **pp/*in,out*/, haddr_t *addr_p/*out*/)
{
    /* Use FUNC_ENTER_NOAPI_NOINIT_NOERR here to avoid performance issues */
    FUNC_ENTER_NOAPI_NOINIT_NOERR

    HDassert(f);

    H5F_addr_decode_len(H5F_SIZEOF_ADDR(f), pp, addr_p);

    FUNC_LEAVE_NOAPI_VOID
} /* end H5F_addr_decode() */


/*-------------------------------------------------------------------------
 * Function:    H5F_set_grp_btree_shared
 *
 * Purpose:     Set the grp_btree_shared field with a valid ref-count pointer.
 *
 * Return:      Success:        SUCCEED
 *              Failure:        FAIL
 *
 * Programmer:  Quincey Koziol
 *              7/19/11
 *
 *-------------------------------------------------------------------------
 */
herr_t
H5F_set_grp_btree_shared(H5F_t *f, H5UC_t *rc)
{
    /* Use FUNC_ENTER_NOAPI_NOINIT_NOERR here to avoid performance issues */
    FUNC_ENTER_NOAPI_NOINIT_NOERR

    /* Sanity check */
    HDassert(f);
    HDassert(f->shared);
    HDassert(rc);

    f->shared->grp_btree_shared = rc;

    FUNC_LEAVE_NOAPI(SUCCEED)
} /* H5F_set_grp_btree_shared() */


/*-------------------------------------------------------------------------
 * Function:    H5F_set_sohm_addr
 *
 * Purpose:     Set the sohm_addr field with a new value.
 *
 * Return:      Success:        SUCCEED
 *              Failure:        FAIL
 *
 * Programmer:  Quincey Koziol
 *              7/20/11
 *
 *-------------------------------------------------------------------------
 */
herr_t
H5F_set_sohm_addr(H5F_t *f, haddr_t addr)
{
    /* Use FUNC_ENTER_NOAPI_NOINIT_NOERR here to avoid performance issues */
    FUNC_ENTER_NOAPI_NOINIT_NOERR

    /* Sanity check */
    HDassert(f);
    HDassert(f->shared);

    f->shared->sohm_addr = addr;

    FUNC_LEAVE_NOAPI(SUCCEED)
} /* H5F_set_sohm_addr() */


/*-------------------------------------------------------------------------
 * Function:    H5F_set_sohm_vers
 *
 * Purpose:     Set the sohm_vers field with a new value.
 *
 * Return:      Success:        SUCCEED
 *              Failure:        FAIL
 *
 * Programmer:  Quincey Koziol
 *              7/20/11
 *
 *-------------------------------------------------------------------------
 */
herr_t
H5F_set_sohm_vers(H5F_t *f, unsigned vers)
{
    /* Use FUNC_ENTER_NOAPI_NOINIT_NOERR here to avoid performance issues */
    FUNC_ENTER_NOAPI_NOINIT_NOERR

    /* Sanity check */
    HDassert(f);
    HDassert(f->shared);

    f->shared->sohm_vers = vers;

    FUNC_LEAVE_NOAPI(SUCCEED)
} /* H5F_set_sohm_vers() */


/*-------------------------------------------------------------------------
 * Function:    H5F_set_sohm_nindexes
 *
 * Purpose:     Set the sohm_nindexes field with a new value.
 *
 * Return:      Success:        SUCCEED
 *              Failure:        FAIL
 *
 * Programmer:  Quincey Koziol
 *              7/20/11
 *
 *-------------------------------------------------------------------------
 */
herr_t
H5F_set_sohm_nindexes(H5F_t *f, unsigned nindexes)
{
    /* Use FUNC_ENTER_NOAPI_NOINIT_NOERR here to avoid performance issues */
    FUNC_ENTER_NOAPI_NOINIT_NOERR

    /* Sanity check */
    HDassert(f);
    HDassert(f->shared);

    f->shared->sohm_nindexes = nindexes;

    FUNC_LEAVE_NOAPI(SUCCEED)
} /* H5F_set_sohm_nindexes() */


/*-------------------------------------------------------------------------
 * Function:    H5F_set_store_msg_crt_idx
 *
 * Purpose:     Set the store_msg_crt_idx field with a new value.
 *
 * Return:      Success:        SUCCEED
 *              Failure:        FAIL
 *
 * Programmer:  Quincey Koziol
 *              7/20/11
 *
 *-------------------------------------------------------------------------
 */
herr_t
H5F_set_store_msg_crt_idx(H5F_t *f, hbool_t flag)
{
    /* Use FUNC_ENTER_NOAPI_NOINIT_NOERR here to avoid performance issues */
    FUNC_ENTER_NOAPI_NOINIT_NOERR

    /* Sanity check */
    HDassert(f);
    HDassert(f->shared);

    f->shared->store_msg_crt_idx = flag;

    FUNC_LEAVE_NOAPI(SUCCEED)
} /* H5F_set_store_msg_crt_idx() */


/*-------------------------------------------------------------------------
 * Function:    H5F_get_file_image
 *
 * Purpose:     Private version of H5Fget_file_image
 *
 * Return:      Success:        Bytes copied / number of bytes needed.
 *              Failure:        negative value
 *
 * Programmer:  John Mainzer
 *              11/15/11
 *
 *-------------------------------------------------------------------------
 */
ssize_t
H5F_get_file_image(H5F_t *file, void *buf_ptr, size_t buf_len)
{
    H5FD_t     *fd_ptr;                 /* file driver */
    haddr_t     eoa;                    /* End of file address */
    ssize_t     ret_value = -1;         /* Return value */

    FUNC_ENTER_NOAPI_NOINIT

    /* Check args */
    if(!file || !file->shared || !file->shared->lf)
        HGOTO_ERROR(H5E_FILE, H5E_BADVALUE, FAIL, "file_id yields invalid file pointer")
    fd_ptr = file->shared->lf;
    if(!fd_ptr->cls)
        HGOTO_ERROR(H5E_FILE, H5E_BADVALUE, FAIL, "fd_ptr yields invalid class pointer")

    /* the address space used by the split and multi file drivers is not
     * a good fit for this call.  Since the plan is to depreciate these
     * drivers anyway, don't bother to do a "force fit".
     *
     * The following clause tests for the multi file driver, and fails
     * if the supplied file has the multi file driver as its top level
     * file driver.  However, this test will not work if there is some
     * other file driver sitting on top of the multi file driver.
     *
     * I'm not sure if this is possible at present, but in all likelyhood,
     * it will become possible in the future.  On the other hand, we may
     * remove the split/multi file drivers before then.
     *
     * I am leaving this solution in for now, but we should review it,
     * and improve the solution if necessary.
     *
     *                                          JRM -- 11/11/22
     */
    if(HDstrcmp(fd_ptr->cls->name, "multi") == 0)
        HGOTO_ERROR(H5E_ARGS, H5E_BADVALUE, FAIL, "Not supported for multi file driver.")

    /* While the family file driver is conceptually fully compatible 
     * with the get file image operation, it sets a file driver message
     * in the super block that prevents the image being opened with any
     * driver other than the family file driver.  Needless to say, this
     * rather defeats the purpose of the get file image operation.
     *
     * While this problem is quire solvable, the required time and 
     * resources are lacking at present.  Hence, for now, we don't
     * allow the get file image operation to be perfomed on files 
     * opened with the family file driver.
     *
     * Observe that the following test only looks at the top level 
     * driver, and fails if there is some other driver sitting on to
     * of the family file driver.  
     *
     * I don't think this can happen at present, but that may change
     * in the future.
     *                                   JRM -- 12/21/11
     */
    if(HDstrcmp(fd_ptr->cls->name, "family") == 0)
        HGOTO_ERROR(H5E_FILE, H5E_BADVALUE, FAIL, "Not supported for family file driver.")

    /* Go get the actual file size */
    if(HADDR_UNDEF == (eoa = H5FD_get_eoa(file->shared->lf, H5FD_MEM_DEFAULT)))
        HGOTO_ERROR(H5E_FILE, H5E_CANTGET, FAIL, "unable to get file size")

    /* set ret_value = to eoa -- will overwrite this if appropriate */
    ret_value = (ssize_t)eoa;

    /* test to see if a buffer was provided -- if not, we are done */
    if(buf_ptr != NULL) {
        size_t	space_needed;		/* size of file image */

        /* Check for buffer too small */
        if((haddr_t)buf_len < eoa)
            HGOTO_ERROR(H5E_FILE, H5E_BADVALUE, FAIL, "supplied buffer too small")

        space_needed = (size_t)eoa;

        /* read in the file image */
        /* (Note compensation for base address addition in internal routine) */
        if(H5FD_read(fd_ptr, H5AC_ind_dxpl_g, H5FD_MEM_DEFAULT, 0, space_needed, buf_ptr) < 0)
            HGOTO_ERROR(H5E_FILE, H5E_READERROR, FAIL, "file image read request failed")
    } /* end if */
    
done:
    FUNC_LEAVE_NOAPI(ret_value)
} /* H5F_get_file_image() */


/*-------------------------------------------------------------------------
 * Function:	H5F__set_base_addr
 *
 * Purpose:	Quick and dirty routine to set the file's 'base_addr' value
 *
 * Return:	Non-negative on success/Negative on failure
 *
 * Programmer:	Quincey Koziol <koziol@hdfgroup.org>
 *		July 19, 2013
 *
 *-------------------------------------------------------------------------
 */
herr_t
H5F__set_base_addr(const H5F_t *f, haddr_t addr)
{
    herr_t ret_value = SUCCEED;         /* Return value */

    FUNC_ENTER_PACKAGE

    HDassert(f);
    HDassert(f->shared);

    /* Dispatch to driver */
    if(H5FD_set_base_addr(f->shared->lf, addr) < 0)
	HGOTO_ERROR(H5E_FILE, H5E_CANTSET, FAIL, "driver set_base_addr request failed")

done:
    FUNC_LEAVE_NOAPI(ret_value)
} /* end H5F__set_base_addr() */


/*-------------------------------------------------------------------------
 * Function:	H5F__set_eoa
 *
 * Purpose:	Quick and dirty routine to set the file's 'eoa' value
 *
 * Return:	Non-negative on success/Negative on failure
 *
 * Programmer:	Quincey Koziol <koziol@hdfgroup.org>
 *		July 19, 2013
 *
 *-------------------------------------------------------------------------
 */
herr_t
H5F__set_eoa(const H5F_t *f, H5F_mem_t type, haddr_t addr)
{
    herr_t ret_value = SUCCEED;         /* Return value */

    FUNC_ENTER_PACKAGE

    HDassert(f);
    HDassert(f->shared);

    /* Dispatch to driver */
    if(H5FD_set_eoa(f->shared->lf, type, addr) < 0)
	HGOTO_ERROR(H5E_FILE, H5E_CANTSET, FAIL, "driver set_eoa request failed")

done:
    FUNC_LEAVE_NOAPI(ret_value)
} /* end H5F__set_eoa() */
<|MERGE_RESOLUTION|>--- conflicted
+++ resolved
@@ -132,17 +132,10 @@
 {
     H5P_genplist_t *new_plist;              /* New property list */
     H5P_genplist_t *old_plist;              /* Old property list */
-<<<<<<< HEAD
-    void		*driver_info=NULL;
-    unsigned            efc_size = 0;
-    hid_t               driver_id;
-    hid_t		ret_value = SUCCEED;
-=======
     H5FD_driver_prop_t driver_prop;         /* Property for driver ID & info */
     hbool_t driver_prop_copied = FALSE;     /* Whether the driver property has been set up */
     unsigned    efc_size = 0;
     hid_t	ret_value = SUCCEED;
->>>>>>> 4dc2218a
 
     FUNC_ENTER_NOAPI(FAIL)
 
@@ -185,36 +178,10 @@
     if(H5P_set(new_plist, H5F_ACS_EFC_SIZE_NAME, &efc_size) < 0)
         HGOTO_ERROR(H5E_PLIST, H5E_CANTGET, FAIL, "can't set elink file cache size")
 
-<<<<<<< HEAD
-    /*
-     * Since we're resetting the driver ID and info, close them if they
-     * exist in this new property list.
-     */
-    /* Get driver ID property */
-    if(H5P_get(new_plist, H5F_ACS_FILE_DRV_ID_NAME, &driver_id) < 0)
-        HGOTO_DONE(FAIL) /* Can't return errors when library is shutting down */
-
-    if(driver_id > 0) {
-        /* Get driver info property */
-        if(H5P_get(new_plist, H5F_ACS_FILE_DRV_INFO_NAME, &driver_info) < 0)
-            HGOTO_DONE(FAIL) /* Can't return errors when library is shutting down */
-
-        /* Close the driver for the property list */
-        if(H5FD_fapl_close(driver_id, driver_info) < 0)
-            HGOTO_DONE(FAIL) /* Can't return errors when library is shutting down */
-    } /* end if */
-
-    /* Increment the reference count on the driver ID and insert it into the property list */
-    if(H5I_inc_ref(f->shared->lf->driver_id, FALSE) < 0)
-        HGOTO_ERROR(H5E_FILE, H5E_CANTINC, FAIL, "unable to increment ref count on VFL driver")
-    if(H5P_set(new_plist, H5F_ACS_FILE_DRV_ID_NAME, &(f->shared->lf->driver_id)) < 0)
-        HGOTO_ERROR(H5E_PLIST, H5E_CANTSET, FAIL, "can't set file driver ID")
-=======
     /* Prepare the driver property */
     driver_prop.driver_id = f->shared->lf->driver_id;
     driver_prop.driver_info = H5FD_fapl_get(f->shared->lf);
     driver_prop_copied = TRUE;
->>>>>>> 4dc2218a
 
     /* Set the driver property */
     if(H5P_set(new_plist, H5F_ACS_FILE_DRV_NAME, &driver_prop) < 0)
