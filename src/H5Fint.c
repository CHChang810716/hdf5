/* * * * * * * * * * * * * * * * * * * * * * * * * * * * * * * * * * * * * * *
 * Copyright by The HDF Group.                                               *
 * Copyright by the Board of Trustees of the University of Illinois.         *
 * All rights reserved.                                                      *
 *                                                                           *
 * This file is part of HDF5.  The full HDF5 copyright notice, including     *
 * terms governing use, modification, and redistribution, is contained in    *
 * the COPYING file, which can be found at the root of the source code       *
 * distribution tree, or in https://support.hdfgroup.org/ftp/HDF5/releases.  *
 * If you do not have access to either file, you may request a copy from     *
 * help@hdfgroup.org.                                                        *
 * * * * * * * * * * * * * * * * * * * * * * * * * * * * * * * * * * * * * * */

/****************/
/* Module Setup */
/****************/

#include "H5Fmodule.h"          /* This source code file is part of the H5F module */


/***********/
/* Headers */
/***********/
#include "H5private.h"          /* Generic Functions                        */
#include "H5Aprivate.h"         /* Attributes                               */
#include "H5ACprivate.h"        /* Metadata cache                           */
#include "H5Dprivate.h"         /* Datasets                                 */
#include "H5Eprivate.h"         /* Error handling                           */
#include "H5Fpkg.h"             /* File access                              */
#include "H5FDprivate.h"        /* File drivers                             */
#include "H5Gprivate.h"         /* Groups                                   */
#include "H5Iprivate.h"         /* IDs                                      */
#include "H5Lprivate.h"         /* Links                                    */
#include "H5MFprivate.h"        /* File memory management                   */
#include "H5MMprivate.h"        /* Memory management                        */
#include "H5Pprivate.h"         /* Property lists                           */
#include "H5SMprivate.h"        /* Shared Object Header Messages            */
#include "H5Tprivate.h"         /* Datatypes                                */
#include "H5VLprivate.h"        /* VOL drivers                              */

#include "H5VLnative.h"         /* Native VOL driver                        */


/****************/
/* Local Macros */
/****************/

/******************/
/* Local Typedefs */
/******************/

/* Struct only used by functions H5F_get_objects and H5F_get_objects_cb */
typedef struct H5F_olist_t {
    H5I_type_t obj_type;        /* Type of object to look for */
    hid_t      *obj_id_list;    /* Pointer to the list of open IDs to return */
    size_t     *obj_id_count;   /* Number of open IDs */
    struct {
        hbool_t local;          /* Set flag for "local" file searches */
        union {
            H5F_file_t *shared; /* Pointer to shared file to look inside */
            const H5F_t *file;  /* Pointer to file to look inside */
        } ptr;
    } file_info;
    size_t     list_index;      /* Current index in open ID array */
    size_t     max_nobjs;       /* Maximum # of IDs to put into array */
} H5F_olist_t;


/********************/
/* Package Typedefs */
/********************/


/********************/
/* Local Prototypes */
/********************/

static int H5F_get_objects_cb(void *obj_ptr, hid_t obj_id, void *key);
static herr_t H5F_build_actual_name(const H5F_t *f, const H5P_genplist_t *fapl,
    const char *name, char ** /*out*/ actual_name);/* Declare a free list to manage the H5F_t struct */
static herr_t H5F__flush_phase1(H5F_t *f, hid_t meta_dxpl_id);
static herr_t H5F__flush_phase2(H5F_t *f, hid_t meta_dxpl_id, hid_t raw_dxpl_id, hbool_t closing);


/*********************/
/* Package Variables */
/*********************/


/*****************************/
/* Library Private Variables */
/*****************************/


/*******************/
/* Local Variables */
/*******************/

/* Declare a free list to manage the H5F_t struct */
H5FL_DEFINE(H5F_t);

/* Declare a free list to manage the H5F_file_t struct */
H5FL_DEFINE(H5F_file_t);


/*-------------------------------------------------------------------------
 * Function: H5F_get_access_plist
 *
 * Purpose:  Returns a copy of the file access property list of the
 *           specified file.
 *
 *              NOTE: Make sure that, if you are going to overwrite
 *              information in the copied property list that was
 *              previously opened and assigned to the property list, then
 *              you must close it before overwriting the values.
 *
 * Return:   Success:    Object ID for a copy of the file access
 *                        property list.
 *           Failure:    FAIL
 *-------------------------------------------------------------------------
 */
hid_t
H5F_get_access_plist(H5F_t *f, hbool_t app_ref)
{
    H5P_genplist_t *new_plist;              /* New property list */
    H5P_genplist_t *old_plist;              /* Old property list */
    H5FD_driver_prop_t driver_prop;         /* Property for driver ID & info */
    hbool_t driver_prop_copied = FALSE;     /* Whether the driver property has been set up */
    unsigned   efc_size = 0;
    hid_t      ret_value = SUCCEED;         /* Return value */

    FUNC_ENTER_NOAPI(FAIL)

    /* Check args */
    HDassert(f);

    /* Make a copy of the default file access property list */
    if(NULL == (old_plist = (H5P_genplist_t *)H5I_object(H5P_LST_FILE_ACCESS_ID_g)))
        HGOTO_ERROR(H5E_ARGS, H5E_BADTYPE, FAIL, "not a property list")
    if((ret_value = H5P_copy_plist(old_plist, app_ref)) < 0)
        HGOTO_ERROR(H5E_INTERNAL, H5E_CANTINIT, FAIL, "can't copy file access property list")
    if(NULL == (new_plist = (H5P_genplist_t *)H5I_object(ret_value)))
        HGOTO_ERROR(H5E_ARGS, H5E_BADTYPE, FAIL, "not a property list")

    /* Copy properties of the file access property list */
    if(H5P_set(new_plist, H5F_ACS_META_CACHE_INIT_CONFIG_NAME, &(f->shared->mdc_initCacheCfg)) < 0)
        HGOTO_ERROR(H5E_PLIST, H5E_CANTSET, FAIL, "can't set initial metadata cache resize config.")
    if(H5P_set(new_plist, H5F_ACS_DATA_CACHE_NUM_SLOTS_NAME, &(f->shared->rdcc_nslots)) < 0)
        HGOTO_ERROR(H5E_PLIST, H5E_CANTSET, FAIL, "can't set data cache number of slots")
    if(H5P_set(new_plist, H5F_ACS_DATA_CACHE_BYTE_SIZE_NAME, &(f->shared->rdcc_nbytes)) < 0)
        HGOTO_ERROR(H5E_PLIST, H5E_CANTSET, FAIL, "can't set data cache byte size")
    if(H5P_set(new_plist, H5F_ACS_PREEMPT_READ_CHUNKS_NAME, &(f->shared->rdcc_w0)) < 0)
        HGOTO_ERROR(H5E_PLIST, H5E_CANTSET, FAIL, "can't set preempt read chunks")
    if(H5P_set(new_plist, H5F_ACS_ALIGN_THRHD_NAME, &(f->shared->threshold)) < 0)
        HGOTO_ERROR(H5E_PLIST, H5E_CANTSET, FAIL, "can't set alignment threshold")
    if(H5P_set(new_plist, H5F_ACS_ALIGN_NAME, &(f->shared->alignment)) < 0)
        HGOTO_ERROR(H5E_PLIST, H5E_CANTSET, FAIL, "can't set alignment")
    if(H5P_set(new_plist, H5F_ACS_GARBG_COLCT_REF_NAME, &(f->shared->gc_ref)) < 0)
        HGOTO_ERROR(H5E_PLIST, H5E_CANTSET, FAIL, "can't set garbage collect reference")
    if(H5P_set(new_plist, H5F_ACS_META_BLOCK_SIZE_NAME, &(f->shared->meta_aggr.alloc_size)) < 0)
        HGOTO_ERROR(H5E_PLIST, H5E_CANTSET, FAIL, "can't set metadata cache size")
    if(H5P_set(new_plist, H5F_ACS_SIEVE_BUF_SIZE_NAME, &(f->shared->sieve_buf_size)) < 0)
        HGOTO_ERROR(H5E_PLIST, H5E_CANTSET, FAIL, "can't sieve buffer size")
    if(H5P_set(new_plist, H5F_ACS_SDATA_BLOCK_SIZE_NAME, &(f->shared->sdata_aggr.alloc_size)) < 0)
        HGOTO_ERROR(H5E_PLIST, H5E_CANTSET, FAIL, "can't set 'small data' cache size")
    if(H5P_set(new_plist, H5F_ACS_LIBVER_LOW_BOUND_NAME, &f->shared->low_bound) < 0)
        HGOTO_ERROR(H5E_PLIST, H5E_CANTSET, FAIL, "can't set 'low' bound for library format versions")
    if(H5P_set(new_plist, H5F_ACS_LIBVER_HIGH_BOUND_NAME, &f->shared->high_bound) < 0)
        HGOTO_ERROR(H5E_PLIST, H5E_CANTSET, FAIL, "can't set 'high' bound for library format versions")
    if(H5P_set(new_plist, H5F_ACS_METADATA_READ_ATTEMPTS_NAME, &(f->shared->read_attempts)) < 0)
        HGOTO_ERROR(H5E_PLIST, H5E_CANTSET, FAIL, "can't set 'read attempts ' flag")
    if(H5P_set(new_plist, H5F_ACS_OBJECT_FLUSH_CB_NAME, &(f->shared->object_flush)) < 0)
        HGOTO_ERROR(H5E_PLIST, H5E_CANTSET, FAIL, "can't set object flush callback")

    if(f->shared->efc)
        efc_size = H5F_efc_max_nfiles(f->shared->efc);
    if(H5P_set(new_plist, H5F_ACS_EFC_SIZE_NAME, &efc_size) < 0)
        HGOTO_ERROR(H5E_PLIST, H5E_CANTGET, FAIL, "can't set elink file cache size")
    if(f->shared->page_buf != NULL) {
        if(H5P_set(new_plist, H5F_ACS_PAGE_BUFFER_SIZE_NAME, &(f->shared->page_buf->max_size)) < 0)
            HGOTO_ERROR(H5E_PLIST, H5E_CANTGET, FAIL, "can't set page buffer size")
        if(H5P_set(new_plist, H5F_ACS_PAGE_BUFFER_MIN_META_PERC_NAME, &(f->shared->page_buf->min_meta_perc)) < 0)
            HGOTO_ERROR(H5E_PLIST, H5E_CANTGET, FAIL, "can't set minimum metadata fraction of page buffer")
        if(H5P_set(new_plist, H5F_ACS_PAGE_BUFFER_MIN_RAW_PERC_NAME, &(f->shared->page_buf->min_raw_perc)) < 0)
            HGOTO_ERROR(H5E_PLIST, H5E_CANTGET, FAIL, "can't set minimum raw data fraction of page buffer")
    } /* end if */
#ifdef H5_HAVE_PARALLEL
    if(H5P_set(new_plist, H5_COLL_MD_READ_FLAG_NAME, &(f->coll_md_read)) < 0)
        HGOTO_ERROR(H5E_PLIST, H5E_CANTGET, FAIL, "can't set collective metadata read flag")
    if(H5P_set(new_plist, H5F_ACS_COLL_MD_WRITE_FLAG_NAME, &(f->coll_md_write)) < 0)
        HGOTO_ERROR(H5E_PLIST, H5E_CANTGET, FAIL, "can't set collective metadata read flag")
#endif /* H5_HAVE_PARALLEL */
    if(H5P_set(new_plist, H5F_ACS_META_CACHE_INIT_IMAGE_CONFIG_NAME, &(f->shared->mdc_initCacheImageCfg)) < 0)
        HGOTO_ERROR(H5E_PLIST, H5E_CANTSET, FAIL, "can't set initial metadata cache resize config.")

    /* Prepare the driver property */
    driver_prop.driver_id = f->shared->lf->driver_id;
    driver_prop.driver_info = H5FD_fapl_get(f->shared->lf);
    driver_prop_copied = TRUE;

    /* Set the driver property */
    if(H5P_set(new_plist, H5F_ACS_FILE_DRV_NAME, &driver_prop) < 0)
        HGOTO_ERROR(H5E_PLIST, H5E_CANTSET, FAIL, "can't set file driver ID & info")

    /* Set the file close degree appropriately */
    if(f->shared->fc_degree == H5F_CLOSE_DEFAULT && H5P_set(new_plist, H5F_ACS_CLOSE_DEGREE_NAME, &(f->shared->lf->cls->fc_degree)) < 0)
        HGOTO_ERROR(H5E_PLIST, H5E_CANTSET, FAIL, "can't set file close degree")
    else if(f->shared->fc_degree != H5F_CLOSE_DEFAULT && H5P_set(new_plist, H5F_ACS_CLOSE_DEGREE_NAME, &(f->shared->fc_degree)) < 0)
        HGOTO_ERROR(H5E_PLIST, H5E_CANTSET, FAIL, "can't set file close degree")

done:
    /* Release the copy of the driver info, if it was set up */
    if(driver_prop_copied && H5FD_fapl_close(driver_prop.driver_id, driver_prop.driver_info) < 0)
        HDONE_ERROR(H5E_FILE, H5E_CANTCLOSEOBJ, FAIL, "can't close copy of driver info")

    FUNC_LEAVE_NOAPI(ret_value)
} /* end H5F_get_access_plist() */


/*-------------------------------------------------------------------------
 * Function: H5F_get_obj_count
 *
 * Purpose:  Private function return the number of opened object IDs
 *           (files, datasets, groups, datatypes) in the same file.
 *
 * Return:      SUCCEED on success, FAIL on failure.
 *-------------------------------------------------------------------------
 */
herr_t
H5F_get_obj_count(const H5F_t *f, unsigned types, hbool_t app_ref, size_t *obj_id_count_ptr)
{
    herr_t   ret_value = SUCCEED;

    FUNC_ENTER_NOAPI(FAIL)

    /* Sanity check */
    HDassert(obj_id_count_ptr);

    /* Perform the query */
    if((ret_value = H5F_get_objects(f, types, 0, NULL, app_ref, obj_id_count_ptr)) < 0)
        HGOTO_ERROR(H5E_INTERNAL, H5E_BADITER, FAIL, "H5F_get_objects failed")

done:
    FUNC_LEAVE_NOAPI(ret_value)
} /* end H5F_get_obj_count() */


/*-------------------------------------------------------------------------
 * Function:    H5F_get_obj_ids
 *
 * Purpose:     Private function to return a list of opened object IDs.
 *
 * Return:      Non-negative on success; can't fail.
 *-------------------------------------------------------------------------
 */
herr_t
H5F_get_obj_ids(const H5F_t *f, unsigned types, size_t max_objs, hid_t *oid_list, hbool_t app_ref, size_t *obj_id_count_ptr)
{
    herr_t ret_value = SUCCEED;              /* Return value */

    FUNC_ENTER_NOAPI(FAIL)

    /* Sanity check */
    HDassert(obj_id_count_ptr);

    /* Perform the query */
    if((ret_value = H5F_get_objects(f, types, max_objs, oid_list, app_ref, obj_id_count_ptr)) < 0)
        HGOTO_ERROR(H5E_INTERNAL, H5E_BADITER, FAIL, "H5F_get_objects failed")

done:
    FUNC_LEAVE_NOAPI(ret_value)
} /* end H5F_get_obj_ids() */


/*---------------------------------------------------------------------------
 * Function: H5F_get_objects
 *
 * Purpose:  This function is called by H5F_get_obj_count or
 *           H5F_get_obj_ids to get number of object IDs and/or a
 *           list of opened object IDs (in return value).
 *
 * Return:   Non-negative on success; Can't fail.
 *---------------------------------------------------------------------------
 */
herr_t
H5F_get_objects(const H5F_t *f, unsigned types, size_t max_nobjs, hid_t *obj_id_list, hbool_t app_ref, size_t *obj_id_count_ptr)
{
    size_t obj_id_count=0;      /* Number of open IDs */
    H5F_olist_t olist;          /* Structure to hold search results */
    herr_t ret_value = SUCCEED; /* Return value */

    FUNC_ENTER_NOAPI_NOINIT

    /* Sanity check */
    HDassert(obj_id_count_ptr);

    /* Set up search information */
    olist.obj_id_list  = (max_nobjs==0 ? NULL : obj_id_list);
    olist.obj_id_count = &obj_id_count;
    olist.list_index   = 0;
    olist.max_nobjs    = max_nobjs;

    /* Determine if we are searching for local or global objects */
    if(types & H5F_OBJ_LOCAL) {
        olist.file_info.local = TRUE;
        olist.file_info.ptr.file = f;
    } /* end if */
    else {
        olist.file_info.local = FALSE;
        olist.file_info.ptr.shared = f ? f->shared : NULL;
    } /* end else */

    /* Iterate through file IDs to count the number, and put their
     * IDs on the object list.  */
    if(types & H5F_OBJ_FILE) {
        olist.obj_type = H5I_FILE;
        if(H5I_iterate(H5I_FILE, H5F_get_objects_cb, &olist, app_ref) < 0)
            HGOTO_ERROR(H5E_FILE, H5E_BADITER, FAIL, "iteration failed(1)")
    } /* end if */

    /* If the caller just wants to count the number of objects (OLIST.MAX_NOBJS is zero),
     * or the caller wants to get the list of IDs and the list isn't full,
     * search through dataset IDs to count number of datasets, and put their
     * IDs on the object list */
    if(!olist.max_nobjs || (olist.max_nobjs && olist.list_index<olist.max_nobjs)) {
        if (types & H5F_OBJ_DATASET) {
            olist.obj_type = H5I_DATASET;
            if(H5I_iterate(H5I_DATASET, H5F_get_objects_cb, &olist, app_ref) < 0)
                HGOTO_ERROR(H5E_FILE, H5E_BADITER, FAIL, "iteration failed(2)")
        } /* end if */
    }

    /* If the caller just wants to count the number of objects (OLIST.MAX_NOBJS is zero),
     * or the caller wants to get the list of IDs and the list isn't full,
     * search through group IDs to count number of groups, and put their
     * IDs on the object list */
    if(!olist.max_nobjs || (olist.max_nobjs && olist.list_index<olist.max_nobjs)) {
        if(types & H5F_OBJ_GROUP) {
            olist.obj_type = H5I_GROUP;
            if(H5I_iterate(H5I_GROUP, H5F_get_objects_cb, &olist, app_ref) < 0)
                HGOTO_ERROR(H5E_FILE, H5E_BADITER, FAIL, "iteration failed(3)")
        } /* end if */
    }

    /* If the caller just wants to count the number of objects (OLIST.MAX_NOBJS is zero),
     * or the caller wants to get the list of IDs and the list isn't full,
     * search through datatype IDs to count number of named datatypes, and put their
     * IDs on the object list */
    if(!olist.max_nobjs || (olist.max_nobjs && olist.list_index<olist.max_nobjs)) {
        if(types & H5F_OBJ_DATATYPE) {
            olist.obj_type = H5I_DATATYPE;
            if(H5I_iterate(H5I_DATATYPE, H5F_get_objects_cb, &olist, app_ref) < 0)
                HGOTO_ERROR(H5E_FILE, H5E_BADITER, FAIL, "iteration failed(4)")
        } /* end if */
    }

    /* If the caller just wants to count the number of objects (OLIST.MAX_NOBJS is zero),
     * or the caller wants to get the list of IDs and the list isn't full,
     * search through attribute IDs to count number of attributes, and put their
     * IDs on the object list */
    if(!olist.max_nobjs || (olist.max_nobjs && olist.list_index<olist.max_nobjs)) {
        if(types & H5F_OBJ_ATTR) {
            olist.obj_type = H5I_ATTR;
            if(H5I_iterate(H5I_ATTR, H5F_get_objects_cb, &olist, app_ref) < 0)
                HGOTO_ERROR(H5E_FILE, H5E_BADITER, FAIL, "iteration failed(5)")
        } /* end if */
    }

    /* Set the number of objects currently open */
    *obj_id_count_ptr = obj_id_count;

done:
    FUNC_LEAVE_NOAPI(ret_value)
} /* end H5F_get_objects() */


/*-------------------------------------------------------------------------
 * Function: H5F_get_objects_cb
 *
 * Purpose:  H5F_get_objects' callback function.  It verifies if an
 *           object is in the file, and either count it or put its ID
 *           on the list.
 *
 * Return:   H5_ITER_STOP if the array of object IDs is filled up.
 *           H5_ITER_CONT otherwise.
 *-------------------------------------------------------------------------
 */
static int
H5F_get_objects_cb(void *obj_ptr, hid_t obj_id, void *key)
{
    H5F_olist_t *olist = (H5F_olist_t *)key;    /* Alias for search info */
    hbool_t     add_obj = FALSE;
    int         ret_value = H5_ITER_CONT;    /* Return value */

    FUNC_ENTER_NOAPI_NOINIT

    HDassert(obj_ptr);
    HDassert(olist);

    /* Count file IDs */
    if(olist->obj_type == H5I_FILE) {
        if((olist->file_info.local &&
                (!olist->file_info.ptr.file ||
                (olist->file_info.ptr.file && (H5F_t*)obj_ptr == olist->file_info.ptr.file))) ||
                (!olist->file_info.local &&
                (!olist->file_info.ptr.shared ||
                (olist->file_info.ptr.shared && ((H5F_t*)obj_ptr)->shared == olist->file_info.ptr.shared)))) {
            add_obj = TRUE;
        } /* end if */
    } /* end if */
    else { /* either count opened object IDs or put the IDs on the list */
        H5O_loc_t *oloc;        /* Group entry info for object */

        switch(olist->obj_type) {
            case H5I_ATTR:
                oloc = H5A_oloc((H5A_t *)obj_ptr);
                break;

            case H5I_GROUP:
                oloc = H5G_oloc((H5G_t *)obj_ptr);
                break;

            case H5I_DATASET:
                oloc = H5D_oloc((H5D_t *)obj_ptr);
                break;

            case H5I_DATATYPE:
                if(H5T_is_named((H5T_t*)obj_ptr)==TRUE)
                    oloc = H5T_oloc((H5T_t*)obj_ptr);
                else
                    oloc = NULL;
                break;

            case H5I_UNINIT:
            case H5I_BADID:
            case H5I_FILE:
            case H5I_DATASPACE:
            case H5I_REFERENCE:
            case H5I_VFL:
            case H5I_VOL:
            case H5I_GENPROP_CLS:
            case H5I_GENPROP_LST:
            case H5I_ERROR_CLASS:
            case H5I_ERROR_MSG:
            case H5I_ERROR_STACK:
            case H5I_NTYPES:
            default:
                HGOTO_ERROR(H5E_ARGS, H5E_BADTYPE, H5_ITER_ERROR, "unknown or invalid data object")
        } /* end switch */

        if((olist->file_info.local &&
                    ((!olist->file_info.ptr.file && olist->obj_type == H5I_DATATYPE && H5T_is_immutable((H5T_t *)obj_ptr) == FALSE) ||
                    (!olist->file_info.ptr.file && olist->obj_type != H5I_DATATYPE) ||
                    (oloc && oloc->file == olist->file_info.ptr.file))) ||
                    (!olist->file_info.local &&
                    ((!olist->file_info.ptr.shared && olist->obj_type == H5I_DATATYPE && H5T_is_immutable((H5T_t *)obj_ptr) == FALSE) ||
                    (!olist->file_info.ptr.shared && olist->obj_type != H5I_DATATYPE) ||
                    (oloc && oloc->file && oloc->file->shared == olist->file_info.ptr.shared)))) {
            add_obj = TRUE;
        } /* end if */
    } /* end else */

    if(add_obj) {
        /* Add the object's ID to the ID list, if appropriate */
        if(olist->obj_id_list) {
            olist->obj_id_list[olist->list_index] = obj_id;
            olist->list_index++;
        } /* end if */

        /* Increment the number of open objects */
        if(olist->obj_id_count)
            (*olist->obj_id_count)++;

        /* Check if we've filled up the array.  Return H5_ITER_STOP only if
         * we have filled up the array. Otherwise return H5_ITER_CONT(RET_VALUE is
         * preset to H5_ITER_CONT) because H5I_iterate needs the return value of
         * H5_ITER_CONT to continue the iteration. */
        if(olist->max_nobjs > 0 && olist->list_index >= olist->max_nobjs)
            HGOTO_DONE(H5_ITER_STOP)  /* Indicate that the iterator should stop */
    } /* end if */

done:
    FUNC_LEAVE_NOAPI(ret_value)
} /* end H5F_get_objects_cb() */

/*--------------------------------------------------------------------------
 * Function: H5F__build_name
 *
 * Purpose:  Prepend PREFIX to FILE_NAME and store in FULL_NAME
 *
 * Return:   Non-negative on success/Negative on failure
 *--------------------------------------------------------------------------*/
static herr_t
H5F__build_name(char *prefix, char *file_name, char **full_name/*out*/)
{
    size_t      prefix_len;             /* length of prefix */
    size_t      fname_len;              /* Length of external link file name */
    herr_t      ret_value = SUCCEED;    /* Return value */

    FUNC_ENTER_STATIC

    prefix_len = HDstrlen(prefix);
    fname_len = HDstrlen(file_name);

    /* Allocate a buffer to hold the filename + prefix + possibly the delimiter + terminating null byte */
    if(NULL == (*full_name = (char *)H5MM_malloc(prefix_len + fname_len + 2)))
        HGOTO_ERROR(H5E_RESOURCE, H5E_NOSPACE, FAIL, "unable to allocate filename buffer")

    /* Compose the full file name */
    HDsnprintf(*full_name, (prefix_len + fname_len + 2), "%s%s%s", prefix,
        (H5_CHECK_DELIMITER(prefix[prefix_len - 1]) ? "" : H5_DIR_SEPS), file_name);

done:
    FUNC_LEAVE_NOAPI(ret_value)
} /* H5F__build_name() */


/*--------------------------------------------------------------------------
 * Function: H5F__getenv_prefix_name --
 *
 * Purpose:  Get the first pathname in the list of pathnames stored in env_prefix,
 *           which is separated by the environment delimiter.
 *           env_prefix is modified to point to the remaining pathnames
 *           in the list.
 *
 * Return:   A pointer to a pathname
--------------------------------------------------------------------------*/
static char *
H5F__getenv_prefix_name(char **env_prefix/*in,out*/)
{
    char        *retptr=NULL;
    char        *strret=NULL;

    FUNC_ENTER_STATIC

    strret = HDstrchr(*env_prefix, H5_COLON_SEPC);
    if (strret == NULL) {
        retptr = *env_prefix;
        *env_prefix = strret;
    } else {
        retptr = *env_prefix;
        *env_prefix = strret + 1;
        *strret = '\0';
    }

    FUNC_LEAVE_NOAPI(retptr)
} /* end H5F__getenv_prefix_name() */

/*-------------------------------------------------------------------------
 * Function:    H5F_prefix_open_file
 *
 * Purpose:     Attempts to open a dataset file.
 *
 * Return:      Non-negative on success/Negative on failure
 *-------------------------------------------------------------------------
 */
H5F_t *
H5F_prefix_open_file(hid_t plist_id, H5F_t *primary_file, const char *prefix_type,
        const char *file_name, unsigned file_intent, hid_t fapl_id, hid_t dxpl_id)
{
    H5F_t       *src_file = NULL;       /* Source file */
    H5F_t       *ret_value = NULL;      /* Actual return value  */
    char        *full_name = NULL;      /* File name with prefix */
    char        *my_prefix = NULL;      /* Library's copy of the prefix */
    char        *actual_file_name = NULL; /* File's actual name */
    char        *temp_file_name = NULL; /* Temporary pointer to file name */
    size_t      temp_file_name_len;     /* Length of temporary file name */

    FUNC_ENTER_NOAPI_NOINIT

    /* Simplify intent flags for open calls */
    file_intent &= (H5F_ACC_RDWR | H5F_ACC_SWMR_WRITE | H5F_ACC_SWMR_READ);

    /* Copy the file name to use */
    if(NULL == (temp_file_name = H5MM_strdup(file_name)))
        HGOTO_ERROR(H5E_RESOURCE, H5E_NOSPACE, NULL, "memory allocation failed")
    temp_file_name_len = HDstrlen(temp_file_name);

    /* target file_name is an absolute pathname: see RM for detailed description */
    if(H5_CHECK_ABSOLUTE(file_name) || H5_CHECK_ABS_PATH(file_name)) {
        /* Try opening file */
        if(NULL == (src_file = H5F_efc_open(primary_file, file_name, file_intent, H5P_FILE_CREATE_DEFAULT, fapl_id, dxpl_id))) {
            char *ptr;

            H5E_clear_stack(NULL);

            /* get last component of file_name */
            H5_GET_LAST_DELIMITER(file_name, ptr)
            HDassert(ptr);

            /* Increment past delimiter */
            ptr++;

            /* Copy into the temp. file name */
            HDstrncpy(temp_file_name, ptr, temp_file_name_len);
            temp_file_name[temp_file_name_len - 1] = '\0';
        } /* end if */
    } /* end if */
    else if(H5_CHECK_ABS_DRIVE(file_name)) {
        /* Try opening file */
        if(NULL == (src_file = H5F_efc_open(primary_file, file_name, file_intent, H5P_FILE_CREATE_DEFAULT, fapl_id, dxpl_id))) {

            H5E_clear_stack(NULL);

            /* strip "<drive-letter>:" */
            HDstrncpy(temp_file_name, &file_name[2], temp_file_name_len);
            temp_file_name[temp_file_name_len - 1] = '\0';
        } /* end if */
    } /* end if */

    /* try searching from paths set in the environment variable */
    if(src_file == NULL) {
        char *env_prefix;

        if (HDstrcmp(prefix_type, H5D_ACS_VDS_PREFIX_NAME) == 0)
            env_prefix = HDgetenv("HDF5_VDS_PREFIX");
        else if (HDstrcmp(prefix_type, H5L_ACS_ELINK_PREFIX_NAME) == 0)
            env_prefix = HDgetenv("HDF5_EXT_PREFIX");
        else
            HGOTO_ERROR(H5E_PLIST, H5E_BADTYPE, NULL, "prefix name is not sensible")
        if(NULL != env_prefix) {
            char *tmp_env_prefix, *saved_env;

            if(NULL == (saved_env = tmp_env_prefix = H5MM_strdup(env_prefix)))
                HGOTO_ERROR(H5E_RESOURCE, H5E_NOSPACE, NULL, "memory allocation failed")

            while((tmp_env_prefix) && (*tmp_env_prefix)) {
                char *out_prefix_name;

                out_prefix_name = H5F__getenv_prefix_name(&tmp_env_prefix/*in,out*/);
                if(out_prefix_name && (*out_prefix_name)) {
                    if(H5F__build_name(out_prefix_name, temp_file_name, &full_name/*out*/) < 0) {
                        saved_env = (char *)H5MM_xfree(saved_env);
                        HGOTO_ERROR(H5E_FILE, H5E_CANTGET, NULL, "can't prepend prefix to filename")
                    } /* end if */

                    src_file = H5F_efc_open(primary_file, full_name, file_intent, H5P_FILE_CREATE_DEFAULT, fapl_id, dxpl_id);
                    full_name = (char *)H5MM_xfree(full_name);
                    if(src_file != NULL)
                        break;
                    H5E_clear_stack(NULL);
                } /* end if */
            } /* end while */
            saved_env = (char *)H5MM_xfree(saved_env);
        } /* end if */
    } /* end if */

    /* try searching from property list */
    if(src_file == NULL) {
        ssize_t  size = 0;
        H5E_BEGIN_TRY {
            if (HDstrcmp(prefix_type, H5D_ACS_VDS_PREFIX_NAME) == 0)
                size = H5Pget_virtual_prefix(plist_id, NULL, 0);
            else if (HDstrcmp(prefix_type, H5L_ACS_ELINK_PREFIX_NAME) == 0)
                size = H5Pget_elink_prefix(plist_id, NULL, 0);
        } H5E_END_TRY;
        if(size <= 0)
            my_prefix = NULL;
        else {
            /* Allocate a buffer to hold the filename + prefix + possibly the delimiter + terminating null byte */
            if(NULL == (my_prefix = (char *)H5MM_malloc((size_t)size + 1)))
                HGOTO_ERROR(H5E_RESOURCE, H5E_NOSPACE, NULL, "unable to allocate prefix buffer")
            if (HDstrcmp(prefix_type, H5D_ACS_VDS_PREFIX_NAME) == 0)
                size = H5Pget_virtual_prefix(plist_id, my_prefix, (size_t)size+1);
            else if (HDstrcmp(prefix_type, H5L_ACS_ELINK_PREFIX_NAME) == 0)
                size = H5Pget_elink_prefix(plist_id, my_prefix, (size_t)size+1);
            if(size < 0)
                HGOTO_ERROR(H5E_PLIST, H5E_CANTGET, NULL, "can't get file prefix")
            if(my_prefix) {
                if(H5F__build_name(my_prefix, temp_file_name, &full_name/*out*/) < 0)
                    HGOTO_ERROR(H5E_FILE, H5E_CANTGET, NULL, "can't prepend prefix to filename")
                my_prefix = (char *)H5MM_xfree(my_prefix);
                if(NULL == (src_file = H5F_efc_open(primary_file, full_name, file_intent, H5P_FILE_CREATE_DEFAULT, fapl_id, dxpl_id)))
                    H5E_clear_stack(NULL);
                full_name = (char *)H5MM_xfree(full_name);
            }
        }
    }

    /* try searching from main file's "extpath": see description in H5F_open() & H5_build_extpath() */
    if(src_file == NULL) {
        char *dspath;

        if(NULL != (dspath = H5F_EXTPATH(primary_file))) {
            if(H5F__build_name(dspath, temp_file_name, &full_name/*out*/) < 0)
                HGOTO_ERROR(H5E_FILE, H5E_CANTGET, NULL, "can't prepend prefix to filename")
            if(NULL == (src_file = H5F_efc_open(primary_file, full_name, file_intent, H5P_FILE_CREATE_DEFAULT, fapl_id, dxpl_id)))
                H5E_clear_stack(NULL);
            full_name = (char *)H5MM_xfree(full_name);
        } /* end if */
    } /* end if */

    /* try the relative file_name stored in temp_file_name */
    if(src_file == NULL) {
        if(NULL == (src_file = H5F_efc_open(primary_file, temp_file_name, file_intent, H5P_FILE_CREATE_DEFAULT, fapl_id, dxpl_id)))
            H5E_clear_stack(NULL);
    } /* end if */

    /* try the 'resolved' name for the virtual file */
    if(src_file == NULL) {
        char *ptr = NULL;

        /* Copy resolved file name */
        if(NULL == (actual_file_name = H5MM_strdup(H5F_ACTUAL_NAME(primary_file))))
            HGOTO_ERROR(H5E_FILE, H5E_CANTALLOC, NULL, "can't duplicate resolved file name string")

        /* get last component of file_name */
        H5_GET_LAST_DELIMITER(actual_file_name, ptr)
        if(!ptr)
            HGOTO_ERROR(H5E_FILE, H5E_CANTOPENFILE, NULL, "unable to open file, file name = '%s', temp_file_name = '%s'", file_name, temp_file_name)

        /* Truncate filename portion from actual file name path */
        *ptr = '\0';

        /* Build new file name for the external file */
        if(H5F__build_name(actual_file_name, temp_file_name, &full_name/*out*/) < 0)
            HGOTO_ERROR(H5E_FILE, H5E_CANTGET, NULL, "can't prepend prefix to filename")
        actual_file_name = (char *)H5MM_xfree(actual_file_name);

        /* Try opening with the resolved name */
        if(NULL == (src_file = H5F_efc_open(primary_file, full_name, file_intent, H5P_FILE_CREATE_DEFAULT, fapl_id, dxpl_id)))
            HGOTO_ERROR(H5E_FILE, H5E_CANTOPENFILE, NULL, "unable to open file, file name = '%s', temp_file_name = '%s'", file_name, temp_file_name)
        full_name = (char *)H5MM_xfree(full_name);
    } /* end if */

    /* Success */
    ret_value = src_file;
done:
    if((NULL == ret_value) && src_file)
        if(H5F_efc_close(primary_file, src_file) < 0)
            HDONE_ERROR(H5E_FILE, H5E_CANTCLOSEFILE, NULL, "can't close source file")
    if(my_prefix)
        my_prefix = (char *)H5MM_xfree(my_prefix);
    if(full_name)
        full_name = (char *)H5MM_xfree(full_name);
    if(temp_file_name)
        temp_file_name = (char *)H5MM_xfree(temp_file_name);
    if(actual_file_name)
        actual_file_name = (char *)H5MM_xfree(actual_file_name);

    FUNC_LEAVE_NOAPI(ret_value)
} /* H5F_prefix_open_file() */


/*-------------------------------------------------------------------------
 * Function:    H5F_is_hdf5
 *
 * Purpose:     Check the file signature to detect an HDF5 file.
 *
 * Return:      Success:    1 (true) or 0 (false)
 *
 *              Failure:    -1
 *
 *-------------------------------------------------------------------------
 */
htri_t
H5F_is_hdf5(const char *name, hid_t fapl_id, hid_t meta_dxpl_id, hid_t raw_dxpl_id)
{
    H5FD_t         *file = NULL;            /* Low-level file struct                    */
    H5FD_io_info_t  fdio_info;              /* File driver I/O info                     */
    haddr_t         sig_addr;               /* Addess of hdf5 file signature            */
    htri_t          ret_value = (-1);       /* Return value                             */

    /* XXX: Unclear why this is NOINIT since H5F_open is going to initialize the library... */
    FUNC_ENTER_NOAPI_NOINIT

    /* Open the file */
    /* XXX: This now uses the fapl_id that was passed in, so H5Fis_accessible()
     *      should work with arbitrary VFDs, unlike H5Fis_hdf5().
     */
    if (NULL == (file = H5FD_open(name, H5F_ACC_RDONLY, fapl_id, HADDR_UNDEF)))
        HGOTO_ERROR(H5E_IO, H5E_CANTINIT, FAIL, "unable to open file")

    /* Set up the file driver info */
    fdio_info.file = file;
    if (NULL == (fdio_info.meta_dxpl = (H5P_genplist_t *)H5I_object(meta_dxpl_id)))
        HGOTO_ERROR(H5E_CACHE, H5E_BADATOM, FAIL, "can't get new property list object")
    if (NULL == (fdio_info.raw_dxpl = (H5P_genplist_t *)H5I_object(raw_dxpl_id)))
        HGOTO_ERROR(H5E_CACHE, H5E_BADATOM, FAIL, "can't get new property list object")

    /* The file is an hdf5 file if the hdf5 file signature can be found */
    if (H5FD_locate_signature(&fdio_info, &sig_addr) < 0)
        HGOTO_ERROR(H5E_FILE, H5E_NOTHDF5, (-1), "unable to locate file signature")

    ret_value = (HADDR_UNDEF != sig_addr);

done:
    /* Close the file */
    if (file)
        if (H5FD_close(file) < 0 && ret_value >= 0)
            HDONE_ERROR(H5E_IO, H5E_CANTCLOSEFILE, (-1), "unable to close file")

    FUNC_LEAVE_NOAPI(ret_value)
} /* end H5F_is_hdf5() */


/*-------------------------------------------------------------------------
 * Function:    H5F_new
 *
 * Purpose:     Creates a new file object and initializes it.  The
 *              H5Fopen and H5Fcreate functions then fill in various fields.
 *              If SHARED is a non-null pointer then the shared info
 *              to which it points has the reference count incremented.
 *              Otherwise a new, empty shared info struct is created and
 *              initialized with the specified file access property list.
 *
 * Return:      Success:    Pointer to a new file struct
 *
 *              Failure:    NULL
 *
 *-------------------------------------------------------------------------
 */
H5F_t *
H5F_new(H5F_file_t *shared, unsigned flags, hid_t fcpl_id, hid_t fapl_id, H5FD_t *lf)
{
    H5F_t       *f          = NULL;
    H5F_t       *ret_value  = NULL;

    FUNC_ENTER_NOAPI_NOINIT

    if (NULL == (f = H5FL_CALLOC(H5F_t)))
        HGOTO_ERROR(H5E_FILE, H5E_NOSPACE, NULL, "can't allocate top file structure")
    f->id_exists = FALSE;

    if (shared) {
        HDassert(lf == NULL);
        f->shared = shared;
    }
    else {
        H5P_genplist_t *plist;          /* Property list */
        unsigned efc_size;              /* External file cache size */
        size_t u;                       /* Local index variable */

        HDassert(lf != NULL);
        if (NULL == (f->shared = H5FL_CALLOC(H5F_file_t)))
            HGOTO_ERROR(H5E_FILE, H5E_NOSPACE, NULL, "can't allocate shared file structure")

        f->shared->flags = flags;
        f->shared->sohm_addr = HADDR_UNDEF;
        f->shared->sohm_vers = HDF5_SHAREDHEADER_VERSION;
        f->shared->accum.loc = HADDR_UNDEF;
        f->shared->lf = lf;

        /* Initialization for handling file space */
        for (u = 0; u < NELMTS(f->shared->fs_addr); u++) {
            f->shared->fs_state[u] = H5F_FS_STATE_CLOSED;
            f->shared->fs_addr[u] = HADDR_UNDEF;
            f->shared->fs_man[u] = NULL;
        }
        f->shared->first_alloc_dealloc = FALSE;
        f->shared->eoa_pre_fsm_fsalloc = HADDR_UNDEF;
        f->shared->eoa_post_fsm_fsalloc = HADDR_UNDEF;
        f->shared->eoa_post_mdci_fsalloc = HADDR_UNDEF;

        /* Initialization for handling file space (for paged aggregation) */
        f->shared->pgend_meta_thres = H5F_FILE_SPACE_PGEND_META_THRES;

        /* intialize point of no return */
        f->shared->point_of_no_return = FALSE;

        /* Copy the file creation and file access property lists into the
         * new file handle.  We do this early because some values might need
         * to change as the file is being opened.
         */
        if (NULL == (plist = (H5P_genplist_t *)H5I_object(fcpl_id)))
            HGOTO_ERROR(H5E_ARGS, H5E_BADTYPE, NULL, "not property list")
        f->shared->fcpl_id = H5P_copy_plist(plist, FALSE);

        /* Get the FCPL values to cache */
        if (H5P_get(plist, H5F_CRT_ADDR_BYTE_NUM_NAME, &f->shared->sizeof_addr) < 0)
            HGOTO_ERROR(H5E_PLIST, H5E_CANTGET, NULL, "can't get byte number for address")
        if (H5P_get(plist, H5F_CRT_OBJ_BYTE_NUM_NAME, &f->shared->sizeof_size) < 0)
            HGOTO_ERROR(H5E_PLIST, H5E_CANTGET, NULL, "can't get byte number for object size")
        if (H5P_get(plist, H5F_CRT_SHMSG_NINDEXES_NAME, &f->shared->sohm_nindexes) < 0)
            HGOTO_ERROR(H5E_PLIST, H5E_CANTGET, NULL, "can't get number of SOHM indexes")
        HDassert(f->shared->sohm_nindexes < 255);
        if (H5P_get(plist, H5F_CRT_FILE_SPACE_STRATEGY_NAME, &f->shared->fs_strategy) < 0)
            HGOTO_ERROR(H5E_PLIST, H5E_CANTGET, NULL, "can't get file space strategy")
        if (H5P_get(plist, H5F_CRT_FREE_SPACE_PERSIST_NAME, &f->shared->fs_persist) < 0)
            HGOTO_ERROR(H5E_PLIST, H5E_CANTGET, NULL, "can't get file space persisting status")
        if (H5P_get(plist, H5F_CRT_FREE_SPACE_THRESHOLD_NAME, &f->shared->fs_threshold) < 0)
            HGOTO_ERROR(H5E_PLIST, H5E_CANTGET, NULL, "can't get free-space section threshold")
        if (H5P_get(plist, H5F_CRT_FILE_SPACE_PAGE_SIZE_NAME, &f->shared->fs_page_size) < 0)
            HGOTO_ERROR(H5E_PLIST, H5E_CANTGET, NULL, "can't get file space page size")
        HDassert(f->shared->fs_page_size >= H5F_FILE_SPACE_PAGE_SIZE_MIN);

        /* Temporary for multi/split drivers: fail file creation
             when persisting free-space or using paged aggregation strategy */
        if (H5F_HAS_FEATURE(f, H5FD_FEAT_PAGED_AGGR))
            if (f->shared->fs_strategy == H5F_FSPACE_STRATEGY_PAGE || f->shared->fs_persist)
                HGOTO_ERROR(H5E_PLIST, H5E_CANTGET, NULL, "can't open with this strategy or persistent fs")

        /* Get the FAPL values to cache */
        if (NULL == (plist = (H5P_genplist_t *)H5I_object(fapl_id)))
            HGOTO_ERROR(H5E_ARGS, H5E_BADTYPE, NULL, "not file access property list")
        if (H5P_get(plist, H5F_ACS_META_CACHE_INIT_CONFIG_NAME, &(f->shared->mdc_initCacheCfg)) < 0)
            HGOTO_ERROR(H5E_PLIST, H5E_CANTGET, NULL, "can't get initial metadata cache resize config")
        if (H5P_get(plist, H5F_ACS_DATA_CACHE_NUM_SLOTS_NAME, &(f->shared->rdcc_nslots)) < 0)
            HGOTO_ERROR(H5E_PLIST, H5E_CANTGET, NULL, "can't get data cache number of slots")
        if (H5P_get(plist, H5F_ACS_DATA_CACHE_BYTE_SIZE_NAME, &(f->shared->rdcc_nbytes)) < 0)
            HGOTO_ERROR(H5E_PLIST, H5E_CANTGET, NULL, "can't get data cache byte size")
        if (H5P_get(plist, H5F_ACS_PREEMPT_READ_CHUNKS_NAME, &(f->shared->rdcc_w0)) < 0)
            HGOTO_ERROR(H5E_PLIST, H5E_CANTGET, NULL, "can't get preempt read chunk")
        if (H5P_get(plist, H5F_ACS_ALIGN_THRHD_NAME, &(f->shared->threshold)) < 0)
            HGOTO_ERROR(H5E_PLIST, H5E_CANTGET, NULL, "can't get alignment threshold")
        if (H5P_get(plist, H5F_ACS_ALIGN_NAME, &(f->shared->alignment)) < 0)
            HGOTO_ERROR(H5E_PLIST, H5E_CANTGET, NULL, "can't get alignment")
        if (H5P_get(plist, H5F_ACS_GARBG_COLCT_REF_NAME,&(f->shared->gc_ref)) < 0)
            HGOTO_ERROR(H5E_PLIST, H5E_CANTGET, NULL, "can't get garbage collect reference")
        if (H5P_get(plist, H5F_ACS_SIEVE_BUF_SIZE_NAME, &(f->shared->sieve_buf_size)) < 0)
            HGOTO_ERROR(H5E_PLIST, H5E_CANTGET, NULL, "can't get sieve buffer size")
        if (H5P_get(plist, H5F_ACS_LIBVER_LOW_BOUND_NAME, &(f->shared->low_bound)) < 0)
            HGOTO_ERROR(H5E_PLIST, H5E_CANTGET, NULL, "can't get 'low' bound for library format versions")
        if (H5P_get(plist, H5F_ACS_LIBVER_HIGH_BOUND_NAME, &(f->shared->high_bound)) < 0)
            HGOTO_ERROR(H5E_PLIST, H5E_CANTGET, NULL, "can't get 'high' bound for library format versions")
        if (H5P_get(plist, H5F_ACS_USE_MDC_LOGGING_NAME, &(f->shared->use_mdc_logging)) < 0)
            HGOTO_ERROR(H5E_PLIST, H5E_CANTGET, NULL, "can't get 'use mdc logging' flag")
        if (H5P_get(plist, H5F_ACS_START_MDC_LOG_ON_ACCESS_NAME, &(f->shared->start_mdc_log_on_access)) < 0)
            HGOTO_ERROR(H5E_PLIST, H5E_CANTGET, NULL, "can't get 'start mdc log on access' flag")
        if (H5P_get(plist, H5F_ACS_META_BLOCK_SIZE_NAME, &(f->shared->meta_aggr.alloc_size)) < 0)
            HGOTO_ERROR(H5E_PLIST, H5E_CANTGET, NULL, "can't get metadata cache size")
        f->shared->meta_aggr.feature_flag = H5FD_FEAT_AGGREGATE_METADATA;
        if (H5P_get(plist, H5F_ACS_SDATA_BLOCK_SIZE_NAME, &(f->shared->sdata_aggr.alloc_size)) < 0)
            HGOTO_ERROR(H5E_PLIST, H5E_CANTGET, NULL, "can't get 'small data' cache size")
        f->shared->sdata_aggr.feature_flag = H5FD_FEAT_AGGREGATE_SMALLDATA;
        if (H5P_get(plist, H5F_ACS_EFC_SIZE_NAME, &efc_size) < 0)
            HGOTO_ERROR(H5E_PLIST, H5E_CANTGET, NULL, "can't get elink file cache size")
        if (efc_size > 0)
            if (NULL == (f->shared->efc = H5F_efc_create(efc_size)))
                HGOTO_ERROR(H5E_FILE, H5E_CANTINIT, NULL, "can't create external file cache")
#ifdef H5_HAVE_PARALLEL
        if (H5P_get(plist, H5_COLL_MD_READ_FLAG_NAME, &(f->coll_md_read)) < 0)
            HGOTO_ERROR(H5E_PLIST, H5E_CANTGET, NULL, "can't get collective metadata read flag")
        if (H5P_get(plist, H5F_ACS_COLL_MD_WRITE_FLAG_NAME, &(f->coll_md_write)) < 0)
            HGOTO_ERROR(H5E_PLIST, H5E_CANTGET, NULL, "can't get collective metadata write flag")
#endif /* H5_HAVE_PARALLEL */
        if (H5P_get(plist, H5F_ACS_META_CACHE_INIT_IMAGE_CONFIG_NAME, &(f->shared->mdc_initCacheImageCfg)) < 0)
            HGOTO_ERROR(H5E_PLIST, H5E_CANTGET, NULL, "can't get initial metadata cache resize config")

        /* Get the VFD values to cache */
        f->shared->maxaddr = H5FD_get_maxaddr(lf);
        if (!H5F_addr_defined(f->shared->maxaddr))
            HGOTO_ERROR(H5E_FILE, H5E_BADVALUE, NULL, "bad maximum address from VFD")
        if (H5FD_get_feature_flags(lf, &f->shared->feature_flags) < 0)
            HGOTO_ERROR(H5E_FILE, H5E_CANTGET, NULL, "can't get feature flags from VFD")

        /* Require the SWMR feature flag if SWMR I/O is desired */
        if (!H5F_HAS_FEATURE(f, H5FD_FEAT_SUPPORTS_SWMR_IO) && (H5F_INTENT(f) & (H5F_ACC_SWMR_WRITE | H5F_ACC_SWMR_READ)))
            HGOTO_ERROR(H5E_FILE, H5E_BADVALUE, NULL, "must use a SWMR-compatible VFD when SWMR is specified")

        if (H5FD_get_fs_type_map(lf, f->shared->fs_type_map) < 0)
            HGOTO_ERROR(H5E_FILE, H5E_CANTGET, NULL, "can't get free space type mapping from VFD")
        if (H5MF_init_merge_flags(f) < 0)
            HGOTO_ERROR(H5E_FILE, H5E_CANTINIT, NULL, "problem initializing free space merge flags")
        f->shared->tmp_addr = f->shared->maxaddr;
        /* Disable temp. space allocation for parallel I/O (for now) */
        /* (When we've arranged to have the relocated metadata addresses (and
         *      sizes) broadcast during the "end of epoch" metadata operations,
         *      this can be enabled - QAK)
         */
        /* (This should be disabled when the metadata journaling branch is
         *      merged into the trunk and journaling is enabled, at least until
         *      we make it work. - QAK)
         */
        f->shared->use_tmp_space = !H5F_HAS_FEATURE(f, H5FD_FEAT_HAS_MPI);

        /* Retrieve the # of read attempts here so that sohm in superblock will get the correct # of attempts */
        if (H5P_get(plist, H5F_ACS_METADATA_READ_ATTEMPTS_NAME, &f->shared->read_attempts) < 0)
            HGOTO_ERROR(H5E_PLIST, H5E_CANTGET, NULL, "can't get the # of read attempts")

        /* When opening file with SWMR access, the # of read attempts is H5F_SWMR_METADATA_READ_ATTEMPTS if not set */
        /* When opening file without SWMR access, the # of read attempts is always H5F_METADATA_READ_ATTEMPTS (set or not set) */
        if (H5F_INTENT(f) & (H5F_ACC_SWMR_READ | H5F_ACC_SWMR_WRITE)) {
            /* If no value for read attempts has been set, use the default */
            if (!f->shared->read_attempts)
                f->shared->read_attempts = H5F_SWMR_METADATA_READ_ATTEMPTS;

            /* Turn off accumulator with SWMR */
            f->shared->feature_flags &= ~(unsigned)H5FD_FEAT_ACCUMULATE_METADATA;
            if (H5FD_set_feature_flags(f->shared->lf, f->shared->feature_flags) < 0)
                 HGOTO_ERROR(H5E_FILE, H5E_CANTSET, NULL, "can't set feature_flags in VFD")
        }
        else {
            /* If no value for read attempts has been set, use the default */
            if (!f->shared->read_attempts)
                f->shared->read_attempts = H5F_METADATA_READ_ATTEMPTS;
        }

        /* Determine the # of bins for metdata read retries */
        if (H5F_set_retries(f) < 0)
            HGOTO_ERROR(H5E_FILE, H5E_CANTINIT, NULL, "can't set retries and retries_nbins")

        /* Get the metadata cache log location (if we're logging) */
        {
            char *mdc_log_location = NULL;      /* location of metadata cache log location */

            if (H5P_get(plist, H5F_ACS_MDC_LOG_LOCATION_NAME, &mdc_log_location) < 0)
                HGOTO_ERROR(H5E_PLIST, H5E_CANTGET, NULL, "can't get mdc log location")
            if (mdc_log_location != NULL) {
                size_t len = HDstrlen(mdc_log_location);
                if (NULL == (f->shared->mdc_log_location = (char *)H5MM_calloc((len + 1) * sizeof(char))))
                    HGOTO_ERROR(H5E_RESOURCE, H5E_CANTALLOC, NULL, "can't allocate memory for mdc log file name")
                HDstrncpy(f->shared->mdc_log_location, mdc_log_location, len);
            }
            else
                f->shared->mdc_log_location = NULL;
        } /* end block */

        /* Get object flush callback information */
        if (H5P_get(plist, H5F_ACS_OBJECT_FLUSH_CB_NAME, &(f->shared->object_flush)) < 0)
            HGOTO_ERROR(H5E_FILE, H5E_CANTGET, NULL, "can't get object flush cb info")

        /* Create a metadata cache with the specified number of elements.
         * The cache might be created with a different number of elements and
         * the access property list should be updated to reflect that.
         */
        if (H5AC_create(f, &(f->shared->mdc_initCacheCfg), &(f->shared->mdc_initCacheImageCfg)) < 0)
            HGOTO_ERROR(H5E_FILE, H5E_CANTINIT, NULL, "unable to create metadata cache")

        /* Create the file's "open object" information */
        if (H5FO_create(f) < 0)
            HGOTO_ERROR(H5E_FILE, H5E_CANTINIT, NULL, "unable to create open object data structure")

        /* Add new "shared" struct to list of open files */
        if (H5F_sfile_add(f->shared) < 0)
            HGOTO_ERROR(H5E_FILE, H5E_CANTINIT, NULL, "unable to append to list of open files")
    } /* end else */

    f->shared->nrefs++;

    /* Create the file's "top open object" information */
    if (H5FO_top_create(f) < 0)
        HGOTO_ERROR(H5E_FILE, H5E_CANTINIT, NULL, "unable to create open object data structure")

    /* Set return value */
    ret_value = f;

done:
    if (!ret_value && f) {
        if (!shared) {
            /* Attempt to clean up some of the shared file structures */
            if (f->shared->efc)
                if (H5F_efc_destroy(f->shared->efc) < 0)
                    HDONE_ERROR(H5E_FILE, H5E_CANTRELEASE, NULL, "can't destroy external file cache")
            if (f->shared->fcpl_id > 0)
                if (H5I_dec_ref(f->shared->fcpl_id) < 0)
                    HDONE_ERROR(H5E_FILE, H5E_CANTDEC, NULL, "can't close property list")

            f->shared = H5FL_FREE(H5F_file_t, f->shared);
        }
        f = H5FL_FREE(H5F_t, f);
    }

    FUNC_LEAVE_NOAPI(ret_value)
} /* end H5F_new() */


/*-------------------------------------------------------------------------
 * Function: H5F__dest
 *
 * Purpose:  Destroys a file structure.  This function flushes the cache
 *           but doesn't do any other cleanup other than freeing memory
 *           for the file struct.  The shared info for the file is freed
 *           only when its reference count reaches zero.
 *
 * Return:   Non-negative on success/Negative on failure
 *-------------------------------------------------------------------------
 */
herr_t
H5F__dest(H5F_t *f, hid_t meta_dxpl_id, hid_t raw_dxpl_id, hbool_t flush)
{
    herr_t       ret_value = SUCCEED;         /* Return value */

    FUNC_ENTER_PACKAGE

    /* Sanity check */
    HDassert(f);
    HDassert(f->shared);

    if(1 == f->shared->nrefs) {
        int actype;                         /* metadata cache type (enum value) */
        H5F_io_info2_t fio_info;            /* I/O info for operation */

        /* Flush at this point since the file will be closed (phase 1).
         * Only try to flush the file if it was opened with write access, and if
         * the caller requested a flush.
         */
        if((H5F_ACC_RDWR & H5F_INTENT(f)) && flush)
            if(H5F__flush_phase1(f, meta_dxpl_id) < 0)
                /* Push error, but keep going*/
                HDONE_ERROR(H5E_FILE, H5E_CANTFLUSH, FAIL, "unable to flush cached data (phase 1)")

        /* Notify the metadata cache that the file is about to be closed.
         * This allows the cache to set up for creating a metadata cache
         * image if this has been requested.
         */
        if(H5AC_prep_for_file_close(f, meta_dxpl_id) < 0)
            /* Push error, but keep going */
            HDONE_ERROR(H5E_FILE, H5E_CANTFLUSH, FAIL, "metadata cache prep for close failed")

        /* Flush at this point since the file will be closed (phase 2).
         * Only try to flush the file if it was opened with write access, and if
         * the caller requested a flush.
         */
        if((H5F_ACC_RDWR & H5F_INTENT(f)) && flush)
            if(H5F__flush_phase2(f, meta_dxpl_id, raw_dxpl_id, TRUE) < 0)
                /* Push error, but keep going */
                HDONE_ERROR(H5E_FILE, H5E_CANTFLUSH, FAIL, "unable to flush cached data (phase 2)")

        /* With the shutdown modifications, the contents of the metadata cache
         * should be clean at this point, with the possible exception of the
         * the superblock and superblock extension.
         *
         * Verify this.
         */
        HDassert(H5AC_cache_is_clean(f, H5AC_RING_MDFSM));

        /* Release the external file cache */
        if(f->shared->efc) {
            if(H5F_efc_destroy(f->shared->efc) < 0)
                /* Push error, but keep going*/
                HDONE_ERROR(H5E_FILE, H5E_CANTRELEASE, FAIL, "can't destroy external file cache")
            f->shared->efc = NULL;
        } /* end if */

        /* With the shutdown modifications, the contents of the metadata cache
         * should be clean at this point, with the possible exception of the
         * the superblock and superblock extension.
         *
         * Verify this.
         */
        HDassert(H5AC_cache_is_clean(f, H5AC_RING_MDFSM));

        /* Release objects that depend on the superblock being initialized */
        if(f->shared->sblock) {
            /* Shutdown file free space manager(s) */
            /* (We should release the free space information now (before
             *      truncating the file and before the metadata cache is shut
             *      down) since the free space manager is holding some data
             *      structures in memory and also because releasing free space
             *      can shrink the file's 'eoa' value)
             *
             * Update 11/1/16:
             *
             *      With recent library shutdown modifications, the free space
             *      managers should be settled and written to file at this point
             *      (assuming they are persistent).  In this case, closing the
             *      free space managers should have no effect on EOA.
             *
             *                                          -- JRM
             */
            if(H5F_ACC_RDWR & H5F_INTENT(f)) {
                if(H5MF_close(f, meta_dxpl_id) < 0)
                    /* Push error, but keep going*/
                    HDONE_ERROR(H5E_FILE, H5E_CANTRELEASE, FAIL, "can't release file free space info")

                /* at this point, only the superblock and superblock
                 * extension should be dirty.
                 */
                HDassert(H5AC_cache_is_clean(f, H5AC_RING_MDFSM));

                /* Flush the file again (if requested), as shutting down the
                 * free space manager may dirty some data structures again.
                 */
                if(flush) {
                    /* Clear status_flags */
                    f->shared->sblock->status_flags &= (uint8_t)(~H5F_SUPER_WRITE_ACCESS);
                    f->shared->sblock->status_flags &= (uint8_t)(~H5F_SUPER_SWMR_WRITE_ACCESS);

                    /* Mark EOA info dirty in cache, so change will get encoded */
                    if(H5F_eoa_dirty(f, meta_dxpl_id) < 0)
                        /* Push error, but keep going*/
                        HDONE_ERROR(H5E_FILE, H5E_CANTMARKDIRTY, FAIL, "unable to mark superblock as dirty")

                    /* Release any space allocated to space aggregators,
                     * so that the eoa value corresponds to the end of the
                     * space written to in the file.
                     *
                     * At most, this should change the superblock or the
                     * superblock extension messages.
                     */
                    if(H5MF_free_aggrs(f, meta_dxpl_id) < 0)
                        /* Push error, but keep going*/
                        HDONE_ERROR(H5E_FILE, H5E_CANTRELEASE, FAIL, "can't release file space")

                    /* Truncate the file to the current allocated size */
                    if(H5FD_truncate(f->shared->lf, meta_dxpl_id, TRUE) < 0)
                        /* Push error, but keep going*/
                        HDONE_ERROR(H5E_FILE, H5E_WRITEERROR, FAIL, "low level truncate failed")

                    /* at this point, only the superblock and superblock
                     * extension should be dirty.
                     */
                    HDassert(H5AC_cache_is_clean(f, H5AC_RING_MDFSM));
                } /* end if */
            } /* end if */

            /* if it exists, unpin the driver information block cache entry,
             * since we're about to destroy the cache
             */
            if(f->shared->drvinfo)
                if(H5AC_unpin_entry(f->shared->drvinfo) < 0)
                    /* Push error, but keep going*/
                    HDONE_ERROR(H5E_FSPACE, H5E_CANTUNPIN, FAIL, "unable to unpin drvinfo")

            /* Unpin the superblock, since we're about to destroy the cache */
            if(H5AC_unpin_entry(f->shared->sblock) < 0)
                /* Push error, but keep going*/
                HDONE_ERROR(H5E_FSPACE, H5E_CANTUNPIN, FAIL, "unable to unpin superblock")
            f->shared->sblock = NULL;
        } /* end if */

        /* with the possible exception of the superblock and superblock
         * extension, the metadata cache should be clean at this point.
         *
         * Verify this.
         */
        HDassert(H5AC_cache_is_clean(f, H5AC_RING_MDFSM));

        /* Remove shared file struct from list of open files */
        if(H5F_sfile_remove(f->shared) < 0)
            /* Push error, but keep going*/
            HDONE_ERROR(H5E_FILE, H5E_CANTRELEASE, FAIL, "problems closing file")

        /* Shutdown the metadata cache */
        if(H5AC_dest(f, meta_dxpl_id))
            /* Push error, but keep going*/
            HDONE_ERROR(H5E_FILE, H5E_CANTRELEASE, FAIL, "problems closing file")

        /* Set up I/O info for operation */
        fio_info.f = f;
        if(NULL == (fio_info.meta_dxpl = (H5P_genplist_t *)H5I_object(meta_dxpl_id)))
            HDONE_ERROR(H5E_ARGS, H5E_BADTYPE, FAIL, "can't get property list")
        if(NULL == (fio_info.raw_dxpl = (H5P_genplist_t *)H5I_object(H5AC_rawdata_dxpl_id)))
            HDONE_ERROR(H5E_ARGS, H5E_BADTYPE, FAIL, "can't get property list")

        /* Shutdown the page buffer cache */
        if(H5PB_dest(&fio_info) < 0)
            /* Push error, but keep going*/
            HDONE_ERROR(H5E_FILE, H5E_CANTRELEASE, FAIL, "problems closing page buffer cache")

        /* Clean up the metadata cache log location string */
        if(f->shared->mdc_log_location)
            f->shared->mdc_log_location = (char *)H5MM_xfree(f->shared->mdc_log_location);

        /*
         * Do not close the root group since we didn't count it, but free
         * the memory associated with it.
         */
        if(f->shared->root_grp) {
            /* Free the root group */
            if(H5G_root_free(f->shared->root_grp) < 0)
                /* Push error, but keep going*/
                HDONE_ERROR(H5E_FILE, H5E_CANTRELEASE, FAIL, "problems closing file")
            f->shared->root_grp = NULL;
        } /* end if */

        /* Destroy other components of the file */
        if(H5F__accum_reset(&fio_info, TRUE) < 0)
            /* Push error, but keep going*/
            HDONE_ERROR(H5E_FILE, H5E_CANTRELEASE, FAIL, "problems closing file")
        if(H5FO_dest(f) < 0)
            /* Push error, but keep going*/
            HDONE_ERROR(H5E_FILE, H5E_CANTRELEASE, FAIL, "problems closing file")
        f->shared->cwfs = (struct H5HG_heap_t **)H5MM_xfree(f->shared->cwfs);
        if(H5G_node_close(f) < 0)
            /* Push error, but keep going*/
            HDONE_ERROR(H5E_FILE, H5E_CANTRELEASE, FAIL, "problems closing file")

        /* Destroy file creation properties */
        if(H5I_GENPROP_LST != H5I_get_type(f->shared->fcpl_id))
            /* Push error, but keep going*/
            HDONE_ERROR(H5E_FILE, H5E_BADTYPE, FAIL, "not a property list")
        if(H5I_dec_ref(f->shared->fcpl_id) < 0)
            /* Push error, but keep going*/
            HDONE_ERROR(H5E_FILE, H5E_CANTDEC, FAIL, "can't close property list")

        /* Close the file */
        if(H5FD_close(f->shared->lf) < 0)
            /* Push error, but keep going*/
            HDONE_ERROR(H5E_FILE, H5E_CANTCLOSEFILE, FAIL, "unable to close file")

        /* Free mount table */
        f->shared->mtab.child = (H5F_mount_t *)H5MM_xfree(f->shared->mtab.child);
        f->shared->mtab.nalloc = 0;

        /* Clean up the metadata retries array */
        for(actype = 0; actype < (int)H5AC_NTYPES; actype++)
            if(f->shared->retries[actype])
                f->shared->retries[actype] = (uint32_t *)H5MM_xfree(f->shared->retries[actype]);

        /* Destroy shared file struct */
        f->shared = (H5F_file_t *)H5FL_FREE(H5F_file_t, f->shared);

    }
    else if(f->shared->nrefs > 0) {
        /*
         * There are other references to the shared part of the file.
         * Only decrement the reference count.
         */
        --f->shared->nrefs;
    }

    /* Free the non-shared part of the file */
    f->open_name = (char *)H5MM_xfree(f->open_name);
    f->actual_name = (char *)H5MM_xfree(f->actual_name);
    f->extpath = (char *)H5MM_xfree(f->extpath);
    if(H5FO_top_dest(f) < 0)
        HDONE_ERROR(H5E_FILE, H5E_CANTINIT, FAIL, "problems closing file")
    f->shared = NULL;
    f = H5FL_FREE(H5F_t, f);

    FUNC_LEAVE_NOAPI(ret_value)
} /* end H5F_dest() */


/*-------------------------------------------------------------------------
 * Function:    H5F_open
 *
 * Purpose:    Opens (or creates) a file.  This function understands the
 *        following flags which are similar in nature to the Posix
 *        open(2) flags.
 *
 *        H5F_ACC_RDWR:    Open with read/write access. If the file is
 *                currently open for read-only access then it
 *                will be reopened. Absence of this flag
 *                implies read-only access.
 *
 *        H5F_ACC_CREAT:    Create a new file if it doesn't exist yet.
 *                The permissions are 0666 bit-wise AND with
 *                the current umask.  H5F_ACC_WRITE must also
 *                be specified.
 *
 *        H5F_ACC_EXCL:    This flag causes H5F_open() to fail if the
 *                file already exists.
 *
 *        H5F_ACC_TRUNC:    The file is truncated and a new HDF5 superblock
 *                is written.  This operation will fail if the
 *                file is already open.
 *
 *        Unlinking the file name from the group directed graph while
 *        the file is opened causes the file to continue to exist but
 *        one will not be able to upgrade the file from read-only
 *        access to read-write access by reopening it. Disk resources
 *        for the file are released when all handles to the file are
 *        closed. NOTE: This paragraph probably only applies to Unix;
 *        deleting the file name in other OS's has undefined results.
 *
 *        The CREATE_PARMS argument is optional.    A null pointer will
 *        cause the default file creation parameters to be used.
 *
 *        The ACCESS_PARMS argument is optional.  A null pointer will
 *        cause the default file access parameters to be used.
 *
 * The following two tables show results of file opens for single and concurrent access:
 *
 * SINGLE PROCESS ACCESS                        CONCURRENT ACCESS
 *
 *             #1st open#                                   #1st open#
 *             -- SR SR -- -- SR SR --                      -- SR SR -- -- SR SR --
 *             -- -- SW SW SW SW -- --                      -- -- SW SW SW SW -- --
 *              W  W  W  W  R  R  R  R                       W  W  W  W  R  R  R  R
 * #2nd open#                                   #2nd open#
 *            --------------------------                   --------------------------
 *   -- --  W | s  x  x  s  x  x  f  f |          -- --  W | f  x  x  f  x  x  f  f |
 *   SR --  W | x  x  x  x  x  x  x  x |          SR --  W | x  x  x  x  x  x  x  x |
 *   SR SW  W | x  x  x  x  x  x  x  x |          SR SW  W | x  x  x  x  x  x  x  x |
 *   -- SW  W | f  x  x  s  x  x  f  f |          -- SW  W | f  x  x  f  x  x  f  f |
 *   -- SW  R | x  x  x  x  x  x  x  x |          -- SW  R | x  x  x  x  x  x  x  x |
 *   SR SW  R | x  x  x  x  x  x  x  x |          SR SW  R | x  x  x  x  x  x  x  x |
 *   SR --  R | s  x  x  s  x  x  s  f |          SR --  R | f  x  x  s  x  x  s  s |
 *   -- --  R | s  x  x  s  x  x  s  s |          -- --  R | f  x  x  f  x  x  s  s |
 *            --------------------------                   --------------------------
 *
 *      Notations:
 *        W:  H5F_ACC_RDWR
 *        R:  H5F_ACC_RDONLY
 *        SW: H5F_ACC_SWMR_WRITE
 *        SR: H5F_ACC_SWMR_READ
 *
 *        x: the first open or second open itself fails due to invalid flags combination
 *        f: the open fails with flags combination from both the first and second opens
 *        s: the open succeeds with flags combination from both the first and second opens
 *
 *
 * Return:    Success:    A new file pointer.
 *        Failure:    NULL
 *-------------------------------------------------------------------------
 */
H5F_t *
H5F_open(const char *name, unsigned flags, hid_t fcpl_id, hid_t fapl_id,
    hid_t meta_dxpl_id)
{
    H5F_t              *file = NULL;        /*the success return value      */
    H5F_file_t         *shared = NULL;      /*shared part of `file'         */
    H5FD_t             *lf = NULL;          /*file driver part of `shared'  */
    unsigned            tent_flags;         /*tentative flags               */
    H5FD_class_t       *drvr;               /*file driver class info        */
    H5P_genplist_t     *a_plist;            /*file access property list     */
    H5F_close_degree_t  fc_degree;          /*file close degree             */
    hid_t               raw_dxpl_id = H5AC_rawdata_dxpl_id;    /* Raw data dxpl used by library        */
    size_t              page_buf_size;
    unsigned            page_buf_min_meta_perc;
    unsigned            page_buf_min_raw_perc;
    hbool_t             set_flag = FALSE;   /*set the status_flags in the superblock */
    hbool_t             clear = FALSE;      /*clear the status_flags         */
    hbool_t             evict_on_close;     /* evict on close value from plist  */
    H5F_t              *ret_value = NULL;   /*actual return value           */
    char               *lock_env_var = NULL;/*env var pointer               */
    hbool_t             use_file_locking;   /*read from env var             */
    hbool_t      ci_load = FALSE;       /* whether MDC ci load requested */
    hbool_t      ci_write = FALSE;      /* whether MDC CI write requested */

    FUNC_ENTER_NOAPI(NULL)

    /*
     * If the driver has a `cmp' method then the driver is capable of
     * determining when two file handles refer to the same file and the
     * library can insure that when the application opens a file twice
     * that the two handles coordinate their operations appropriately.
     * Otherwise it is the application's responsibility to never open the
     * same file more than once at a time.
     */
    if(NULL == (drvr = H5FD_get_class(fapl_id)))
        HGOTO_ERROR(H5E_FILE, H5E_CANTGET, NULL, "unable to retrieve VFL class")

    /* Check the environment variable that determines if we care
     * about file locking. File locking should be used unless explicitly
     * disabled.
     */
    lock_env_var = HDgetenv("HDF5_USE_FILE_LOCKING");
    if(lock_env_var && !HDstrcmp(lock_env_var, "FALSE"))
        use_file_locking = FALSE;
    else
        use_file_locking = TRUE;

    /*
     * Opening a file is a two step process. First we try to open the
     * file in a way which doesn't affect its state (like not truncating
     * or creating it) so we can compare it with files that are already
     * open. If that fails then we try again with the full set of flags
     * (only if they're different than the original failed attempt).
     * However, if the file driver can't distinquish between files then
     * there's no reason to open the file tentatively because it's the
     * application's responsibility to prevent this situation (there's no
     * way for us to detect it here anyway).
     */
    if(drvr->cmp)
        tent_flags = flags & ~(H5F_ACC_CREAT|H5F_ACC_TRUNC|H5F_ACC_EXCL);
    else
        tent_flags = flags;

    if(NULL == (lf = H5FD_open(name, tent_flags, fapl_id, HADDR_UNDEF))) {
        if(tent_flags == flags) {
#ifndef H5_USING_MEMCHECKER
            time_t mytime = HDtime(NULL);

            HGOTO_ERROR(H5E_FILE, H5E_CANTOPENFILE, NULL, "unable to open file: time = %s, name = '%s', tent_flags = %x", HDctime(&mytime), name, tent_flags)
#else /* H5_USING_MEMCHECKER */
            HGOTO_ERROR(H5E_FILE, H5E_CANTOPENFILE, NULL, "unable to open file: name = '%s', tent_flags = %x", name, tent_flags)
#endif /* H5_USING_MEMCHECKER */
        } /* end if */
        H5E_clear_stack(NULL);
        tent_flags = flags;
        if(NULL == (lf = H5FD_open(name, tent_flags, fapl_id, HADDR_UNDEF))) {
#ifndef H5_USING_MEMCHECKER
            time_t mytime = HDtime(NULL);

            HGOTO_ERROR(H5E_FILE, H5E_CANTOPENFILE, NULL, "unable to open file: time = %s, name = '%s', tent_flags = %x", HDctime(&mytime), name, tent_flags)
#else /* H5_USING_MEMCHECKER */
            HGOTO_ERROR(H5E_FILE, H5E_CANTOPENFILE, NULL, "unable to open file: name = '%s', tent_flags = %x", name, tent_flags)
#endif /* H5_USING_MEMCHECKER */
        } /* end if */
    } /* end if */

    /* Is the file already open? */
    if((shared = H5F_sfile_search(lf)) != NULL) {
        /*
         * The file is already open, so use that one instead of the one we
         * just opened. We only one one H5FD_t* per file so one doesn't
         * confuse the other.  But fail if this request was to truncate the
         * file (since we can't do that while the file is open), or if the
         * request was to create a non-existent file (since the file already
         * exists), or if the new request adds write access (since the
         * readers don't expect the file to change under them), or if the
         * SWMR write/read access flags don't agree.
         */
        if(H5FD_close(lf) < 0)
            HGOTO_ERROR(H5E_FILE, H5E_CANTOPENFILE, NULL, "unable to close low-level file info")
        if(flags & H5F_ACC_TRUNC)
            HGOTO_ERROR(H5E_FILE, H5E_CANTOPENFILE, NULL, "unable to truncate a file which is already open")
        if(flags & H5F_ACC_EXCL)
            HGOTO_ERROR(H5E_FILE, H5E_CANTOPENFILE, NULL, "file exists")
        if((flags & H5F_ACC_RDWR) && 0 == (shared->flags & H5F_ACC_RDWR))
            HGOTO_ERROR(H5E_FILE, H5E_CANTOPENFILE, NULL, "file is already open for read-only")

        if((flags & H5F_ACC_SWMR_WRITE) && 0 == (shared->flags & H5F_ACC_SWMR_WRITE))
            HGOTO_ERROR(H5E_FILE, H5E_CANTOPENFILE, NULL, "SWMR write access flag not the same for file that is already open")
        if((flags & H5F_ACC_SWMR_READ) && !((shared->flags & H5F_ACC_SWMR_WRITE) || (shared->flags & H5F_ACC_SWMR_READ) || (shared->flags & H5F_ACC_RDWR)))
            HGOTO_ERROR(H5E_FILE, H5E_CANTOPENFILE, NULL, "SWMR read access flag not the same for file that is already open")

        /* Allocate new "high-level" file struct */
        if((file = H5F_new(shared, flags, fcpl_id, fapl_id, NULL)) == NULL)
            HGOTO_ERROR(H5E_FILE, H5E_CANTOPENFILE, NULL, "unable to create new file object")
    } /* end if */
    else {
        /* Check if tentative open was good enough */
        if(flags != tent_flags) {
            /*
             * This file is not yet open by the library and the flags we used to
             * open it are different than the desired flags. Close the tentative
             * file and open it for real.
             */
            if(H5FD_close(lf) < 0)
                HGOTO_ERROR(H5E_FILE, H5E_CANTOPENFILE, NULL, "unable to close low-level file info")

            if(NULL == (lf = H5FD_open(name, flags, fapl_id, HADDR_UNDEF)))
                HGOTO_ERROR(H5E_FILE, H5E_CANTOPENFILE, NULL, "unable to open file")
        } /* end if */

        /* Place an advisory lock on the file */
        if(use_file_locking)
            if(H5FD_lock(lf, (hbool_t)((flags & H5F_ACC_RDWR) ? TRUE : FALSE)) < 0) {
                /* Locking failed - Closing will remove the lock */
                if(H5FD_close(lf) < 0)
                    HDONE_ERROR(H5E_FILE, H5E_CANTOPENFILE, NULL, "unable to close low-level file info")
                HGOTO_ERROR(H5E_FILE, H5E_CANTOPENFILE, NULL, "unable to lock the file")
            } /* end if */

        /* Create the 'top' file structure */
        if(NULL == (file = H5F_new(NULL, flags, fcpl_id, fapl_id, lf))) {
            /* If this is the only time the file has been opened and the struct
             * returned is NULL, H5FD_close() will never be called via H5F_dest()
             * so we have to close lf here before heading to the error handling.
             */
            if(H5FD_close(lf) < 0)
                HDONE_ERROR(H5E_FILE, H5E_CANTOPENFILE, NULL, "unable to close low-level file info")
            HGOTO_ERROR(H5E_FILE, H5E_CANTOPENFILE, NULL, "unable to initialize file structure")
        } /* end if */

        /* Need to set status_flags in the superblock if the driver has a 'lock' method */
        if(drvr->lock)
            set_flag = TRUE;
    } /* end else */

    /* Check to see if both SWMR and cache image are requested.  Fail if so */
    if(H5C_cache_image_status(file, &ci_load, &ci_write) < 0)
        HGOTO_ERROR(H5E_FILE, H5E_CANTGET, NULL, "can't get MDC cache image status")
    if((ci_load || ci_write) && (flags & (H5F_ACC_SWMR_READ | H5F_ACC_SWMR_WRITE)))
        HGOTO_ERROR(H5E_FILE, H5E_UNSUPPORTED, NULL, "can't have both SWMR and cache image")

    /* Retain the name the file was opened with */
    file->open_name = H5MM_xstrdup(name);

    /* Short cuts */
    shared = file->shared;
    lf = shared->lf;

    /* Get the file access property list, for future queries */
    if(NULL == (a_plist = (H5P_genplist_t *)H5I_object(fapl_id)))
        HGOTO_ERROR(H5E_ARGS, H5E_BADTYPE, NULL, "not file access property list")

    /* Check if page buffering is enabled */
    if(H5P_get(a_plist, H5F_ACS_PAGE_BUFFER_SIZE_NAME, &page_buf_size) < 0)
        HGOTO_ERROR(H5E_FILE, H5E_CANTGET, NULL, "can't get page buffer size")
    if(page_buf_size) {
#ifdef H5_HAVE_PARALLEL
        /* Collective metadata writes are not supported with page buffering */
        if(file->coll_md_write)
            HGOTO_ERROR(H5E_FILE, H5E_CANTOPENFILE, NULL, "collective metadata writes are not supported with page buffering")

        /* Temporary: fail file create when page buffering feature is enabled for parallel */
        HGOTO_ERROR(H5E_FILE, H5E_CANTOPENFILE, NULL, "page buffering is disabled for parallel")
#endif /* H5_HAVE_PARALLEL */
        /* Query for other page buffer cache properties */
        if(H5P_get(a_plist, H5F_ACS_PAGE_BUFFER_MIN_META_PERC_NAME, &page_buf_min_meta_perc) < 0)
            HGOTO_ERROR(H5E_FILE, H5E_CANTGET, NULL, "can't get minimum metadata fraction of page buffer")
        if(H5P_get(a_plist, H5F_ACS_PAGE_BUFFER_MIN_RAW_PERC_NAME, &page_buf_min_raw_perc) < 0)
            HGOTO_ERROR(H5E_FILE, H5E_CANTGET, NULL, "can't get minimum raw data fraction of page buffer")
    } /* end if */

    /*
     * Read or write the file superblock, depending on whether the file is
     * empty or not.
     */
    if(0 == (MAX(H5FD_get_eof(lf, H5FD_MEM_SUPER), H5FD_get_eoa(lf, H5FD_MEM_SUPER))) && (flags & H5F_ACC_RDWR)) {
        /*
         * We've just opened a fresh new file (or truncated one). We need
         * to create & write the superblock.
         */

        /* Create the page buffer before initializing the superblock */
        if(page_buf_size)
            if(H5PB_create(file, page_buf_size, page_buf_min_meta_perc, page_buf_min_raw_perc) < 0)
                HGOTO_ERROR(H5E_FILE, H5E_CANTINIT, NULL, "unable to create page buffer")

        /* Initialize information about the superblock and allocate space for it */
        /* (Writes superblock extension messages, if there are any) */
        if(H5F__super_init(file, meta_dxpl_id) < 0)
            HGOTO_ERROR(H5E_FILE, H5E_CANTINIT, NULL, "unable to allocate file superblock")

        /* Create and open the root group */
        /* (This must be after the space for the superblock is allocated in
         *      the file, since the superblock must be at offset 0)
         */
        if(H5G_mkroot(file, meta_dxpl_id, TRUE) < 0)
            HGOTO_ERROR(H5E_FILE, H5E_CANTINIT, NULL, "unable to create/open root group")
    } /* end if */
    else if (1 == shared->nrefs) {
        /* Read the superblock if it hasn't been read before. */
        if(H5F__super_read(file, meta_dxpl_id, raw_dxpl_id, fapl_id, TRUE) < 0)
            HGOTO_ERROR(H5E_FILE, H5E_READERROR, NULL, "unable to read superblock")

        /* Create the page buffer before initializing the superblock */
        if(page_buf_size)
            if(H5PB_create(file, page_buf_size, page_buf_min_meta_perc, page_buf_min_raw_perc) < 0)
                HGOTO_ERROR(H5E_FILE, H5E_CANTINIT, NULL, "unable to create page buffer")

        /* Open the root group */
        if(H5G_mkroot(file, meta_dxpl_id, FALSE) < 0)
            HGOTO_ERROR(H5E_FILE, H5E_CANTOPENFILE, NULL, "unable to read root group")
    } /* end if */

    /*
     * Decide the file close degree.  If it's the first time to open the
     * file, set the degree to access property list value; if it's the
     * second time or later, verify the access property list value matches
     * the degree in shared file structure.
     */
    if(H5P_get(a_plist, H5F_ACS_CLOSE_DEGREE_NAME, &fc_degree) < 0)
        HGOTO_ERROR(H5E_PLIST, H5E_CANTGET, NULL, "can't get file close degree")

    /* This is a private property to clear the status_flags in the super block */
    /* Use by h5clear and a routine in test/flush2.c to clear the test file's status_flags */
    if(H5P_exist_plist(a_plist, H5F_ACS_CLEAR_STATUS_FLAGS_NAME) > 0) {
        if(H5P_get(a_plist, H5F_ACS_CLEAR_STATUS_FLAGS_NAME, &clear) < 0)
            HGOTO_ERROR(H5E_PLIST, H5E_CANTGET, NULL, "can't get clearance for status_flags")
        else if(clear)
            file->shared->sblock->status_flags = 0;
    } /* end if */

    if(shared->nrefs == 1) {
        if(fc_degree == H5F_CLOSE_DEFAULT)
            shared->fc_degree = lf->cls->fc_degree;
        else
            shared->fc_degree = fc_degree;
    } /* end if */
    else if(shared->nrefs > 1) {
        if(fc_degree == H5F_CLOSE_DEFAULT && shared->fc_degree != lf->cls->fc_degree)
            HGOTO_ERROR(H5E_FILE, H5E_CANTINIT, NULL, "file close degree doesn't match")
        if(fc_degree != H5F_CLOSE_DEFAULT && fc_degree != shared->fc_degree)
            HGOTO_ERROR(H5E_FILE, H5E_CANTINIT, NULL, "file close degree doesn't match")
    } /* end if */

    /* Record the evict-on-close MDC behavior.  If it's the first time opening
     * the file, set it to access property list value; if it's the second time
     * or later, verify that the access property list value matches the value
     * in shared file structure.
     */
    if(H5P_get(a_plist, H5F_ACS_EVICT_ON_CLOSE_FLAG_NAME, &evict_on_close) < 0)
        HGOTO_ERROR(H5E_PLIST, H5E_CANTGET, NULL, "can't get evict on close value")
    if(shared->nrefs == 1)
        shared->evict_on_close = evict_on_close;
    else if(shared->nrefs > 1) {
        if(shared->evict_on_close != evict_on_close)
            HGOTO_ERROR(H5E_FILE, H5E_BADVALUE, NULL, "file evict-on-close value doesn't match")
    } /* end if */

    /* Formulate the absolute path for later search of target file for external links */
    if(H5_build_extpath(name, &file->extpath) < 0)
        HGOTO_ERROR(H5E_FILE, H5E_CANTINIT, NULL, "unable to build extpath")

    /* Formulate the actual file name, after following symlinks, etc. */
    if(H5F_build_actual_name(file, a_plist, name, &file->actual_name) < 0)
        HGOTO_ERROR(H5E_FILE, H5E_CANTINIT, NULL, "unable to build actual name")

    if(set_flag) {
        if(H5F_INTENT(file) & H5F_ACC_RDWR) { /* Set and check consistency of status_flags */
            /* Skip check of status_flags for file with < superblock version 3 */
            if(file->shared->sblock->super_vers >= HDF5_SUPERBLOCK_VERSION_3) {

                if(file->shared->sblock->status_flags & H5F_SUPER_WRITE_ACCESS ||
                        file->shared->sblock->status_flags & H5F_SUPER_SWMR_WRITE_ACCESS)
                    HGOTO_ERROR(H5E_FILE, H5E_CANTOPENFILE, NULL, "file is already open for write/SWMR write (may use <h5clear file> to clear file consistency flags)")
            } /* version 3 superblock */

            file->shared->sblock->status_flags |= H5F_SUPER_WRITE_ACCESS;
            if(H5F_INTENT(file) & H5F_ACC_SWMR_WRITE)
                file->shared->sblock->status_flags |= H5F_SUPER_SWMR_WRITE_ACCESS;

            /* Flush the superblock & superblock extension */
            if(H5F_super_dirty(file) < 0)
                HGOTO_ERROR(H5E_FILE, H5E_CANTMARKDIRTY, NULL, "unable to mark superblock as dirty")
            if(H5F_flush_tagged_metadata(file, H5AC__SUPERBLOCK_TAG, meta_dxpl_id) < 0)
                HGOTO_ERROR(H5E_FILE, H5E_CANTFLUSH, NULL, "unable to flush superblock")
            if(H5F_flush_tagged_metadata(file, file->shared->sblock->ext_addr, meta_dxpl_id) < 0)
                HGOTO_ERROR(H5E_FILE, H5E_CANTFLUSH, NULL, "unable to flush superblock extension")

            /* Remove the file lock for SWMR_WRITE */
            if(use_file_locking && (H5F_INTENT(file) & H5F_ACC_SWMR_WRITE)) {
                if(H5FD_unlock(file->shared->lf) < 0)
                    HGOTO_ERROR(H5E_FILE, H5E_CANTOPENFILE, NULL, "unable to unlock the file")
            } /* end if */
        } /* end if */
        else { /* H5F_ACC_RDONLY: check consistency of status_flags */
            /* Skip check of status_flags for file with < superblock version 3 */
            if(file->shared->sblock->super_vers >= HDF5_SUPERBLOCK_VERSION_3) {
                if(H5F_INTENT(file) & H5F_ACC_SWMR_READ) {
                    if((file->shared->sblock->status_flags & H5F_SUPER_WRITE_ACCESS &&
                            !(file->shared->sblock->status_flags & H5F_SUPER_SWMR_WRITE_ACCESS))
                            ||
                            (!(file->shared->sblock->status_flags & H5F_SUPER_WRITE_ACCESS) &&
                            file->shared->sblock->status_flags & H5F_SUPER_SWMR_WRITE_ACCESS))
                        HGOTO_ERROR(H5E_FILE, H5E_CANTOPENFILE, NULL, "file is not already open for SWMR writing")
                } /* end if */
                else if((file->shared->sblock->status_flags & H5F_SUPER_WRITE_ACCESS) ||
                        (file->shared->sblock->status_flags & H5F_SUPER_SWMR_WRITE_ACCESS))
                    HGOTO_ERROR(H5E_FILE, H5E_CANTOPENFILE, NULL, "file is already open for write (may use <h5clear file> to clear file consistency flags)")
            } /* version 3 superblock */
        } /* end else */
    } /* end if set_flag */

    /* Success */
    ret_value = file;

done:
    if((NULL == ret_value) && file)
        if(H5F__dest(file, meta_dxpl_id, raw_dxpl_id, FALSE) < 0)
            HDONE_ERROR(H5E_FILE, H5E_CANTCLOSEFILE, NULL, "problems closing file")

    FUNC_LEAVE_NOAPI(ret_value)
} /* end H5F_open() */


/*-------------------------------------------------------------------------
 * Function:    H5F_flush_phase1
 *
 * Purpose:     First phase of flushing cached data.
 *
 * Return:      SUCCEED/FAIL
 *
 *-------------------------------------------------------------------------
 */
static herr_t
H5F__flush_phase1(H5F_t *f, hid_t meta_dxpl_id)
{
    herr_t   ret_value = SUCCEED;       /* Return value */

    FUNC_ENTER_STATIC

    /* Sanity check arguments */
    HDassert(f);

    /* Flush any cached dataset storage raw data */
    if (H5D_flush(f, meta_dxpl_id) < 0)
        /* Push error, but keep going*/
        HDONE_ERROR(H5E_CACHE, H5E_CANTFLUSH, FAIL, "unable to flush dataset cache")

    /* Release any space allocated to space aggregators, so that the eoa value
     *  corresponds to the end of the space written to in the file.
     */
    /* (needs to happen before cache flush, with superblock write, since the
     *  'eoa' value is written in superblock -QAK)
     */
    if (H5MF_free_aggrs(f, meta_dxpl_id) < 0)
        /* Push error, but keep going*/
        HDONE_ERROR(H5E_FILE, H5E_CANTRELEASE, FAIL, "can't release file space")

    FUNC_LEAVE_NOAPI(ret_value)
} /* end H5F__flush_phase1() */


/*-------------------------------------------------------------------------
 * Function:    H5F__flush_phase2
 *
 * Purpose:     Second phase of flushing cached data.
 *
 * Return:      SUCCEED/FAIL
 *
 *-------------------------------------------------------------------------
 */
static herr_t
H5F__flush_phase2(H5F_t *f, hid_t meta_dxpl_id, hid_t raw_dxpl_id, hbool_t closing)
{
    H5F_io_info2_t fio_info;            /* I/O info for operation */
    herr_t   ret_value = SUCCEED;       /* Return value */

    FUNC_ENTER_STATIC

    /* Sanity check arguments */
    HDassert(f);

    /* Flush the entire metadata cache */
    if (H5AC_flush(f, meta_dxpl_id) < 0)
        /* Push error, but keep going*/
        HDONE_ERROR(H5E_CACHE, H5E_CANTFLUSH, FAIL, "unable to flush metadata cache")

    /* Truncate the file to the current allocated size */
#ifdef H5_HAVE_PARALLEL
    if(H5F_HAS_FEATURE(f, H5FD_FEAT_HAS_MPI)) {
        /* Since we just returned from a call to H5AC_flush(), we just 
         * passed through a barrier.  Hence we can skip the barrier on 
         * entry to the mpio file driver call below.
         */
        H5FD_mpio_mark_pre_trunc_barrier_unecessary(f->shared->lf);
    }
#endif /* H5_HAVE_PARALLEL */
    if(H5FD_truncate(f->shared->lf, meta_dxpl_id, closing) < 0)
        /* Push error, but keep going*/
        HDONE_ERROR(H5E_FILE, H5E_WRITEERROR, FAIL, "low level truncate failed")

    /* Flush the entire metadata cache again since the EOA could have changed in the truncate call. */
    if (H5AC_flush(f, meta_dxpl_id) < 0)
        /* Push error, but keep going*/
        HDONE_ERROR(H5E_CACHE, H5E_CANTFLUSH, FAIL, "unable to flush metadata cache")

    /* Set up I/O info for operation */
    fio_info.f = f;
    if (NULL == (fio_info.meta_dxpl = (H5P_genplist_t *)H5I_object(meta_dxpl_id)))
        /* Push error, but keep going*/
        HDONE_ERROR(H5E_ARGS, H5E_BADTYPE, FAIL, "can't get property list")
    if (NULL == (fio_info.raw_dxpl = (H5P_genplist_t *)H5I_object(raw_dxpl_id)))
        /* Push error, but keep going*/
        HDONE_ERROR(H5E_ARGS, H5E_BADTYPE, FAIL, "can't get property list")

    /* Flush out the metadata accumulator */
    if (H5F__accum_flush(&fio_info) < 0)
        /* Push error, but keep going*/
        HDONE_ERROR(H5E_IO, H5E_CANTFLUSH, FAIL, "unable to flush metadata accumulator")

    /* Flush the page buffer */
    if (H5PB_flush(&fio_info) < 0)
        /* Push error, but keep going*/
        HDONE_ERROR(H5E_IO, H5E_CANTFLUSH, FAIL, "page buffer flush failed")

    /* Flush file buffers to disk. */
    if (H5FD_flush(f->shared->lf, meta_dxpl_id, closing) < 0)
        /* Push error, but keep going*/
        HDONE_ERROR(H5E_IO, H5E_CANTFLUSH, FAIL, "low level flush failed")

    FUNC_LEAVE_NOAPI(ret_value)
} /* end H5F__flush_phase2() */


/*-------------------------------------------------------------------------
 * Function:    H5F__flush
 *
 * Purpose:     Flushes cached data.
 *
 * Return:      SUCCEED/FAIL
 *
 *-------------------------------------------------------------------------
 */
herr_t
H5F__flush(H5F_t *f, hid_t meta_dxpl_id, hid_t raw_dxpl_id, hbool_t closing)
{
    herr_t   ret_value = SUCCEED;       /* Return value */

    FUNC_ENTER_PACKAGE

    /* Sanity check arguments */
    HDassert(f);

    /* First phase of flushing data */
    if (H5F__flush_phase1(f, meta_dxpl_id) < 0)
        /* Push error, but keep going*/
        HDONE_ERROR(H5E_CACHE, H5E_CANTFLUSH, FAIL, "unable to flush file data")

    /* Second phase of flushing data */
    if (H5F__flush_phase2(f, meta_dxpl_id, raw_dxpl_id, closing) < 0)
        /* Push error, but keep going*/
        HDONE_ERROR(H5E_CACHE, H5E_CANTFLUSH, FAIL, "unable to flush file data")

    FUNC_LEAVE_NOAPI(ret_value)
} /* end H5F__flush() */


/*-------------------------------------------------------------------------
 * Function:    H5F_close
 *
 * Purpose:     Closes a file or causes the close operation to be pended.
 *              This function is called two ways: from the API it gets called
 *              by H5Fclose->H5I_dec_ref->H5F_close when H5I_dec_ref()
 *              decrements the file ID reference count to zero.  The file ID
 *              is removed from the H5I_FILE group by H5I_dec_ref() just
 *              before H5F_close() is called. If there are open object
 *              headers then the close is pended by moving the file to the
 *              H5I_FILE_CLOSING ID group (the f->closing contains the ID
 *              assigned to file).
 *
 *              This function is also called directly from H5O_close() when
 *              the last object header is closed for the file and the file
 *              has a pending close.
 *
 * Return:      SUCCEED/FAIL
 *
 *-------------------------------------------------------------------------
 */
herr_t
H5F_close(H5F_t *f)
{
    herr_t            ret_value = SUCCEED;    /* Return value */

    FUNC_ENTER_NOAPI_NOINIT

    /* Sanity check */
    HDassert(f);

    /* Perform checks for "semi" file close degree here, since closing the
     * file is not allowed if there are objects still open
     */
    if (f->shared->fc_degree == H5F_CLOSE_SEMI) {
        unsigned nopen_files = 0;       /* Number of open files in file/mount hierarchy */
        unsigned nopen_objs = 0;        /* Number of open objects in file/mount hierarchy */

        /* Get the number of open objects and open files on this file/mount hierarchy */
        if (H5F_mount_count_ids(f, &nopen_files, &nopen_objs) < 0)
            HGOTO_ERROR(H5E_SYM, H5E_MOUNT, FAIL, "problem checking mount hierarchy")

        /* If there are no other file IDs open on this file/mount hier., but
         * there are still open objects, issue an error and bail out now,
         * without decrementing the file ID's reference count and triggering
         * a "real" attempt at closing the file.
         */
        if (nopen_files == 1 && nopen_objs > 0)
            HGOTO_ERROR(H5E_FILE, H5E_CANTCLOSEFILE, FAIL, "can't close file, there are objects still open")
    }

    /* Reset the file ID for this file */
    f->id_exists = FALSE;

    /* Attempt to close the file/mount hierarchy */
    if (H5F_try_close(f, NULL) < 0)
        HGOTO_ERROR(H5E_FILE, H5E_CANTCLOSEFILE, FAIL, "can't close file")

done:
    FUNC_LEAVE_NOAPI(ret_value)
} /* end H5F_close() */


/*-------------------------------------------------------------------------
 * Function:    H5F_try_close
 *
 * Purpose:     Attempts to close a file due to one of several actions:
 *              - The reference count on the file ID dropped to zero
 *              - The last open object was closed in the file
 *              - The file was unmounted
 *
 * Return:      SUCCEED/FAIL
 *
 *-------------------------------------------------------------------------
 */
herr_t
H5F_try_close(H5F_t *f, hbool_t *was_closed /*out*/)
{
    unsigned            nopen_files = 0;        /* Number of open files in file/mount hierarchy */
    unsigned            nopen_objs = 0;         /* Number of open objects in file/mount hierarchy */
    herr_t              ret_value = SUCCEED;    /* Return value */

    FUNC_ENTER_NOAPI_NOINIT

    /* Sanity check */
    HDassert(f);
    HDassert(f->shared);

    /* Set the was_closed flag to the default value.
     * This flag lets downstream code know if the file struct is
     * still accessible and/or likely to contain useful data.
     * It's needed by the evict-on-close code. Clients can ignore
     * this value by passing in NULL.
     */
    if (was_closed)
        *was_closed = FALSE;

    /* Check if this file is already in the process of closing */
    if (f->closing) {
        if (was_closed)
            *was_closed = TRUE;
        HGOTO_DONE(SUCCEED)
    }

    /* Get the number of open objects and open files on this file/mount hierarchy */
    if (H5F_mount_count_ids(f, &nopen_files, &nopen_objs) < 0)
        HGOTO_ERROR(H5E_SYM, H5E_MOUNT, FAIL, "problem checking mount hierarchy")

    /*
     * Close file according to close degree:
     *
     *  H5F_CLOSE_WEAK:    if there are still objects open, wait until
     *            they are all closed.
     *  H5F_CLOSE_SEMI:    if there are still objects open, return fail;
     *            otherwise, close file.
     *  H5F_CLOSE_STRONG:    if there are still objects open, close them
     *            first, then close file.
     */
    switch (f->shared->fc_degree) {
        case H5F_CLOSE_WEAK:
            /*
             * If file or object IDS are still open then delay deletion of
             * resources until they have all been closed.  Flush all
             * caches and update the object header anyway so that failing to
             * close all objects isn't a major problem.
             */
            if((nopen_files + nopen_objs) > 0)
                HGOTO_DONE(SUCCEED)
            break;

        case H5F_CLOSE_SEMI:
            /* Can leave safely if file IDs are still open on this file */
            if (nopen_files > 0)
                HGOTO_DONE(SUCCEED)

            /* Sanity check: If close degree if "semi" and we have gotten this
             * far and there are objects left open, bail out now.
             */
            HDassert(nopen_files == 0 && nopen_objs == 0);

            /* If we've gotten this far (ie. there are no open objects in the file), fall through to flush & close */
            break;

        case H5F_CLOSE_STRONG:
            /* If there are other open files in the hierarchy, we can leave now */
            if (nopen_files > 0)
                HGOTO_DONE(SUCCEED)

            /* If we've gotten this far (ie. there are no open file IDs in the file/mount hierarchy), fall through to flush & close */
            break;

        case H5F_CLOSE_DEFAULT:
        default:
            HGOTO_ERROR(H5E_FILE, H5E_CANTCLOSEFILE, FAIL, "can't close file, unknown file close degree")
    }

    /* Mark this file as closing (prevents re-entering file shutdown code below) */
    f->closing = TRUE;

    /* If the file close degree is "strong", close all the open objects in this file */
    if (f->shared->fc_degree == H5F_CLOSE_STRONG) {
        HDassert(nopen_files ==  0);

        /* Forced close of all opened objects in this file */
        if (f->nopen_objs > 0) {
            size_t obj_count;       /* # of open objects */
            hid_t objs[128];        /* Array of objects to close */
            herr_t result;          /* Local result from obj ID query */
            size_t u;               /* Local index variable */

            /* Get the list of IDs of open dataset, group, & attribute objects */
            while ((result = H5F_get_obj_ids(f, H5F_OBJ_LOCAL | H5F_OBJ_DATASET | H5F_OBJ_GROUP | H5F_OBJ_ATTR, (int)(sizeof(objs) / sizeof(objs[0])), objs, FALSE, &obj_count)) <= 0
                    && obj_count != 0 ) {

                /* Try to close all the open objects in this file */
                for (u = 0; u < obj_count; u++)
                    if (H5I_dec_ref(objs[u]) < 0)
                        HGOTO_ERROR(H5E_ATOM, H5E_CLOSEERROR, FAIL, "can't close object")
            }
            if (result < 0)
                HGOTO_ERROR(H5E_INTERNAL, H5E_BADITER, FAIL, "H5F_get_obj_ids failed(1)")

            /* Get the list of IDs of open named datatype objects */
            /* (Do this separately from the dataset & attribute IDs, because
             * they could be using one of the named datatypes and then the
             * open named datatype ID will get closed twice)
             */
            while ((result = H5F_get_obj_ids(f, H5F_OBJ_LOCAL | H5F_OBJ_DATATYPE, (int)(sizeof(objs) / sizeof(objs[0])), objs, FALSE, &obj_count)) <= 0
                    && obj_count != 0) {

                /* Try to close all the open objects in this file */
                for (u = 0; u < obj_count; u++)
                    if (H5I_dec_ref(objs[u]) < 0)
                        HGOTO_ERROR(H5E_ATOM, H5E_CLOSEERROR, FAIL, "can't close object")
            }
            if (result < 0)
                HGOTO_ERROR(H5E_INTERNAL, H5E_BADITER, FAIL, "H5F_get_obj_ids failed(2)")
        } /* end if */
    } /* end if */

    /* Check if this is a child file in a mounting hierarchy & proceed up the
     * hierarchy if so.
     */
    if (f->parent)
        if (H5F_try_close(f->parent, NULL) < 0)
            HGOTO_ERROR(H5E_FILE, H5E_CANTCLOSEFILE, FAIL, "can't close parent file")

    /* Unmount and close each child before closing the current file. */
    if (H5F_close_mounts(f) < 0)
        HGOTO_ERROR(H5E_FILE, H5E_CANTCLOSEFILE, FAIL, "can't unmount child files")

    /* If there is more than one reference to the shared file struct and the
     * file has an external file cache, we should see if it can be closed.  This
     * can happen if a cycle is formed with external file caches.
     */
    if (f->shared->efc && (f->shared->nrefs > 1))
        if(H5F_efc_try_close(f) < 0)
            HGOTO_ERROR(H5E_FILE, H5E_CANTRELEASE, FAIL, "can't attempt to close EFC")

    /* Delay flush until the shared file struct is closed, in H5F__dest.  If the
     * application called H5Fclose, it would have been flushed in that function
     * (unless it will have been flushed in H5F_dest anyways).
     */

    /* Destroy the H5F_t struct and decrement the reference count for the
     * shared H5F_file_t struct. If the reference count for the H5F_file_t
     * struct reaches zero then destroy it also.
     */
    if (H5F__dest(f, H5AC_ind_read_dxpl_id, H5AC_rawdata_dxpl_id, TRUE) < 0)
        HGOTO_ERROR(H5E_FILE, H5E_CANTCLOSEFILE, FAIL, "problems closing file")

    /* Since we closed the file, this should be set to TRUE */
    if (was_closed)
        *was_closed = TRUE;
done:
    FUNC_LEAVE_NOAPI(ret_value)
} /* end H5F_try_close() */


/*-------------------------------------------------------------------------
 * Function:    H5F_reopen
 *
 * Purpose:     Reopen a file.  The new file handle which is returned points
 *		        to the same file as the specified file handle.  Both handles
 *		        share caches and other information.  The only difference
 *		        between the handles is that the new handle is not mounted
 *		        anywhere and no files are mounted on it.
 *
 * Return:      Success:    A pointer to a file struct
 *
 *              Failure:    NULL
 *
 *-------------------------------------------------------------------------
 */
H5F_t *
H5F_reopen(H5F_t *f)
{
    H5F_t       *ret_value = NULL;

    FUNC_ENTER_NOAPI_NOINIT

    /* Get a new "top level" file struct, sharing the same "low level" file struct */
    if (NULL == (ret_value = H5F_new(f->shared, 0, H5P_FILE_CREATE_DEFAULT, H5P_FILE_ACCESS_DEFAULT, NULL)))
        HGOTO_ERROR(H5E_FILE, H5E_CANTINIT, NULL, "unable to reopen file")

    /* Duplicate old file's names */
    ret_value->open_name    = H5MM_xstrdup(f->open_name);
    ret_value->actual_name  = H5MM_xstrdup(f->actual_name);
    ret_value->extpath      = H5MM_xstrdup(f->extpath);

done:
    FUNC_LEAVE_NOAPI(ret_value)
} /* end H5F_reopen() */


/*-------------------------------------------------------------------------
 * Function:    H5F_get_id
 *
 * Purpose:     Get the file ID, incrementing it, or "resurrecting" it as
 *              appropriate.
 *
 * Return:      Success:    An ID for a file
 *
 *              Failure:    H5I_INVALID_HID
 *
 *-------------------------------------------------------------------------
 */
hid_t
H5F_get_id(H5F_t *file, hbool_t app_ref)
{
    hid_t ret_value = H5I_INVALID_HID;  /* Return value */

    FUNC_ENTER_NOAPI_NOINIT

    HDassert(file);

    if (FAIL == (ret_value = H5I_get_id(file, H5I_FILE))) {
        /* resurrect the ID - Register an ID with the native plugin */
        if ((ret_value = H5VL_native_register(H5I_FILE, file, app_ref)) < 0)
            HGOTO_ERROR(H5E_ATOM, H5E_CANTREGISTER, FAIL, "unable to register group")
        file->id_exists = TRUE;
    }
    else {
        /* Increment ref count on existing ID */
        if (H5I_inc_ref(ret_value, app_ref) < 0)
            HGOTO_ERROR(H5E_ATOM, H5E_CANTSET, FAIL, "incrementing file ID failed")
    }

done:
    FUNC_LEAVE_NOAPI(ret_value)
} /* end H5F_get_id() */


/*-------------------------------------------------------------------------
 * Function: H5F_incr_nopen_objs
 *
 * Purpose:  Increment the number of open objects for a file.
 *
 * Return:   Success:    The number of open objects, after the increment
 *           Failure:    (can't happen)
 *-------------------------------------------------------------------------
 */
unsigned
H5F_incr_nopen_objs(H5F_t *f)
{
    /* Use FUNC_ENTER_NOAPI_NOINIT_NOERR here to avoid performance issues */
    FUNC_ENTER_NOAPI_NOINIT_NOERR

    HDassert(f);

    FUNC_LEAVE_NOAPI(++f->nopen_objs)
} /* end H5F_incr_nopen_objs() */


/*-------------------------------------------------------------------------
 * Function: H5F_decr_nopen_objs
 *
 * Purpose:  Decrement the number of open objects for a file.
 *
 * Return:   Success:    The number of open objects, after the decrement
 *           Failure:    (can't happen)
 *-------------------------------------------------------------------------
 */
unsigned
H5F_decr_nopen_objs(H5F_t *f)
{
    /* Use FUNC_ENTER_NOAPI_NOINIT_NOERR here to avoid performance issues */
    FUNC_ENTER_NOAPI_NOINIT_NOERR

    HDassert(f);

    FUNC_LEAVE_NOAPI(--f->nopen_objs)
} /* end H5F_decr_nopen_objs() */


/*-------------------------------------------------------------------------
 * Function: H5F_build_actual_name
 *
 * Purpose:  Retrieve the name of a file, after following symlinks, etc.
 *
 * Note:     Currently only working for "POSIX I/O compatible" VFDs
 *
 * Return:   Success:        0
 *           Failure:    -1
 *-------------------------------------------------------------------------
 */
static herr_t
H5F_build_actual_name(const H5F_t *f, const H5P_genplist_t *fapl, const char *name,
    char **actual_name/*out*/)
{
    hid_t       new_fapl_id = -1;       /* ID for duplicated FAPL */
#ifdef H5_HAVE_SYMLINK
    /* This has to be declared here to avoid unfreed resources on errors */
    char *realname = NULL;              /* Fully resolved path name of file */
#endif /* H5_HAVE_SYMLINK */
    herr_t      ret_value = SUCCEED;    /* Return value */

    FUNC_ENTER_NOAPI_NOINIT

    /* Sanity check */
    HDassert(f);
    HDassert(fapl);
    HDassert(name);
    HDassert(actual_name);

    /* Clear actual name pointer to begin with */
    *actual_name = NULL;

/* Assume that if the OS can't create symlinks, that we don't need to worry
 *      about resolving them either. -QAK
 */
#ifdef H5_HAVE_SYMLINK
    /* Check for POSIX I/O compatible file handle */
    if(H5F_HAS_FEATURE(f, H5FD_FEAT_POSIX_COMPAT_HANDLE)) {
        h5_stat_t lst;   /* Stat info from lstat() call */

        /* Call lstat() on the file's name */
        if(HDlstat(name, &lst) < 0)
            HGOTO_ERROR(H5E_FILE, H5E_CANTGET, FAIL, "can't retrieve stat info for file")

        /* Check for symbolic link */
        if(S_IFLNK == (lst.st_mode & S_IFMT)) {
            H5P_genplist_t *new_fapl;   /* Duplicated FAPL */
            int *fd;                    /* POSIX I/O file descriptor */
            h5_stat_t st;               /* Stat info from stat() call */
            h5_stat_t fst;              /* Stat info from fstat() call */
            hbool_t want_posix_fd;      /* Flag for retrieving file descriptor from VFD */

            /* Allocate realname buffer */
            if(NULL == (realname = (char *)H5MM_calloc((size_t)PATH_MAX * sizeof(char))))
                HGOTO_ERROR(H5E_RESOURCE, H5E_NOSPACE, FAIL, "memory allocation failed")

            /* Perform a sanity check that the file or link wasn't switched
             * between when we opened it and when we called lstat().  This is
             * according to the security best practices for lstat() documented
             * here: https://www.securecoding.cert.org/confluence/display/seccode/POS35-C.+Avoid+race+conditions+while+checking+for+the+existence+of+a+symbolic+link
             */

            /* Copy the FAPL object to modify */
            if((new_fapl_id = H5P_copy_plist(fapl, FALSE)) < 0)
                HGOTO_ERROR(H5E_FILE, H5E_CANTCOPY, FAIL, "unable to copy file access property list")
            if(NULL == (new_fapl = (H5P_genplist_t *)H5I_object(new_fapl_id)))
                HGOTO_ERROR(H5E_FILE, H5E_CANTCREATE, FAIL, "can't get property list")

            /* Set the character encoding on the new property list */
            want_posix_fd = TRUE;
            if(H5P_set(new_fapl, H5F_ACS_WANT_POSIX_FD_NAME, &want_posix_fd) < 0)
                HGOTO_ERROR(H5E_PLIST, H5E_CANTSET, FAIL, "can't set character encoding")

            /* Retrieve the file handle */
            if(H5F_get_vfd_handle(f, new_fapl_id, (void **)&fd) < 0)
                HGOTO_ERROR(H5E_FILE, H5E_CANTGET, FAIL, "can't retrieve POSIX file descriptor")

            /* Stat the filename we're resolving */
            if(HDstat(name, &st) < 0)
                HSYS_GOTO_ERROR(H5E_FILE, H5E_BADFILE, FAIL, "unable to stat file")

            /* Stat the file we opened */
            if(HDfstat(*fd, &fst) < 0)
                HSYS_GOTO_ERROR(H5E_FILE, H5E_BADFILE, FAIL, "unable to fstat file")

            /* Verify that the files are really the same */
            if(st.st_mode != fst.st_mode || st.st_ino != fst.st_ino || st.st_dev != fst.st_dev)
                HGOTO_ERROR(H5E_FILE, H5E_BADVALUE, FAIL, "files' st_ino or st_dev fields changed!")

            /* Get the resolved path for the file name */
            if(NULL == HDrealpath(name, realname))
                HGOTO_ERROR(H5E_FILE, H5E_CANTGET, FAIL, "can't retrieve real path for file")

            /* Duplicate the resolved path for the file name */
            if(NULL == (*actual_name = (char *)H5MM_strdup(realname)))
                HGOTO_ERROR(H5E_FILE, H5E_CANTALLOC, FAIL, "can't duplicate real path")
        } /* end if */
    } /* end if */
#endif /* H5_HAVE_SYMLINK */

    /* Check if we've resolved the file's name */
    if(NULL == *actual_name) {
        /* Just duplicate the name used to open the file */
        if(NULL == (*actual_name = (char *)H5MM_strdup(name)))
            HGOTO_ERROR(H5E_FILE, H5E_CANTALLOC, FAIL, "can't duplicate open name")
    } /* end else */

done:
    /* Close the property list */
    if(new_fapl_id > 0)
        if(H5I_dec_app_ref(new_fapl_id) < 0)
            HDONE_ERROR(H5E_FILE, H5E_CANTCLOSEOBJ, FAIL, "can't close duplicated FAPL")
#ifdef H5_HAVE_SYMLINK
    if(realname)
        realname = (char *)H5MM_xfree(realname);
#endif /* H5_HAVE_SYMLINK */

    FUNC_LEAVE_NOAPI(ret_value)
} /* H5F_build_actual_name() */


/*-------------------------------------------------------------------------
 * Function: H5F_addr_encode_len
 *
 * Purpose:  Encodes an address into the buffer pointed to by *PP and
 *           then increments the pointer to the first byte after the
 *           address.  An undefined value is stored as all 1's.
 *
 * Return:   void
 *-------------------------------------------------------------------------
 */
void
H5F_addr_encode_len(size_t addr_len, uint8_t **pp/*in,out*/, haddr_t addr)
{
    unsigned    u;              /* Local index variable */

    /* Use FUNC_ENTER_NOAPI_NOINIT_NOERR here to avoid performance issues */
    FUNC_ENTER_NOAPI_NOINIT_NOERR

    HDassert(addr_len);
    HDassert(pp && *pp);

    if(H5F_addr_defined(addr)) {
        for(u = 0; u < addr_len; u++) {
            *(*pp)++ = (uint8_t)(addr & 0xff);
            addr >>= 8;
        } /* end for */
        HDassert("overflow" && 0 == addr);
    } /* end if */
    else {
        for(u = 0; u < addr_len; u++)
            *(*pp)++ = 0xff;
    } /* end else */

    FUNC_LEAVE_NOAPI_VOID
} /* end H5F_addr_encode_len() */


/*-------------------------------------------------------------------------
 * Function: H5F_addr_encode
 *
 * Purpose:  Encodes an address into the buffer pointed to by *PP and
 *           then increments the pointer to the first byte after the
 *           address.  An undefined value is stored as all 1's.
 *
 * Return:   void
 *-------------------------------------------------------------------------
 */
void
H5F_addr_encode(const H5F_t *f, uint8_t **pp/*in,out*/, haddr_t addr)
{
    /* Use FUNC_ENTER_NOAPI_NOINIT_NOERR here to avoid performance issues */
    FUNC_ENTER_NOAPI_NOINIT_NOERR

    HDassert(f);

    H5F_addr_encode_len(H5F_SIZEOF_ADDR(f), pp, addr);

    FUNC_LEAVE_NOAPI_VOID
} /* end H5F_addr_encode() */


/*-------------------------------------------------------------------------
 * Function: H5F_addr_decode_len
 *
 * Purpose:  Decodes an address from the buffer pointed to by *PP and
 *           updates the pointer to point to the next byte after the
 *           address.
 *
 *           If the value read is all 1's then the address is returned
 *           with an undefined value.
 *
 * Return:   void
 *-------------------------------------------------------------------------
 */
void
H5F_addr_decode_len(size_t addr_len, const uint8_t **pp/*in,out*/, haddr_t *addr_p/*out*/)
{
    hbool_t        all_zero = TRUE;    /* True if address was all zeroes */
    unsigned       u;                  /* Local index variable */

    /* Use FUNC_ENTER_NOAPI_NOINIT_NOERR here to avoid performance issues */
    FUNC_ENTER_NOAPI_NOINIT_NOERR

    HDassert(addr_len);
    HDassert(pp && *pp);
    HDassert(addr_p);

    /* Reset value in destination */
    *addr_p = 0;

    /* Decode bytes from address */
    for(u = 0; u < addr_len; u++) {
        uint8_t        c;          /* Local decoded byte */

        /* Get decoded byte (and advance pointer) */
        c = *(*pp)++;

        /* Check for non-undefined address byte value */
        if(c != 0xff)
            all_zero = FALSE;

        if(u < sizeof(*addr_p)) {
            haddr_t        tmp = c;    /* Local copy of address, for casting */

            /* Shift decoded byte to correct position */
            tmp <<= (u * 8);    /*use tmp to get casting right */

            /* Merge into already decoded bytes */
            *addr_p |= tmp;
        } /* end if */
        else
            if(!all_zero)
                HDassert(0 == **pp);    /*overflow */
    } /* end for */

    /* If 'all_zero' is still TRUE, the address was entirely composed of '0xff'
     *  bytes, which is the encoded form of 'HADDR_UNDEF', so set the destination
     *  to that value */
    if(all_zero)
        *addr_p = HADDR_UNDEF;

    FUNC_LEAVE_NOAPI_VOID
} /* end H5F_addr_decode_len() */


/*-------------------------------------------------------------------------
 * Function: H5F_addr_decode
 *
 * Purpose:  Decodes an address from the buffer pointed to by *PP and
 *           updates the pointer to point to the next byte after the
 *           address.
 *
 *           If the value read is all 1's then the address is returned
 *           with an undefined value.
 *
 * Return:   void
 *-------------------------------------------------------------------------
 */
void
H5F_addr_decode(const H5F_t *f, const uint8_t **pp/*in,out*/, haddr_t *addr_p/*out*/)
{
    /* Use FUNC_ENTER_NOAPI_NOINIT_NOERR here to avoid performance issues */
    FUNC_ENTER_NOAPI_NOINIT_NOERR

    HDassert(f);

    H5F_addr_decode_len(H5F_SIZEOF_ADDR(f), pp, addr_p);

    FUNC_LEAVE_NOAPI_VOID
} /* end H5F_addr_decode() */


/*-------------------------------------------------------------------------
 * Function:    H5F_set_grp_btree_shared
 *
 * Purpose:     Set the grp_btree_shared field with a valid ref-count pointer.
 *
 * Return:      Success:        SUCCEED
 *              Failure:        FAIL
 *-------------------------------------------------------------------------
 */
herr_t
H5F_set_grp_btree_shared(H5F_t *f, H5UC_t *rc)
{
    /* Use FUNC_ENTER_NOAPI_NOINIT_NOERR here to avoid performance issues */
    FUNC_ENTER_NOAPI_NOINIT_NOERR

    /* Sanity check */
    HDassert(f);
    HDassert(f->shared);
    HDassert(rc);

    f->shared->grp_btree_shared = rc;

    FUNC_LEAVE_NOAPI(SUCCEED)
} /* H5F_set_grp_btree_shared() */


/*-------------------------------------------------------------------------
 * Function:    H5F_set_sohm_addr
 *
 * Purpose:     Set the sohm_addr field with a new value.
 *
 * Return:      Success:        SUCCEED
 *              Failure:        FAIL
 *-------------------------------------------------------------------------
 */
herr_t
H5F_set_sohm_addr(H5F_t *f, haddr_t addr)
{
    /* Use FUNC_ENTER_NOAPI_NOINIT_NOERR here to avoid performance issues */
    FUNC_ENTER_NOAPI_NOINIT_NOERR

    /* Sanity check */
    HDassert(f);
    HDassert(f->shared);

    f->shared->sohm_addr = addr;

    FUNC_LEAVE_NOAPI(SUCCEED)
} /* H5F_set_sohm_addr() */


/*-------------------------------------------------------------------------
 * Function:    H5F_set_sohm_vers
 *
 * Purpose:     Set the sohm_vers field with a new value.
 *
 * Return:      Success:        SUCCEED
 *              Failure:        FAIL
 *-------------------------------------------------------------------------
 */
herr_t
H5F_set_sohm_vers(H5F_t *f, unsigned vers)
{
    /* Use FUNC_ENTER_NOAPI_NOINIT_NOERR here to avoid performance issues */
    FUNC_ENTER_NOAPI_NOINIT_NOERR

    /* Sanity check */
    HDassert(f);
    HDassert(f->shared);

    f->shared->sohm_vers = vers;

    FUNC_LEAVE_NOAPI(SUCCEED)
} /* H5F_set_sohm_vers() */


/*-------------------------------------------------------------------------
 * Function:    H5F_set_sohm_nindexes
 *
 * Purpose:     Set the sohm_nindexes field with a new value.
 *
 * Return:      Success:        SUCCEED
 *              Failure:        FAIL
 *-------------------------------------------------------------------------
 */
herr_t
H5F_set_sohm_nindexes(H5F_t *f, unsigned nindexes)
{
    /* Use FUNC_ENTER_NOAPI_NOINIT_NOERR here to avoid performance issues */
    FUNC_ENTER_NOAPI_NOINIT_NOERR

    /* Sanity check */
    HDassert(f);
    HDassert(f->shared);

    f->shared->sohm_nindexes = nindexes;

    FUNC_LEAVE_NOAPI(SUCCEED)
} /* H5F_set_sohm_nindexes() */


/*-------------------------------------------------------------------------
 * Function:    H5F_set_store_msg_crt_idx
 *
 * Purpose:     Set the store_msg_crt_idx field with a new value.
 *
 * Return:      Success:        SUCCEED
 *              Failure:        FAIL
 *-------------------------------------------------------------------------
 */
herr_t
H5F_set_store_msg_crt_idx(H5F_t *f, hbool_t flag)
{
    /* Use FUNC_ENTER_NOAPI_NOINIT_NOERR here to avoid performance issues */
    FUNC_ENTER_NOAPI_NOINIT_NOERR

    /* Sanity check */
    HDassert(f);
    HDassert(f->shared);

    f->shared->store_msg_crt_idx = flag;

    FUNC_LEAVE_NOAPI(SUCCEED)
} /* H5F_set_store_msg_crt_idx() */

/*-------------------------------------------------------------------------
 * Function:    H5F_set_libver_bounds()
 *
 * Purpose:     Set the file's low and high bound to the input parameters
 *              'low' and 'high' respectively.
 *              This is done only if the existing setting is different
 *              from the inputs.
 *
 * Return:      SUCCEED on success, and FAIL on failure.
 *
 * Programmer:  Vailin Choi; December 2017
 *
 *-------------------------------------------------------------------------
 */
herr_t
H5F_set_libver_bounds(H5F_t * f, H5F_libver_t low, H5F_libver_t high)
{
    FUNC_ENTER_NOAPI_NOINIT_NOERR

    /* Sanity checks */
    HDassert(f);
    HDassert(f->shared);

    /* Set the bounds only if the existing setting is different from the inputs */
    if(f->shared->low_bound != low || f->shared->high_bound != high) {
        f->shared->low_bound = low;
        f->shared->high_bound = high;
    }

    FUNC_LEAVE_NOAPI(SUCCEED)
} /* H5F_set_libver_bounds() */


/*-------------------------------------------------------------------------
 * Function:    H5F_get_file_image
 *
 * Purpose:     Private version of H5Fget_file_image
 *
 * Return:      Success:        Bytes copied / number of bytes needed.
 *              Failure:        negative value
 *-------------------------------------------------------------------------
 */
ssize_t
H5F_get_file_image(H5F_t *file, void *buf_ptr, size_t buf_len, hid_t meta_dxpl_id,
    hid_t raw_dxpl_id)
{
    H5FD_t     *fd_ptr;                 /* file driver */
    haddr_t     eoa;                    /* End of file address */
    ssize_t     ret_value = -1;         /* Return value */

    FUNC_ENTER_NOAPI_NOINIT

    /* Check args */
    if(!file || !file->shared || !file->shared->lf)
        HGOTO_ERROR(H5E_FILE, H5E_BADVALUE, FAIL, "file_id yields invalid file pointer")
    fd_ptr = file->shared->lf;
    if(!fd_ptr->cls)
        HGOTO_ERROR(H5E_FILE, H5E_BADVALUE, FAIL, "fd_ptr yields invalid class pointer")

    /* the address space used by the split and multi file drivers is not
     * a good fit for this call.  Since the plan is to depreciate these
     * drivers anyway, don't bother to do a "force fit".
     *
     * The following clause tests for the multi file driver, and fails
     * if the supplied file has the multi file driver as its top level
     * file driver.  However, this test will not work if there is some
     * other file driver sitting on top of the multi file driver.
     *
     * I'm not sure if this is possible at present, but in all likelyhood,
     * it will become possible in the future.  On the other hand, we may
     * remove the split/multi file drivers before then.
     *
     * I am leaving this solution in for now, but we should review it,
     * and improve the solution if necessary.
     *
     *                                          JRM -- 11/11/22
     */
    if(HDstrcmp(fd_ptr->cls->name, "multi") == 0)
        HGOTO_ERROR(H5E_ARGS, H5E_BADVALUE, FAIL, "Not supported for multi file driver.")

    /* While the family file driver is conceptually fully compatible
     * with the get file image operation, it sets a file driver message
     * in the super block that prevents the image being opened with any
     * driver other than the family file driver.  Needless to say, this
     * rather defeats the purpose of the get file image operation.
     *
     * While this problem is quire solvable, the required time and
     * resources are lacking at present.  Hence, for now, we don't
     * allow the get file image operation to be perfomed on files
     * opened with the family file driver.
     *
     * Observe that the following test only looks at the top level
     * driver, and fails if there is some other driver sitting on to
     * of the family file driver.
     *
     * I don't think this can happen at present, but that may change
     * in the future.
     *                                   JRM -- 12/21/11
     */
    if(HDstrcmp(fd_ptr->cls->name, "family") == 0)
        HGOTO_ERROR(H5E_FILE, H5E_BADVALUE, FAIL, "Not supported for family file driver.")

    /* Go get the actual file size */
    if(HADDR_UNDEF == (eoa = H5FD_get_eoa(file->shared->lf, H5FD_MEM_DEFAULT)))
        HGOTO_ERROR(H5E_FILE, H5E_CANTGET, FAIL, "unable to get file size")

    /* set ret_value = to eoa -- will overwrite this if appropriate */
    ret_value = (ssize_t)eoa;

    /* test to see if a buffer was provided -- if not, we are done */
    if(buf_ptr != NULL) {
        H5FD_io_info_t fdio_info;       /* File driver I/O info */
        size_t    space_needed;        /* size of file image */
        hsize_t tmp;
        size_t tmp_size;

        /* Check for buffer too small */
        if((haddr_t)buf_len < eoa)
            HGOTO_ERROR(H5E_FILE, H5E_BADVALUE, FAIL, "supplied buffer too small")

        space_needed = (size_t)eoa;

        /* Set up file driver I/O info object */
        fdio_info.file = fd_ptr;
        if(NULL == (fdio_info.meta_dxpl = (H5P_genplist_t *)H5I_object(meta_dxpl_id)))
            HGOTO_ERROR(H5E_CACHE, H5E_BADATOM, FAIL, "can't get property list object")
        if(NULL == (fdio_info.raw_dxpl = (H5P_genplist_t *)H5I_object(raw_dxpl_id)))
            HGOTO_ERROR(H5E_CACHE, H5E_BADATOM, FAIL, "can't get property list object")

        /* read in the file image */
        /* (Note compensation for base address addition in internal routine) */
        if (H5FD_read(&fdio_info, H5FD_MEM_DEFAULT, 0, space_needed, buf_ptr) < 0)
            HGOTO_ERROR(H5E_FILE, H5E_READERROR, FAIL, "file image read request failed")

        /* Offset to "status_flags" in the superblock */
        tmp = H5F_SUPER_STATUS_FLAGS_OFF(file->shared->sblock->super_vers);
        /* Size of "status_flags" depends on the superblock version */
        tmp_size = H5F_SUPER_STATUS_FLAGS_SIZE(file->shared->sblock->super_vers);

        /* Clear "status_flags" */
        HDmemset((uint8_t *)(buf_ptr) + tmp, 0, tmp_size);

    } /* end if */

done:
    FUNC_LEAVE_NOAPI(ret_value)
} /* H5F_get_file_image() */


/*-------------------------------------------------------------------------
 * Function: H5F_track_metadata_read_retries
 *
 * Purpose:  To track the # of a "retries" (log10) for a metadata item.
 *           This routine should be used only when:
 *           "retries" > 0
 *           f->shared->read_attempts > 1 (does not have retry when 1)
 *           f->shared->retries_nbins > 0 (calculated based on f->shared->read_attempts)
 *
 * Return:   Success:        SUCCEED
 *           Failure:        FAIL
 *-------------------------------------------------------------------------
 */
herr_t
H5F_track_metadata_read_retries(H5F_t *f, unsigned actype, unsigned retries)
{
    unsigned log_ind;            /* Index to the array of retries based on log10 of retries */
    double tmp;                  /* Temporary value, to keep compiler quiet */
    herr_t ret_value = SUCCEED;  /* Return value */

    FUNC_ENTER_NOAPI(FAIL)

    /* Sanity check */
    HDassert(f);
    HDassert(f->shared->read_attempts > 1);
    HDassert(f->shared->retries_nbins > 0);
    HDassert(retries > 0);
    HDassert(retries < f->shared->read_attempts);
    HDassert(actype < H5AC_NTYPES);

    /* Allocate memory for retries */
    if(NULL == f->shared->retries[actype])
        if(NULL == (f->shared->retries[actype] = (uint32_t *)H5MM_calloc((size_t)f->shared->retries_nbins * sizeof(uint32_t))))
            HGOTO_ERROR(H5E_RESOURCE, H5E_NOSPACE, FAIL, "memory allocation failed")

    /* Index to retries based on log10 */
    tmp = HDlog10((double)retries);
    log_ind = (unsigned)tmp;
    HDassert(log_ind < f->shared->retries_nbins);

    /* Increment the # of the "retries" */
    f->shared->retries[actype][log_ind]++;

done:
    FUNC_LEAVE_NOAPI(ret_value)
} /* H5F_track_metadata_read_retries() */


/*-------------------------------------------------------------------------
 * Function: H5F_set_retries
 *
 * Purpose:  To initialize data structures for read retries:
 *           --zero out "retries"
 *           --set up "retries_nbins" based on read_attempts
 *
 * Return:   Success:        SUCCEED
 *           Failure:        FAIL
 *-------------------------------------------------------------------------
 */
herr_t
H5F_set_retries(H5F_t *f)
{
    double tmp;                /* Temporary variable */

    /* Use FUNC_ENTER_NOAPI_NOINIT_NOERR here to avoid performance issues */
    FUNC_ENTER_NOAPI_NOINIT_NOERR

    /* Sanity check */
    HDassert(f);

    /* Initialize the tracking for metadata read retries */
    HDmemset(f->shared->retries, 0, sizeof(f->shared->retries));

    /* Initialize the # of bins for retries */
    f->shared->retries_nbins = 0;
    if(f->shared->read_attempts > 1) {
        tmp = HDlog10((double)(f->shared->read_attempts - 1));
        f->shared->retries_nbins = (unsigned)tmp + 1;
    }

    FUNC_LEAVE_NOAPI(SUCCEED)
} /* H5F_set_retries() */


/*-------------------------------------------------------------------------
 * Function:    H5F_object_flush_cb
 *
 * Purpose:     To invoke the callback function for object flush that is set
 *              in the file's access property list.
 *
 * Return:      Success:        SUCCEED
 *              Failure:        FAIL
 *-------------------------------------------------------------------------
 */
herr_t
H5F_object_flush_cb(H5F_t *f, hid_t obj_id)
{
    herr_t ret_value = SUCCEED;         /* Return value */

    FUNC_ENTER_NOAPI(FAIL)

    /* Sanity check */
    HDassert(f);
    HDassert(f->shared);

    /* Invoke object flush callback if there is one */
    if(f->shared->object_flush.func && f->shared->object_flush.func(obj_id, f->shared->object_flush.udata) < 0)
        HGOTO_ERROR(H5E_DATASET, H5E_CANTINIT, FAIL, "object flush callback returns error")

done:
    FUNC_LEAVE_NOAPI(ret_value)
} /* H5F_object_flush_cb() */


/*-------------------------------------------------------------------------
 * Function: H5F__set_base_addr
 *
 * Purpose:  Quick and dirty routine to set the file's 'base_addr' value
 *
 * Return:   Non-negative on success/Negative on failure
 *-------------------------------------------------------------------------
 */
herr_t
H5F__set_base_addr(const H5F_t *f, haddr_t addr)
{
    herr_t ret_value = SUCCEED;         /* Return value */

    FUNC_ENTER_PACKAGE

    HDassert(f);
    HDassert(f->shared);

    /* Dispatch to driver */
    if(H5FD_set_base_addr(f->shared->lf, addr) < 0)
        HGOTO_ERROR(H5E_FILE, H5E_CANTSET, FAIL, "driver set_base_addr request failed")

done:
    FUNC_LEAVE_NOAPI(ret_value)
} /* end H5F__set_base_addr() */


/*-------------------------------------------------------------------------
 * Function: H5F__set_eoa
 *
 * Purpose:  Quick and dirty routine to set the file's 'eoa' value
 *
 * Return:   Non-negative on success/Negative on failure
 *-------------------------------------------------------------------------
 */
herr_t
H5F__set_eoa(const H5F_t *f, H5F_mem_t type, haddr_t addr)
{
    herr_t ret_value = SUCCEED;         /* Return value */

    FUNC_ENTER_PACKAGE

    HDassert(f);
    HDassert(f->shared);

    /* Dispatch to driver */
    if(H5FD_set_eoa(f->shared->lf, type, addr) < 0)
        HGOTO_ERROR(H5E_FILE, H5E_CANTSET, FAIL, "driver set_eoa request failed")

done:
    FUNC_LEAVE_NOAPI(ret_value)
} /* end H5F__set_eoa() */


/*-------------------------------------------------------------------------
 * Function: H5F__set_paged_aggr
 *
 * Purpose:  Quick and dirty routine to set the file's paged_aggr mode
 *
 * Return:   Non-negative on success/Negative on failure
 *-------------------------------------------------------------------------
 */
herr_t
H5F__set_paged_aggr(const H5F_t *f, hbool_t paged)
{
    herr_t ret_value = SUCCEED;         /* Return value */

    FUNC_ENTER_PACKAGE

    /* Sanity check */
    HDassert(f);
    HDassert(f->shared);

    /* Dispatch to driver */
    if(H5FD_set_paged_aggr(f->shared->lf, paged) < 0)
        HGOTO_ERROR(H5E_FILE, H5E_CANTSET, FAIL, "driver set paged aggr mode failed")

done:
    FUNC_LEAVE_NOAPI(ret_value)
} /* end H5F__set_paged_aggr() */

/*-------------------------------------------------------------------------
 * Function: H5F__get_max_eof_eoa
 *
 * Purpose:  Determine the maximum of (EOA, EOF) for the file
 *
 * Return:   Non-negative on success/Negative on failure
 *-------------------------------------------------------------------------
 */
herr_t
H5F__get_max_eof_eoa(const H5F_t *f, haddr_t *max_eof_eoa)
{
    haddr_t eof;                /* Relative address for EOF */
    haddr_t eoa;                /* Relative address for EOA */
    haddr_t tmp_max;
    herr_t ret_value = SUCCEED; /* Return value */

    FUNC_ENTER_PACKAGE

    /* Sanity checks */
    HDassert(f);
    HDassert(f->shared);

    /* Get the relative EOA and EOF */
    eoa = H5FD_get_eoa(f->shared->lf, H5FD_MEM_DEFAULT);
    eof = H5FD_get_eof(f->shared->lf, H5FD_MEM_DEFAULT);

    /* Determine the maximum */
    tmp_max = MAX(eof, eoa);
    if(HADDR_UNDEF == tmp_max)
        HGOTO_ERROR(H5E_FILE, H5E_CANTGET, FAIL, "file get eof/eoa requests failed")

    *max_eof_eoa = tmp_max;

done:
    FUNC_LEAVE_NOAPI(ret_value)
} /* end H5F__get_max_eof_eoa() */

#ifdef H5_HAVE_PARALLEL

/*-------------------------------------------------------------------------
 * Function:    H5F_set_coll_md_read
 *
 * Purpose:     Set the coll_md_read field with a new value.
 *
 * Return:      Success:        SUCCEED
 *              Failure:        FAIL
 *-------------------------------------------------------------------------
 */
void
H5F_set_coll_md_read(H5F_t *f, H5P_coll_md_read_flag_t cmr)
{
    /* Use FUNC_ENTER_NOAPI_NOINIT_NOERR here to avoid performance issues */
    FUNC_ENTER_NOAPI_NOINIT_NOERR

    /* Sanity check */
    HDassert(f);

    f->coll_md_read = cmr;

    FUNC_LEAVE_NOAPI_VOID
} /* H5F_set_coll_md_read() */
#endif /* H5_HAVE_PARALLEL */


/*-------------------------------------------------------------------------
 * Function:    H5F_get_metadata_read_retry_info
 *
 * Purpose:     Private function to retrieve the collection of read retries
 *              for metadata items with checksum.
 *
 * Return:      SUCCEED/FAIL
 *
 *-------------------------------------------------------------------------
 */
herr_t
H5F_get_metadata_read_retry_info(H5F_t *file, H5F_retry_info_t *info)
{
    unsigned     i, j;            /* Local index variable */
    size_t       tot_size;        /* Size of each retries[i] */
    herr_t       ret_value = SUCCEED;       /* Return value */

    FUNC_ENTER_NOAPI(FAIL)

    /* Check args */
    HDassert(file);
    HDassert(info);

    /* Copy the # of bins for "retries" array */
    info->nbins = file->shared->retries_nbins;

    /* Initialize the array of "retries" */
    HDmemset(info->retries, 0, sizeof(info->retries));

    /* Return if there are no bins -- no retries */
    if (!info->nbins)
        HGOTO_DONE(SUCCEED);

    /* Calculate size for each retries[i] */
    tot_size = info->nbins * sizeof(uint32_t);

    /* Map and copy information to info's retries for metadata items with tracking for read retries */
    j = 0;
    for (i = 0; i < H5AC_NTYPES; i++) {
        switch (i) {
            case H5AC_OHDR_ID:
            case H5AC_OHDR_CHK_ID:
            case H5AC_BT2_HDR_ID:
            case H5AC_BT2_INT_ID:
            case H5AC_BT2_LEAF_ID:
            case H5AC_FHEAP_HDR_ID:
            case H5AC_FHEAP_DBLOCK_ID:
            case H5AC_FHEAP_IBLOCK_ID:
            case H5AC_FSPACE_HDR_ID:
            case H5AC_FSPACE_SINFO_ID:
            case H5AC_SOHM_TABLE_ID:
            case H5AC_SOHM_LIST_ID:
            case H5AC_EARRAY_HDR_ID:
            case H5AC_EARRAY_IBLOCK_ID:
            case H5AC_EARRAY_SBLOCK_ID:
            case H5AC_EARRAY_DBLOCK_ID:
            case H5AC_EARRAY_DBLK_PAGE_ID:
            case H5AC_FARRAY_HDR_ID:
            case H5AC_FARRAY_DBLOCK_ID:
            case H5AC_FARRAY_DBLK_PAGE_ID:
            case H5AC_SUPERBLOCK_ID:
                HDassert(j < H5F_NUM_METADATA_READ_RETRY_TYPES);
                if (file->shared->retries[i] != NULL) {
                    /* Allocate memory for retries[i]
                     *
                     * This memory should be released by the user with
                     * the H5free_memory() call.
                     */
                    if (NULL == (info->retries[j] = (uint32_t *)H5MM_malloc(tot_size)))
                        HGOTO_ERROR(H5E_RESOURCE, H5E_NOSPACE, FAIL, "memory allocation failed")

                    /* Copy the information */
                    HDmemcpy(info->retries[j], file->shared->retries[i], tot_size);
                }

                /* Increment location in info->retries[] array */
                j++;
                break;

            default:
                break;
        }
    }

done:
    FUNC_LEAVE_NOAPI(ret_value)
} /* end H5F_get_metadata_read_retry_info() */


/*-------------------------------------------------------------------------
 * Function:    H5F_start_swmr_write
 *
 * Purpose:     To enable SWMR writing mode for the file
 *
 *              1) Refresh opened objects: part 1
 *              2) Flush & reset accumulator
 *              3) Mark the file in SWMR writing mode
 *              4) Set metadata read attempts and retries info
 *              5) Disable accumulator
 *              6) Evict all cache entries except the superblock
 *              7) Refresh opened objects (part 2)
 *              8) Unlock the file
 *
 *              Pre-conditions:
 *
 *              1) The file being opened has v3 superblock
 *              2) The file is opened with H5F_ACC_RDWR
 *              3) The file is not already marked for SWMR writing
 *              4) Current implementaion for opened objects:
 *                  --only allow datasets and groups without attributes
 *                  --disallow named datatype with/without attributes
 *                  --disallow opened attributes attached to objects
 *
 * NOTE:        Currently, only opened groups and datasets are allowed
 *              when enabling SWMR via H5Fstart_swmr_write().
 *              Will later implement a different approach--
 *              set up flush dependency/proxy even for file opened without
 *              SWMR to resolve issues with opened objects.
 *
 * Return:      SUCCEED/FAIL
 *
 *-------------------------------------------------------------------------
 */
herr_t
H5F_start_swmr_write(H5F_t *file)
{
    hbool_t ci_load = FALSE;        /* whether MDC ci load requested */
    hbool_t ci_write = FALSE;       /* whether MDC CI write requested */
    size_t grp_dset_count=0;        /* # of open objects: groups & datasets */
    size_t nt_attr_count=0;         /* # of opened named datatypes  + opened attributes */
    hid_t *obj_ids = NULL;          /* List of ids */
    H5G_loc_t *obj_glocs = NULL;    /* Group location of the object */
    H5O_loc_t *obj_olocs = NULL;    /* Object location */
    H5G_name_t *obj_paths = NULL;   /* Group hierarchy path */
    size_t u;                       /* Local index variable */
    hbool_t setup = FALSE;          /* Boolean flag to indicate whether SWMR setting is enabled */
    H5F_io_info2_t fio_info;        /* I/O info for operation */
    herr_t ret_value = SUCCEED;     /* Return value */

    FUNC_ENTER_NOAPI(FAIL)

    /* check args */
    HDassert(file);

    /* Should have write permission */
    if ((H5F_INTENT(file) & H5F_ACC_RDWR) == 0)
        HGOTO_ERROR(H5E_FILE, H5E_BADVALUE, FAIL, "no write intent on file")

<<<<<<< HEAD
    if (file->shared->sblock->super_vers < HDF5_SUPERBLOCK_VERSION_3)
        HGOTO_ERROR(H5E_FILE, H5E_BADVALUE, FAIL, "file superblock version should be at least 3")

    /* XXX: Change this to actual error handling */
    HDassert((file->shared->low_bound == H5F_LIBVER_V110) && (file->shared->high_bound == H5F_LIBVER_V110));
=======
    /* Check superblock version */
    if (file->shared->sblock->super_vers < HDF5_SUPERBLOCK_VERSION_3)
        HGOTO_ERROR(H5E_FILE, H5E_BADVALUE, FAIL, "file superblock version - should be at least 3")

    /* Check for correct file format version */
    if ((file->shared->low_bound != H5F_LIBVER_V110) || (file->shared->high_bound != H5F_LIBVER_V110))
        HGOTO_ERROR(H5E_FILE, H5E_BADVALUE, FAIL, "file format version does not support SWMR - needs to be 1.10 or greater")
>>>>>>> fbcd6b6f

    /* Should not be marked for SWMR writing mode already */
    if (file->shared->sblock->status_flags & H5F_SUPER_SWMR_WRITE_ACCESS)
        HGOTO_ERROR(H5E_FILE, H5E_BADVALUE, FAIL, "file already in SWMR writing mode")

<<<<<<< HEAD
    /* XXX: Change this to actual error handling */
    HDassert(file->shared->sblock->status_flags & H5F_SUPER_WRITE_ACCESS);

=======
>>>>>>> fbcd6b6f
    /* Check to see if cache image is enabled.  Fail if so */
    if (H5C_cache_image_status(file, &ci_load, &ci_write) < 0)
        HGOTO_ERROR(H5E_FILE, H5E_CANTGET, FAIL, "can't get MDC cache image status")
    if (ci_load || ci_write )
        HGOTO_ERROR(H5E_FILE, H5E_UNSUPPORTED, FAIL, "can't have both SWMR and MDC cache image")

    /* Flush the superblock extension */
    if (H5F_flush_tagged_metadata(file, file->shared->sblock->ext_addr, H5AC_ind_read_dxpl_id) < 0)
        HGOTO_ERROR(H5E_FILE, H5E_CANTFLUSH, FAIL, "unable to flush superblock extension")

    /* Flush data buffers */
    if (H5F__flush(file, H5AC_ind_read_dxpl_id, H5AC_rawdata_dxpl_id, FALSE) < 0)
        HGOTO_ERROR(H5E_FILE, H5E_CANTFLUSH, FAIL, "unable to flush file's cached information")

    /* Get the # of opened named datatypes and attributes */
    if (H5F_get_obj_count(file, H5F_OBJ_DATATYPE|H5F_OBJ_ATTR, FALSE, &nt_attr_count) < 0)
        HGOTO_ERROR(H5E_INTERNAL, H5E_BADITER, FAIL, "H5F_get_obj_count failed")
    if (nt_attr_count)
        HGOTO_ERROR(H5E_FILE, H5E_BADVALUE, FAIL, "named datatypes and/or attributes opened in the file")

    /* Get the # of opened datasets and groups */
    if (H5F_get_obj_count(file, H5F_OBJ_GROUP|H5F_OBJ_DATASET, FALSE, &grp_dset_count) < 0)
        HGOTO_ERROR(H5E_INTERNAL, H5E_BADITER, FAIL, "H5F_get_obj_count failed")

    if (grp_dset_count) {
        /* Allocate space for group and object locations */
<<<<<<< HEAD
    if ((obj_ids = (hid_t *) H5MM_malloc(grp_dset_count * sizeof(hid_t))) == NULL)
        HGOTO_ERROR(H5E_FILE, H5E_NOSPACE, FAIL, "can't allocate buffer for hid_t")
    if ((obj_glocs = (H5G_loc_t *) H5MM_malloc(grp_dset_count * sizeof(H5G_loc_t))) == NULL)
        HGOTO_ERROR(H5E_FILE, H5E_NOSPACE, FAIL, "can't allocate buffer for H5G_loc_t")
    if ((obj_olocs = (H5O_loc_t *) H5MM_malloc(grp_dset_count * sizeof(H5O_loc_t))) == NULL)
        HGOTO_ERROR(H5E_FILE, H5E_NOSPACE, FAIL, "can't allocate buffer for H5O_loc_t")
    if ((obj_paths = (H5G_name_t *) H5MM_malloc(grp_dset_count * sizeof(H5G_name_t))) == NULL)
        HGOTO_ERROR(H5E_FILE, H5E_NOSPACE, FAIL, "can't allocate buffer for H5G_name_t")

    /* Get the list of opened object ids (groups & datasets) */
    if (H5F_get_obj_ids(file, H5F_OBJ_GROUP|H5F_OBJ_DATASET, grp_dset_count, obj_ids, FALSE, &grp_dset_count) < 0)
        HGOTO_ERROR(H5E_FILE, H5E_CANTGET, FAIL, "H5F_get_obj_ids failed")
=======
        if ((obj_ids = (hid_t *) H5MM_malloc(grp_dset_count * sizeof(hid_t))) == NULL)
            HGOTO_ERROR(H5E_FILE, H5E_NOSPACE, FAIL, "can't allocate buffer for hid_t")
        if ((obj_glocs = (H5G_loc_t *) H5MM_malloc(grp_dset_count * sizeof(H5G_loc_t))) == NULL)
            HGOTO_ERROR(H5E_FILE, H5E_NOSPACE, FAIL, "can't allocate buffer for H5G_loc_t")
        if ((obj_olocs = (H5O_loc_t *) H5MM_malloc(grp_dset_count * sizeof(H5O_loc_t))) == NULL)
            HGOTO_ERROR(H5E_FILE, H5E_NOSPACE, FAIL, "can't allocate buffer for H5O_loc_t")
        if ((obj_paths = (H5G_name_t *) H5MM_malloc(grp_dset_count * sizeof(H5G_name_t))) == NULL)
            HGOTO_ERROR(H5E_FILE, H5E_NOSPACE, FAIL, "can't allocate buffer for H5G_name_t")

        /* Get the list of opened object ids (groups & datasets) */
        if (H5F_get_obj_ids(file, H5F_OBJ_GROUP|H5F_OBJ_DATASET, grp_dset_count, obj_ids, FALSE, &grp_dset_count) < 0)
            HGOTO_ERROR(H5E_FILE, H5E_CANTGET, FAIL, "H5F_get_obj_ids failed")
>>>>>>> fbcd6b6f

        /* Refresh opened objects (groups, datasets) in the file */
        for (u = 0; u < grp_dset_count; u++) {
            H5O_loc_t *oloc;            /* object location */
            H5G_loc_t tmp_loc;

            /* Set up the id's group location */
            obj_glocs[u].oloc = &obj_olocs[u];
            obj_glocs[u].path = &obj_paths[u];
            H5G_loc_reset(&obj_glocs[u]);

            /* get the id's object location */
            if ((oloc = H5O_get_loc(obj_ids[u])) == NULL)
                HGOTO_ERROR(H5E_ARGS, H5E_BADTYPE, FAIL, "not an object")

            /* Make deep local copy of object's location information */
            H5G_loc(obj_ids[u], &tmp_loc);
            H5G_loc_copy(&obj_glocs[u], &tmp_loc, H5_COPY_DEEP);

            /* Close the object */
            if (H5I_dec_ref(obj_ids[u]) < 0)
                HGOTO_ERROR(H5E_ATOM, H5E_CANTCLOSEOBJ, FAIL, "decrementing object ID failed")
        }
    }

    /* Set up I/O info for operation */
    fio_info.f = file;
    if (NULL == (fio_info.meta_dxpl = (H5P_genplist_t *)H5I_object(H5AC_ind_read_dxpl_id)))
        HGOTO_ERROR(H5E_ARGS, H5E_BADTYPE, FAIL, "can't get property list")
    if (NULL == (fio_info.raw_dxpl = (H5P_genplist_t *)H5I_object(H5AC_rawdata_dxpl_id)))
        HGOTO_ERROR(H5E_ARGS, H5E_BADTYPE, FAIL, "can't get property list")

    /* Flush and reset the accumulator */
    if (H5F__accum_reset(&fio_info, TRUE) < 0)
        HGOTO_ERROR(H5E_IO, H5E_CANTRESET, FAIL, "can't reset accumulator")

    /* Turn on SWMR write in shared file open flags */
    file->shared->flags |= H5F_ACC_SWMR_WRITE;

    /* Mark the file in SWMR writing mode */
    file->shared->sblock->status_flags |= H5F_SUPER_SWMR_WRITE_ACCESS;

    /* Set up metadata read attempts */
    file->shared->read_attempts = H5F_SWMR_METADATA_READ_ATTEMPTS;

    /* Initialize "retries" and "retries_nbins" */
    if (H5F_set_retries(file) < 0)
        HGOTO_ERROR(H5E_FILE, H5E_CANTINIT, FAIL, "can't set retries and retries_nbins")

    /* Turn off usage of accumulator */
    file->shared->feature_flags &= ~(unsigned)H5FD_FEAT_ACCUMULATE_METADATA;
    if (H5FD_set_feature_flags(file->shared->lf, file->shared->feature_flags) < 0)
        HGOTO_ERROR(H5E_FILE, H5E_CANTSET, FAIL, "can't set feature_flags in VFD")

    setup = TRUE;

    /* Mark superblock as dirty */
    if (H5F_super_dirty(file) < 0)
        HGOTO_ERROR(H5E_FILE, H5E_CANTMARKDIRTY, FAIL, "unable to mark superblock as dirty")

    /* Flush the superblock */
    if (H5F_flush_tagged_metadata(file, H5AC__SUPERBLOCK_TAG, H5AC_ind_read_dxpl_id) < 0)
        HGOTO_ERROR(H5E_FILE, H5E_CANTFLUSH, FAIL, "unable to flush superblock")

    /* Evict all flushed entries in the cache except the pinned superblock */
    if (H5F__evict_cache_entries(file, H5AC_ind_read_dxpl_id) < 0)
        HGOTO_ERROR(H5E_FILE, H5E_CANTFLUSH, FAIL, "unable to evict file's cached information")

    /* Refresh (reopen) the objects (groups & datasets) in the file */
    for (u = 0; u < grp_dset_count; u++)
        if (H5O_refresh_metadata_reopen(obj_ids[u], &obj_glocs[u], H5AC_ind_read_dxpl_id, TRUE) < 0)
            HGOTO_ERROR(H5E_ATOM, H5E_CLOSEERROR, FAIL, "can't refresh-close object")

    /* Unlock the file */
    if (H5FD_unlock(file->shared->lf) < 0)
        HGOTO_ERROR(H5E_FILE, H5E_CANTOPENFILE, FAIL, "unable to unlock the file")

done:
    if(ret_value < 0 && setup) {
<<<<<<< HEAD
        /* XXX: Probably don't want asserts in public API calls */
        HDassert(file);
=======
>>>>>>> fbcd6b6f

        /* Re-enable accumulator */
        file->shared->feature_flags |= (unsigned)H5FD_FEAT_ACCUMULATE_METADATA;
        if (H5FD_set_feature_flags(file->shared->lf, file->shared->feature_flags) < 0)
            HDONE_ERROR(H5E_FILE, H5E_CANTSET, FAIL, "can't set feature_flags in VFD")

        /* Reset the # of read attempts */
        file->shared->read_attempts = H5F_METADATA_READ_ATTEMPTS;
        if (H5F_set_retries(file) < 0)
            HDONE_ERROR(H5E_FILE, H5E_CANTINIT, FAIL, "can't set retries and retries_nbins")

        /* Un-set H5F_ACC_SWMR_WRITE in shared open flags */
        file->shared->flags &= ~H5F_ACC_SWMR_WRITE;

        /* Unmark the file: not in SWMR writing mode */
        file->shared->sblock->status_flags &= (uint8_t)(~H5F_SUPER_SWMR_WRITE_ACCESS);

        /* Mark superblock as dirty */
        if (H5F_super_dirty(file) < 0)
            HDONE_ERROR(H5E_FILE, H5E_CANTMARKDIRTY, FAIL, "unable to mark superblock as dirty")

        /* Flush the superblock */
        if (H5F_flush_tagged_metadata(file, H5AC__SUPERBLOCK_TAG, H5AC_ind_read_dxpl_id) < 0)
            HDONE_ERROR(H5E_FILE, H5E_CANTFLUSH, FAIL, "unable to flush superblock")
    }

    /* Free memory */
    if (obj_ids)
        H5MM_xfree(obj_ids);
    if (obj_glocs)
        H5MM_xfree(obj_glocs);
    if (obj_olocs)
        H5MM_xfree(obj_olocs);
    if (obj_paths)
        H5MM_xfree(obj_paths);

    FUNC_LEAVE_NOAPI(ret_value)
} /* end H5F_start_swmr_write() */
<|MERGE_RESOLUTION|>--- conflicted
+++ resolved
@@ -3188,13 +3188,6 @@
     if ((H5F_INTENT(file) & H5F_ACC_RDWR) == 0)
         HGOTO_ERROR(H5E_FILE, H5E_BADVALUE, FAIL, "no write intent on file")
 
-<<<<<<< HEAD
-    if (file->shared->sblock->super_vers < HDF5_SUPERBLOCK_VERSION_3)
-        HGOTO_ERROR(H5E_FILE, H5E_BADVALUE, FAIL, "file superblock version should be at least 3")
-
-    /* XXX: Change this to actual error handling */
-    HDassert((file->shared->low_bound == H5F_LIBVER_V110) && (file->shared->high_bound == H5F_LIBVER_V110));
-=======
     /* Check superblock version */
     if (file->shared->sblock->super_vers < HDF5_SUPERBLOCK_VERSION_3)
         HGOTO_ERROR(H5E_FILE, H5E_BADVALUE, FAIL, "file superblock version - should be at least 3")
@@ -3202,18 +3195,11 @@
     /* Check for correct file format version */
     if ((file->shared->low_bound != H5F_LIBVER_V110) || (file->shared->high_bound != H5F_LIBVER_V110))
         HGOTO_ERROR(H5E_FILE, H5E_BADVALUE, FAIL, "file format version does not support SWMR - needs to be 1.10 or greater")
->>>>>>> fbcd6b6f
 
     /* Should not be marked for SWMR writing mode already */
     if (file->shared->sblock->status_flags & H5F_SUPER_SWMR_WRITE_ACCESS)
         HGOTO_ERROR(H5E_FILE, H5E_BADVALUE, FAIL, "file already in SWMR writing mode")
 
-<<<<<<< HEAD
-    /* XXX: Change this to actual error handling */
-    HDassert(file->shared->sblock->status_flags & H5F_SUPER_WRITE_ACCESS);
-
-=======
->>>>>>> fbcd6b6f
     /* Check to see if cache image is enabled.  Fail if so */
     if (H5C_cache_image_status(file, &ci_load, &ci_write) < 0)
         HGOTO_ERROR(H5E_FILE, H5E_CANTGET, FAIL, "can't get MDC cache image status")
@@ -3240,20 +3226,6 @@
 
     if (grp_dset_count) {
         /* Allocate space for group and object locations */
-<<<<<<< HEAD
-    if ((obj_ids = (hid_t *) H5MM_malloc(grp_dset_count * sizeof(hid_t))) == NULL)
-        HGOTO_ERROR(H5E_FILE, H5E_NOSPACE, FAIL, "can't allocate buffer for hid_t")
-    if ((obj_glocs = (H5G_loc_t *) H5MM_malloc(grp_dset_count * sizeof(H5G_loc_t))) == NULL)
-        HGOTO_ERROR(H5E_FILE, H5E_NOSPACE, FAIL, "can't allocate buffer for H5G_loc_t")
-    if ((obj_olocs = (H5O_loc_t *) H5MM_malloc(grp_dset_count * sizeof(H5O_loc_t))) == NULL)
-        HGOTO_ERROR(H5E_FILE, H5E_NOSPACE, FAIL, "can't allocate buffer for H5O_loc_t")
-    if ((obj_paths = (H5G_name_t *) H5MM_malloc(grp_dset_count * sizeof(H5G_name_t))) == NULL)
-        HGOTO_ERROR(H5E_FILE, H5E_NOSPACE, FAIL, "can't allocate buffer for H5G_name_t")
-
-    /* Get the list of opened object ids (groups & datasets) */
-    if (H5F_get_obj_ids(file, H5F_OBJ_GROUP|H5F_OBJ_DATASET, grp_dset_count, obj_ids, FALSE, &grp_dset_count) < 0)
-        HGOTO_ERROR(H5E_FILE, H5E_CANTGET, FAIL, "H5F_get_obj_ids failed")
-=======
         if ((obj_ids = (hid_t *) H5MM_malloc(grp_dset_count * sizeof(hid_t))) == NULL)
             HGOTO_ERROR(H5E_FILE, H5E_NOSPACE, FAIL, "can't allocate buffer for hid_t")
         if ((obj_glocs = (H5G_loc_t *) H5MM_malloc(grp_dset_count * sizeof(H5G_loc_t))) == NULL)
@@ -3266,7 +3238,6 @@
         /* Get the list of opened object ids (groups & datasets) */
         if (H5F_get_obj_ids(file, H5F_OBJ_GROUP|H5F_OBJ_DATASET, grp_dset_count, obj_ids, FALSE, &grp_dset_count) < 0)
             HGOTO_ERROR(H5E_FILE, H5E_CANTGET, FAIL, "H5F_get_obj_ids failed")
->>>>>>> fbcd6b6f
 
         /* Refresh opened objects (groups, datasets) in the file */
         for (u = 0; u < grp_dset_count; u++) {
@@ -3346,11 +3317,6 @@
 
 done:
     if(ret_value < 0 && setup) {
-<<<<<<< HEAD
-        /* XXX: Probably don't want asserts in public API calls */
-        HDassert(file);
-=======
->>>>>>> fbcd6b6f
 
         /* Re-enable accumulator */
         file->shared->feature_flags |= (unsigned)H5FD_FEAT_ACCUMULATE_METADATA;
