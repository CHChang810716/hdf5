--- conflicted
+++ resolved
@@ -343,26 +343,6 @@
  * Programmer:  John Mainzer
  *              6/2/04
  *
-<<<<<<< HEAD
-=======
- *		JRM -- 11/13/08
- *		Added code displaying the max_clean_index_size and
- *		max_dirty_index_size.
- *
- *              MAM -- 01/06/09
- *              Added code displaying the calls_to_msic,
- *              total_entries_skipped_in_msic, total_entries_scanned_in_msic,
- *              and max_entries_skipped_in_msic fields.
- *
- *		JRM -- 4/11/15
- *		Added code displaying the new slist_scan_restarts,
- *		LRU_scan_restarts, and hash_bucket_scan_restarts fields;
- *
- *              JRM -- 1/27/17
- *              Added code displaying total_dirty_pf_entries_skipped_in_msic,
- *              and max_dirty_pf_entries_skipped_in_msic.
- *
->>>>>>> a67cbad5
  *-------------------------------------------------------------------------
  */
 herr_t
