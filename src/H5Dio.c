/* * * * * * * * * * * * * * * * * * * * * * * * * * * * * * * * * * * * * * *
 * Copyright by The HDF Group.                                               *
 * Copyright by the Board of Trustees of the University of Illinois.         *
 * All rights reserved.                                                      *
 *                                                                           *
 * This file is part of HDF5.  The full HDF5 copyright notice, including     *
 * terms governing use, modification, and redistribution, is contained in    *
 * the files COPYING and Copyright.html.  COPYING can be found at the root   *
 * of the source code distribution tree; Copyright.html can be found at the  *
 * root level of an installed copy of the electronic HDF5 document set and   *
 * is linked from the top-level documents page.  It can also be found at     *
 * http://hdfgroup.org/HDF5/doc/Copyright.html.  If you do not have          *
 * access to either file, you may request a copy from help@hdfgroup.org.     *
 * * * * * * * * * * * * * * * * * * * * * * * * * * * * * * * * * * * * * * */

/****************/
/* Module Setup */
/****************/

#define H5D_PACKAGE		/*suppress error about including H5Dpkg	  */


/***********/
/* Headers */
/***********/
#include "H5private.h"		/* Generic Functions			*/
#include "H5Dpkg.h"		/* Dataset functions			*/
#include "H5Eprivate.h"		/* Error handling		  	*/
#include "H5FLprivate.h"	/* Free Lists                           */
#include "H5Iprivate.h"		/* IDs			  		*/
#include "H5MMprivate.h"        /* Memory management                    */
#include "H5Sprivate.h"		/* Dataspace			  	*/
#include "H5VLprivate.h"	/* VOL plugins				*/

#ifdef H5_HAVE_PARALLEL
/* Remove this if H5R_DATASET_REGION is no longer used in this file */
#include "H5Rpublic.h"
#endif /*H5_HAVE_PARALLEL*/


/****************/
/* Local Macros */
/****************/


/******************/
/* Local Typedefs */
/******************/


/********************/
/* Local Prototypes */
/********************/

/* Setup/teardown routines */
static herr_t H5D__ioinfo_init(H5D_t *dset,
#ifndef H5_HAVE_PARALLEL
const
#endif /* H5_HAVE_PARALLEL */
    H5D_dxpl_cache_t *dxpl_cache,
    hid_t dxpl_id, const H5D_type_info_t *type_info, H5D_storage_t *store,
    H5D_io_info_t *io_info);
static herr_t H5D__typeinfo_init(const H5D_t *dset, const H5D_dxpl_cache_t *dxpl_cache,
    hid_t dxpl_id, hid_t mem_type_id, hbool_t do_write,
    H5D_type_info_t *type_info);
#ifdef H5_HAVE_PARALLEL
static herr_t H5D__ioinfo_adjust(H5D_io_info_t *io_info, const H5D_t *dset,
    hid_t dxpl_id, const H5S_t *file_space, const H5S_t *mem_space,
    const H5D_type_info_t *type_info, const H5D_chunk_map_t *fm);
static herr_t H5D__ioinfo_term(H5D_io_info_t *io_info);
#endif /* H5_HAVE_PARALLEL */
static herr_t H5D__typeinfo_term(const H5D_type_info_t *type_info);


/*********************/
/* Package Variables */
/*********************/


/*******************/
/* Local Variables */
/*******************/

/* Declare a free list to manage blocks of type conversion data */
H5FL_BLK_DEFINE(type_conv);



/*-------------------------------------------------------------------------
 * Function:	H5Dread
 *
 * Purpose:	Reads (part of) a DSET from the file into application
 *		memory BUF. The part of the dataset to read is defined with
 *		MEM_SPACE_ID and FILE_SPACE_ID.	 The data points are
 *		converted from their file type to the MEM_TYPE_ID specified.
 *		Additional miscellaneous data transfer properties can be
 *		passed to this function with the PLIST_ID argument.
 *
 *		The FILE_SPACE_ID can be the constant H5S_ALL which indicates
 *		that the entire file dataspace is to be referenced.
 *
 *		The MEM_SPACE_ID can be the constant H5S_ALL in which case
 *		the memory dataspace is the same as the file dataspace
 *		defined when the dataset was created.
 *
 *		The number of elements in the memory dataspace must match
 *		the number of elements in the file dataspace.
 *
 *		The PLIST_ID can be the constant H5P_DEFAULT in which
 *		case the default data transfer properties are used.
 *
 * Return:	Non-negative on success/Negative on failure
 *
 * Programmer:	Robb Matzke
 *		Thursday, December  4, 1997
 *
 *-------------------------------------------------------------------------
 */
herr_t
H5Dread(hid_t dset_id, hid_t mem_type_id, hid_t mem_space_id,
	hid_t file_space_id, hid_t plist_id, void *buf/*out*/)
{
    H5VL_t     *vol_plugin = NULL;
    void       *dset = NULL;
    herr_t      ret_value = SUCCEED;  /* Return value */

    FUNC_ENTER_API(FAIL)
    H5TRACE6("e", "iiiiix", dset_id, mem_type_id, mem_space_id, file_space_id,
             plist_id, buf);

    if(mem_space_id < 0 || file_space_id < 0)
        HGOTO_ERROR(H5E_ARGS, H5E_BADTYPE, FAIL, "not a dataspace")

<<<<<<< HEAD
=======
    if(H5S_ALL != mem_space_id) {
	if(NULL == (mem_space = (const H5S_t *)H5I_object_verify(mem_space_id, H5I_DATASPACE)))
	    HGOTO_ERROR(H5E_ARGS, H5E_BADTYPE, FAIL, "not a dataspace")

	/* Check for valid selection */
	if(H5S_SELECT_VALID(mem_space) != TRUE)
	    HGOTO_ERROR(H5E_DATASPACE, H5E_BADRANGE, FAIL, "selection+offset not within extent")
    } /* end if */
    if(H5S_ALL != file_space_id) {
	if(NULL == (file_space = (const H5S_t *)H5I_object_verify(file_space_id, H5I_DATASPACE)))
	    HGOTO_ERROR(H5E_ARGS, H5E_BADTYPE, FAIL, "not a dataspace")

	/* Check for valid selection */
	if(H5S_SELECT_VALID(file_space) != TRUE)
	    HGOTO_ERROR(H5E_DATASPACE, H5E_BADRANGE, FAIL, "selection+offset not within extent")
    } /* end if */

>>>>>>> 25ba47bc
    /* Get the default dataset transfer property list if the user didn't provide one */
    if (H5P_DEFAULT == plist_id)
        plist_id= H5P_DATASET_XFER_DEFAULT;
    else
        if(TRUE != H5P_isa_class(plist_id, H5P_DATASET_XFER))
            HGOTO_ERROR(H5E_ARGS, H5E_BADTYPE, FAIL, "not xfer parms")

    /* get the plugin pointer */
    if (NULL == (vol_plugin = (H5VL_t *)H5I_get_aux(dset_id)))
        HGOTO_ERROR(H5E_ARGS, H5E_BADTYPE, FAIL, "ID does not contain VOL information")
    /* get the dataset object */
    if(NULL == (dset = (void *)H5I_object(dset_id)))
        HGOTO_ERROR(H5E_ARGS, H5E_BADTYPE, FAIL, "invalid dataset identifier")

    /* Read the data through the VOL */
    if((ret_value = H5VL_dataset_read(dset, vol_plugin, mem_type_id, mem_space_id, 
                                      file_space_id, plist_id, buf, H5_EVENT_STACK_NULL)) < 0)
	HGOTO_ERROR(H5E_DATASET, H5E_READERROR, FAIL, "can't read data")


done:
    FUNC_LEAVE_API(ret_value)
} /* end H5Dread() */


/*-------------------------------------------------------------------------
 * Function:	H5Dwrite
 *
 * Purpose:	Writes (part of) a DSET from application memory BUF to the
 *		file.  The part of the dataset to write is defined with the
 *		MEM_SPACE_ID and FILE_SPACE_ID arguments. The data points
 *		are converted from their current type (MEM_TYPE_ID) to their
 *		file datatype.	 Additional miscellaneous data transfer
 *		properties can be passed to this function with the
 *		PLIST_ID argument.
 *
 *		The FILE_SPACE_ID can be the constant H5S_ALL which indicates
 *		that the entire file dataspace is to be referenced.
 *
 *		The MEM_SPACE_ID can be the constant H5S_ALL in which case
 *		the memory dataspace is the same as the file dataspace
 *		defined when the dataset was created.
 *
 *		The number of elements in the memory dataspace must match
 *		the number of elements in the file dataspace.
 *
 *		The PLIST_ID can be the constant H5P_DEFAULT in which
 *		case the default data transfer properties are used.
 *
 * Return:	Non-negative on success/Negative on failure
 *
 * Programmer:	Robb Matzke
 *		Thursday, December  4, 1997
 *
 *-------------------------------------------------------------------------
 */
herr_t
H5Dwrite(hid_t dset_id, hid_t mem_type_id, hid_t mem_space_id,
	 hid_t file_space_id, hid_t dxpl_id, const void *buf)
{
    H5VL_t     *vol_plugin;
    void       *dset;
    herr_t      ret_value = SUCCEED;  /* Return value */

    FUNC_ENTER_API(FAIL)
    H5TRACE6("e", "iiiii*x", dset_id, mem_type_id, mem_space_id, file_space_id,
             dxpl_id, buf);

    /* check arguments */
    if(!dset_id)
	HGOTO_ERROR(H5E_ARGS, H5E_BADTYPE, FAIL, "not a dataset")

    /* Get the default dataset transfer property list if the user didn't provide one */
    if(H5P_DEFAULT == dxpl_id)
        dxpl_id= H5P_DATASET_XFER_DEFAULT;
    else
        if(TRUE != H5P_isa_class(dxpl_id, H5P_DATASET_XFER))
            HGOTO_ERROR(H5E_ARGS, H5E_BADTYPE, FAIL, "not xfer parms")

    /* get the plugin pointer */
    if (NULL == (vol_plugin = (H5VL_t *)H5I_get_aux(dset_id)))
        HGOTO_ERROR(H5E_ARGS, H5E_BADTYPE, FAIL, "ID does not contain VOL information")
    /* get the dataset object */
    if(NULL == (dset = (void *)H5I_object(dset_id)))
        HGOTO_ERROR(H5E_ARGS, H5E_BADTYPE, FAIL, "invalid dataset identifier")

    /* Write the data through the VOL */
    if((ret_value = H5VL_dataset_write(dset, vol_plugin, mem_type_id, mem_space_id, 
                                       file_space_id, dxpl_id, buf, H5_EVENT_STACK_NULL)) < 0)
	HGOTO_ERROR(H5E_DATASET, H5E_WRITEERROR, FAIL, "can't write data")

done:
    FUNC_LEAVE_API(ret_value)
} /* end H5Dwrite() */


/*-------------------------------------------------------------------------
 * Function:	H5D__pre_write
 *
 * Purpose:	Preparation for writing data.  
 *
 * Return:	Non-negative on success/Negative on failure
 *
 * Programmer:	Raymond Lu
 *		2 November 2012
 *
 *-------------------------------------------------------------------------
 */
herr_t
H5D__pre_write(H5D_t *dset, hid_t mem_type_id, const H5S_t *mem_space,
	const H5S_t *file_space, hid_t dxpl_id, const void *buf)
{
    H5P_genplist_t 	   *plist;      /* Property list pointer */
    hbool_t		    direct_write = FALSE;
    herr_t                  ret_value = SUCCEED;  /* Return value */

    FUNC_ENTER_PACKAGE

    /* Get the default dataset transfer property list if the user didn't provide one */
    if(H5P_DEFAULT == dxpl_id)
        dxpl_id= H5P_DATASET_XFER_DEFAULT;
    else
        if(TRUE != H5P_isa_class(dxpl_id, H5P_DATASET_XFER))
            HGOTO_ERROR(H5E_ARGS, H5E_BADTYPE, FAIL, "not xfer parms")

    /* Get the dataset transfer property list */
    if(NULL == (plist = (H5P_genplist_t *)H5I_object(dxpl_id)))
        HGOTO_ERROR(H5E_ARGS, H5E_BADTYPE, FAIL, "not a dataset transfer property list")
    /* Retrieve the 'direct write' flag */
    if(H5P_get(plist, H5D_XFER_DIRECT_CHUNK_WRITE_FLAG_NAME, &direct_write) < 0)
        HGOTO_ERROR(H5E_PLIST, H5E_CANTGET, FAIL, "error getting flag for direct chunk write")

    /* Direct chunk write */
    if(direct_write) {
        uint32_t direct_filters;
        hsize_t *direct_offset;
        uint32_t direct_datasize;
	int      ndims = 0;
	hsize_t  dims[H5O_LAYOUT_NDIMS];
	hsize_t  internal_offset[H5O_LAYOUT_NDIMS];
	int      i;

        if(H5D_CHUNKED != dset->shared->layout.type)
	    HGOTO_ERROR(H5E_ARGS, H5E_BADTYPE, FAIL, "not a chunked dataset")

        /* Retrieve parameters for direct chunk write */
        if(H5P_get(plist, H5D_XFER_DIRECT_CHUNK_WRITE_FILTERS_NAME, &direct_filters) < 0)
            HGOTO_ERROR(H5E_PLIST, H5E_CANTGET, FAIL, "error getting filter info for direct chunk write")
        if(H5P_get(plist, H5D_XFER_DIRECT_CHUNK_WRITE_OFFSET_NAME, &direct_offset) < 0)
            HGOTO_ERROR(H5E_PLIST, H5E_CANTGET, FAIL, "error getting offset info for direct chunk write")
        if(H5P_get(plist, H5D_XFER_DIRECT_CHUNK_WRITE_DATASIZE_NAME, &direct_datasize) < 0)
            HGOTO_ERROR(H5E_PLIST, H5E_CANTGET, FAIL, "error getting data size for direct chunk write")

	/* The library's chunking code requires the offset terminates with a zero. So transfer the 
         * offset array to an internal offset array */ 
	if((ndims = H5S_get_simple_extent_dims(dset->shared->space, dims, NULL)) < 0)
	    HGOTO_ERROR(H5E_DATASPACE, H5E_CANTGET, FAIL, "can't retrieve dataspace extent dims")

	for(i = 0; i < ndims; i++) {
	    /* Make sure the offset doesn't exceed the dataset's dimensions */
            if(direct_offset[i] > dims[i])
		HGOTO_ERROR(H5E_DATASPACE, H5E_BADTYPE, FAIL, "offset exceeds dimensions of dataset")

            /* Make sure the offset fall right on a chunk's boundary */
	    if(direct_offset[i] % dset->shared->layout.u.chunk.dim[i])
		HGOTO_ERROR(H5E_DATASPACE, H5E_BADTYPE, FAIL, "offset doesn't fall on chunks's boundary")

	    internal_offset[i] = direct_offset[i]; 
	} /* end for */
	   
	/* Terminate the offset with a zero */ 
	internal_offset[ndims] = 0;

	/* write raw data */
	if(H5D__chunk_direct_write(dset, dxpl_id, direct_filters, internal_offset, direct_datasize, buf) < 0)
	    HGOTO_ERROR(H5E_DATASET, H5E_WRITEERROR, FAIL, "can't write chunk directly")
    } /* end if */
    else {     /* Normal write */
<<<<<<< HEAD
=======
	const H5S_t *mem_space = NULL;
	const H5S_t *file_space = NULL;

        if(mem_space_id < 0 || file_space_id < 0)
	    HGOTO_ERROR(H5E_ARGS, H5E_BADTYPE, FAIL, "not a dataspace")

	if(H5S_ALL != mem_space_id) {
	    if(NULL == (mem_space = (const H5S_t *)H5I_object_verify(mem_space_id, H5I_DATASPACE)))
	        HGOTO_ERROR(H5E_ARGS, H5E_BADTYPE, FAIL, "not a dataspace")

	    /* Check for valid selection */
	    if(H5S_SELECT_VALID(mem_space) != TRUE)
		HGOTO_ERROR(H5E_DATASPACE, H5E_BADRANGE, FAIL, "memory selection+offset not within extent")
	} /* end if */
	if(H5S_ALL != file_space_id) {
	    if(NULL == (file_space = (const H5S_t *)H5I_object_verify(file_space_id, H5I_DATASPACE)))
		HGOTO_ERROR(H5E_ARGS, H5E_BADTYPE, FAIL, "not a dataspace")

	    /* Check for valid selection */
	    if(H5S_SELECT_VALID(file_space) != TRUE)
		HGOTO_ERROR(H5E_DATASPACE, H5E_BADRANGE, FAIL, "file selection+offset not within extent")
	} /* end if */

>>>>>>> 25ba47bc
        /* write raw data */
        if(H5D__write(dset, mem_type_id, mem_space, file_space, dxpl_id, buf) < 0)
	    HGOTO_ERROR(H5E_DATASET, H5E_WRITEERROR, FAIL, "can't write data")
    } /* end else */

done:
    FUNC_LEAVE_NOAPI(ret_value)
} /* end H5D__pre_write() */


/*-------------------------------------------------------------------------
 * Function:	H5D__read
 *
 * Purpose:	Reads (part of) a DATASET into application memory BUF. See
 *		H5Dread() for complete details.
 *
 * Return:	Non-negative on success/Negative on failure
 *
 * Programmer:	Robb Matzke
 *		Thursday, December  4, 1997
 *
 *-------------------------------------------------------------------------
 */
herr_t
H5D__read(H5D_t *dataset, hid_t mem_type_id, const H5S_t *mem_space,
	 const H5S_t *file_space, hid_t dxpl_id, void *buf/*out*/)
{
    H5D_chunk_map_t fm;                 /* Chunk file<->memory mapping */
    H5D_io_info_t io_info;              /* Dataset I/O info     */
    H5D_type_info_t type_info;          /* Datatype info for operation */
    hbool_t type_info_init = FALSE;     /* Whether the datatype info has been initialized */
    H5S_t * projected_mem_space = NULL; /* If not NULL, ptr to dataspace containing a     */
                                        /* projection of the supplied mem_space to a new  */
                                        /* dataspace with rank equal to that of          */
                                        /* file_space.                                    */
                                        /*                                                */
                                        /* This field is only used if                     */
                                        /* H5S_select_shape_same() returns TRUE when      */
                                        /* comparing the mem_space and the data_space,    */
                                        /* and the mem_space have different rank.         */
                                        /*                                                */
                                        /* Note that if this variable is used, the        */
                                        /* projected mem space must be discarded at the   */
                                        /* end of the function to avoid a memory leak.    */
    H5D_storage_t store;                /*union of EFL and chunk pointer in file space */
    hssize_t	snelmts;                /*total number of elmts	(signed) */
    hsize_t	nelmts;                 /*total number of elmts	*/
#ifdef H5_HAVE_PARALLEL
    hbool_t     io_info_init = FALSE;   /* Whether the I/O info has been initialized */
#endif /*H5_HAVE_PARALLEL*/
    hbool_t     io_op_init = FALSE;     /* Whether the I/O op has been initialized */
    H5D_dxpl_cache_t _dxpl_cache;       /* Data transfer property cache buffer */
    H5D_dxpl_cache_t *dxpl_cache = &_dxpl_cache;   /* Data transfer property cache */
    char        fake_char;              /* Temporary variable for NULL buffer pointers */
    herr_t	ret_value = SUCCEED;	/* Return value	*/

    FUNC_ENTER_PACKAGE_TAG(dxpl_id, dataset->oloc.addr, FAIL)

    /* check args */
    HDassert(dataset && dataset->oloc.file);

    if(!file_space)
        file_space = dataset->shared->space;
    if(!mem_space)
        mem_space = file_space;
    if((snelmts = H5S_GET_SELECT_NPOINTS(mem_space)) < 0)
	HGOTO_ERROR(H5E_ARGS, H5E_BADVALUE, FAIL, "dst dataspace has invalid selection")
    H5_ASSIGN_OVERFLOW(nelmts,snelmts,hssize_t,hsize_t);

    /* Fill the DXPL cache values for later use */
    if(H5D__get_dxpl_cache(dxpl_id, &dxpl_cache) < 0)
        HGOTO_ERROR(H5E_DATASET, H5E_CANTGET, FAIL, "can't fill dxpl cache")

    /* Set up datatype info for operation */
    if(H5D__typeinfo_init(dataset, dxpl_cache, dxpl_id, mem_type_id, FALSE, &type_info) < 0)
        HGOTO_ERROR(H5E_DATASET, H5E_CANTINIT, FAIL, "unable to set up type info")
    type_info_init = TRUE;

#ifdef H5_HAVE_PARALLEL
    /* Collective access is not permissible without a MPI based VFD */
    if(dxpl_cache->xfer_mode == H5FD_MPIO_COLLECTIVE && 
            !(H5F_HAS_FEATURE(dataset->oloc.file, H5FD_FEAT_HAS_MPI)))
        HGOTO_ERROR(H5E_DATASET, H5E_UNSUPPORTED, FAIL, "collective access for MPI-based drivers only")
#endif /*H5_HAVE_PARALLEL*/

    /* Make certain that the number of elements in each selection is the same */
    if(nelmts != (hsize_t)H5S_GET_SELECT_NPOINTS(file_space))
        HGOTO_ERROR(H5E_ARGS, H5E_BADVALUE, FAIL, "src and dest dataspaces have different sizes")

    /* Check for a NULL buffer, after the H5S_ALL dataspace selection has been handled */
    if(NULL == buf) {
        /* Check for any elements selected (which is invalid) */
        if(nelmts > 0)
            HGOTO_ERROR(H5E_ARGS, H5E_BADVALUE, FAIL, "no output buffer")

	/* If the buffer is nil, and 0 element is selected, make a fake buffer.
	 * This is for some MPI package like ChaMPIon on NCSA's tungsten which
	 * doesn't support this feature.
	 */
        buf = &fake_char;
    } /* end if */

    /* Make sure that both selections have their extents set */
    if(!(H5S_has_extent(file_space)))
        HGOTO_ERROR(H5E_ARGS, H5E_BADVALUE, FAIL, "file dataspace does not have extent set")
    if(!(H5S_has_extent(mem_space)))
        HGOTO_ERROR(H5E_ARGS, H5E_BADVALUE, FAIL, "memory dataspace does not have extent set")

    /* H5S_select_shape_same() has been modified to accept topologically identical
     * selections with different rank as having the same shape (if the most 
     * rapidly changing coordinates match up), but the I/O code still has 
     * difficulties with the notion.
     *
     * To solve this, we check to see if H5S_select_shape_same() returns true, 
     * and if the ranks of the mem and file spaces are different.  If the are, 
     * construct a new mem space that is equivalent to the old mem space, and 
     * use that instead.
     *
     * Note that in general, this requires us to touch up the memory buffer as 
     * well.
     */
    if(TRUE == H5S_select_shape_same(mem_space, file_space) &&
            H5S_GET_EXTENT_NDIMS(mem_space) != H5S_GET_EXTENT_NDIMS(file_space)) {
        void *adj_buf = NULL;   /* Pointer to the location in buf corresponding  */
                                /* to the beginning of the projected mem space.  */

        /* Attempt to construct projected dataspace for memory dataspace */
        if(H5S_select_construct_projection(mem_space, &projected_mem_space,
                (unsigned)H5S_GET_EXTENT_NDIMS(file_space), buf, (const void **)&adj_buf, type_info.dst_type_size) < 0)
            HGOTO_ERROR(H5E_DATASET, H5E_CANTINIT, FAIL, "unable to construct projected memory dataspace")
        HDassert(projected_mem_space);
        HDassert(adj_buf);

        /* Switch to using projected memory dataspace & adjusted buffer */
        mem_space = projected_mem_space;
        buf = adj_buf;
    } /* end if */


    /* Retrieve dataset properties */
    /* <none needed in the general case> */

    /* If space hasn't been allocated and not using external storage,
     * return fill value to buffer if fill time is upon allocation, or
     * do nothing if fill time is never.  If the dataset is compact and
     * fill time is NEVER, there is no way to tell whether part of data
     * has been overwritten.  So just proceed in reading.
     */
    if(nelmts > 0 && dataset->shared->dcpl_cache.efl.nused == 0 &&
            !(*dataset->shared->layout.ops->is_space_alloc)(&dataset->shared->layout.storage)) {
        H5D_fill_value_t fill_status;   /* Whether/How the fill value is defined */

        /* Retrieve dataset's fill-value properties */
        if(H5P_is_fill_value_defined(&dataset->shared->dcpl_cache.fill, &fill_status) < 0)
            HGOTO_ERROR(H5E_PLIST, H5E_CANTGET, FAIL, "can't tell if fill value defined")

        /* Should be impossible, but check anyway... */
        if(fill_status == H5D_FILL_VALUE_UNDEFINED &&
                (dataset->shared->dcpl_cache.fill.fill_time == H5D_FILL_TIME_ALLOC || dataset->shared->dcpl_cache.fill.fill_time == H5D_FILL_TIME_IFSET))
            HGOTO_ERROR(H5E_DATASET, H5E_READERROR, FAIL, "read failed: dataset doesn't exist, no data can be read")

        /* If we're never going to fill this dataset, just leave the junk in the user's buffer */
        if(dataset->shared->dcpl_cache.fill.fill_time == H5D_FILL_TIME_NEVER)
            HGOTO_DONE(SUCCEED)

        /* Go fill the user's selection with the dataset's fill value */
        if(H5D__fill(dataset->shared->dcpl_cache.fill.buf, dataset->shared->type, buf, type_info.mem_type, mem_space, dxpl_id) < 0)
            HGOTO_ERROR(H5E_DATASET, H5E_READERROR, FAIL, "filling buf failed")
        else
            HGOTO_DONE(SUCCEED)
    } /* end if */

    /* Set up I/O operation */
    io_info.op_type = H5D_IO_OP_READ;
    io_info.u.rbuf = buf;
    if(H5D__ioinfo_init(dataset, dxpl_cache, dxpl_id, &type_info, &store, &io_info) < 0)
        HGOTO_ERROR(H5E_DATASET, H5E_UNSUPPORTED, FAIL, "unable to set up I/O operation")
#ifdef H5_HAVE_PARALLEL
    io_info_init = TRUE;
#endif /*H5_HAVE_PARALLEL*/

    /* Sanity check that space is allocated, if there are elements */
    if(nelmts > 0)
        HDassert((*dataset->shared->layout.ops->is_space_alloc)(&dataset->shared->layout.storage)
                || dataset->shared->dcpl_cache.efl.nused > 0
                || dataset->shared->layout.type == H5D_COMPACT);

    /* Call storage method's I/O initialization routine */
    HDmemset(&fm, 0, sizeof(H5D_chunk_map_t));
    if(io_info.layout_ops.io_init && (*io_info.layout_ops.io_init)(&io_info, &type_info, nelmts, file_space, mem_space, &fm) < 0)
        HGOTO_ERROR(H5E_DATASET, H5E_CANTINIT, FAIL, "can't initialize I/O info")
    io_op_init = TRUE;

#ifdef H5_HAVE_PARALLEL
    /* Adjust I/O info for any parallel I/O */
    if(H5D__ioinfo_adjust(&io_info, dataset, dxpl_id, file_space, mem_space, &type_info, &fm) < 0)
        HGOTO_ERROR(H5E_DATASET, H5E_CANTINIT, FAIL, "unable to adjust I/O info for parallel I/O")
#endif /*H5_HAVE_PARALLEL*/

    /* Invoke correct "high level" I/O routine */
    if((*io_info.io_ops.multi_read)(&io_info, &type_info, nelmts, file_space, mem_space, &fm) < 0)
        HGOTO_ERROR(H5E_DATASET, H5E_READERROR, FAIL, "can't read data")

done:
    /* Shut down the I/O op information */
    if(io_op_init && io_info.layout_ops.io_term && (*io_info.layout_ops.io_term)(&fm) < 0)
        HDONE_ERROR(H5E_DATASET, H5E_CANTCLOSEOBJ, FAIL, "unable to shut down I/O op info")
#ifdef H5_HAVE_PARALLEL
    /* Shut down io_info struct */
    if(io_info_init)
        if(H5D__ioinfo_term(&io_info) < 0)
            HDONE_ERROR(H5E_DATASET, H5E_CANTCLOSEOBJ, FAIL, "can't shut down io_info")
#endif /*H5_HAVE_PARALLEL*/
    /* Shut down datatype info for operation */
    if(type_info_init && H5D__typeinfo_term(&type_info) < 0)
        HDONE_ERROR(H5E_DATASET, H5E_CANTCLOSEOBJ, FAIL, "unable to shut down type info")

    /* discard projected mem space if it was created */
    if(NULL != projected_mem_space)
        if(H5S_close(projected_mem_space) < 0)
            HDONE_ERROR(H5E_DATASET, H5E_CANTCLOSEOBJ, FAIL, "unable to shut down projected memory dataspace")

    FUNC_LEAVE_NOAPI_TAG(ret_value, FAIL)
} /* end H5D__read() */


/*-------------------------------------------------------------------------
 * Function:	H5D__write
 *
 * Purpose:	Writes (part of) a DATASET to a file from application memory
 *		BUF. See H5Dwrite() for complete details.
 *
 * Return:	Non-negative on success/Negative on failure
 *
 * Programmer:	Robb Matzke
 *		Thursday, December  4, 1997
 *
 *-------------------------------------------------------------------------
 */
herr_t
H5D__write(H5D_t *dataset, hid_t mem_type_id, const H5S_t *mem_space,
	  const H5S_t *file_space, hid_t dxpl_id, const void *buf)
{
    H5D_chunk_map_t fm;                 /* Chunk file<->memory mapping */
    H5D_io_info_t io_info;              /* Dataset I/O info     */
    H5D_type_info_t type_info;          /* Datatype info for operation */
    hbool_t type_info_init = FALSE;     /* Whether the datatype info has been initialized */
    H5S_t * projected_mem_space = NULL; /* If not NULL, ptr to dataspace containing a     */
                                        /* projection of the supplied mem_space to a new  */
                                        /* dataspace with rank equal to that of          */
                                        /* file_space.                                    */
                                        /*                                                */
                                        /* This field is only used if                     */
                                        /* H5S_select_shape_same() returns TRUE when      */
                                        /* comparing the mem_space and the data_space,    */
                                        /* and the mem_space have different rank.         */
                                        /*                                                */
                                        /* Note that if this variable is used, the        */
                                        /* projected mem space must be discarded at the   */
                                        /* end of the function to avoid a memory leak.    */
    H5D_storage_t store;                /*union of EFL and chunk pointer in file space */
    hssize_t	snelmts;                /*total number of elmts	(signed) */
    hsize_t	nelmts;                 /*total number of elmts	*/
#ifdef H5_HAVE_PARALLEL
    hbool_t     io_info_init = FALSE;   /* Whether the I/O info has been initialized */
#endif /*H5_HAVE_PARALLEL*/
    hbool_t     io_op_init = FALSE;     /* Whether the I/O op has been initialized */
    H5D_dxpl_cache_t _dxpl_cache;       /* Data transfer property cache buffer */
    H5D_dxpl_cache_t *dxpl_cache = &_dxpl_cache;   /* Data transfer property cache */
    char        fake_char;              /* Temporary variable for NULL buffer pointers */
    herr_t	ret_value = SUCCEED;	/* Return value	*/

    FUNC_ENTER_STATIC_TAG(dxpl_id, dataset->oloc.addr, FAIL)

    /* check args */
    HDassert(dataset && dataset->oloc.file);

    /* All filters in the DCPL must have encoding enabled. */
    if(!dataset->shared->checked_filters) {
        if(H5Z_can_apply(dataset->shared->dcpl_id, dataset->shared->type_id) < 0)
            HGOTO_ERROR(H5E_PLINE, H5E_CANAPPLY, FAIL, "can't apply filters")

        dataset->shared->checked_filters = TRUE;
    } /* end if */

    /* Check if we are allowed to write to this file */
    if(0 == (H5F_INTENT(dataset->oloc.file) & H5F_ACC_RDWR))
	HGOTO_ERROR(H5E_DATASET, H5E_WRITEERROR, FAIL, "no write intent on file")

    /* Fill the DXPL cache values for later use */
    if(H5D__get_dxpl_cache(dxpl_id, &dxpl_cache) < 0)
        HGOTO_ERROR(H5E_DATASET, H5E_CANTGET, FAIL, "can't fill dxpl cache")

    /* Set up datatype info for operation */
    if(H5D__typeinfo_init(dataset, dxpl_cache, dxpl_id, mem_type_id, TRUE, &type_info) < 0)
        HGOTO_ERROR(H5E_DATASET, H5E_CANTINIT, FAIL, "unable to set up type info")
    type_info_init = TRUE;

    /* Various MPI based checks */
#ifdef H5_HAVE_PARALLEL
    if H5F_HAS_FEATURE(dataset->oloc.file, H5FD_FEAT_HAS_MPI) {
        /* If MPI based VFD is used, no VL datatype support yet. */
        /* This is because they use the global heap in the file and we don't */
        /* support parallel access of that yet */
        if(H5T_detect_class(type_info.mem_type, H5T_VLEN, FALSE) > 0)
            HGOTO_ERROR(H5E_DATASET, H5E_UNSUPPORTED, FAIL, "Parallel IO does not support writing VL datatypes yet")

        /* If MPI based VFD is used, no VL datatype support yet. */
        /* This is because they use the global heap in the file and we don't */
        /* support parallel access of that yet */
        /* We should really use H5T_detect_class() here, but it will be difficult
         * to detect the type of the reference if it is nested... -QAK
         */
        if(H5T_get_class(type_info.mem_type, TRUE) == H5T_REFERENCE &&
                H5T_get_ref_type(type_info.mem_type) == H5R_DATASET_REGION)
            HGOTO_ERROR(H5E_DATASET, H5E_UNSUPPORTED, FAIL, "Parallel IO does not support writing region reference datatypes yet")

        /* Can't write to chunked datasets with filters, in parallel */
        if(dataset->shared->layout.type == H5D_CHUNKED &&
                dataset->shared->dcpl_cache.pline.nused > 0)
            HGOTO_ERROR(H5E_IO, H5E_WRITEERROR, FAIL, "cannot write to chunked storage with filters in parallel")
    } /* end if */
    else {
        /* Collective access is not permissible without a MPI based VFD */
        if(dxpl_cache->xfer_mode == H5FD_MPIO_COLLECTIVE)
            HGOTO_ERROR(H5E_DATASET, H5E_UNSUPPORTED, FAIL, "collective access for MPI-based driver only")
    } /* end else */
#endif /*H5_HAVE_PARALLEL*/

    /* Initialize dataspace information */
    if(!file_space)
        file_space = dataset->shared->space;
    if(!mem_space)
        mem_space = file_space;

    if((snelmts = H5S_GET_SELECT_NPOINTS(mem_space)) < 0)
	HGOTO_ERROR(H5E_ARGS, H5E_BADVALUE, FAIL, "src dataspace has invalid selection")
    H5_ASSIGN_OVERFLOW(nelmts, snelmts, hssize_t, hsize_t);

    /* Make certain that the number of elements in each selection is the same */
    if(nelmts != (hsize_t)H5S_GET_SELECT_NPOINTS(file_space))
	HGOTO_ERROR(H5E_ARGS, H5E_BADVALUE, FAIL, "src and dest dataspaces have different sizes")

    /* Check for a NULL buffer, after the H5S_ALL dataspace selection has been handled */
    if(NULL == buf) {
        /* Check for any elements selected (which is invalid) */
        if(nelmts > 0)
            HGOTO_ERROR(H5E_ARGS, H5E_BADVALUE, FAIL, "no output buffer")

	/* If the buffer is nil, and 0 element is selected, make a fake buffer.
	 * This is for some MPI package like ChaMPIon on NCSA's tungsten which
	 * doesn't support this feature.
	 */
        buf = &fake_char;
    } /* end if */

    /* Make sure that both selections have their extents set */
    if(!(H5S_has_extent(file_space)))
        HGOTO_ERROR(H5E_ARGS, H5E_BADVALUE, FAIL, "file dataspace does not have extent set")
    if(!(H5S_has_extent(mem_space)))
        HGOTO_ERROR(H5E_ARGS, H5E_BADVALUE, FAIL, "memory dataspace does not have extent set")

    /* H5S_select_shape_same() has been modified to accept topologically 
     * identical selections with different rank as having the same shape 
     * (if the most rapidly changing coordinates match up), but the I/O 
     * code still has difficulties with the notion.
     *
     * To solve this, we check to see if H5S_select_shape_same() returns 
     * true, and if the ranks of the mem and file spaces are different.  
     * If the are, construct a new mem space that is equivalent to the 
     * old mem space, and use that instead.
     *
     * Note that in general, this requires us to touch up the memory buffer 
     * as well.
     */
    if(TRUE == H5S_select_shape_same(mem_space, file_space) &&
            H5S_GET_EXTENT_NDIMS(mem_space) != H5S_GET_EXTENT_NDIMS(file_space)) {
        void *adj_buf = NULL;   /* Pointer to the location in buf corresponding  */
                                /* to the beginning of the projected mem space.  */

        /* Attempt to construct projected dataspace for memory dataspace */
        if(H5S_select_construct_projection(mem_space, &projected_mem_space,
                (unsigned)H5S_GET_EXTENT_NDIMS(file_space), buf, (const void **)&adj_buf, type_info.src_type_size) < 0)
            HGOTO_ERROR(H5E_DATASET, H5E_CANTINIT, FAIL, "unable to construct projected memory dataspace")
        HDassert(projected_mem_space);
        HDassert(adj_buf);

        /* Switch to using projected memory dataspace & adjusted buffer */
        mem_space = projected_mem_space;
        buf = adj_buf;
    } /* end if */

    /* Retrieve dataset properties */
    /* <none needed currently> */

    /* Allocate dataspace and initialize it if it hasn't been. */
    if(nelmts > 0 && dataset->shared->dcpl_cache.efl.nused == 0 &&
            !(*dataset->shared->layout.ops->is_space_alloc)(&dataset->shared->layout.storage)) {
        hssize_t file_nelmts;   /* Number of elements in file dataset's dataspace */
        hbool_t full_overwrite; /* Whether we are over-writing all the elements */

        /* Get the number of elements in file dataset's dataspace */
        if((file_nelmts = H5S_GET_EXTENT_NPOINTS(file_space)) < 0)
            HGOTO_ERROR(H5E_DATASET, H5E_BADVALUE, FAIL, "can't retrieve number of elements in file dataset")

        /* Always allow fill values to be written if the dataset has a VL datatype */
        if(H5T_detect_class(dataset->shared->type, H5T_VLEN, FALSE))
            full_overwrite = FALSE;
        else
            full_overwrite = (hbool_t)((hsize_t)file_nelmts == nelmts ? TRUE : FALSE);

 	/* Allocate storage */
        if(H5D__alloc_storage(dataset, dxpl_id, H5D_ALLOC_WRITE, full_overwrite, NULL) < 0)
            HGOTO_ERROR(H5E_DATASET, H5E_CANTINIT, FAIL, "unable to initialize storage")
    } /* end if */

    /* Set up I/O operation */
    io_info.op_type = H5D_IO_OP_WRITE;
    io_info.u.wbuf = buf;
    if(H5D__ioinfo_init(dataset, dxpl_cache, dxpl_id, &type_info, &store, &io_info) < 0)
        HGOTO_ERROR(H5E_DATASET, H5E_CANTINIT, FAIL, "unable to set up I/O operation")
#ifdef H5_HAVE_PARALLEL
    io_info_init = TRUE;
#endif /*H5_HAVE_PARALLEL*/

    /* Call storage method's I/O initialization routine */
    HDmemset(&fm, 0, sizeof(H5D_chunk_map_t));
    if(io_info.layout_ops.io_init && (*io_info.layout_ops.io_init)(&io_info, &type_info, nelmts, file_space, mem_space, &fm) < 0)
        HGOTO_ERROR(H5E_DATASET, H5E_CANTINIT, FAIL, "can't initialize I/O info")
    io_op_init = TRUE;

#ifdef H5_HAVE_PARALLEL
    /* Adjust I/O info for any parallel I/O */
    if(H5D__ioinfo_adjust(&io_info, dataset, dxpl_id, file_space, mem_space, &type_info, &fm) < 0)
        HGOTO_ERROR(H5E_DATASET, H5E_CANTINIT, FAIL, "unable to adjust I/O info for parallel I/O")
#endif /*H5_HAVE_PARALLEL*/

    /* Invoke correct "high level" I/O routine */
    if((*io_info.io_ops.multi_write)(&io_info, &type_info, nelmts, file_space, mem_space, &fm) < 0)
        HGOTO_ERROR(H5E_DATASET, H5E_WRITEERROR, FAIL, "can't write data")

#ifdef OLD_WAY
/*
 * This was taken out because it can be called in a parallel program with
 * independent access, causing the metadata cache to get corrupted. Its been
 * disabled for all types of access (serial as well as parallel) to make the
 * modification time consistent for all programs. -QAK
 *
 * We should set a value in the dataset's shared information instead and flush
 * it to the file when the dataset is being closed. -QAK
 */
    /*
     * Update modification time.  We have to do this explicitly because
     * writing to a dataset doesn't necessarily change the object header.
     */
    if(H5O_touch(&(dataset->oloc), FALSE, dxpl_id) < 0)
        HGOTO_ERROR(H5E_DATASET, H5E_CANTINIT, FAIL, "unable to update modification time")
#endif /* OLD_WAY */

done:
    /* Shut down the I/O op information */
    if(io_op_init && io_info.layout_ops.io_term && (*io_info.layout_ops.io_term)(&fm) < 0)
        HDONE_ERROR(H5E_DATASET, H5E_CANTCLOSEOBJ, FAIL, "unable to shut down I/O op info")
#ifdef H5_HAVE_PARALLEL
    /* Shut down io_info struct */
    if(io_info_init && H5D__ioinfo_term(&io_info) < 0)
        HDONE_ERROR(H5E_DATASET, H5E_CANTCLOSEOBJ, FAIL, "can't shut down io_info")
#endif /*H5_HAVE_PARALLEL*/
    /* Shut down datatype info for operation */
    if(type_info_init && H5D__typeinfo_term(&type_info) < 0)
        HDONE_ERROR(H5E_DATASET, H5E_CANTCLOSEOBJ, FAIL, "unable to shut down type info")

    /* discard projected mem space if it was created */
    if(NULL != projected_mem_space)
        if(H5S_close(projected_mem_space) < 0)
            HDONE_ERROR(H5E_DATASET, H5E_CANTCLOSEOBJ, FAIL, "unable to shut down projected memory dataspace")

    FUNC_LEAVE_NOAPI_TAG(ret_value, FAIL)
} /* end H5D__write() */


/*-------------------------------------------------------------------------
 * Function:	H5D__ioinfo_init
 *
 * Purpose:	Routine for determining correct I/O operations for
 *              each I/O action.
 *
 * Return:	Non-negative on success/Negative on failure
 *
 * Programmer:	Quincey Koziol
 *		Thursday, September 30, 2004
 *
 *-------------------------------------------------------------------------
 */
static herr_t
H5D__ioinfo_init(H5D_t *dset,
#ifndef H5_HAVE_PARALLEL
const
#endif /* H5_HAVE_PARALLEL */
    H5D_dxpl_cache_t *dxpl_cache, hid_t dxpl_id,
    const H5D_type_info_t *type_info, H5D_storage_t *store, H5D_io_info_t *io_info)
{
    FUNC_ENTER_STATIC_NOERR

    /* check args */
    HDassert(dset);
    HDassert(dset->oloc.file);
    HDassert(type_info);
    HDassert(type_info->tpath);
    HDassert(io_info);

    /* Set up "normal" I/O fields */
    io_info->dset = dset;
    io_info->dxpl_cache = dxpl_cache;
    io_info->dxpl_id = dxpl_id;
    io_info->store = store;

    /* Set I/O operations to initial values */
    io_info->layout_ops = *dset->shared->layout.ops;

    /* Set the "high-level" I/O operations for the dataset */
    io_info->io_ops.multi_read = dset->shared->layout.ops->ser_read;
    io_info->io_ops.multi_write = dset->shared->layout.ops->ser_write;

    /* Set the I/O operations for reading/writing single blocks on disk */
    if(type_info->is_xform_noop && type_info->is_conv_noop) {
        /*
         * If there is no data transform or type conversion then read directly into
         *  the application's buffer.  This saves at least one mem-to-mem copy.
         */
        io_info->io_ops.single_read = H5D__select_read;
        io_info->io_ops.single_write = H5D__select_write;
    } /* end if */
    else {
        /*
         * This is the general case (type conversion, usually).
         */
        io_info->io_ops.single_read = H5D__scatgath_read;
        io_info->io_ops.single_write = H5D__scatgath_write;
    } /* end else */

#ifdef H5_HAVE_PARALLEL
    /* Determine if the file was opened with an MPI VFD */
    io_info->using_mpi_vfd = H5F_HAS_FEATURE(dset->oloc.file, H5FD_FEAT_HAS_MPI);
#endif /* H5_HAVE_PARALLEL */

    FUNC_LEAVE_NOAPI(SUCCEED)
} /* end H5D__ioinfo_init() */


/*-------------------------------------------------------------------------
 * Function:	H5D__typeinfo_init
 *
 * Purpose:	Routine for determining correct datatype information for
 *              each I/O action.
 *
 * Return:	Non-negative on success/Negative on failure
 *
 * Programmer:	Quincey Koziol
 *		Tuesday, March  4, 2008
 *
 *-------------------------------------------------------------------------
 */
static herr_t
H5D__typeinfo_init(const H5D_t *dset, const H5D_dxpl_cache_t *dxpl_cache,
    hid_t dxpl_id, hid_t mem_type_id, hbool_t do_write,
    H5D_type_info_t *type_info)
{
    const H5T_t	*src_type;              /* Source datatype */
    const H5T_t	*dst_type;              /* Destination datatype */
    herr_t ret_value = SUCCEED;	        /* Return value	*/

    FUNC_ENTER_STATIC

    /* check args */
    HDassert(type_info);
    HDassert(dset);

    /* Initialize type info safely */
    HDmemset(type_info, 0, sizeof(*type_info));

    /* Get the memory & dataset datatypes */
    if(NULL == (type_info->mem_type = (const H5T_t *)H5I_object_verify(mem_type_id, H5I_DATATYPE)))
	HGOTO_ERROR(H5E_ARGS, H5E_BADTYPE, FAIL, "not a datatype")
    type_info->dset_type = dset->shared->type;

    if(do_write) {
        src_type = type_info->mem_type;
        dst_type = dset->shared->type;
        type_info->src_type_id = mem_type_id;
        type_info->dst_type_id = dset->shared->type_id;
    } /* end if */
    else {
        src_type = dset->shared->type;
        dst_type = type_info->mem_type;
        type_info->src_type_id = dset->shared->type_id;
        type_info->dst_type_id = mem_type_id;
    } /* end else */

    /*
     * Locate the type conversion function and dataspace conversion
     * functions, and set up the element numbering information. If a data
     * type conversion is necessary then register datatype atoms. Data type
     * conversion is necessary if the user has set the `need_bkg' to a high
     * enough value in xfer_parms since turning off datatype conversion also
     * turns off background preservation.
     */
    if(NULL == (type_info->tpath = H5T_path_find(src_type, dst_type, NULL, NULL, dxpl_id, FALSE)))
	HGOTO_ERROR(H5E_DATASET, H5E_UNSUPPORTED, FAIL, "unable to convert between src and dest datatype")

    /* Precompute some useful information */
    type_info->src_type_size = H5T_get_size(src_type);
    type_info->dst_type_size = H5T_get_size(dst_type);
    type_info->max_type_size = MAX(type_info->src_type_size, type_info->dst_type_size);
    type_info->is_conv_noop = H5T_path_noop(type_info->tpath);
    type_info->is_xform_noop = H5Z_xform_noop(dxpl_cache->data_xform_prop);
    if(type_info->is_xform_noop && type_info->is_conv_noop) {
        type_info->cmpd_subset = NULL;
        type_info->need_bkg = H5T_BKG_NO;
    } /* end if */
    else {
        size_t	target_size;		/* Desired buffer size	*/

        /* Check if the datatypes are compound subsets of one another */
        type_info->cmpd_subset = H5T_path_compound_subset(type_info->tpath);

        /* Check if we need a background buffer */
        if(do_write && H5T_detect_class(dset->shared->type, H5T_VLEN, FALSE))
            type_info->need_bkg = H5T_BKG_YES;
        else {
            H5T_bkg_t path_bkg;     /* Type conversion's background info */

            if((path_bkg = H5T_path_bkg(type_info->tpath))) {
                /* Retrieve the bkgr buffer property */
                type_info->need_bkg = dxpl_cache->bkgr_buf_type;
                type_info->need_bkg = MAX(path_bkg, type_info->need_bkg);
            } /* end if */
            else
                type_info->need_bkg = H5T_BKG_NO; /*never needed even if app says yes*/
        } /* end else */


        /* Set up datatype conversion/background buffers */

        /* Get buffer size from DXPL */
        target_size = dxpl_cache->max_temp_buf;

        /* If the buffer is too small to hold even one element, try to make it bigger */
        if(target_size < type_info->max_type_size) {
            hbool_t default_buffer_info;    /* Whether the buffer information are the defaults */

            /* Detect if we have all default settings for buffers */
            default_buffer_info = (hbool_t)((H5D_TEMP_BUF_SIZE == dxpl_cache->max_temp_buf)
                    && (NULL == dxpl_cache->tconv_buf) && (NULL == dxpl_cache->bkgr_buf));

            /* Check if we are using the default buffer info */
            if(default_buffer_info)
                /* OK to get bigger for library default settings */
                target_size = type_info->max_type_size;
            else
                /* Don't get bigger than the application has requested */
                HGOTO_ERROR(H5E_DATASET, H5E_CANTINIT, FAIL, "temporary buffer max size is too small")
        } /* end if */

        /* Compute the number of elements that will fit into buffer */
        type_info->request_nelmts = target_size / type_info->max_type_size;

        /* Sanity check elements in temporary buffer */
        if(type_info->request_nelmts == 0)
            HGOTO_ERROR(H5E_DATASET, H5E_CANTINIT, FAIL, "temporary buffer max size is too small")

        /*
         * Get a temporary buffer for type conversion unless the app has already
         * supplied one through the xfer properties. Instead of allocating a
         * buffer which is the exact size, we allocate the target size.  The
         * malloc() is usually less resource-intensive if we allocate/free the
         * same size over and over.
         */
        if(NULL == (type_info->tconv_buf = (uint8_t *)dxpl_cache->tconv_buf)) {
            /* Allocate temporary buffer */
            if(NULL == (type_info->tconv_buf = H5FL_BLK_MALLOC(type_conv, target_size)))
                HGOTO_ERROR(H5E_RESOURCE, H5E_NOSPACE, FAIL, "memory allocation failed for type conversion")
            type_info->tconv_buf_allocated = TRUE;
        } /* end if */
        if(type_info->need_bkg && NULL == (type_info->bkg_buf = (uint8_t *)dxpl_cache->bkgr_buf)) {
            size_t	bkg_size;		/* Desired background buffer size	*/

            /* Compute the background buffer size */
            /* (don't try to use buffers smaller than the default size) */
            bkg_size = type_info->request_nelmts * type_info->dst_type_size;
            if(bkg_size < dxpl_cache->max_temp_buf)
                bkg_size = dxpl_cache->max_temp_buf;

            /* Allocate background buffer */
            /* (Need calloc()-like call since memory needs to be initialized) */
            if(NULL == (type_info->bkg_buf = H5FL_BLK_CALLOC(type_conv, bkg_size)))
                HGOTO_ERROR(H5E_RESOURCE, H5E_NOSPACE, FAIL, "memory allocation failed for background conversion")
            type_info->bkg_buf_allocated = TRUE;
        } /* end if */
    } /* end else */

done:
    FUNC_LEAVE_NOAPI(ret_value)
} /* end H5D__typeinfo_init() */

#ifdef H5_HAVE_PARALLEL

/*-------------------------------------------------------------------------
 * Function:	H5D__ioinfo_adjust
 *
 * Purpose:	Adjust operation's I/O info for any parallel I/O
 *
 * Return:	Non-negative on success/Negative on failure
 *
 * Programmer:	Quincey Koziol
 *		Thursday, March 27, 2008
 *
 *-------------------------------------------------------------------------
 */
static herr_t
H5D__ioinfo_adjust(H5D_io_info_t *io_info, const H5D_t *dset, hid_t dxpl_id,
    const H5S_t *file_space, const H5S_t *mem_space,
    const H5D_type_info_t *type_info, const H5D_chunk_map_t *fm)
{
    H5P_genplist_t *dx_plist;       /* Data transer property list */
    H5D_mpio_actual_chunk_opt_mode_t actual_chunk_opt_mode; /* performed chunk optimization */
    H5D_mpio_actual_io_mode_t actual_io_mode; /* performed io mode */
    herr_t	ret_value = SUCCEED;	/* Return value	*/

    FUNC_ENTER_STATIC

    /* check args */
    HDassert(dset);
    HDassert(dset->oloc.file);
    HDassert(mem_space);
    HDassert(file_space);
    HDassert(type_info);
    HDassert(type_info->tpath);
    HDassert(io_info);

    /* Get the dataset transfer property list */
    if(NULL == (dx_plist = (H5P_genplist_t *)H5I_object(dxpl_id)))
        HGOTO_ERROR(H5E_ARGS, H5E_BADTYPE, FAIL, "not a dataset transfer property list")

    /* Reset the actual io mode properties to the default values in case
     * the dxpl was previously used in a collective I/O operation.
     */
    actual_chunk_opt_mode = H5D_MPIO_NO_CHUNK_OPTIMIZATION;
    actual_io_mode = H5D_MPIO_NO_COLLECTIVE;
    if(H5P_set(dx_plist, H5D_MPIO_ACTUAL_CHUNK_OPT_MODE_NAME, &actual_chunk_opt_mode) < 0)
        HGOTO_ERROR(H5E_PLIST, H5E_CANTSET, FAIL, "couldn't set actual chunk opt mode property")
    if(H5P_set(dx_plist, H5D_MPIO_ACTUAL_IO_MODE_NAME, &actual_io_mode) < 0)
        HGOTO_ERROR(H5E_PLIST, H5E_CANTSET, FAIL, "couldn't set actual io mode property")

    /* Make any parallel I/O adjustments */
    if(io_info->using_mpi_vfd) {
        htri_t opt;         /* Flag whether a selection is optimizable */

        /* Record the original state of parallel I/O transfer options */
        io_info->orig.xfer_mode = io_info->dxpl_cache->xfer_mode;
        io_info->orig.coll_opt_mode = io_info->dxpl_cache->coll_opt_mode;
        io_info->orig.io_ops.single_read = io_info->io_ops.single_read;
        io_info->orig.io_ops.single_write = io_info->io_ops.single_write;

        /* Get MPI communicator */
        if(MPI_COMM_NULL == (io_info->comm = H5F_mpi_get_comm(dset->oloc.file)))
            HGOTO_ERROR(H5E_DATASPACE, H5E_CANTGET, FAIL, "can't retrieve MPI communicator")

        /* Check if we can set direct MPI-IO read/write functions */
        if((opt = H5D__mpio_opt_possible(io_info, file_space, mem_space, type_info, fm, dx_plist)) < 0)
            HGOTO_ERROR(H5E_DATASPACE, H5E_BADRANGE, FAIL, "invalid check for direct IO dataspace ")

        /* Check if we can use the optimized parallel I/O routines */
        if(opt == TRUE) {
            /* Override the I/O op pointers to the MPI-specific routines */
            io_info->io_ops.multi_read = dset->shared->layout.ops->par_read;
            io_info->io_ops.multi_write = dset->shared->layout.ops->par_write;
            io_info->io_ops.single_read = H5D__mpio_select_read;
            io_info->io_ops.single_write = H5D__mpio_select_write;
        } /* end if */
        else {
            /* If we won't be doing collective I/O, but the user asked for
             * collective I/O, change the request to use independent I/O, but
             * mark it so that we remember to revert the change.
             */
            if(io_info->dxpl_cache->xfer_mode == H5FD_MPIO_COLLECTIVE) {
                /* Change the xfer_mode to independent for handling the I/O */
                io_info->dxpl_cache->xfer_mode = H5FD_MPIO_INDEPENDENT;
                if(H5P_set(dx_plist, H5D_XFER_IO_XFER_MODE_NAME, &io_info->dxpl_cache->xfer_mode) < 0)
                    HGOTO_ERROR(H5E_PLIST, H5E_CANTSET, FAIL, "can't set transfer mode")
            } /* end if */
        } /* end else */
    } /* end if */

done:
    FUNC_LEAVE_NOAPI(ret_value)
} /* end H5D__ioinfo_adjust() */


/*-------------------------------------------------------------------------
 * Function:	H5D__ioinfo_term
 *
 * Purpose:	Common logic for terminating an I/O info object
 *              (Only used for restoring MPI transfer mode currently)
 *
 * Return:	Non-negative on success/Negative on failure
 *
 * Programmer:	Quincey Koziol
 *		Friday, February  6, 2004
 *
 *-------------------------------------------------------------------------
 */
static herr_t
H5D__ioinfo_term(H5D_io_info_t *io_info)
{
    herr_t	ret_value = SUCCEED;	/*return value		*/

    FUNC_ENTER_STATIC

    /* Check if we used the MPI VFD for the I/O */
    if(io_info->using_mpi_vfd) {
        /* Check if we need to revert the change to the xfer mode */
        if(io_info->orig.xfer_mode != io_info->dxpl_cache->xfer_mode) {
            H5P_genplist_t *dx_plist;           /* Data transer property list */

            /* Get the dataset transfer property list */
            if(NULL == (dx_plist = (H5P_genplist_t *)H5I_object(io_info->dxpl_id)))
                HGOTO_ERROR(H5E_ARGS, H5E_BADTYPE, FAIL, "not a dataset transfer property list")

            /* Restore the original parallel I/O mode */
            if(H5P_set(dx_plist, H5D_XFER_IO_XFER_MODE_NAME, &io_info->orig.xfer_mode) < 0)
                HGOTO_ERROR(H5E_PLIST, H5E_CANTSET, FAIL, "can't set transfer mode")
        } /* end if */

        /* Check if we need to revert the change to the collective opt mode */
        if(io_info->orig.coll_opt_mode != io_info->dxpl_cache->coll_opt_mode) {
            H5P_genplist_t *dx_plist;           /* Data transer property list */

            /* Get the dataset transfer property list */
            if(NULL == (dx_plist = (H5P_genplist_t *)H5I_object(io_info->dxpl_id)))
                HGOTO_ERROR(H5E_ARGS, H5E_BADTYPE, FAIL, "not a dataset transfer property list")

            /* Restore the original parallel I/O mode */
            if(H5P_set(dx_plist, H5D_XFER_MPIO_COLLECTIVE_OPT_NAME, &io_info->orig.coll_opt_mode) < 0)
                HGOTO_ERROR(H5E_PLIST, H5E_CANTSET, FAIL, "can't set collective option mode")
        } /* end if */
    } /* end if */

done:
    FUNC_LEAVE_NOAPI(ret_value)
} /* end H5D__ioinfo_term() */

#endif /* H5_HAVE_PARALLEL */


/*-------------------------------------------------------------------------
 * Function:	H5D__typeinfo_term
 *
 * Purpose:	Common logic for terminating a type info object
 *
 * Return:	Non-negative on success/Negative on failure
 *
 * Programmer:	Quincey Koziol
 *		Thursday, March  6, 2008
 *
 *-------------------------------------------------------------------------
 */
static herr_t
H5D__typeinfo_term(const H5D_type_info_t *type_info)
{
    FUNC_ENTER_STATIC_NOERR

    /* Check for releasing datatype conversion & background buffers */
    if(type_info->tconv_buf_allocated) {
        HDassert(type_info->tconv_buf);
        (void)H5FL_BLK_FREE(type_conv, type_info->tconv_buf);
    } /* end if */
    if(type_info->bkg_buf_allocated) {
        HDassert(type_info->bkg_buf);
        (void)H5FL_BLK_FREE(type_conv, type_info->bkg_buf);
    } /* end if */

    FUNC_LEAVE_NOAPI(SUCCEED)
} /* end H5D__typeinfo_term() */
<|MERGE_RESOLUTION|>--- conflicted
+++ resolved
@@ -132,26 +132,6 @@
     if(mem_space_id < 0 || file_space_id < 0)
         HGOTO_ERROR(H5E_ARGS, H5E_BADTYPE, FAIL, "not a dataspace")
 
-<<<<<<< HEAD
-=======
-    if(H5S_ALL != mem_space_id) {
-	if(NULL == (mem_space = (const H5S_t *)H5I_object_verify(mem_space_id, H5I_DATASPACE)))
-	    HGOTO_ERROR(H5E_ARGS, H5E_BADTYPE, FAIL, "not a dataspace")
-
-	/* Check for valid selection */
-	if(H5S_SELECT_VALID(mem_space) != TRUE)
-	    HGOTO_ERROR(H5E_DATASPACE, H5E_BADRANGE, FAIL, "selection+offset not within extent")
-    } /* end if */
-    if(H5S_ALL != file_space_id) {
-	if(NULL == (file_space = (const H5S_t *)H5I_object_verify(file_space_id, H5I_DATASPACE)))
-	    HGOTO_ERROR(H5E_ARGS, H5E_BADTYPE, FAIL, "not a dataspace")
-
-	/* Check for valid selection */
-	if(H5S_SELECT_VALID(file_space) != TRUE)
-	    HGOTO_ERROR(H5E_DATASPACE, H5E_BADRANGE, FAIL, "selection+offset not within extent")
-    } /* end if */
-
->>>>>>> 25ba47bc
     /* Get the default dataset transfer property list if the user didn't provide one */
     if (H5P_DEFAULT == plist_id)
         plist_id= H5P_DATASET_XFER_DEFAULT;
@@ -332,32 +312,6 @@
 	    HGOTO_ERROR(H5E_DATASET, H5E_WRITEERROR, FAIL, "can't write chunk directly")
     } /* end if */
     else {     /* Normal write */
-<<<<<<< HEAD
-=======
-	const H5S_t *mem_space = NULL;
-	const H5S_t *file_space = NULL;
-
-        if(mem_space_id < 0 || file_space_id < 0)
-	    HGOTO_ERROR(H5E_ARGS, H5E_BADTYPE, FAIL, "not a dataspace")
-
-	if(H5S_ALL != mem_space_id) {
-	    if(NULL == (mem_space = (const H5S_t *)H5I_object_verify(mem_space_id, H5I_DATASPACE)))
-	        HGOTO_ERROR(H5E_ARGS, H5E_BADTYPE, FAIL, "not a dataspace")
-
-	    /* Check for valid selection */
-	    if(H5S_SELECT_VALID(mem_space) != TRUE)
-		HGOTO_ERROR(H5E_DATASPACE, H5E_BADRANGE, FAIL, "memory selection+offset not within extent")
-	} /* end if */
-	if(H5S_ALL != file_space_id) {
-	    if(NULL == (file_space = (const H5S_t *)H5I_object_verify(file_space_id, H5I_DATASPACE)))
-		HGOTO_ERROR(H5E_ARGS, H5E_BADTYPE, FAIL, "not a dataspace")
-
-	    /* Check for valid selection */
-	    if(H5S_SELECT_VALID(file_space) != TRUE)
-		HGOTO_ERROR(H5E_DATASPACE, H5E_BADRANGE, FAIL, "file selection+offset not within extent")
-	} /* end if */
-
->>>>>>> 25ba47bc
         /* write raw data */
         if(H5D__write(dset, mem_type_id, mem_space, file_space, dxpl_id, buf) < 0)
 	    HGOTO_ERROR(H5E_DATASET, H5E_WRITEERROR, FAIL, "can't write data")
