--- conflicted
+++ resolved
@@ -135,12 +135,7 @@
 static herr_t
 H5HL_fl_deserialize(H5HL_t *heap, hsize_t free_block)
 {
-<<<<<<< HEAD
-    H5HL_free_t *fl = NULL;      /* Heap free block nodes */
-    H5HL_free_t *tail = NULL;      /* Heap free block nodes */
-=======
     H5HL_free_t *fl = NULL, *tail = NULL;      /* Heap free block nodes */
->>>>>>> a41fb65b
     herr_t ret_value = SUCCEED;         /* Return value */
 
     FUNC_ENTER_NOAPI_NOINIT(H5HL_fl_deserialize)
@@ -164,19 +159,6 @@
         fl->prev = tail;
         fl->next = NULL;
 
-<<<<<<< HEAD
-        /* Insert node into list */
-        if(tail)
-            tail->next = fl;
-        else {
-            /* Save the first allocation */
-            heap->freelist = fl;
-        }
-        tail = fl;
-        fl = NULL;
-
-=======
->>>>>>> a41fb65b
         /* Decode offset of next free block */
         p = heap->dblk_image + free_block;
         H5F_DECODE_LENGTH_LEN(p, free_block, heap->sizeof_size);
@@ -184,13 +166,8 @@
             HGOTO_ERROR(H5E_HEAP, H5E_BADVALUE, FAIL, "free block size is zero?")
 
         /* Decode length of this free block */
-<<<<<<< HEAD
-        H5F_DECODE_LENGTH_LEN(p, tail->size, heap->sizeof_size);
-        if(tail->offset + tail->size > heap->dblk_size)
-=======
         H5F_DECODE_LENGTH_LEN(p, fl->size, heap->sizeof_size);
         if((fl->offset + fl->size) > heap->dblk_size)
->>>>>>> a41fb65b
             HGOTO_ERROR(H5E_HEAP, H5E_BADRANGE, FAIL, "bad heap free list")
 
         /* Append node onto list */
