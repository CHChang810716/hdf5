/* * * * * * * * * * * * * * * * * * * * * * * * * * * * * * * * * * * * * * *
 * Copyright by The HDF Group.                                               *
 * Copyright by the Board of Trustees of the University of Illinois.         *
 * All rights reserved.                                                      *
 *                                                                           *
 * This file is part of HDF5.  The full HDF5 copyright notice, including     *
 * terms governing use, modification, and redistribution, is contained in    *
 * the files COPYING and Copyright.html.  COPYING can be found at the root   *
 * of the source code distribution tree; Copyright.html can be found at the  *
 * root level of an installed copy of the electronic HDF5 document set and   *
 * is linked from the top-level documents page.  It can also be found at     *
 * http://hdfgroup.org/HDF5/doc/Copyright.html.  If you do not have          *
 * access to either file, you may request a copy from help@hdfgroup.org.     *
 * * * * * * * * * * * * * * * * * * * * * * * * * * * * * * * * * * * * * * */

/*-------------------------------------------------------------------------
 *
 * Created:		H5Pfapl.c
 *			February 26 1998
 *			Robb Matzke <matzke@llnl.gov>
 *
 * Purpose:		File access property list class routines
 *
 *-------------------------------------------------------------------------
 */

/****************/
/* Module Setup */
/****************/
#define H5P_PACKAGE		/*suppress error about including H5Ppkg	  */


/***********/
/* Headers */
/***********/
#include "H5private.h"		/* Generic Functions			*/
#include "H5ACprivate.h"	/* Metadata cache			*/
#include "H5Dprivate.h"		/* Datasets				*/
#include "H5Eprivate.h"		/* Error handling		  	*/
#include "H5Fprivate.h"		/* Files		  	*/
#include "H5FDprivate.h"	/* File drivers				*/
#include "H5Iprivate.h"		/* IDs			  		*/
#include "H5MMprivate.h"        /* Memory Management    */
#include "H5Ppkg.h"		/* Property lists		  	*/

/* Includes needed to set as default file driver */
#include "H5FDsec2.h"		/* Posix unbuffered I/O	file driver	*/
#include "H5FDstdio.h"		/* Standard C buffered I/O		*/
#ifdef H5_HAVE_WINDOWS
#include "H5FDwindows.h"        /* Windows buffered I/O     */
#endif


/****************/
/* Local Macros */
/****************/

/* ========= File Access properties ============ */
/* Definitions for the initial metadata cache resize configuration */
#define H5F_ACS_META_CACHE_INIT_CONFIG_SIZE	sizeof(H5AC_cache_config_t)
#define H5F_ACS_META_CACHE_INIT_CONFIG_DEF	H5AC__DEFAULT_CACHE_CONFIG
#define H5F_ACS_META_CACHE_INIT_CONFIG_ENC	H5P__facc_cache_config_enc
#define H5F_ACS_META_CACHE_INIT_CONFIG_DEC	H5P__facc_cache_config_dec
#define H5F_ACS_META_CACHE_INIT_CONFIG_CMP      H5P__facc_cache_config_cmp
/* Definitions for size of raw data chunk cache(slots) */
#define H5F_ACS_DATA_CACHE_NUM_SLOTS_SIZE       sizeof(size_t)
#define H5F_ACS_DATA_CACHE_NUM_SLOTS_DEF        521
#define H5F_ACS_DATA_CACHE_NUM_SLOTS_ENC        H5P__encode_size_t
#define H5F_ACS_DATA_CACHE_NUM_SLOTS_DEC        H5P__decode_size_t
/* Definition for size of raw data chunk cache(bytes) */
#define H5F_ACS_DATA_CACHE_BYTE_SIZE_SIZE       sizeof(size_t)
#define H5F_ACS_DATA_CACHE_BYTE_SIZE_DEF        (1024*1024)
#define H5F_ACS_DATA_CACHE_BYTE_SIZE_ENC        H5P__encode_size_t
#define H5F_ACS_DATA_CACHE_BYTE_SIZE_DEC        H5P__decode_size_t
/* Definition for preemption read chunks first */
#define H5F_ACS_PREEMPT_READ_CHUNKS_SIZE        sizeof(double)
#define H5F_ACS_PREEMPT_READ_CHUNKS_DEF         0.75f
#define H5F_ACS_PREEMPT_READ_CHUNKS_ENC         H5P__encode_double
#define H5F_ACS_PREEMPT_READ_CHUNKS_DEC         H5P__decode_double
/* Definition for threshold for alignment */
#define H5F_ACS_ALIGN_THRHD_SIZE                sizeof(hsize_t)
<<<<<<< HEAD
#define H5F_ACS_ALIGN_THRHD_DEF                 H5F_ALIGN_THRHD_DEF
/* Definition for alignment */
#define H5F_ACS_ALIGN_SIZE                      sizeof(hsize_t)
#define H5F_ACS_ALIGN_DEF                       H5F_ALIGN_DEF
/* Definition for minimum metadata allocation block size (when
   aggregating metadata allocations. */
#define H5F_ACS_META_BLOCK_SIZE_SIZE            sizeof(hsize_t)
#define H5F_ACS_META_BLOCK_SIZE_DEF             H5F_META_BLOCK_SIZE_DEF
=======
#define H5F_ACS_ALIGN_THRHD_DEF                 1
#define H5F_ACS_ALIGN_THRHD_ENC                 H5P__encode_hsize_t
#define H5F_ACS_ALIGN_THRHD_DEC                 H5P__decode_hsize_t
/* Definition for alignment */
#define H5F_ACS_ALIGN_SIZE                      sizeof(hsize_t)
#define H5F_ACS_ALIGN_DEF                       1
#define H5F_ACS_ALIGN_ENC                       H5P__encode_hsize_t
#define H5F_ACS_ALIGN_DEC                       H5P__decode_hsize_t
/* Definition for minimum metadata allocation block size (when
   aggregating metadata allocations. */
#define H5F_ACS_META_BLOCK_SIZE_SIZE            sizeof(hsize_t)
#define H5F_ACS_META_BLOCK_SIZE_DEF             2048
#define H5F_ACS_META_BLOCK_SIZE_ENC             H5P__encode_hsize_t
#define H5F_ACS_META_BLOCK_SIZE_DEC             H5P__decode_hsize_t
>>>>>>> 92d4f325
/* Definition for maximum sieve buffer size (when data sieving
   is allowed by file driver */
#define H5F_ACS_SIEVE_BUF_SIZE_SIZE             sizeof(size_t)
#define H5F_ACS_SIEVE_BUF_SIZE_DEF              (64*1024)
#define H5F_ACS_SIEVE_BUF_SIZE_ENC              H5P__encode_size_t
#define H5F_ACS_SIEVE_BUF_SIZE_DEC              H5P__decode_size_t
/* Definition for minimum "small data" allocation block size (when
   aggregating "small" raw data allocations. */
#define H5F_ACS_SDATA_BLOCK_SIZE_SIZE           sizeof(hsize_t)
<<<<<<< HEAD
#define H5F_ACS_SDATA_BLOCK_SIZE_DEF            H5F_SDATA_BLOCK_SIZE_DEF
=======
#define H5F_ACS_SDATA_BLOCK_SIZE_DEF            2048
#define H5F_ACS_SDATA_BLOCK_SIZE_ENC            H5P__encode_hsize_t
#define H5F_ACS_SDATA_BLOCK_SIZE_DEC            H5P__decode_hsize_t
>>>>>>> 92d4f325
/* Definition for garbage-collect references */
#define H5F_ACS_GARBG_COLCT_REF_SIZE            sizeof(unsigned)
#define H5F_ACS_GARBG_COLCT_REF_DEF             0
#define H5F_ACS_GARBG_COLCT_REF_ENC             H5P__encode_unsigned
#define H5F_ACS_GARBG_COLCT_REF_DEC             H5P__decode_unsigned
/* Definition for file driver ID */
#define H5F_ACS_FILE_DRV_ID_SIZE                sizeof(hid_t)
#define H5F_ACS_FILE_DRV_ID_DEF                 H5_DEFAULT_VFD
/* Definition for file driver info */
#define H5F_ACS_FILE_DRV_INFO_SIZE              sizeof(void*)
#define H5F_ACS_FILE_DRV_INFO_DEF               NULL
/* Definition for file close degree */
#define H5F_CLOSE_DEGREE_SIZE		        sizeof(H5F_close_degree_t)
#define H5F_CLOSE_DEGREE_DEF		        H5F_CLOSE_DEFAULT
#define H5F_CLOSE_DEGREE_ENC		        H5P__facc_fclose_degree_enc
#define H5F_CLOSE_DEGREE_DEC		        H5P__facc_fclose_degree_dec
/* Definition for offset position in file for family file driver */
#define H5F_ACS_FAMILY_OFFSET_SIZE              sizeof(hsize_t)
#define H5F_ACS_FAMILY_OFFSET_DEF               0
#define H5F_ACS_FAMILY_OFFSET_ENC               H5P__encode_hsize_t
#define H5F_ACS_FAMILY_OFFSET_DEC               H5P__decode_hsize_t
/* Definition for new member size of family driver. It's private
 * property only used by h5repart */
#define H5F_ACS_FAMILY_NEWSIZE_SIZE             sizeof(hsize_t)
#define H5F_ACS_FAMILY_NEWSIZE_DEF              0
/* Definition for whether to convert family to sec2 driver. It's private
 * property only used by h5repart */
#define H5F_ACS_FAMILY_TO_SEC2_SIZE             sizeof(hbool_t)
#define H5F_ACS_FAMILY_TO_SEC2_DEF              FALSE
/* Definition for data type in multi file driver */
#define H5F_ACS_MULTI_TYPE_SIZE                 sizeof(H5FD_mem_t)
#define H5F_ACS_MULTI_TYPE_DEF                  H5FD_MEM_DEFAULT
#define H5F_ACS_MULTI_TYPE_ENC                  H5P__facc_multi_type_enc
#define H5F_ACS_MULTI_TYPE_DEC                  H5P__facc_multi_type_dec
/* Definition for 'use latest format version' flag */
#define H5F_ACS_LATEST_FORMAT_SIZE              sizeof(hbool_t)
#define H5F_ACS_LATEST_FORMAT_DEF               FALSE
#define H5F_ACS_LATEST_FORMAT_ENC               H5P__encode_hbool_t
#define H5F_ACS_LATEST_FORMAT_DEC               H5P__decode_hbool_t
/* Definition for whether to query the file descriptor from the core VFD
 * instead of the memory address.  (Private to library)
 */
#define H5F_ACS_WANT_POSIX_FD_SIZE              sizeof(hbool_t)
#define H5F_ACS_WANT_POSIX_FD_DEF               FALSE
/* Definition for external file cache size */
#define H5F_ACS_EFC_SIZE_SIZE                   sizeof(unsigned)
#define H5F_ACS_EFC_SIZE_DEF                    0
#define H5F_ACS_EFC_SIZE_ENC                    H5P__encode_unsigned
#define H5F_ACS_EFC_SIZE_DEC                    H5P__decode_unsigned
/* Definition of pointer to initial file image info */
#define H5F_ACS_FILE_IMAGE_INFO_SIZE            sizeof(H5FD_file_image_info_t)
#define H5F_ACS_FILE_IMAGE_INFO_DEF             H5FD_DEFAULT_FILE_IMAGE_INFO
#define H5F_ACS_FILE_IMAGE_INFO_DEL             H5P_file_image_info_del
#define H5F_ACS_FILE_IMAGE_INFO_COPY            H5P_file_image_info_copy
#define H5F_ACS_FILE_IMAGE_INFO_CLOSE           H5P_file_image_info_close


/******************/
/* Local Typedefs */
/******************/


/********************/
/* Package Typedefs */
/********************/


/********************/
/* Local Prototypes */
/********************/

/* Property class callbacks */
static herr_t H5P_facc_reg_prop(H5P_genclass_t *pclass);
static herr_t H5P_facc_create(hid_t fapl_id, void *copy_data);
static herr_t H5P_facc_copy(hid_t new_plist_t, hid_t old_plist_t, void *copy_data);

/* File image info property callbacks */
static herr_t H5P_file_image_info_del(hid_t prop_id, const char *name, size_t size, void *value);
static herr_t H5P_file_image_info_copy(const char *name, size_t size, void *value);
static herr_t H5P_file_image_info_close(const char *name, size_t size, void *value);

/* encode & decode callbacks */
static herr_t H5P__facc_cache_config_enc(const void *value, void **_pp, size_t *size);
static herr_t H5P__facc_cache_config_dec(const void **_pp, void *value);
static int H5P__facc_cache_config_cmp(const void *value1, const void *value2, size_t size);
static herr_t H5P__facc_fclose_degree_enc(const void *value, void **_pp, size_t *size);
static herr_t H5P__facc_fclose_degree_dec(const void **pp, void *value);
static herr_t H5P__facc_multi_type_enc(const void *value, void **_pp, size_t *size);
static herr_t H5P__facc_multi_type_dec(const void **_pp, void *value);


/*********************/
/* Package Variables */
/*********************/

/* File access property list class library initialization object */
const H5P_libclass_t H5P_CLS_FACC[1] = {{
    "file access",		/* Class name for debugging     */
    H5P_TYPE_FILE_ACCESS,       /* Class type                   */
    &H5P_CLS_ROOT_g,		/* Parent class ID              */
    &H5P_CLS_FILE_ACCESS_g,	/* Pointer to class ID          */
    &H5P_LST_FILE_ACCESS_g,	/* Pointer to default property list ID */
    H5P_facc_reg_prop,		/* Default property registration routine */
    H5P_facc_create,		/* Class creation callback      */
    NULL,		        /* Class creation callback info */
    H5P_facc_copy,		/* Class copy callback          */
    NULL,		        /* Class copy callback info     */
    H5P_facc_close,		/* Class close callback         */
    NULL 		        /* Class close callback info    */
}};


/*****************************/
/* Library Private Variables */
/*****************************/


/*******************/
/* Local Variables */
/*******************/

/* Property value defaults */
static const H5AC_cache_config_t H5F_def_mdc_initCacheCfg_g = H5F_ACS_META_CACHE_INIT_CONFIG_DEF;  /* Default metadata cache settings */
static const size_t H5F_def_rdcc_nslots_g = H5F_ACS_DATA_CACHE_NUM_SLOTS_DEF;      /* Default raw data chunk cache # of slots */
static const size_t H5F_def_rdcc_nbytes_g = H5F_ACS_DATA_CACHE_BYTE_SIZE_DEF;      /* Default raw data chunk cache # of bytes */
static const double H5F_def_rdcc_w0_g = H5F_ACS_PREEMPT_READ_CHUNKS_DEF;           /* Default raw data chunk cache dirty ratio */
static const hsize_t H5F_def_threshold_g = H5F_ACS_ALIGN_THRHD_DEF;                /* Default allocation alignment threshold */
static const hsize_t H5F_def_alignment_g = H5F_ACS_ALIGN_DEF;                      /* Default allocation alignment value */
static const hsize_t H5F_def_meta_block_size_g = H5F_ACS_META_BLOCK_SIZE_DEF;      /* Default metadata allocation block size */
static const size_t H5F_def_sieve_buf_size_g = H5F_ACS_SIEVE_BUF_SIZE_DEF;         /* Default raw data I/O sieve buffer size */
static const hsize_t H5F_def_sdata_block_size_g = H5F_ACS_SDATA_BLOCK_SIZE_DEF;    /* Default small data allocation block size */
static const unsigned H5F_def_gc_ref_g = H5F_ACS_GARBG_COLCT_REF_DEF;              /* Default garbage collection for references setting */
static const void *H5F_def_driver_info_g = H5F_ACS_FILE_DRV_INFO_DEF;              /* Default VFL driver info */
static const H5F_close_degree_t H5F_def_close_degree_g = H5F_CLOSE_DEGREE_DEF;     /* Default file close degree */
static const hsize_t H5F_def_family_offset_g = H5F_ACS_FAMILY_OFFSET_DEF;          /* Default offset for family VFD */
static const hsize_t H5F_def_family_newsize_g = H5F_ACS_FAMILY_NEWSIZE_DEF;        /* Default size of new files for family VFD */
static const hbool_t H5F_def_family_to_sec2_g = H5F_ACS_FAMILY_TO_SEC2_DEF;        /* Default ?? for family VFD */
static const H5FD_mem_t H5F_def_mem_type_g = H5F_ACS_MULTI_TYPE_DEF;               /* Default file space type for multi VFD */
static const hbool_t H5F_def_latest_format_g = H5F_ACS_LATEST_FORMAT_DEF;          /* Default setting for "use the latest version of the format" flag */
static const hbool_t H5F_def_want_posix_fd_g = H5F_ACS_WANT_POSIX_FD_DEF;          /* Default setting for retrieving 'handle' from core VFD */
static const unsigned H5F_def_efc_size_g = H5F_ACS_EFC_SIZE_DEF;                   /* Default external file cache size */
static const H5FD_file_image_info_t H5F_def_file_image_info_g = H5F_ACS_FILE_IMAGE_INFO_DEF;  /* Default file image info and callbacks */



/*-------------------------------------------------------------------------
 * Function:    H5P_facc_reg_prop
 *
 * Purpose:     Register the file access property list class's properties
 *
 * Return:      Non-negative on success/Negative on failure
 *
 * Programmer:  Quincey Koziol
 *              October 31, 2006
 *-------------------------------------------------------------------------
 */
static herr_t
H5P_facc_reg_prop(H5P_genclass_t *pclass)
{
    const hid_t def_driver_id = H5F_ACS_FILE_DRV_ID_DEF;        /* Default VFL driver ID (initialized from a variable) */
    herr_t ret_value = SUCCEED;         /* Return value */

    FUNC_ENTER_NOAPI_NOINIT

    /* Register the initial metadata cache resize configuration */
    if(H5P_register_real(pclass, H5F_ACS_META_CACHE_INIT_CONFIG_NAME, H5F_ACS_META_CACHE_INIT_CONFIG_SIZE, &H5F_def_mdc_initCacheCfg_g, 
            NULL, NULL, NULL, H5F_ACS_META_CACHE_INIT_CONFIG_ENC, H5F_ACS_META_CACHE_INIT_CONFIG_DEC, 
            NULL, NULL, H5F_ACS_META_CACHE_INIT_CONFIG_CMP, NULL) < 0)
        HGOTO_ERROR(H5E_PLIST, H5E_CANTINSERT, FAIL, "can't insert property into class")

    /* Register the size of raw data chunk cache (elements) */
    if(H5P_register_real(pclass, H5F_ACS_DATA_CACHE_NUM_SLOTS_NAME, H5F_ACS_DATA_CACHE_NUM_SLOTS_SIZE, &H5F_def_rdcc_nslots_g, 
            NULL, NULL, NULL, H5F_ACS_DATA_CACHE_NUM_SLOTS_ENC, H5F_ACS_DATA_CACHE_NUM_SLOTS_DEC, 
            NULL, NULL, NULL, NULL) < 0)
        HGOTO_ERROR(H5E_PLIST, H5E_CANTINSERT, FAIL, "can't insert property into class")

    /* Register the size of raw data chunk cache(bytes) */
    if(H5P_register_real(pclass, H5F_ACS_DATA_CACHE_BYTE_SIZE_NAME, H5F_ACS_DATA_CACHE_BYTE_SIZE_SIZE, &H5F_def_rdcc_nbytes_g, 
            NULL, NULL, NULL, H5F_ACS_DATA_CACHE_BYTE_SIZE_ENC, H5F_ACS_DATA_CACHE_BYTE_SIZE_DEC, 
            NULL, NULL, NULL, NULL) < 0)
        HGOTO_ERROR(H5E_PLIST, H5E_CANTINSERT, FAIL, "can't insert property into class")

    /* Register the preemption for reading chunks */
    if(H5P_register_real(pclass, H5F_ACS_PREEMPT_READ_CHUNKS_NAME, H5F_ACS_PREEMPT_READ_CHUNKS_SIZE, &H5F_def_rdcc_w0_g, 
            NULL, NULL, NULL, H5F_ACS_PREEMPT_READ_CHUNKS_ENC, H5F_ACS_PREEMPT_READ_CHUNKS_DEC, 
            NULL, NULL, NULL, NULL) < 0)
        HGOTO_ERROR(H5E_PLIST, H5E_CANTINSERT, FAIL, "can't insert property into class")

    /* Register the threshold for alignment */
    if(H5P_register_real(pclass, H5F_ACS_ALIGN_THRHD_NAME, H5F_ACS_ALIGN_THRHD_SIZE, &H5F_def_threshold_g, 
            NULL, NULL, NULL, H5F_ACS_ALIGN_THRHD_ENC, H5F_ACS_ALIGN_THRHD_DEC, 
            NULL, NULL, NULL, NULL) < 0)
        HGOTO_ERROR(H5E_PLIST, H5E_CANTINSERT, FAIL, "can't insert property into class")

    /* Register the alignment */
    if(H5P_register_real(pclass, H5F_ACS_ALIGN_NAME, H5F_ACS_ALIGN_SIZE, &H5F_def_alignment_g, 
            NULL, NULL, NULL, H5F_ACS_ALIGN_ENC, H5F_ACS_ALIGN_DEC, 
            NULL, NULL, NULL, NULL) < 0)
        HGOTO_ERROR(H5E_PLIST, H5E_CANTINSERT, FAIL, "can't insert property into class")

    /* Register the minimum metadata allocation block size */
    if(H5P_register_real(pclass, H5F_ACS_META_BLOCK_SIZE_NAME, H5F_ACS_META_BLOCK_SIZE_SIZE, &H5F_def_meta_block_size_g, 
            NULL, NULL, NULL, H5F_ACS_META_BLOCK_SIZE_ENC, H5F_ACS_META_BLOCK_SIZE_DEC, 
            NULL, NULL, NULL, NULL) < 0)
        HGOTO_ERROR(H5E_PLIST, H5E_CANTINSERT, FAIL, "can't insert property into class")

    /* Register the maximum sieve buffer size */
    if(H5P_register_real(pclass, H5F_ACS_SIEVE_BUF_SIZE_NAME, H5F_ACS_SIEVE_BUF_SIZE_SIZE, &H5F_def_sieve_buf_size_g, 
            NULL, NULL, NULL, H5F_ACS_SIEVE_BUF_SIZE_ENC, H5F_ACS_SIEVE_BUF_SIZE_DEC, 
            NULL, NULL, NULL, NULL) < 0)
        HGOTO_ERROR(H5E_PLIST, H5E_CANTINSERT, FAIL, "can't insert property into class")

    /* Register the minimum "small data" allocation block size */
    if(H5P_register_real(pclass, H5F_ACS_SDATA_BLOCK_SIZE_NAME, H5F_ACS_SDATA_BLOCK_SIZE_SIZE, &H5F_def_sdata_block_size_g, 
            NULL, NULL, NULL, H5F_ACS_SDATA_BLOCK_SIZE_ENC, H5F_ACS_SDATA_BLOCK_SIZE_DEC, 
            NULL, NULL, NULL, NULL) < 0)
        HGOTO_ERROR(H5E_PLIST, H5E_CANTINSERT, FAIL, "can't insert property into class")

    /* Register the garbage collection reference */
    if(H5P_register_real(pclass, H5F_ACS_GARBG_COLCT_REF_NAME, H5F_ACS_GARBG_COLCT_REF_SIZE, &H5F_def_gc_ref_g, 
            NULL, NULL, NULL, H5F_ACS_GARBG_COLCT_REF_ENC, H5F_ACS_GARBG_COLCT_REF_DEC, 
            NULL, NULL, NULL, NULL) < 0)
        HGOTO_ERROR(H5E_PLIST, H5E_CANTINSERT, FAIL, "can't insert property into class")

    /* Register the file driver ID */
    /* (Note: this property should not have an encode/decode callback -QAK) */
    if(H5P_register_real(pclass, H5F_ACS_FILE_DRV_ID_NAME, H5F_ACS_FILE_DRV_ID_SIZE, &def_driver_id, 
            NULL, NULL, NULL, NULL, NULL, NULL, NULL, NULL, NULL) < 0)
        HGOTO_ERROR(H5E_PLIST, H5E_CANTINSERT, FAIL, "can't insert property into class")

    /* Register the file driver info */
    /* (Note: this property should not have an encode/decode callback -QAK) */
    if(H5P_register_real(pclass, H5F_ACS_FILE_DRV_INFO_NAME, H5F_ACS_FILE_DRV_INFO_SIZE, &H5F_def_driver_info_g, 
            NULL, NULL, NULL, NULL, NULL, NULL, NULL, NULL, NULL) < 0)
        HGOTO_ERROR(H5E_PLIST, H5E_CANTINSERT, FAIL, "can't insert property into class")

    /* Register the file close degree */
    if(H5P_register_real(pclass, H5F_ACS_CLOSE_DEGREE_NAME, H5F_CLOSE_DEGREE_SIZE, &H5F_def_close_degree_g, 
            NULL, NULL, NULL, H5F_CLOSE_DEGREE_ENC, H5F_CLOSE_DEGREE_DEC, 
            NULL, NULL, NULL, NULL) < 0)
        HGOTO_ERROR(H5E_PLIST, H5E_CANTINSERT, FAIL, "can't insert property into class")

    /* Register the offset of family driver info */
    if(H5P_register_real(pclass, H5F_ACS_FAMILY_OFFSET_NAME, H5F_ACS_FAMILY_OFFSET_SIZE, &H5F_def_family_offset_g, 
            NULL, NULL, NULL, H5F_ACS_FAMILY_OFFSET_ENC, H5F_ACS_FAMILY_OFFSET_DEC, 
            NULL, NULL, NULL, NULL) < 0)
        HGOTO_ERROR(H5E_PLIST, H5E_CANTINSERT, FAIL, "can't insert property into class")

    /* Register the private property of new family file size. It's used by h5repart only. */
    /* (Note: this property should not have an encode/decode callback -QAK) */
    if(H5P_register_real(pclass, H5F_ACS_FAMILY_NEWSIZE_NAME, H5F_ACS_FAMILY_NEWSIZE_SIZE, &H5F_def_family_newsize_g, 
            NULL, NULL, NULL, NULL, NULL, NULL, NULL, NULL, NULL) < 0)
        HGOTO_ERROR(H5E_PLIST, H5E_CANTINSERT, FAIL, "can't insert property into class")

    /* Register the private property of whether convert family to sec2 driver. It's used by h5repart only. */
    /* (Note: this property should not have an encode/decode callback -QAK) */
    if(H5P_register_real(pclass, H5F_ACS_FAMILY_TO_SEC2_NAME, H5F_ACS_FAMILY_TO_SEC2_SIZE, &H5F_def_family_to_sec2_g, 
            NULL, NULL, NULL, NULL, NULL, NULL, NULL, NULL, NULL) < 0)
        HGOTO_ERROR(H5E_PLIST, H5E_CANTINSERT, FAIL, "can't insert property into class")

    /* Register the data type of multi driver info */
    if(H5P_register_real(pclass, H5F_ACS_MULTI_TYPE_NAME, H5F_ACS_MULTI_TYPE_SIZE, &H5F_def_mem_type_g, 
            NULL, NULL, NULL, H5F_ACS_MULTI_TYPE_ENC, H5F_ACS_MULTI_TYPE_DEC, 
            NULL, NULL, NULL, NULL) < 0)
        HGOTO_ERROR(H5E_PLIST, H5E_CANTINSERT, FAIL, "can't insert property into class")

    /* Register the 'use the latest version of the format' flag */
    if(H5P_register_real(pclass, H5F_ACS_LATEST_FORMAT_NAME, H5F_ACS_LATEST_FORMAT_SIZE, &H5F_def_latest_format_g, 
            NULL, NULL, NULL, H5F_ACS_LATEST_FORMAT_ENC, H5F_ACS_LATEST_FORMAT_DEC, 
            NULL, NULL, NULL, NULL) < 0)
        HGOTO_ERROR(H5E_PLIST, H5E_CANTINSERT, FAIL, "can't insert property into class")

    /* Register the private property of whether to retrieve the file descriptor from the core VFD */
    /* (used internally to the library only) */
    /* (Note: this property should not have an encode/decode callback -QAK) */
    if(H5P_register_real(pclass, H5F_ACS_WANT_POSIX_FD_NAME, H5F_ACS_WANT_POSIX_FD_SIZE, &H5F_def_want_posix_fd_g, 
            NULL, NULL, NULL, NULL, NULL, NULL, NULL, NULL, NULL) < 0)
        HGOTO_ERROR(H5E_PLIST, H5E_CANTINSERT, FAIL, "can't insert property into class")

    /* Register the external file cache size */
    if(H5P_register_real(pclass, H5F_ACS_EFC_SIZE_NAME, H5F_ACS_EFC_SIZE_SIZE, &H5F_def_efc_size_g, 
            NULL, NULL, NULL, H5F_ACS_EFC_SIZE_ENC, H5F_ACS_EFC_SIZE_DEC, 
            NULL, NULL, NULL, NULL) < 0)
        HGOTO_ERROR(H5E_PLIST, H5E_CANTINSERT, FAIL, "can't insert property into class")

    /* Register the initial file image info */
    /* (Note: this property should not have an encode/decode callback -QAK) */
    if(H5P_register_real(pclass, H5F_ACS_FILE_IMAGE_INFO_NAME, H5F_ACS_FILE_IMAGE_INFO_SIZE, &H5F_def_file_image_info_g, 
            NULL, NULL, NULL, NULL, NULL, 
            H5F_ACS_FILE_IMAGE_INFO_DEL, H5F_ACS_FILE_IMAGE_INFO_COPY, NULL, H5F_ACS_FILE_IMAGE_INFO_CLOSE) < 0)
        HGOTO_ERROR(H5E_PLIST, H5E_CANTINSERT, FAIL, "can't insert property into class")

done:
    FUNC_LEAVE_NOAPI(ret_value)
} /* end H5P_facc_reg_prop() */


/*----------------------------------------------------------------------------
 * Function:	H5P_facc_create
 *
 * Purpose:	Callback routine which is called whenever a file access
 *		property list is closed.  This routine performs any generic
 * 		initialization needed on the properties the library put into
 * 		the list.
 *
 * Return:	Success:		Non-negative
 * 		Failure:		Negative
 *
 * Programmer:	Raymond Lu
 *		Tuesday, Oct 23, 2001
 *
 *----------------------------------------------------------------------------
 */
/* ARGSUSED */
static herr_t
H5P_facc_create(hid_t fapl_id, void UNUSED *copy_data)
{
    hid_t          driver_id;
    H5P_genplist_t *plist;              /* Property list */
    herr_t         ret_value = SUCCEED;

    FUNC_ENTER_NOAPI_NOINIT

    /* Check argument */
    if(NULL == (plist = (H5P_genplist_t *)H5I_object(fapl_id)))
        HGOTO_ERROR(H5E_ARGS, H5E_BADTYPE, FAIL, "not a property list")

    /* Retrieve driver ID property */
    if(H5P_get(plist, H5F_ACS_FILE_DRV_ID_NAME, &driver_id) < 0)
        HGOTO_ERROR(H5E_PLIST, H5E_CANTGET, FAIL, "can't get driver ID")

    if(driver_id > 0) {
        void *driver_info;

        /* Retrieve driver info property */
        if(H5P_get(plist, H5F_ACS_FILE_DRV_INFO_NAME, &driver_info) < 0)
            HGOTO_ERROR(H5E_PLIST, H5E_CANTGET, FAIL, "can't get driver info")

        /* Set the driver for the property list */
        if(H5FD_fapl_open(plist, driver_id, driver_info) < 0)
            HGOTO_ERROR(H5E_PLIST, H5E_CANTSET, FAIL, "can't set driver")
    } /* end if */

done:
    FUNC_LEAVE_NOAPI(ret_value)
} /* end H5P_facc_create() */


/*--------------------------------------------------------------------------
 * Function:	H5P_facc_copy
 *
 * Purpose:	Callback routine which is called whenever a file access
 * 		property list is copied.  This routine performs any generic
 * 	 	copy needed on the properties.
 *
 * Return:	Success:	Non-negative
 * 		Failure:	Negative
 *
 * Programmer:	Raymond Lu
 *		Tuesday, Oct 23, 2001
 *
 *--------------------------------------------------------------------------
 */
/* ARGSUSED */
static herr_t
H5P_facc_copy(hid_t dst_fapl_id, hid_t src_fapl_id, void UNUSED *copy_data)
{
    hid_t          driver_id;
    H5P_genplist_t *src_plist;              /* Source property list */
    herr_t         ret_value = SUCCEED;

    FUNC_ENTER_NOAPI_NOINIT

    /* Get driver ID from source property list */
    if(NULL == (src_plist = (H5P_genplist_t *)H5I_object(src_fapl_id)))
        HGOTO_ERROR(H5E_ARGS, H5E_BADTYPE, FAIL, "can't get property list")
    if(H5P_get(src_plist, H5F_ACS_FILE_DRV_ID_NAME, &driver_id) < 0)
        HGOTO_ERROR(H5E_PLIST, H5E_CANTGET, FAIL, "can't get driver ID")

    if(driver_id > 0) {
        H5P_genplist_t *dst_plist;              /* Destination property list */
        void *driver_info;

        /* Get driver info from source property list */
        if(H5P_get(src_plist, H5F_ACS_FILE_DRV_INFO_NAME, &driver_info) < 0)
            HGOTO_ERROR(H5E_PLIST, H5E_CANTGET, FAIL, "can't get driver info")

        /* Set the driver for the destination property list */
        if(NULL == (dst_plist = (H5P_genplist_t *)H5I_object(dst_fapl_id)))
            HGOTO_ERROR(H5E_ARGS, H5E_BADTYPE, FAIL, "can't get property list")
        if(H5FD_fapl_open(dst_plist, driver_id, driver_info) < 0)
            HGOTO_ERROR(H5E_PLIST, H5E_CANTSET, FAIL, "can't set driver")
    } /* end if */

done:
    FUNC_LEAVE_NOAPI(ret_value)
} /* end H5P_facc_copy() */


/*--------------------------------------------------------------------------
 * Function:	H5P_facc_close
 *
 * Purpose:	Callback routine which is called whenever a file access
 *		property list is closed.  This routine performs any generic
 *		cleanup needed on the properties.
 *
 * Return:	Success:	Non-negative
 * 		Failure:	Negative
 *
 * Programmer:	Raymond Lu
 *		Tuesday, Oct 23, 2001
 *
 *---------------------------------------------------------------------------
 */
/* ARGSUSED */
herr_t
H5P_facc_close(hid_t fapl_id, void UNUSED *close_data)
{
    hid_t      driver_id;
    H5P_genplist_t *plist;              /* Property list */
    herr_t     ret_value = SUCCEED;

    FUNC_ENTER_NOAPI(FAIL)

    /* Check argument */
    if(NULL == (plist = (H5P_genplist_t *)H5I_object(fapl_id)))
        HGOTO_ERROR(H5E_ARGS, H5E_BADTYPE, FAIL, "not a property list")

    /* Get driver ID property */
    if(H5P_get(plist, H5F_ACS_FILE_DRV_ID_NAME, &driver_id) < 0)
        HGOTO_DONE(FAIL) /* Can't return errors when library is shutting down */

    if(driver_id > 0) {
        void *driver_info;

        /* Get driver info property */
        if(H5P_get(plist, H5F_ACS_FILE_DRV_INFO_NAME, &driver_info) < 0)
            HGOTO_DONE(FAIL) /* Can't return errors when library is shutting down */

        /* Close the driver for the property list */
        if(H5FD_fapl_close(driver_id, driver_info) < 0)
            HGOTO_DONE(FAIL) /* Can't return errors when library is shutting down */
    } /* end if */

done:
    FUNC_LEAVE_NOAPI(ret_value)
} /* end H5P_facc_close() */


/*-------------------------------------------------------------------------
 * Function:	H5Pset_alignment
 *
 * Purpose:	Sets the alignment properties of a file access property list
 *		so that any file object >= THRESHOLD bytes will be aligned on
 *		an address which is a multiple of ALIGNMENT.  The addresses
 *		are relative to the end of the user block; the alignment is
 *		calculated by subtracting the user block size from the
 *		absolute file address and then adjusting the address to be a
 *		multiple of ALIGNMENT.
 *
 *		Default values for THRESHOLD and ALIGNMENT are one, implying
 *		no alignment.  Generally the default values will result in
 *		the best performance for single-process access to the file.
 *		For MPI-IO and other parallel systems, choose an alignment
 *		which is a multiple of the disk block size.
 *
 * Return:	Non-negative on success/Negative on failure
 *
 * Programmer:	Robb Matzke
 *              Tuesday, June  9, 1998
 *
 * Modifications:
 *
 *		Raymond Lu
 *		Tuesday, Oct 23, 2001
 *		Changed file access property list mechanism to the new
 *		generic property list.
 *-------------------------------------------------------------------------
 */
herr_t
H5Pset_alignment(hid_t fapl_id, hsize_t threshold, hsize_t alignment)
{
    H5P_genplist_t *plist;      /* Property list pointer */
    herr_t ret_value = SUCCEED;   /* return value */

    FUNC_ENTER_API(FAIL)
    H5TRACE3("e", "ihh", fapl_id, threshold, alignment);

    /* Check args */
    if(alignment < 1)
        HGOTO_ERROR(H5E_ARGS, H5E_BADVALUE, FAIL, "alignment must be positive")

    /* Get the plist structure */
    if(NULL == (plist = H5P_object_verify(fapl_id,H5P_FILE_ACCESS)))
        HGOTO_ERROR(H5E_ATOM, H5E_BADATOM, FAIL, "can't find object for ID")

    /* Set values */
    if(H5P_set(plist, H5F_ACS_ALIGN_THRHD_NAME, &threshold) < 0)
        HGOTO_ERROR(H5E_PLIST, H5E_CANTSET, FAIL, "can't set threshold")
    if(H5P_set(plist, H5F_ACS_ALIGN_NAME, &alignment) < 0)
        HGOTO_ERROR(H5E_PLIST, H5E_CANTSET, FAIL, "can't set alignment")

done:
    FUNC_LEAVE_API(ret_value)
}


/*-------------------------------------------------------------------------
 * Function:	H5Pget_alignment
 *
 * Purpose:	Returns the current settings for alignment properties from a
 *		file access property list.  The THRESHOLD and/or ALIGNMENT
 *		pointers may be null pointers.
 *
 * Return:	Non-negative on success/Negative on failure
 *
 * Programmer:	Robb Matzke
 *              Tuesday, June  9, 1998
 *
 *-------------------------------------------------------------------------
 */
herr_t
H5Pget_alignment(hid_t fapl_id, hsize_t *threshold/*out*/,
    hsize_t *alignment/*out*/)
{
    H5P_genplist_t *plist;              /* Property list pointer */
    herr_t      ret_value = SUCCEED;    /* Return value */

    FUNC_ENTER_API(FAIL)
    H5TRACE3("e", "ixx", fapl_id, threshold, alignment);

    /* Get the plist structure */
    if(NULL == (plist = H5P_object_verify(fapl_id,H5P_FILE_ACCESS)))
        HGOTO_ERROR(H5E_ATOM, H5E_BADATOM, FAIL, "can't find object for ID")

    /* Get values */
    if(threshold)
        if(H5P_get(plist, H5F_ACS_ALIGN_THRHD_NAME, threshold) < 0)
            HGOTO_ERROR(H5E_PLIST, H5E_CANTGET, FAIL, "can't get threshold")
    if(alignment)
        if(H5P_get(plist, H5F_ACS_ALIGN_NAME, alignment) < 0)
            HGOTO_ERROR(H5E_PLIST, H5E_CANTGET, FAIL, "can't get alignment")

done:
    FUNC_LEAVE_API(ret_value)
} /* end H5Pget_alignment() */


/*-------------------------------------------------------------------------
 * Function:	H5P_set_driver
 *
 * Purpose:	Set the file driver (DRIVER_ID) for a file access 
 *		property list (PLIST_ID) and supply an optional
 *		struct containing the driver-specific properites
 *		(DRIVER_INFO).  The driver properties will be copied into the
 *		property list and the reference count on the driver will be
 *		incremented, allowing the caller to close the driver ID but
 *		still use the property list.
 *
 * Return:	Success:	Non-negative
 *		Failure:	Negative
 *
 * Programmer:	Robb Matzke
 *              Tuesday, August  3, 1999
 *
 *-------------------------------------------------------------------------
 */
herr_t
H5P_set_driver(H5P_genplist_t *plist, hid_t new_driver_id, const void *new_driver_info)
{
    hid_t driver_id;            /* VFL driver ID */
    void *driver_info;          /* VFL driver info */
    herr_t ret_value = SUCCEED; /* Return value */

    FUNC_ENTER_NOAPI(FAIL)

    if(NULL == H5I_object_verify(new_driver_id, H5I_VFL))
        HGOTO_ERROR(H5E_ARGS, H5E_BADTYPE, FAIL, "not a file driver ID")

    if(TRUE == H5P_isa_class(plist->plist_id, H5P_FILE_ACCESS)) {
        /* Get the current driver information */
        if(H5P_get(plist, H5F_ACS_FILE_DRV_ID_NAME, &driver_id) < 0)
            HGOTO_ERROR(H5E_PLIST, H5E_CANTGET, FAIL, "can't get driver ID")
        if(H5P_get(plist, H5F_ACS_FILE_DRV_INFO_NAME, &driver_info) < 0)
            HGOTO_ERROR(H5E_PLIST, H5E_CANTGET,FAIL,"can't get driver info")

        /* Close the driver for the property list */
        if(H5FD_fapl_close(driver_id, driver_info) < 0)
            HGOTO_ERROR(H5E_PLIST, H5E_CANTSET, FAIL, "can't reset driver")

        /* Set the driver for the property list */
        if(H5FD_fapl_open(plist, new_driver_id, new_driver_info) < 0)
            HGOTO_ERROR(H5E_PLIST, H5E_CANTSET, FAIL, "can't set driver")
    } /* end if */
    else
        HGOTO_ERROR(H5E_ARGS, H5E_BADTYPE, FAIL, "not a file access property list")

done:
    FUNC_LEAVE_NOAPI(ret_value)
} /* end H5P_set_driver() */


/*-------------------------------------------------------------------------
 * Function:	H5Pset_driver
 *
 * Purpose:	Set the file driver (DRIVER_ID) for a file access 
 *		property list (PLIST_ID) and supply an optional
 *		struct containing the driver-specific properites
 *		(DRIVER_INFO).  The driver properties will be copied into the
 *		property list and the reference count on the driver will be
 *		incremented, allowing the caller to close the driver ID but
 *		still use the property list.
 *
 * Return:	Success:	Non-negative
 *		Failure:	Negative
 *
 * Programmer:	Robb Matzke
 *              Tuesday, August  3, 1999
 *
 *-------------------------------------------------------------------------
 */
herr_t
H5Pset_driver(hid_t plist_id, hid_t new_driver_id, const void *new_driver_info)
{
    H5P_genplist_t *plist;      /* Property list pointer */
    herr_t ret_value = SUCCEED; /* Return value */

    FUNC_ENTER_API(FAIL)
    H5TRACE3("e", "ii*x", plist_id, new_driver_id, new_driver_info);

    /* Check arguments */
    if(NULL == (plist = (H5P_genplist_t *)H5I_object_verify(plist_id, H5I_GENPROP_LST)))
        HGOTO_ERROR(H5E_ARGS, H5E_BADTYPE, FAIL, "not a property list")
    if(NULL == H5I_object_verify(new_driver_id, H5I_VFL))
        HGOTO_ERROR(H5E_ARGS, H5E_BADTYPE, FAIL, "not a file driver ID")

    /* Set the driver */
    if(H5P_set_driver(plist, new_driver_id, new_driver_info) < 0)
        HGOTO_ERROR(H5E_PLIST, H5E_CANTSET, FAIL, "can't set driver info")

done:
    FUNC_LEAVE_API(ret_value)
} /* end H5Pset_driver() */


/*-------------------------------------------------------------------------
 * Function:	H5P_get_driver
 *
 * Purpose:	Return the ID of the low-level file driver.  PLIST_ID should
 *		be a file access property list.
 *
 * Return:	Success:	A low-level driver ID which is the same ID
 *				used when the driver was set for the property
 *				list. The driver ID is only valid as long as
 *				the file driver remains registered.
 *
 *		Failure:	Negative
 *
 * Programmer:	Robb Matzke
 *		Thursday, February 26, 1998
 *
 *-------------------------------------------------------------------------
 */
hid_t
H5P_get_driver(H5P_genplist_t *plist)
{
    hid_t ret_value = FAIL;     /* Return value */

    FUNC_ENTER_NOAPI(FAIL)

    /* Get the current driver ID */
    if(TRUE == H5P_isa_class(plist->plist_id, H5P_FILE_ACCESS)) {
        if(H5P_get(plist, H5F_ACS_FILE_DRV_ID_NAME, &ret_value) < 0)
            HGOTO_ERROR(H5E_PLIST, H5E_CANTGET, FAIL, "can't get driver ID")
    } /* end if */
    else
        HGOTO_ERROR(H5E_ARGS, H5E_BADTYPE, FAIL, "not a file access property list")

    if(H5FD_VFD_DEFAULT == ret_value)
        ret_value = H5_DEFAULT_VFD;

done:
    FUNC_LEAVE_NOAPI(ret_value)
} /* end H5P_get_driver() */


/*-------------------------------------------------------------------------
 * Function:	H5Pget_driver
 *
 * Purpose:	Return the ID of the low-level file driver.  PLIST_ID should
 *		be a file access property list.
 *
 * Return:	Success:	A low-level driver ID which is the same ID
 *				used when the driver was set for the property
 *				list. The driver ID is only valid as long as
 *				the file driver remains registered.
 *
 *		Failure:	Negative
 *
 * Programmer:	Robb Matzke
 *		Thursday, February 26, 1998
 *
 *-------------------------------------------------------------------------
 */
hid_t
H5Pget_driver(hid_t plist_id)
{
    H5P_genplist_t *plist;      /* Property list pointer */
    hid_t	ret_value;      /* Return value */

    FUNC_ENTER_API(FAIL)
    H5TRACE1("i", "i", plist_id);

    if(NULL == (plist = (H5P_genplist_t *)H5I_object_verify(plist_id, H5I_GENPROP_LST)))
        HGOTO_ERROR(H5E_ARGS, H5E_BADTYPE, FAIL, "not a property list")

    /* Get the driver */
    if((ret_value = H5P_get_driver(plist)) < 0)
         HGOTO_ERROR(H5E_PLIST, H5E_CANTGET, FAIL, "can't get driver")

done:
    FUNC_LEAVE_API(ret_value)
} /* end H5Pget_driver() */


/*-------------------------------------------------------------------------
 * Function:	H5P_get_driver_info
 *
 * Purpose:	Returns a pointer directly to the file driver-specific
 *		information of a file access.
 *
 * Return:	Success:	Ptr to *uncopied* driver specific data
 *				structure if any.
 *
 *		Failure:	NULL. Null is also returned if the driver has
 *				not registered any driver-specific properties
 *				although no error is pushed on the stack in
 *				this case.
 *
 * Programmer:	Robb Matzke
 *              Wednesday, August  4, 1999
 *
 *-------------------------------------------------------------------------
 */
void *
H5P_get_driver_info(H5P_genplist_t *plist)
{
    void *ret_value = NULL;     /* Return value */

    FUNC_ENTER_NOAPI(NULL)

    /* Get the current driver info */
    if(TRUE == H5P_isa_class(plist->plist_id, H5P_FILE_ACCESS)) {
        if(H5P_get(plist, H5F_ACS_FILE_DRV_INFO_NAME, &ret_value) < 0)
            HGOTO_ERROR(H5E_PLIST, H5E_CANTGET, NULL, "can't get driver info")
    } /* end if */
    else
        HGOTO_ERROR(H5E_ARGS, H5E_BADTYPE, NULL, "not a file access property list")

done:
    FUNC_LEAVE_NOAPI(ret_value)
} /* end H5P_get_driver_info() */


/*-------------------------------------------------------------------------
 * Function:	H5Pget_driver_info
 *
 * Purpose:	Returns a pointer directly to the file driver-specific
 *		information of a file access.
 *
 * Return:	Success:	Ptr to *uncopied* driver specific data
 *				structure if any.
 *
 *		Failure:	NULL. Null is also returned if the driver has
 *				not registered any driver-specific properties
 *				although no error is pushed on the stack in
 *				this case.
 *
 * Programmer:	Robb Matzke
 *              Wednesday, August  4, 1999
 *
 *-------------------------------------------------------------------------
 */
void *
H5Pget_driver_info(hid_t plist_id)
{
    H5P_genplist_t *plist;      /* Property list pointer */
    void *ret_value;            /* Return value */

    FUNC_ENTER_API(NULL)

    if(NULL == (plist = (H5P_genplist_t *)H5I_object_verify(plist_id, H5I_GENPROP_LST)))
        HGOTO_ERROR(H5E_ARGS, H5E_BADTYPE, NULL, "not a property list")

    /* Get the driver info */
    if(NULL == (ret_value = H5P_get_driver_info(plist)))
        HGOTO_ERROR(H5E_PLIST, H5E_CANTGET, NULL, "can't get driver info")

done:
    FUNC_LEAVE_API(ret_value)
} /* end H5Pget_driver_info() */


/*-------------------------------------------------------------------------
 * Function:    H5Pset_family_offset
 *
 * Purpose:     Set offset for family driver.  This file access property
 *              list will be passed to H5Fget_vfd_handle or H5FDget_vfd_handle
 *              to retrieve VFD file handle.
 *
 * Return:      Success:        Non-negative value.
 *              Failure:        Negative value.
 *
 * Programmer:  Raymond Lu
 *              Sep 17, 2002
 *
 *-------------------------------------------------------------------------
*/
herr_t
H5Pset_family_offset(hid_t fapl_id, hsize_t offset)
{
    H5P_genplist_t      *plist;                 /* Property list pointer */
    herr_t              ret_value = SUCCEED;    /* Return value */

    FUNC_ENTER_API(FAIL)
    H5TRACE2("e", "ih", fapl_id, offset);

    /* Get the plist structure */
    if(H5P_DEFAULT == fapl_id)
        HGOTO_ERROR(H5E_ARGS, H5E_BADVALUE, FAIL, "can't modify default property list")
    if(NULL == (plist = H5P_object_verify(fapl_id, H5P_FILE_ACCESS)))
        HGOTO_ERROR(H5E_ATOM, H5E_BADATOM, FAIL, "can't find object for ID")

    /* Set value */
    if(H5P_set(plist, H5F_ACS_FAMILY_OFFSET_NAME, &offset) < 0)
        HGOTO_ERROR(H5E_PLIST, H5E_CANTSET, FAIL, "can't set offset for family file")

done:
    FUNC_LEAVE_API(ret_value)
} /* end H5Pset_family_offset() */


/*-------------------------------------------------------------------------
 * Function:    H5Pget_family_offset
 *
 * Purpose:     Get offset for family driver.  This file access property
 *              list will be passed to H5Fget_vfd_handle or H5FDget_vfd_handle
 *              to retrieve VFD file handle.
 *
 * Return:      Success:        Non-negative value.
 *              Failure:        Negative value.
 *
 * Programmer:  Raymond Lu
 *              Sep 17, 2002
 *
 *-------------------------------------------------------------------------
 */
herr_t
H5Pget_family_offset(hid_t fapl_id, hsize_t *offset)
{
    H5P_genplist_t      *plist;                 /* Property list pointer */
    herr_t              ret_value = SUCCEED;    /* Return value */

    FUNC_ENTER_API(FAIL)
    H5TRACE2("e", "i*h", fapl_id, offset);

    /* Get the plist structure */
    if(H5P_DEFAULT == fapl_id)
        HGOTO_ERROR(H5E_ARGS, H5E_BADVALUE, FAIL, "can't modify default property list")
    if(NULL == (plist = H5P_object_verify(fapl_id, H5P_FILE_ACCESS)))
        HGOTO_ERROR(H5E_ATOM, H5E_BADATOM, FAIL, "can't find object for ID")

    /* Get value */
    if(offset) {
        if(H5P_get(plist, H5F_ACS_FAMILY_OFFSET_NAME, offset) < 0)
            HGOTO_ERROR(H5E_PLIST, H5E_CANTSET, FAIL, "can't set offset for family file")
    } /* end if */

done:
    FUNC_LEAVE_API(ret_value)
} /* end H5Pget_family_offset() */


/*-------------------------------------------------------------------------
 * Function:    H5Pset_multi_type
 *
 * Purpose:     Set data type for multi driver.  This file access property
 *              list will be passed to H5Fget_vfd_handle or H5FDget_vfd_handle
 *              to retrieve VFD file handle.
 *
 * Return:      Success:        Non-negative value.
 *              Failure:        Negative value.
 *
 * Programmer:  Raymond Lu
 *              Sep 17, 2002
 *
 *-------------------------------------------------------------------------
 */
herr_t
H5Pset_multi_type(hid_t fapl_id, H5FD_mem_t type)
{
    H5P_genplist_t      *plist;                 /* Property list pointer */
    herr_t              ret_value = SUCCEED;      /* return value */

    FUNC_ENTER_API(FAIL)
    H5TRACE2("e", "iMt", fapl_id, type);

    /* Get the plist structure */
    if(H5P_DEFAULT == fapl_id)
        HGOTO_ERROR(H5E_ARGS, H5E_BADVALUE, FAIL, "can't modify default property list")
    if(NULL == (plist = H5P_object_verify(fapl_id, H5P_FILE_ACCESS)))
        HGOTO_ERROR(H5E_ATOM, H5E_BADATOM, FAIL, "can't find object for ID")

    /* Set value */
     if(H5P_set(plist, H5F_ACS_MULTI_TYPE_NAME, &type) < 0)
        HGOTO_ERROR(H5E_PLIST, H5E_CANTSET, FAIL, "can't set type for multi driver")

done:
    FUNC_LEAVE_API(ret_value)
} /* end H5Pset_multi_type() */


/*-------------------------------------------------------------------------
 * Function:    H5Pget_multi_type
 *
 * Purpose:     Get data type for multi driver.  This file access property
 *              list will be passed to H5Fget_vfd_handle or H5FDget_vfd_handle
 *              to retrieve VFD file handle.
 *
 * Return:      Success:        Non-negative value.
 *              Failure:        Negative value.
 *
 * Programmer:  Raymond Lu
 *              Sep 17, 2002
 *
 *-------------------------------------------------------------------------
 */
herr_t
H5Pget_multi_type(hid_t fapl_id, H5FD_mem_t *type)
{
    H5P_genplist_t      *plist;                 /* Property list pointer */
    herr_t              ret_value = SUCCEED;    /* Return value */

    FUNC_ENTER_API(FAIL)
    H5TRACE2("e", "i*Mt", fapl_id, type);

    /* Get the plist structure */
    if(H5P_DEFAULT == fapl_id)
        HGOTO_ERROR(H5E_ARGS, H5E_BADVALUE, FAIL, "can't modify default property list")
    if(NULL == (plist = H5P_object_verify(fapl_id, H5P_FILE_ACCESS)))
        HGOTO_ERROR(H5E_ATOM, H5E_BADATOM, FAIL, "can't find object for ID")

    /* Get value */
    if(type) {
        if(H5P_get(plist, H5F_ACS_MULTI_TYPE_NAME, type) < 0)
            HGOTO_ERROR(H5E_PLIST, H5E_CANTSET, FAIL, "can't get type for multi driver")
    } /* end if */

done:
    FUNC_LEAVE_API(ret_value)
} /* end H5Pget_multi_type() */


/*-------------------------------------------------------------------------
 * Function:	H5Pset_cache
 *
 * Purpose:	Set the number of objects in the meta data cache and the
 *		maximum number of chunks and bytes in the raw data chunk
 *		cache.
 *
 * 		The RDCC_W0 value should be between 0 and 1 inclusive and
 *		indicates how much chunks that have been fully read or fully
 *		written are favored for preemption.  A value of zero means
 *		fully read or written chunks are treated no differently than
 *		other chunks (the preemption is strictly LRU) while a value
 *		of one means fully read chunks are always preempted before
 *		other chunks.
 *
 * Return:	Non-negative on success/Negative on failure
 *
 * Programmer:	Robb Matzke
 *              Tuesday, May 19, 1998
 *
 *-------------------------------------------------------------------------
 */
herr_t
H5Pset_cache(hid_t plist_id, int UNUSED mdc_nelmts,
	     size_t rdcc_nslots, size_t rdcc_nbytes, double rdcc_w0)
{
    H5P_genplist_t *plist;      /* Property list pointer */
    herr_t ret_value = SUCCEED;   /* return value */

    FUNC_ENTER_API(FAIL)
    H5TRACE5("e", "iIszzd", plist_id, mdc_nelmts, rdcc_nslots, rdcc_nbytes,
             rdcc_w0);

    /* Check arguments */
    if(rdcc_w0 < 0.0 || rdcc_w0 > 1.0)
        HGOTO_ERROR(H5E_ARGS, H5E_BADVALUE, FAIL, "raw data cache w0 value must be between 0.0 and 1.0 inclusive")

    /* Get the plist structure */
    if(NULL == (plist = H5P_object_verify(plist_id,H5P_FILE_ACCESS)))
        HGOTO_ERROR(H5E_ATOM, H5E_BADATOM, FAIL, "can't find object for ID")

    /* Set sizes */
    if(H5P_set(plist, H5F_ACS_DATA_CACHE_NUM_SLOTS_NAME, &rdcc_nslots) < 0)
        HGOTO_ERROR(H5E_PLIST, H5E_CANTSET,FAIL, "can't set data cache number of slots")
    if(H5P_set(plist, H5F_ACS_DATA_CACHE_BYTE_SIZE_NAME, &rdcc_nbytes) < 0)
        HGOTO_ERROR(H5E_PLIST, H5E_CANTSET,FAIL, "can't set data cache byte size")
    if(H5P_set(plist, H5F_ACS_PREEMPT_READ_CHUNKS_NAME, &rdcc_w0) < 0)
        HGOTO_ERROR(H5E_PLIST, H5E_CANTSET,FAIL, "can't set preempt read chunks")

done:
    FUNC_LEAVE_API(ret_value)
} /* end H5Pset_cache() */


/*-------------------------------------------------------------------------
 * Function:	H5Pget_cache
 *
 * Purpose:	Retrieves the maximum possible number of elements in the meta
 *		data cache and the maximum possible number of elements and
 *		bytes and the RDCC_W0 value in the raw data chunk cache.  Any
 *		(or all) arguments may be null pointers in which case the
 *		corresponding datum is not returned.
 *
 * Return:	Non-negative on success/Negative on failure
 *
 * Programmer:	Robb Matzke
 *              Tuesday, May 19, 1998
 *
 *-------------------------------------------------------------------------
 */
herr_t
H5Pget_cache(hid_t plist_id, int *mdc_nelmts,
	     size_t *rdcc_nslots, size_t *rdcc_nbytes, double *rdcc_w0)
{
    H5P_genplist_t *plist;      /* Property list pointer */
    herr_t ret_value = SUCCEED;   /* return value */

    FUNC_ENTER_API(FAIL)
    H5TRACE5("e", "i*Is*z*z*d", plist_id, mdc_nelmts, rdcc_nslots, rdcc_nbytes,
             rdcc_w0);

    /* Get the plist structure */
    if(NULL == (plist = H5P_object_verify(plist_id,H5P_FILE_ACCESS)))
        HGOTO_ERROR(H5E_ATOM, H5E_BADATOM, FAIL, "can't find object for ID")

    /* Get sizes */

    /* the mdc_nelmts FAPL entry no longer exists, so just return a constant */
    if(mdc_nelmts)
        *mdc_nelmts = 0;

    if(rdcc_nslots)
        if(H5P_get(plist, H5F_ACS_DATA_CACHE_NUM_SLOTS_NAME, rdcc_nslots) < 0)
            HGOTO_ERROR(H5E_PLIST, H5E_CANTGET,FAIL, "can't get data cache number of slots")
    if(rdcc_nbytes)
        if(H5P_get(plist, H5F_ACS_DATA_CACHE_BYTE_SIZE_NAME, rdcc_nbytes) < 0)
            HGOTO_ERROR(H5E_PLIST, H5E_CANTGET,FAIL, "can't get data cache byte size")
    if(rdcc_w0)
        if(H5P_get(plist, H5F_ACS_PREEMPT_READ_CHUNKS_NAME, rdcc_w0) < 0)
            HGOTO_ERROR(H5E_PLIST, H5E_CANTGET,FAIL, "can't get preempt read chunks")

done:
    FUNC_LEAVE_API(ret_value)
} /* end H5Pget_cache() */


/*-------------------------------------------------------------------------
 * Function:	H5Pset_mdc_config
 *
 * Purpose:	Set the initial metadata cache resize configuration in the
 *		target FAPL.
 *
 * Return:	Non-negative on success/Negative on failure
 *
 * Programmer:	J. Mainzer
 *              Thursday, April 7, 2005
 *
 *-------------------------------------------------------------------------
 */
herr_t
H5Pset_mdc_config(hid_t plist_id, H5AC_cache_config_t *config_ptr)
{
    H5P_genplist_t *plist;      /* Property list pointer */
    herr_t ret_value = SUCCEED;   /* return value */

    FUNC_ENTER_API(FAIL)
    H5TRACE2("e", "i*x", plist_id, config_ptr);

    /* Get the plist structure */
    if(NULL == (plist = H5P_object_verify(plist_id,H5P_FILE_ACCESS)))
        HGOTO_ERROR(H5E_ATOM, H5E_BADATOM, FAIL, "can't find object for ID")

    /* validate the new configuration */
    if(H5AC_validate_config(config_ptr) < 0)
        HGOTO_ERROR(H5E_ARGS, H5E_BADVALUE, FAIL, "invalid metadata cache configuration")

    /* set the modified config */

    /* If we ever support multiple versions of H5AC_cache_config_t, we
     * will have to test the version and do translation here.
     */

    if(H5P_set(plist, H5F_ACS_META_CACHE_INIT_CONFIG_NAME, config_ptr) < 0)
        HGOTO_ERROR(H5E_PLIST, H5E_CANTSET, FAIL, "can't set metadata cache initial config")

done:
    FUNC_LEAVE_API(ret_value)
} /* H5Pset_mdc_config() */


/*-------------------------------------------------------------------------
 * Function:	H5Pget_mdc_config
 *
 * Purpose:	Retrieve the metadata cache initial resize configuration
 *		from the target FAPL.
 *
 *		Observe that the function will fail if config_ptr is
 *		NULL, or if config_ptr->version specifies an unknown
 *		version of H5AC_cache_config_t.
 *
 * Return:	Non-negative on success/Negative on failure
 *
 * Programmer:	J. Mainzer
 *              Thursday, April 7, 2005
 *
 *-------------------------------------------------------------------------
 */
herr_t
H5Pget_mdc_config(hid_t plist_id, H5AC_cache_config_t *config_ptr)
{
    H5P_genplist_t *plist;      /* Property list pointer */
    herr_t ret_value = SUCCEED;   /* return value */

    FUNC_ENTER_API(FAIL)
    H5TRACE2("e", "i*x", plist_id, config_ptr);

    /* Get the plist structure */
    if(NULL == (plist = H5P_object_verify(plist_id,H5P_FILE_ACCESS)))
        HGOTO_ERROR(H5E_ATOM, H5E_BADATOM, FAIL, "can't find object for ID")

    /* validate the config_ptr */
    if(config_ptr == NULL)
        HGOTO_ERROR(H5E_ARGS, H5E_BADVALUE, FAIL, "NULL config_ptr on entry.")

    if(config_ptr->version != H5AC__CURR_CACHE_CONFIG_VERSION)
        HGOTO_ERROR(H5E_ARGS, H5E_BADVALUE, FAIL, "Unknown config version.")

    /* If we ever support multiple versions of H5AC_cache_config_t, we
     * will have to get the cannonical version here, and then translate
     * to the version of the structure supplied.
     */

    /* Get the current initial metadata cache resize configuration */
    if(H5P_get(plist, H5F_ACS_META_CACHE_INIT_CONFIG_NAME, config_ptr) < 0)
        HGOTO_ERROR(H5E_PLIST, H5E_CANTGET,FAIL, "can't get metadata cache initial resize config")

done:
    FUNC_LEAVE_API(ret_value)
} /* H5Pget_mdc_config() */


/*-------------------------------------------------------------------------
 * Function:	H5Pset_gc_references
 *
 * Purpose:	Sets the flag for garbage collecting references for the file.
 *		Dataset region references (and other reference types
 *		probably) use space in the file heap.  If garbage collection
 *		is on and the user passes in an uninitialized value in a
 *		reference structure, the heap might get corrupted.  When
 *		garbage collection is off however and the user re-uses a
 *		reference, the previous heap block will be orphaned and not
 *		returned to the free heap space.  When garbage collection is
 *		on, the user must initialize the reference structures to 0 or
 *		risk heap corruption.
 *
 *		Default value for garbage collecting references is off, just
 *		to be on the safe side.
 *
 * Return:	Non-negative on success/Negative on failure
 *
 * Programmer:	Quincey Koziol
 *		June, 1999
 *
 * Modifications:
 *
 *		Raymond Lu
 * 		Tuesday, Oct 23, 2001
 *		Changed the file access list to the new generic property
 *		list.
 *
 *-------------------------------------------------------------------------
 */
herr_t
H5Pset_gc_references(hid_t plist_id, unsigned gc_ref)
{
    H5P_genplist_t *plist;      /* Property list pointer */
    herr_t ret_value = SUCCEED;   /* return value */

    FUNC_ENTER_API(FAIL)
    H5TRACE2("e", "iIu", plist_id, gc_ref);

    /* Get the plist structure */
    if(NULL == (plist = H5P_object_verify(plist_id,H5P_FILE_ACCESS)))
        HGOTO_ERROR(H5E_ATOM, H5E_BADATOM, FAIL, "can't find object for ID")

    /* Set values */
    if(H5P_set(plist, H5F_ACS_GARBG_COLCT_REF_NAME, &gc_ref) < 0)
        HGOTO_ERROR(H5E_PLIST, H5E_CANTSET, FAIL, "can't set garbage collect reference")

done:
    FUNC_LEAVE_API(ret_value)
}


/*-------------------------------------------------------------------------
 * Function:	H5Pget_gc_references
 *
 * Purpose:	Returns the current setting for the garbage collection
 *		references property from a file access property list.
 *
 * Return:	Non-negative on success/Negative on failure
 *
 * Programmer:	Quincey Koziol
 *              June, 1999
 *
 * Modifications:
 *
 *		Raymond Lu
 *		Tuesday, Oct 23, 2001
 *		Changed the file access list to the new generic property
 *		list.
 *
 *-------------------------------------------------------------------------
 */
herr_t
H5Pget_gc_references(hid_t plist_id, unsigned *gc_ref/*out*/)
{
    H5P_genplist_t *plist;      /* Property list pointer */
    herr_t ret_value = SUCCEED;   /* return value */

    FUNC_ENTER_API(FAIL)
    H5TRACE2("e", "ix", plist_id, gc_ref);

    /* Get the plist structure */
    if(NULL == (plist = H5P_object_verify(plist_id,H5P_FILE_ACCESS)))
        HGOTO_ERROR(H5E_ATOM, H5E_BADATOM, FAIL, "can't find object for ID")

    /* Get values */
    if(gc_ref)
        if(H5P_get(plist, H5F_ACS_GARBG_COLCT_REF_NAME, gc_ref) < 0)
            HGOTO_ERROR(H5E_PLIST, H5E_CANTGET, FAIL, "can't get garbage collect reference")

done:
    FUNC_LEAVE_API(ret_value)
}


/*-------------------------------------------------------------------------
 * Function:    H5Pset_fclose_degree
 *
 * Purpose:     Sets the degree for the file close behavior.
 *
 * Return:      Non-negative on success/Negative on failure
 *
 * Programmer:  Raymond Lu
 *              November, 2001
 *
 * Modifications:
 *
 *-------------------------------------------------------------------------
 */
herr_t
H5Pset_fclose_degree(hid_t plist_id, H5F_close_degree_t degree)
{
    H5P_genplist_t *plist;      /* Property list pointer */
    herr_t ret_value = SUCCEED;   /* return value */

    FUNC_ENTER_API(FAIL)
    H5TRACE2("e", "iFd", plist_id, degree);

    /* Get the plist structure */
    if(NULL == (plist = H5P_object_verify(plist_id,H5P_FILE_ACCESS)))
        HGOTO_ERROR(H5E_ATOM, H5E_BADATOM, FAIL, "can't find object for ID")

    /* Set values */
    if(H5P_set(plist, H5F_ACS_CLOSE_DEGREE_NAME, &degree) < 0)
        HGOTO_ERROR(H5E_PLIST, H5E_CANTSET, FAIL, "can't set file close degree")

done:
    FUNC_LEAVE_API(ret_value)
} /* end H5Pset_fclose_degree() */


/*-------------------------------------------------------------------------
 * Function:    H5Pget_fclose_degree
 *
 * Purpose:     Returns the degree for the file close behavior.
 *
 * Return:      Non-negative on success/Negative on failure
 *
 * Programmer:  Raymond Lu
 *              November, 2001
 *
 * Modifications:
 *
 *-------------------------------------------------------------------------
 */
herr_t
H5Pget_fclose_degree(hid_t plist_id, H5F_close_degree_t *degree)
{
    H5P_genplist_t *plist;      /* Property list pointer */
    herr_t ret_value = SUCCEED;   /* return value */

    FUNC_ENTER_API(FAIL)
    H5TRACE2("e", "i*Fd", plist_id, degree);

    /* Get the plist structure */
    if(NULL == (plist = H5P_object_verify(plist_id, H5P_FILE_ACCESS)))
        HGOTO_ERROR(H5E_ATOM, H5E_BADATOM, FAIL, "can't find object for ID")

    if(degree && H5P_get(plist, H5F_ACS_CLOSE_DEGREE_NAME, degree) < 0)
        HGOTO_ERROR(H5E_PLIST, H5E_CANTGET, FAIL, "can't get file close degree")

done:
    FUNC_LEAVE_API(ret_value)
} /* end H5Pget_fclose_degree() */


/*-------------------------------------------------------------------------
 * Function:	H5Pset_meta_block_size
 *
 * Purpose:	Sets the minimum size of metadata block allocations when
 *      the H5FD_FEAT_AGGREGATE_METADATA is set by a VFL driver.
 *      Each "raw" metadata block is allocated to be this size and then
 *      specific pieces of metadata (object headers, local heaps, B-trees, etc)
 *      are sub-allocated from this block.
 *
 *		The default value is set to 2048 (bytes), indicating that metadata
 *      will be attempted to be bunched together in (at least) 2K blocks in
 *      the file.  Setting the value to 0 with this API function will
 *      turn off the metadata aggregation, even if the VFL driver attempts to
 *      use that strategy.
 *
 * Return:	Non-negative on success/Negative on failure
 *
 * Programmer:	Quincey Koziol
 *              Friday, August 25, 2000
 *
 * Modifications:
 *
 *		Raymond Lu
 *		Tuesday, Oct 23, 2001
 *		Changed the file access list to the new generic property
 *		list.
 *
 *-------------------------------------------------------------------------
 */
herr_t
H5Pset_meta_block_size(hid_t plist_id, hsize_t size)
{
    H5P_genplist_t *plist;      /* Property list pointer */
    herr_t ret_value = SUCCEED;   /* return value */

    FUNC_ENTER_API(FAIL)
    H5TRACE2("e", "ih", plist_id, size);

    /* Get the plist structure */
    if(NULL == (plist = H5P_object_verify(plist_id,H5P_FILE_ACCESS)))
        HGOTO_ERROR(H5E_ATOM, H5E_BADATOM, FAIL, "can't find object for ID")

    /* Set values */
    if(H5P_set(plist, H5F_ACS_META_BLOCK_SIZE_NAME, &size) < 0)
        HGOTO_ERROR(H5E_PLIST, H5E_CANTSET, FAIL, "can't set meta data block size")

done:
    FUNC_LEAVE_API(ret_value)
}


/*-------------------------------------------------------------------------
 * Function:	H5Pget_meta_block_size
 *
 * Purpose:	Returns the current settings for the metadata block allocation
 *      property from a file access property list.
 *
 * Return:	Non-negative on success/Negative on failure
 *
 * Programmer:	Quincey Koziol
 *              Friday, August 29, 2000
 *
 * Modifications:
 *
 *		Raymond Lu
 * 		Tuesday, Oct 23, 2001
 *		Changed the file access list to the new generic property
 *		list.
 *
 *-------------------------------------------------------------------------
 */
herr_t
H5Pget_meta_block_size(hid_t plist_id, hsize_t *size/*out*/)
{
    H5P_genplist_t *plist;      /* Property list pointer */
    herr_t ret_value = SUCCEED;   /* return value */

    FUNC_ENTER_API(FAIL)
    H5TRACE2("e", "ix", plist_id, size);

    /* Get the plist structure */
    if(NULL == (plist = H5P_object_verify(plist_id,H5P_FILE_ACCESS)))
        HGOTO_ERROR(H5E_ATOM, H5E_BADATOM, FAIL, "can't find object for ID")

    /* Get values */
    if(size) {
        if(H5P_get(plist, H5F_ACS_META_BLOCK_SIZE_NAME, size) < 0)
            HGOTO_ERROR(H5E_PLIST, H5E_CANTGET, FAIL, "can't get meta data block size")
    } /* end if */

done:
    FUNC_LEAVE_API(ret_value)
}


/*-------------------------------------------------------------------------
 * Function:	H5Pset_sieve_buf_size
 *
 * Purpose:	Sets the maximum size of the data seive buffer used for file
 *      drivers which are capable of using data sieving.  The data sieve
 *      buffer is used when performing I/O on datasets in the file.  Using a
 *      buffer which is large anough to hold several pieces of the dataset
 *      being read in for hyperslab selections boosts performance by quite a
 *      bit.
 *
 *		The default value is set to 64KB, indicating that file I/O for raw data
 *      reads and writes will occur in at least 64KB blocks.
 *      Setting the value to 0 with this API function will turn off the
 *      data sieving, even if the VFL driver attempts to use that strategy.
 *
 * Return:	Non-negative on success/Negative on failure
 *
 * Programmer:	Quincey Koziol
 *              Thursday, September 21, 2000
 *
 * Modifications:
 *
 *		Raymond Lu
 * 		Tuesday, Oct 23, 2001
 *		Changed the file access list to the new generic property
 *		list.
 *
 *-------------------------------------------------------------------------
 */
herr_t
H5Pset_sieve_buf_size(hid_t plist_id, size_t size)
{
    H5P_genplist_t *plist;      /* Property list pointer */
    herr_t ret_value = SUCCEED;   /* return value */

    FUNC_ENTER_API(FAIL)
    H5TRACE2("e", "iz", plist_id, size);

    /* Get the plist structure */
    if(NULL == (plist = H5P_object_verify(plist_id,H5P_FILE_ACCESS)))
        HGOTO_ERROR(H5E_ATOM, H5E_BADATOM, FAIL, "can't find object for ID")

    /* Set values */
    if(H5P_set(plist, H5F_ACS_SIEVE_BUF_SIZE_NAME, &size) < 0)
        HGOTO_ERROR(H5E_PLIST, H5E_CANTSET, FAIL, "can't set sieve buffer size")

done:
    FUNC_LEAVE_API(ret_value)
} /* end H5Pset_sieve_buf_size() */


/*-------------------------------------------------------------------------
 * Function:	H5Pget_sieve_buf_size
 *
 * Purpose:	Returns the current settings for the data sieve buffer size
 *      property from a file access property list.
 *
 * Return:	Non-negative on success/Negative on failure
 *
 * Programmer:	Quincey Koziol
 *              Thursday, September 21, 2000
 *
 * Modifications:
 *
 *		Raymond Lu
 * 		Tuesday, Oct 23, 2001
 *		Changed the file access list to the new generic property
 *		list.
 *
 *-------------------------------------------------------------------------
 */
herr_t
H5Pget_sieve_buf_size(hid_t plist_id, size_t *size/*out*/)
{
    H5P_genplist_t *plist;      /* Property list pointer */
    herr_t ret_value = SUCCEED;   /* return value */

    FUNC_ENTER_API(FAIL)
    H5TRACE2("e", "ix", plist_id, size);

    /* Get the plist structure */
    if(NULL == (plist = H5P_object_verify(plist_id,H5P_FILE_ACCESS)))
        HGOTO_ERROR(H5E_ATOM, H5E_BADATOM, FAIL, "can't find object for ID")

    /* Get values */
    if(size)
        if(H5P_get(plist, H5F_ACS_SIEVE_BUF_SIZE_NAME, size) < 0)
            HGOTO_ERROR(H5E_PLIST, H5E_CANTGET, FAIL, "can't get sieve buffer size")

done:
    FUNC_LEAVE_API(ret_value)
} /* end H5Pget_sieve_buf_size() */


/*-------------------------------------------------------------------------
 * Function:	H5Pset_small_data_block_size
 *
 * Purpose:	Sets the minimum size of "small" raw data block allocations
 *      when the H5FD_FEAT_AGGREGATE_SMALLDATA is set by a VFL driver.
 *      Each "small" raw data block is allocated to be this size and then
 *      pieces of raw data which are small enough to fit are sub-allocated from
 *      this block.
 *
 *	The default value is set to 2048 (bytes), indicating that raw data
 *      smaller than this value will be attempted to be bunched together in (at
 *      least) 2K blocks in the file.  Setting the value to 0 with this API
 *      function will turn off the "small" raw data aggregation, even if the
 *      VFL driver attempts to use that strategy.
 *
 * Return:	Non-negative on success/Negative on failure
 *
 * Programmer:	Quincey Koziol
 *              Wednesday, June 5, 2002
 *
 * Modifications:
 *
 *-------------------------------------------------------------------------
 */
herr_t
H5Pset_small_data_block_size(hid_t plist_id, hsize_t size)
{
    H5P_genplist_t *plist;      /* Property list pointer */
    herr_t ret_value = SUCCEED;   /* return value */

    FUNC_ENTER_API(FAIL)
    H5TRACE2("e", "ih", plist_id, size);

    /* Get the plist structure */
    if(NULL == (plist = H5P_object_verify(plist_id,H5P_FILE_ACCESS)))
        HGOTO_ERROR(H5E_ATOM, H5E_BADATOM, FAIL, "can't find object for ID")

    /* Set values */
    if(H5P_set(plist, H5F_ACS_SDATA_BLOCK_SIZE_NAME, &size) < 0)
        HGOTO_ERROR(H5E_PLIST, H5E_CANTSET, FAIL, "can't set 'small data' block size")

done:
    FUNC_LEAVE_API(ret_value)
} /* end H5Pset_small_data_block_size() */


/*-------------------------------------------------------------------------
 * Function:	H5Pget_small_data_block_size
 *
 * Purpose:	Returns the current settings for the "small" raw data block
 *      allocation property from a file access property list.
 *
 * Return:	Non-negative on success/Negative on failure
 *
 * Programmer:	Quincey Koziol
 *              Wednesday, June 5, 2002
 *
 * Modifications:
 *
 *-------------------------------------------------------------------------
 */
herr_t
H5Pget_small_data_block_size(hid_t plist_id, hsize_t *size/*out*/)
{
    H5P_genplist_t *plist;      /* Property list pointer */
    herr_t ret_value = SUCCEED;   /* return value */

    FUNC_ENTER_API(FAIL)
    H5TRACE2("e", "ix", plist_id, size);

    /* Get the plist structure */
    if(NULL == (plist = H5P_object_verify(plist_id,H5P_FILE_ACCESS)))
        HGOTO_ERROR(H5E_ATOM, H5E_BADATOM, FAIL, "can't find object for ID")

    /* Get values */
    if(size) {
        if(H5P_get(plist, H5F_ACS_SDATA_BLOCK_SIZE_NAME, size) < 0)
            HGOTO_ERROR(H5E_PLIST, H5E_CANTGET, FAIL, "can't get 'small data' block size")
    } /* end if */

done:
    FUNC_LEAVE_API(ret_value)
} /* end H5Pget_small_data_block_size() */


/*-------------------------------------------------------------------------
 * Function:	H5Pset_libver_bounds
 *
 * Purpose:	Indicates which versions of the file format the library should
 *      use when creating objects.  LOW is the earliest version of the HDF5
 *      library that is guaranteed to be able to access the objects created
 *      (the format of some objects in an HDF5 file may not have changed between
 *      versions of the HDF5 library, possibly allowing earlier versions of the
 *      HDF5 library to access those objects) and HIGH is the latest version
 *      of the library required to access the objects created (later versions
 *      of the HDF5 library will also be able to access those objects).
 *
 *      LOW is used to require that objects use a more modern format and HIGH
 *      is used to restrict objects from using a more modern format.
 *
 *      The special values of H5F_FORMAT_EARLIEST and H5F_FORMAT_LATEST can be
 *      used in the following manner:  Setting LOW and HIGH to H5F_FORMAT_LATEST
 *      will produce files whose objects use the latest version of the file
 *      format available in the current HDF5 library for each object created.
 *      Setting LOW and HIGH to H5F_FORMAT_EARLIEST will produce files that that
 *      always require the use of the earliest version of the file format for
 *      each object created. [NOTE!  LOW=HIGH=H5F_FORMAT_EARLIEST is not
 *      implemented as of version 1.8.0 and setting LOW and HIGH to
 *      H5F_FORMAT_EARLIEST will produce an error currently].
 *
 *      Currently, the only two valid combinations for this routine are:
 *      LOW = H5F_FORMAT_EARLIEST and HIGH = H5F_FORMAT_LATEST (the default
 *      setting, which creates objects with the ealiest version possible for
 *      each object, but no upper limit on the version allowed to be created if
 *      a newer version of an object's format is required to support a feature
 *      requested with an HDF5 library API routine), and LOW = H5F_FORMAT_LATEST
 *      and HIGH = H5F_FORMAT_LATEST (which is described above).
 *
 *      The LOW and HIGH values set with this routine at imposed with each
 *      HDF5 library API call that creates objects in the file.  API calls that
 *      would violate the LOW or HIGH format bound will fail.
 *
 *      Setting the LOW and HIGH values will not affect reading/writing existing
 *      objects, only the creation of new objects.
 *
 * Note: Eventually we want to add more values to the H5F_libver_t
 *      enumerated type that indicate library release values where the file
 *      format was changed (like "H5F_FORMAT_1_2_0" for the file format changes
 *      in the 1.2.x release branch and possily even "H5F_FORMAT_1_4_2" for
 *      a change mid-way through the 1.4.x release branch, etc).
 *
 *      Adding more values will allow applications to make settings like the
 *      following:
 *          LOW = H5F_FORMAT_EARLIEST, HIGH = H5F_FORMAT_1_2_0 => Create objects
 *              with the earliest possible format and don't allow any objects
 *              to be created that require a library version greater than 1.2.x
 *              (This is the "make certain that <application> linked with v1.2.x
 *              of the library can read the file produced" use case)
 *
 *          LOW = H5F_FORMAT_1_4_2, HIGH = H5F_FORMAT_LATEST => create objects
 *              with at least the version of their format that the 1.4.2 library
 *              uses and allow any later version of the object's format
 *              necessary to represent features used.
 *              (This is the "make certain to take advantage of <new feature>
 *              in the file format" use case (maybe <new feature> is smaller
 *              or scales better than an ealier version, which would otherwise
 *              be used))
 *
 *         LOW = H5F_FORMAT_1_2_0, HIGH = H5F_FORMAT_1_6_0 => creates objects
 *              with at least the version of their format that the 1.2.x library
 *              uses and don't allow any objects to be created that require a
 *              library version greater than 1.6.x.
 *              (Not certain of a particular use case for these settings,
 *              although its probably just the logical combination of the
 *              previous two; it just falls out as possible/logical (if it turns
 *              out to be hard to implement in some way, we can always disallow
 *              it))
 *
 * Note #2:     We talked about whether to include enum values for only library
 *      versions where the format changed and decided it would be less confusing
 *      for application developers if we include enum values for _all_ library
 *      releases and then map down to the previous actual library release which
 *      had a format change.
 *
 * Return:	Non-negative on success/Negative on failure
 *
 * Programmer:	Quincey Koziol
 *              Sunday, December 30, 2007
 *
 *-------------------------------------------------------------------------
 */
herr_t
H5Pset_libver_bounds(hid_t plist_id, H5F_libver_t low,
    H5F_libver_t high)
{
    H5P_genplist_t *plist;      /* Property list pointer */
    hbool_t latest;             /* Whether to use the latest version or not */
    herr_t ret_value = SUCCEED;   /* return value */

    FUNC_ENTER_API(FAIL)
    H5TRACE3("e", "iFvFv", plist_id, low, high);

    /* Check args */
    /* (Note that this is _really_ restricted right now, we'll want to loosen
     *  this up more as we add features - QAK)
     */
    if(high != H5F_LIBVER_LATEST)
        HGOTO_ERROR(H5E_ARGS, H5E_BADVALUE, FAIL, "invalid high library version bound")

    /* Get the plist structure */
    if(NULL == (plist = H5P_object_verify(plist_id, H5P_FILE_ACCESS)))
        HGOTO_ERROR(H5E_ATOM, H5E_BADATOM, FAIL, "can't find object for ID")

    /* Set values */
    latest = (hbool_t)((low == H5F_LIBVER_LATEST) ? TRUE : FALSE);
    if(H5P_set(plist, H5F_ACS_LATEST_FORMAT_NAME, &latest) < 0)
        HGOTO_ERROR(H5E_PLIST, H5E_CANTSET, FAIL, "can't set library version bounds")

done:
    FUNC_LEAVE_API(ret_value)
} /* end H5Pset_libver_bounds() */


/*-------------------------------------------------------------------------
 * Function:	H5Pget_libver_bounds
 *
 * Purpose:	Returns the current settings for the library version format bounds
 *      from a file access property list.
 *
 * Return:	Non-negative on success/Negative on failure
 *
 * Programmer:	Quincey Koziol
 *              Thursday, January 3, 2008
 *
 *-------------------------------------------------------------------------
 */
herr_t
H5Pget_libver_bounds(hid_t plist_id, H5F_libver_t *low/*out*/,
    H5F_libver_t *high/*out*/)
{
    H5P_genplist_t *plist;      /* Property list pointer */
    hbool_t latest;             /* Whether to use the latest version or not */
    herr_t ret_value = SUCCEED; /* return value */

    FUNC_ENTER_API(FAIL)
    H5TRACE3("e", "ixx", plist_id, low, high);

    /* Get the plist structure */
    if(NULL == (plist = H5P_object_verify(plist_id, H5P_FILE_ACCESS)))
        HGOTO_ERROR(H5E_ATOM, H5E_BADATOM, FAIL, "can't find object for ID")

    /* Get value */
    if(H5P_get(plist, H5F_ACS_LATEST_FORMAT_NAME, &latest) < 0)
        HGOTO_ERROR(H5E_PLIST, H5E_CANTGET, FAIL, "can't get library version bounds")

    /* Check for setting values to return */
    /* (Again, this is restricted now, we'll need to open it up later -QAK) */
    if(low)
        *low = latest ? H5F_LIBVER_LATEST : H5F_LIBVER_EARLIEST;
    if(high)
        *high = H5F_LIBVER_LATEST;

done:
    FUNC_LEAVE_API(ret_value)
} /* end H5Pget_libver_bounds() */


/*-------------------------------------------------------------------------
 * Function:    H5Pset_elink_file_cache_size
 *
 * Purpose:     Sets the number of files opened through external links
 *              from the file associated with this fapl to be held open
 *              in that file's external file cache.  When the maximum
 *              number of files is reached, the least recently used file
 *              is closed (unless it is opened from somewhere else).
 *
 * Return:      Non-negative on success/Negative on failure
 *
 * Programmer:  Neil Fortner
 *              Friday, December 17, 2010
 *
 *-------------------------------------------------------------------------
 */
herr_t
H5Pset_elink_file_cache_size(hid_t plist_id, unsigned efc_size)
{
    H5P_genplist_t *plist;      /* Property list pointer */
    herr_t ret_value = SUCCEED;   /* return value */

    FUNC_ENTER_API(FAIL)
    H5TRACE2("e", "iIu", plist_id, efc_size);

    /* Get the plist structure */
    if(NULL == (plist = H5P_object_verify(plist_id, H5P_FILE_ACCESS)))
        HGOTO_ERROR(H5E_ATOM, H5E_BADATOM, FAIL, "can't find object for ID")

    /* Set value */
    if(H5P_set(plist, H5F_ACS_EFC_SIZE_NAME, &efc_size) < 0)
        HGOTO_ERROR(H5E_PLIST, H5E_CANTSET, FAIL, "can't set elink file cache size")

done:
    FUNC_LEAVE_API(ret_value)
} /* end H5Pset_elink_file_cache_size() */


/*-------------------------------------------------------------------------
 * Function:    H5Pget_elink_file_cache_size
 *
 * Purpose:     Gets the number of files opened through external links
 *              from the file associated with this fapl to be held open
 *              in that file's external file cache.  When the maximum
 *              number of files is reached, the least recently used file
 *              is closed (unless it is opened from somewhere else).
 *
 * Return:      Non-negative on success/Negative on failure
 *
 * Programmer:  Neil Fortner
 *              Friday, December 17, 2010
 *
 *-------------------------------------------------------------------------
 */
herr_t
H5Pget_elink_file_cache_size(hid_t plist_id, unsigned *efc_size)
{
    H5P_genplist_t *plist;      /* Property list pointer */
    herr_t ret_value = SUCCEED;   /* return value */

    FUNC_ENTER_API(FAIL)
    H5TRACE2("e", "i*Iu", plist_id, efc_size);

    /* Get the plist structure */
    if(NULL == (plist = H5P_object_verify(plist_id, H5P_FILE_ACCESS)))
        HGOTO_ERROR(H5E_ATOM, H5E_BADATOM, FAIL, "can't find object for ID")

    /* Get value */
    if(efc_size)
        if(H5P_get(plist, H5F_ACS_EFC_SIZE_NAME, efc_size) < 0)
            HGOTO_ERROR(H5E_PLIST, H5E_CANTGET, FAIL, "can't get elink file cache size")

done:
    FUNC_LEAVE_API(ret_value)
} /* end H5Pget_elink_file_cache_size() */


/*-------------------------------------------------------------------------
 * Function: H5Pset_file_image
 *
 * Purpose:     Sets the initial file image. Some file drivers can initialize 
 *              the starting data in a file from a buffer. 
 *              
 * Return:      Non-negative on success/Negative on failure
 *
 * Programmer:  Jacob Gruber
 *              Thurday, August 11, 2011
 *
 *-------------------------------------------------------------------------
 */
herr_t
H5Pset_file_image(hid_t fapl_id, void *buf_ptr, size_t buf_len)
{
    H5P_genplist_t *fapl;               /* Property list pointer */
    H5FD_file_image_info_t image_info;  /* File image info */
    herr_t ret_value = SUCCEED;         /* Return value */
    
    FUNC_ENTER_API(FAIL)
    H5TRACE3("e", "i*xz", fapl_id, buf_ptr, buf_len);

    /* validate parameters */
    if(!(((buf_ptr == NULL) && (buf_len == 0)) || ((buf_ptr != NULL) && (buf_len > 0))))
        HGOTO_ERROR(H5E_ARGS, H5E_BADVALUE, FAIL, "inconsistant buf_ptr and buf_len")
   
    /* Get the plist structure */
    if(NULL == (fapl = H5P_object_verify(fapl_id, H5P_FILE_ACCESS)))
        HGOTO_ERROR(H5E_ATOM, H5E_BADATOM, FAIL, "can't find object for ID")
        
    /* Get old image info */
    if(H5P_get(fapl, H5F_ACS_FILE_IMAGE_INFO_NAME, &image_info) < 0)
        HGOTO_ERROR(H5E_PLIST, H5E_CANTGET, FAIL, "can't get old file image pointer")
        
    /* Release previous buffer, if it exists */
    if(image_info.buffer != NULL) {
        if(image_info.callbacks.image_free) {
            if(SUCCEED != image_info.callbacks.image_free(image_info.buffer, H5FD_FILE_IMAGE_OP_PROPERTY_LIST_SET, image_info.callbacks.udata))
                HGOTO_ERROR(H5E_RESOURCE, H5E_CANTFREE, FAIL, "image_free callback failed")
        } /* end if */
        else
            H5MM_xfree(image_info.buffer);
    } /* end if */  
    
    /* Update struct */
    if(buf_ptr) {
        /* Allocate memory */
        if(image_info.callbacks.image_malloc) {
            if(NULL == (image_info.buffer = image_info.callbacks.image_malloc(buf_len,
                    H5FD_FILE_IMAGE_OP_PROPERTY_LIST_SET, image_info.callbacks.udata)))
                HGOTO_ERROR(H5E_RESOURCE, H5E_NOSPACE, FAIL, "image malloc callback failed")
         } /* end if */
         else
            if(NULL == (image_info.buffer = H5MM_malloc(buf_len)))
                HGOTO_ERROR(H5E_RESOURCE, H5E_NOSPACE, FAIL, "unable to allocate memory block")
    
        /* Copy data */
        if(image_info.callbacks.image_memcpy) {
            if(image_info.buffer != image_info.callbacks.image_memcpy(image_info.buffer, 
                   buf_ptr, buf_len, H5FD_FILE_IMAGE_OP_PROPERTY_LIST_SET, 
                   image_info.callbacks.udata))
	        HGOTO_ERROR(H5E_RESOURCE, H5E_CANTCOPY, FAIL, "image_memcpy callback failed")
        } /* end if */
	else
            HDmemcpy(image_info.buffer, buf_ptr, buf_len);
    } /* end if */
    else
        image_info.buffer = NULL;

    image_info.size = buf_len;

    /* Set values */
    if(H5P_set(fapl, H5F_ACS_FILE_IMAGE_INFO_NAME, &image_info) < 0)
        HGOTO_ERROR(H5E_PLIST, H5E_CANTSET, FAIL, "can't set file image info")

done:
    FUNC_LEAVE_API(ret_value)
} /* end H5Pset_file_image() */


/*-------------------------------------------------------------------------
 * Function: H5Pget_file_image
 *
 * Purpose:     If the file image exists and buf_ptr_ptr is not NULL, 
 *		allocate a buffer of the correct size, copy the image into 
 *		the new buffer, and return the buffer to the caller in 
 *		*buf_ptr_ptr.  Do this using the file image callbacks
 *		if defined.  
 *
 *		NB: It is the responsibility of the caller to free the 
 *		buffer whose address is returned in *buf_ptr_ptr.  Do
 *		this using free if the file image callbacks are not 
 *		defined, or with whatever method is appropriate if 
 *		the callbacks are defined.
 *
 *              If buf_ptr_ptr is not NULL, and no image exists, set 
 *		*buf_ptr_ptr to NULL.
 *
 *		If buf_len_ptr is not NULL, set *buf_len_ptr equal
 *		to the length of the file image if it exists, and 
 *		to 0 if it does not.
 *
 * Return:      Non-negative on success/Negative on failure
 *
 * Programmer:  Jacob Gruber
 *              Thurday, August 11, 2011
 *
 *-------------------------------------------------------------------------
 */
herr_t
H5Pget_file_image(hid_t fapl_id, void **buf_ptr_ptr, size_t *buf_len_ptr)
{
    H5P_genplist_t *fapl;               /* Property list pointer */
    H5FD_file_image_info_t image_info;  /* File image info */
    herr_t ret_value = SUCCEED;         /* Return value */

    FUNC_ENTER_API(FAIL)
    H5TRACE3("e", "i**x*z", fapl_id, buf_ptr_ptr, buf_len_ptr);

    /* Get the plist structure */
    if(NULL == (fapl = H5P_object_verify(fapl_id, H5P_FILE_ACCESS)))
        HGOTO_ERROR(H5E_ATOM, H5E_BADATOM, FAIL, "can't find object for ID")

    /* Get values */
    if(H5P_get(fapl, H5F_ACS_FILE_IMAGE_INFO_NAME, &image_info) < 0)
        HGOTO_ERROR(H5E_PLIST, H5E_CANTGET, FAIL, "can't get file image info")

    /* verify file image field consistancy */
    HDassert(((image_info.buffer != NULL) && (image_info.size > 0)) || 
             ((image_info.buffer == NULL) && (image_info.size == 0)));

    /* Set output size */
    if(buf_len_ptr != NULL)
        *buf_len_ptr = image_info.size;

    /* Duplicate the image if desired, using callbacks if available */
    if(buf_ptr_ptr != NULL) {
        void * copy_ptr = NULL;         /* Copy of memory image */

        if(image_info.buffer != NULL) {
            /* Allocate memory */
            if(image_info.callbacks.image_malloc) {
                if(NULL == (copy_ptr = image_info.callbacks.image_malloc(image_info.size,
                        H5FD_FILE_IMAGE_OP_PROPERTY_LIST_GET, image_info.callbacks.udata)))
                    HGOTO_ERROR(H5E_RESOURCE, H5E_NOSPACE, FAIL, "image malloc callback failed")
            } /* end if */
            else
                if(NULL == (copy_ptr = H5MM_malloc(image_info.size)))
                    HGOTO_ERROR(H5E_RESOURCE, H5E_NOSPACE, FAIL, "unable to allocate copy")
    
            /* Copy data */
            if(image_info.callbacks.image_memcpy) {
                if(copy_ptr != image_info.callbacks.image_memcpy(copy_ptr, image_info.buffer,
                        image_info.size, H5FD_FILE_IMAGE_OP_PROPERTY_LIST_GET, 
                        image_info.callbacks.udata))
                    HGOTO_ERROR(H5E_RESOURCE, H5E_CANTCOPY, FAIL, "image_memcpy callback failed")
            } /* end if */
	    else
                HDmemcpy(copy_ptr, image_info.buffer, image_info.size);
        } /* end if */

        *buf_ptr_ptr = copy_ptr;
    } /* end if */

done:
    FUNC_LEAVE_API(ret_value)
} /* end H5Pget_file_image */


/*-------------------------------------------------------------------------
 * Function: H5Pset_file_image_callbacks
 *
 * Purpose:     Sets the callbacks for file images. Some file drivers allow
 *              the use of user-defined callbacks for allocating, freeing and
 *              copying the drivers internal buffer, potentially allowing a 
 *              clever user to do optimizations such as avoiding large mallocs
 *              and memcpys or to perform detailed logging.
 *
 * Return:      Non-negative on success/Negative on failure
 *
 * Programmer:  Jacob Gruber
 *              Thurday, August 11, 2011
 *
 *-------------------------------------------------------------------------
 */
herr_t
H5Pset_file_image_callbacks(hid_t fapl_id, H5FD_file_image_callbacks_t *callbacks_ptr)
{
    H5P_genplist_t *fapl;               /* Property list pointer */
    H5FD_file_image_info_t info;        /* File image info */
    herr_t ret_value = SUCCEED;         /* Return value */

    FUNC_ENTER_API(FAIL)
    H5TRACE2("e", "i*x", fapl_id, callbacks_ptr);

    /* Get the plist structure */
    if(NULL == (fapl = H5P_object_verify(fapl_id, H5P_FILE_ACCESS)))
        HGOTO_ERROR(H5E_ATOM, H5E_BADATOM, FAIL, "can't find object for ID")

    /* Get old info */
    if(H5P_get(fapl, H5F_ACS_FILE_IMAGE_INFO_NAME, &info) < 0)
        HGOTO_ERROR(H5E_PLIST, H5E_CANTGET, FAIL, "can't get old file image info")

    /* verify file image field consistancy */
    HDassert(((info.buffer != NULL) && (info.size > 0)) || 
             ((info.buffer == NULL) && (info.size == 0)));

    /* Make sure a file image hasn't already been set */
    if(info.buffer != NULL || info.size > 0)
        HGOTO_ERROR(H5E_PLIST, H5E_SETDISALLOWED, FAIL, "setting callbacks when an image is already set is forbidden. It could cause memory leaks.")

    /* verify that callbacks_ptr is not NULL */
    if(NULL == callbacks_ptr)
	HGOTO_ERROR(H5E_ARGS, H5E_BADVALUE, FAIL, "NULL callbacks_ptr")

    /* Make sure udata callbacks are going to be set if udata is going to be set */
    if(callbacks_ptr->udata)
        if(callbacks_ptr->udata_copy == NULL || callbacks_ptr->udata_free == NULL)
            HGOTO_ERROR(H5E_PLIST, H5E_SETDISALLOWED, FAIL, "udata callbacks must be set if udata is set")

    /* Release old udata if it exists */
    if(info.callbacks.udata != NULL) {
        HDassert(info.callbacks.udata_free);
        if(info.callbacks.udata_free(info.callbacks.udata) < 0)
	    HGOTO_ERROR(H5E_RESOURCE, H5E_CANTFREE, FAIL, "udata_free callback failed")
    } /* end if */

    /* Update struct */
    info.callbacks = *callbacks_ptr;

    if(callbacks_ptr->udata) {
        HDassert(callbacks_ptr->udata_copy);
        HDassert(callbacks_ptr->udata_free);
        if((info.callbacks.udata = callbacks_ptr->udata_copy(callbacks_ptr->udata)) == NULL)
            HGOTO_ERROR(H5E_PLIST, H5E_CANTSET, FAIL, "can't copy the suppplied udata")
    } /* end if */

    /* Set values */
    if(H5P_set(fapl, H5F_ACS_FILE_IMAGE_INFO_NAME, &info) < 0)
        HGOTO_ERROR(H5E_PLIST, H5E_CANTSET, FAIL, "can't set file image info")

done:
    FUNC_LEAVE_API(ret_value)
} /* end H5Pset_file_image_callbacks() */


/*-------------------------------------------------------------------------
 * Function: H5Pget_file_image_callbacks
 *
 * Purpose:     Sets the callbacks for file images. Some file drivers allow
 *              the use of user-defined callbacks for allocating, freeing and
 *              copying the drivers internal buffer, potentially allowing a 
 *              clever user to do optimizations such as avoiding large mallocs
 *
 * Return:      Non-negative on success/Negative on failure
 *
 * Programmer:  Jacob Gruber
 *              Thurday, August 11, 2011
 *
 *-------------------------------------------------------------------------
 */
herr_t
H5Pget_file_image_callbacks(hid_t fapl_id, H5FD_file_image_callbacks_t *callbacks_ptr)
{
    H5P_genplist_t *fapl;               /* Property list pointer */
    H5FD_file_image_info_t info;        /* File image info */
    herr_t ret_value = SUCCEED;         /* Return value */

    FUNC_ENTER_API(FAIL)
    H5TRACE2("e", "i*x", fapl_id, callbacks_ptr);

    /* Get the plist structure */
    if(NULL == (fapl = H5P_object_verify(fapl_id, H5P_FILE_ACCESS)))
        HGOTO_ERROR(H5E_ATOM, H5E_BADATOM, FAIL, "can't find object for ID")

    /* Get old info */
    if(H5P_get(fapl, H5F_ACS_FILE_IMAGE_INFO_NAME, &info) < 0)
        HGOTO_ERROR(H5E_PLIST, H5E_CANTGET, FAIL, "can't get file image info")

    /* verify file image field consistancy */
    HDassert(((info.buffer != NULL) && (info.size > 0)) || 
             ((info.buffer == NULL) && (info.size == 0)));

    /* verify that callbacks_ptr is not NULL */
    if(NULL == callbacks_ptr)
	HGOTO_ERROR(H5E_ARGS, H5E_BADVALUE, FAIL, "NULL callbacks_ptr")

    /* Transfer values to parameters */
    *callbacks_ptr = info.callbacks;

    /* Copy udata if it exists */
    if(info.callbacks.udata != NULL) {
        HDassert(info.callbacks.udata_copy);
        if((callbacks_ptr->udata = info.callbacks.udata_copy(info.callbacks.udata)) == 0)
                HGOTO_ERROR(H5E_PLIST, H5E_CANTSET, FAIL, "can't copy udata")
    } /* end if */

done:
    FUNC_LEAVE_API(ret_value)
} /* end H5Pget_file_image_callbacks() */


/*-------------------------------------------------------------------------
 * Function: H5P_file_image_info_del
 *
 * Purpose:     Delete callback for the file image info property, called
 *              when the property is deleted from the plist. The buffer
 *              and udata may need to be freed, possibly using their 
 *              respective callbacks so the default free won't work.
 *
 * Return:      Non-negative on success/Negative on failure
 *
 * Programmer:  Jacob Gruber
 *              Thurday, August 11, 2011
 *
 *-------------------------------------------------------------------------
 */
static herr_t
H5P_file_image_info_del(hid_t UNUSED prop_id, const char UNUSED *name, size_t UNUSED size, void *value)
{
    H5FD_file_image_info_t info;        /* Image info struct */
    herr_t ret_value = SUCCEED;         /* Return value */

    FUNC_ENTER_NOAPI_NOINIT

    if(value) {
        info = *(H5FD_file_image_info_t *)value;

        /* verify file image field consistancy */
        HDassert(((info.buffer != NULL) && (info.size > 0)) || 
                 ((info.buffer == NULL) && (info.size == 0)));

        if(info.buffer && info.size > 0) {
            /* Free buffer */
            if(info.callbacks.image_free) {
                if(info.callbacks.image_free(info.buffer, H5FD_FILE_IMAGE_OP_PROPERTY_LIST_CLOSE, info.callbacks.udata) < 0)
		    HGOTO_ERROR(H5E_RESOURCE, H5E_CANTFREE, FAIL, "image_free callback failed")
            } /* end if */
            else
                HDfree(info.buffer);
        } /* end if */

        /* Free udata if it exists */
        if(info.callbacks.udata) {
            if(NULL == info.callbacks.udata_free)
                HGOTO_ERROR(H5E_ARGS, H5E_BADVALUE, FAIL, "udata_free not defined")

            if(info.callbacks.udata_free(info.callbacks.udata) < 0)
	        HGOTO_ERROR(H5E_RESOURCE, H5E_CANTFREE, FAIL, "udata_free callback failed")
        } /* end if */
    } /* end if */

done:
    FUNC_LEAVE_NOAPI(ret_value)
} /* end H5P_file_image_info_del() */


/*-------------------------------------------------------------------------
 * Function: H5P_file_image_info_copy
 *
 * Purpose:     Copy callback for the file image info property. The buffer
 *              and udata may need to be copied, possibly using their 
 *              respective callbacks so the default copy won't work.
 *
 * Return:      Non-negative on success/Negative on failure
 *
 * Programmer:  Jacob Gruber
 *              Thurday, August 11, 2011
 *
 *-------------------------------------------------------------------------
 */
static herr_t
H5P_file_image_info_copy(const char UNUSED *name, size_t UNUSED size, void *value)
{
    herr_t ret_value = SUCCEED;         /* Return value */

    FUNC_ENTER_NOAPI_NOINIT

    if(value) {
        H5FD_file_image_info_t *info;   /* Image info struct */

        info = (H5FD_file_image_info_t *)value;

        /* verify file image field consistancy */
        HDassert(((info->buffer != NULL) && (info->size > 0)) || 
                 ((info->buffer == NULL) && (info->size == 0)));

        if(info->buffer && info->size > 0) {
            void *old_buffer;            /* Pointer to old image buffer */

            /* Store the old buffer */
            old_buffer = info->buffer;

            /* Allocate new buffer */
            if(info->callbacks.image_malloc) {
                if(NULL == (info->buffer = info->callbacks.image_malloc(info->size,
                        H5FD_FILE_IMAGE_OP_PROPERTY_LIST_COPY, info->callbacks.udata)))
                    HGOTO_ERROR(H5E_RESOURCE, H5E_NOSPACE, FAIL, "image malloc callback failed")
            } /* end if */
            else {
                if(NULL == (info->buffer = H5MM_malloc(info->size)))
                    HGOTO_ERROR(H5E_RESOURCE, H5E_NOSPACE, FAIL, "unable to allocate memory block")
            } /* end else */
            
            /* Copy data to new buffer */
            if(info->callbacks.image_memcpy) {
                if(info->buffer != info->callbacks.image_memcpy(info->buffer, old_buffer, 
			info->size, H5FD_FILE_IMAGE_OP_PROPERTY_LIST_COPY, 
			info->callbacks.udata))
		    HGOTO_ERROR(H5E_RESOURCE, H5E_CANTCOPY, FAIL, "image_memcpy callback failed")
            } /* end if */
	    else
                HDmemcpy(info->buffer, old_buffer, info->size);
        } /* end if */

        /* Copy udata if it exists */
        if(info->callbacks.udata) {
            void *old_udata = info->callbacks.udata;

            if(NULL == info->callbacks.udata_copy)
                HGOTO_ERROR(H5E_ARGS, H5E_BADVALUE, FAIL, "udata_copy not defined")

            info->callbacks.udata = info->callbacks.udata_copy(old_udata);
        } /* end if */

    } /* end if */

done:
    FUNC_LEAVE_NOAPI(ret_value)
} /* end H5P_file_image_info_copy() */


/*-------------------------------------------------------------------------
 * Function: H5P_file_image_info_close
 *
 * Purpose:     Close callback for the file image info property. The buffer
 *              and udata may need to be freed, possibly using their 
 *              respective callbacks so the standard free won't work.
 *
 * Return:      Non-negative on success/Negative on failure
 *
 * Programmer:  Jacob Gruber
 *              Thurday, August 11, 2011
 *
 *-------------------------------------------------------------------------
 */
static herr_t
H5P_file_image_info_close(const char UNUSED *name, size_t UNUSED size, void *value)
{
    herr_t ret_value = SUCCEED;         /* Return value */

    FUNC_ENTER_NOAPI_NOINIT

    if(value) {
        H5FD_file_image_info_t *info;        /* Image info struct */

        info = (H5FD_file_image_info_t *)value;
             
        if(info->buffer != NULL && info->size > 0) { 
            /* Free buffer */
            if(info->callbacks.image_free) {
                if(info->callbacks.image_free(info->buffer, H5FD_FILE_IMAGE_OP_PROPERTY_LIST_CLOSE,
                        info->callbacks.udata) < 0)
		    HGOTO_ERROR(H5E_RESOURCE, H5E_CANTFREE, FAIL, "image_free callback failed")
            } /* end if */
            else
                H5MM_xfree(info->buffer);
        } /* end if */

        /* Free udata if it exists */
        if(info->callbacks.udata) {
            if(NULL == info->callbacks.udata_free)
                HGOTO_ERROR(H5E_ARGS, H5E_BADVALUE, FAIL, "udata_free not defined")
            if(info->callbacks.udata_free(info->callbacks.udata) < 0)
                HGOTO_ERROR(H5E_RESOURCE, H5E_CANTFREE, FAIL, "udata_free callback failed")
        } /* end if */
    } /* end if */

done:
    FUNC_LEAVE_NOAPI(ret_value)
} /* end H5P_file_image_info_close() */


/*-------------------------------------------------------------------------
 * Function: H5P__facc_cache_config_cmp
 *
 * Purpose: Compare two cache configurations.
 *
 * Return: positive if VALUE1 is greater than VALUE2, negative if VALUE2 is
 *		greater than VALUE1 and zero if VALUE1 and VALUE2 are equal.
 *
 * Programmer:     Mohamad Chaarawi
 *                 September 24, 2012
 *
 *-------------------------------------------------------------------------
 */
static int
H5P__facc_cache_config_cmp(const void *_config1, const void *_config2, size_t UNUSED size)
{
    const H5AC_cache_config_t *config1 = (const H5AC_cache_config_t *)_config1; /* Create local aliases for values */
    const H5AC_cache_config_t *config2 = (const H5AC_cache_config_t *)_config2; /* Create local aliases for values */
    int ret_value = 0;               /* Return value */

    FUNC_ENTER_STATIC_NOERR

    /* Check for a property being set */
    if(config1 == NULL && config2 != NULL) HGOTO_DONE(-1);
    if(config1 != NULL && config2 == NULL) HGOTO_DONE(1);

    if(config1->version < config2->version) HGOTO_DONE(-1);
    if(config1->version > config2->version) HGOTO_DONE(1);

    if(config1->rpt_fcn_enabled < config2->rpt_fcn_enabled) HGOTO_DONE(-1);
    if(config1->rpt_fcn_enabled > config2->rpt_fcn_enabled) HGOTO_DONE(1);

    if(config1->open_trace_file < config2->open_trace_file) HGOTO_DONE(-1);
    if(config1->open_trace_file > config2->open_trace_file) HGOTO_DONE(1);

    if(config1->close_trace_file < config2->close_trace_file) HGOTO_DONE(-1);
    if(config1->close_trace_file > config2->close_trace_file) HGOTO_DONE(1);

    if((ret_value = HDstrncmp(config1->trace_file_name, config2->trace_file_name, 
                              (size_t)(H5AC__MAX_TRACE_FILE_NAME_LEN + 1))) != 0)
        HGOTO_DONE(ret_value);

    if(config1->evictions_enabled < config2->evictions_enabled) HGOTO_DONE(-1);
    if(config1->evictions_enabled > config2->evictions_enabled) HGOTO_DONE(1);

    if(config1->set_initial_size < config2->set_initial_size) HGOTO_DONE(-1);
    if(config1->set_initial_size > config2->set_initial_size) HGOTO_DONE(1);

    if(config1->initial_size < config2->initial_size) HGOTO_DONE(-1);
    if(config1->initial_size > config2->initial_size) HGOTO_DONE(1);

    if(config1->min_clean_fraction < config2->min_clean_fraction) HGOTO_DONE(-1);
    if(config1->min_clean_fraction > config2->min_clean_fraction) HGOTO_DONE(1);

    if(config1->max_size < config2->max_size) HGOTO_DONE(-1);
    if(config1->max_size > config2->max_size) HGOTO_DONE(1);

    if(config1->min_size < config2->min_size) HGOTO_DONE(-1);
    if(config1->min_size > config2->min_size) HGOTO_DONE(1);

    if(config1->epoch_length < config2->epoch_length) HGOTO_DONE(-1);
    if(config1->epoch_length > config2->epoch_length) HGOTO_DONE(1);

    if(config1->incr_mode < config2->incr_mode) HGOTO_DONE(-1);
    if(config1->incr_mode > config2->incr_mode) HGOTO_DONE(1);

    if(config1->lower_hr_threshold < config2->lower_hr_threshold) HGOTO_DONE(-1);
    if(config1->lower_hr_threshold > config2->lower_hr_threshold) HGOTO_DONE(1);

    if(config1->increment < config2->increment) HGOTO_DONE(-1);
    if(config1->increment > config2->increment) HGOTO_DONE(1);

    if(config1->apply_max_increment < config2->apply_max_increment) HGOTO_DONE(-1);
    if(config1->apply_max_increment > config2->apply_max_increment) HGOTO_DONE(1);

    if(config1->max_increment < config2->max_increment) HGOTO_DONE(-1);
    if(config1->max_increment > config2->max_increment) HGOTO_DONE(1);

    if(config1->flash_incr_mode < config2->flash_incr_mode) HGOTO_DONE(-1);
    if(config1->flash_incr_mode > config2->flash_incr_mode) HGOTO_DONE(1);

    if(config1->flash_multiple < config2->flash_multiple) HGOTO_DONE(-1);
    if(config1->flash_multiple > config2->flash_multiple) HGOTO_DONE(1);

    if(config1->flash_threshold < config2->flash_threshold) HGOTO_DONE(-1);
    if(config1->flash_threshold > config2->flash_threshold) HGOTO_DONE(1);

    if(config1->decr_mode < config2->decr_mode) HGOTO_DONE(-1);
    if(config1->decr_mode > config2->decr_mode) HGOTO_DONE(1);

    if(config1->upper_hr_threshold < config2->upper_hr_threshold) HGOTO_DONE(-1);
    if(config1->upper_hr_threshold > config2->upper_hr_threshold) HGOTO_DONE(1);

    if(config1->decrement < config2->decrement) HGOTO_DONE(-1);
    if(config1->decrement > config2->decrement) HGOTO_DONE(1);

    if(config1->apply_max_decrement < config2->apply_max_decrement) HGOTO_DONE(-1);
    if(config1->apply_max_decrement > config2->apply_max_decrement) HGOTO_DONE(1);

    if(config1->max_decrement < config2->max_decrement) HGOTO_DONE(-1);
    if(config1->max_decrement > config2->max_decrement) HGOTO_DONE(1);

    if(config1->epochs_before_eviction < config2->epochs_before_eviction) HGOTO_DONE(-1);
    if(config1->epochs_before_eviction > config2->epochs_before_eviction) HGOTO_DONE(1);

    if(config1->apply_empty_reserve < config2->apply_empty_reserve) HGOTO_DONE(-1);
    if(config1->apply_empty_reserve > config2->apply_empty_reserve) HGOTO_DONE(1);

    if(config1->empty_reserve < config2->empty_reserve) HGOTO_DONE(-1);
    if(config1->empty_reserve > config2->empty_reserve) HGOTO_DONE(1);

    if(config1->dirty_bytes_threshold < config2->dirty_bytes_threshold) HGOTO_DONE(-1);
    if(config1->dirty_bytes_threshold > config2->dirty_bytes_threshold) HGOTO_DONE(1);

    if(config1->metadata_write_strategy < config2->metadata_write_strategy) HGOTO_DONE(-1);
    if(config1->metadata_write_strategy > config2->metadata_write_strategy) HGOTO_DONE(1);

done:
    FUNC_LEAVE_NOAPI(ret_value)
} /* end H5P__facc_cache_config_cmp() */


/*-------------------------------------------------------------------------
 * Function:       H5P__facc_cache_config_enc
 *
 * Purpose:        Callback routine which is called whenever the default
 *                 cache config property in the file creation property list is
 *                 encoded.
 *
 * Return:	   Success:	Non-negative
 *		   Failure:	Negative
 *
 * Programmer:     Mohamad Chaarawi
 *                 August 09, 2012
 *
 *-------------------------------------------------------------------------
 */
static herr_t
H5P__facc_cache_config_enc(const void *value, void **_pp, size_t *size)
{
    const H5AC_cache_config_t *config = (const H5AC_cache_config_t *)value; /* Create local aliases for values */
    uint8_t **pp = (uint8_t **)_pp;
    unsigned enc_size;      /* Size of encoded property */
    uint64_t enc_value;         /* Property to encode */

    FUNC_ENTER_STATIC_NOERR

    /* Sanity check */
    HDassert(value);
    HDcompile_assert(sizeof(size_t) <= sizeof(uint64_t));

    if(NULL != *pp) {
        /* Encode type sizes (as a safety check) */
        *(*pp)++ = (uint8_t)sizeof(unsigned);
        *(*pp)++ = (uint8_t)sizeof(double);

        /* int */
        INT32ENCODE(*pp, (int32_t)config->version);

        H5_ENCODE_UNSIGNED(*pp, config->rpt_fcn_enabled);

        H5_ENCODE_UNSIGNED(*pp, config->open_trace_file);

        H5_ENCODE_UNSIGNED(*pp, config->close_trace_file);

        HDmemcpy(*pp, (const uint8_t *)(config->trace_file_name), H5AC__MAX_TRACE_FILE_NAME_LEN + 1);
        *pp += H5AC__MAX_TRACE_FILE_NAME_LEN + 1;

        H5_ENCODE_UNSIGNED(*pp, config->evictions_enabled);

        H5_ENCODE_UNSIGNED(*pp, config->set_initial_size);

        enc_value = (uint64_t)config->initial_size;
        enc_size = H5V_limit_enc_size(enc_value);
        HDassert(enc_size < 256);
        *(*pp)++ = (uint8_t)enc_size;
        UINT64ENCODE_VAR(*pp, enc_value, enc_size);

        H5_ENCODE_DOUBLE(*pp, config->min_clean_fraction);

        enc_value = (uint64_t)config->max_size;
        enc_size = H5V_limit_enc_size(enc_value);
        HDassert(enc_size < 256);
        *(*pp)++ = (uint8_t)enc_size;
        UINT64ENCODE_VAR(*pp, enc_value, enc_size);

        enc_value = (uint64_t)config->min_size;
        enc_size = H5V_limit_enc_size(enc_value);
        HDassert(enc_size < 256);
        *(*pp)++ = (uint8_t)enc_size;
        UINT64ENCODE_VAR(*pp, enc_value, enc_size);

        /* long int */
        INT64ENCODE(*pp, (int64_t)config->epoch_length);

        /* enum */
        *(*pp)++ = (uint8_t)config->incr_mode;

        H5_ENCODE_DOUBLE(*pp, config->lower_hr_threshold);

        H5_ENCODE_DOUBLE(*pp, config->increment);

        H5_ENCODE_UNSIGNED(*pp, config->apply_max_increment);

        enc_value = (uint64_t)config->max_increment;
        enc_size = H5V_limit_enc_size(enc_value);
        HDassert(enc_size < 256);
        *(*pp)++ = (uint8_t)enc_size;
        UINT64ENCODE_VAR(*pp, enc_value, enc_size);

        /* enum */
        *(*pp)++ = (uint8_t)config->flash_incr_mode;

        H5_ENCODE_DOUBLE(*pp, config->flash_multiple);

        H5_ENCODE_DOUBLE(*pp, config->flash_threshold);

        /* enum */
        *(*pp)++ = (uint8_t)config->decr_mode;

        H5_ENCODE_DOUBLE(*pp, config->upper_hr_threshold);

        H5_ENCODE_DOUBLE(*pp, config->decrement);

        H5_ENCODE_UNSIGNED(*pp, config->apply_max_decrement);

        enc_value = (uint64_t)config->max_decrement;
        enc_size = H5V_limit_enc_size(enc_value);
        HDassert(enc_size < 256);
        *(*pp)++ = (uint8_t)enc_size;
        UINT64ENCODE_VAR(*pp, enc_value, enc_size);

        /* int */
        INT32ENCODE(*pp, (int32_t)config->epochs_before_eviction);

        H5_ENCODE_UNSIGNED(*pp, config->apply_empty_reserve);

        H5_ENCODE_DOUBLE(*pp, config->empty_reserve);

        /* int */
        INT32ENCODE(*pp, (int32_t)config->dirty_bytes_threshold);

        /* int */
        INT32ENCODE(*pp, (int32_t)config->metadata_write_strategy);
    } /* end if */

    /* Compute encoded size of variably-encoded values */
    enc_value = (uint64_t)config->initial_size;
    *size += 1 + H5V_limit_enc_size(enc_value);
    enc_value = (uint64_t)config->max_size;
    *size += 1 + H5V_limit_enc_size(enc_value);
    enc_value = (uint64_t)config->min_size;
    *size += 1 + H5V_limit_enc_size(enc_value);
    enc_value = (uint64_t)config->max_increment;
    *size += 1 + H5V_limit_enc_size(enc_value);
    enc_value = (uint64_t)config->max_decrement;
    *size += 1 + H5V_limit_enc_size(enc_value);

    /* Compute encoded size of fixed-size values */
    *size += (5 + (sizeof(unsigned) * 8) + (sizeof(double) * 8) +
            (sizeof(int32_t) * 4) + sizeof(int64_t) +
            H5AC__MAX_TRACE_FILE_NAME_LEN + 1);

    FUNC_LEAVE_NOAPI(SUCCEED)
} /* end H5P__facc_cache_config_enc() */


/*-------------------------------------------------------------------------
 * Function:       H5P__facc_cache_config_dec
 *
 * Purpose:        Callback routine which is called whenever the default
 *                 cache config property in the file creation property list is
 *                 decoded.
 *
 * Return:	   Success:	Non-negative
 *		   Failure:	Negative
 *
 * Programmer:     Mohamad Chaarawi
 *                 August 09, 2012
 *
 *-------------------------------------------------------------------------
 */
static herr_t
H5P__facc_cache_config_dec(const void **_pp, void *_value)
{
    H5AC_cache_config_t *config = (H5AC_cache_config_t *)_value;
    const uint8_t **pp = (const uint8_t **)_pp;
    unsigned enc_size;
    uint64_t enc_value;
    herr_t ret_value = SUCCEED;         /* Return value */

    FUNC_ENTER_STATIC

    /* Sanity checks */
    HDassert(pp);
    HDassert(*pp);
    HDassert(config);
    HDcompile_assert(sizeof(size_t) <= sizeof(uint64_t));

    /* Set property to default value */
    HDmemcpy(config, &H5F_def_mdc_initCacheCfg_g, sizeof(H5AC_cache_config_t));

    /* Decode type sizes */
    enc_size = *(*pp)++;
    if(enc_size != sizeof(unsigned))
        HGOTO_ERROR(H5E_PLIST, H5E_BADVALUE, FAIL, "unsigned value can't be decoded")
    enc_size = *(*pp)++;
    if(enc_size != sizeof(double))
        HGOTO_ERROR(H5E_PLIST, H5E_BADVALUE, FAIL, "double value can't be decoded")

    /* int */
    INT32DECODE(*pp, config->version);

    H5_DECODE_UNSIGNED(*pp, config->rpt_fcn_enabled);

    H5_DECODE_UNSIGNED(*pp, config->open_trace_file);

    H5_DECODE_UNSIGNED(*pp, config->close_trace_file);

    HDstrcpy(config->trace_file_name, (const char *)(*pp));
    *pp += H5AC__MAX_TRACE_FILE_NAME_LEN + 1;

    H5_DECODE_UNSIGNED(*pp, config->evictions_enabled);

    H5_DECODE_UNSIGNED(*pp, config->set_initial_size);

    enc_size = *(*pp)++;
    HDassert(enc_size < 256);
    UINT64DECODE_VAR(*pp, enc_value, enc_size);
    config->initial_size = (size_t)enc_value;

    H5_DECODE_DOUBLE(*pp, config->min_clean_fraction);

    enc_size = *(*pp)++;
    HDassert(enc_size < 256);
    UINT64DECODE_VAR(*pp, enc_value, enc_size);
    config->max_size = (size_t)enc_value;

    enc_size = *(*pp)++;
    HDassert(enc_size < 256);
    UINT64DECODE_VAR(*pp, enc_value, enc_size);
    config->min_size = (size_t)enc_value;

    /* long int */
    {
        int64_t temp;
        INT64DECODE(*pp, temp);
        config->epoch_length = (long int)temp;
    }
    /* enum */
    config->incr_mode = (enum H5C_cache_incr_mode)*(*pp)++;

    H5_DECODE_DOUBLE(*pp, config->lower_hr_threshold);

    H5_DECODE_DOUBLE(*pp, config->increment);

    H5_DECODE_UNSIGNED(*pp, config->apply_max_increment);

    enc_size = *(*pp)++;
    HDassert(enc_size < 256);
    UINT64DECODE_VAR(*pp, enc_value, enc_size);
    config->max_increment = (size_t)enc_value;

    /* enum */
    config->flash_incr_mode = (enum H5C_cache_flash_incr_mode)*(*pp)++;

    H5_DECODE_DOUBLE(*pp, config->flash_multiple);

    H5_DECODE_DOUBLE(*pp, config->flash_threshold);

    /* enum */
    config->decr_mode = (enum H5C_cache_decr_mode)*(*pp)++;

    H5_DECODE_DOUBLE(*pp, config->upper_hr_threshold);

    H5_DECODE_DOUBLE(*pp, config->decrement);

    H5_DECODE_UNSIGNED(*pp, config->apply_max_decrement);

    enc_size = *(*pp)++;
    HDassert(enc_size < 256);
    UINT64DECODE_VAR(*pp, enc_value, enc_size);
    config->max_decrement = (size_t)enc_value;

    /* int */
    INT32DECODE(*pp, config->epochs_before_eviction);

    H5_DECODE_UNSIGNED(*pp, config->apply_empty_reserve);

    H5_DECODE_DOUBLE(*pp, config->empty_reserve);

    /* int */
    INT32DECODE(*pp, config->dirty_bytes_threshold);

    /* int */
    INT32DECODE(*pp, config->metadata_write_strategy);

done:
    FUNC_LEAVE_NOAPI(ret_value)
} /* end H5P__facc_cache_config_dec() */


/*-------------------------------------------------------------------------
 * Function:       H5P__facc_fclose_degree_enc
 *
 * Purpose:        Callback routine which is called whenever the file close
 *                 degree property in the file access property list
 *                 is encoded.
 *
 * Return:	   Success:	Non-negative
 *		   Failure:	Negative
 *
 * Programmer:     Quincey Koziol
 *                 Wednesday, August 15, 2012
 *
 *-------------------------------------------------------------------------
 */
static herr_t
H5P__facc_fclose_degree_enc(const void *value, void **_pp, size_t *size)
{
    const H5F_close_degree_t *fclose_degree = (const H5F_close_degree_t *)value; /* Create local alias for values */
    uint8_t **pp = (uint8_t **)_pp;

    FUNC_ENTER_STATIC_NOERR

    /* Sanity check */
    HDassert(fclose_degree);
    HDassert(size);

    if(NULL != *pp)
        /* Encode file close degree */
        *(*pp)++ = (uint8_t)*fclose_degree;

    /* Size of file close degree */
    (*size)++;

    FUNC_LEAVE_NOAPI(SUCCEED)
} /* end H5P__facc_fclose_degree_enc() */


/*-------------------------------------------------------------------------
 * Function:       H5P__facc_fclose_degree_dec
 *
 * Purpose:        Callback routine which is called whenever the file close
 *                 degree property in the file access property list
 *                 is decoded.
 *
 * Return:	   Success:	Non-negative
 *		   Failure:	Negative
 *
 * Programmer:     Quincey Koziol
 *                 Wednesday, August 15, 2012
 *
 *-------------------------------------------------------------------------
 */
static herr_t
H5P__facc_fclose_degree_dec(const void **_pp, void *_value)
{
    H5F_close_degree_t *fclose_degree = (H5F_close_degree_t *)_value;            /* File close degree */
    const uint8_t **pp = (const uint8_t **)_pp;

    FUNC_ENTER_STATIC_NOERR

    /* Sanity checks */
    HDassert(pp);
    HDassert(*pp);
    HDassert(fclose_degree);

    /* Decode file close degree */
    *fclose_degree = (H5F_close_degree_t)*(*pp)++;

    FUNC_LEAVE_NOAPI(SUCCEED)
} /* end H5P__facc_fclose_degree_dec() */


/*-------------------------------------------------------------------------
 * Function:       H5P__facc_multi_type_enc
 *
 * Purpose:        Callback routine which is called whenever the multi VFD
 *                 memory type property in the file access property list
 *                 is encoded.
 *
 * Return:	   Success:	Non-negative
 *		   Failure:	Negative
 *
 * Programmer:     Quincey Koziol
 *                 Wednesday, August 15, 2012
 *
 *-------------------------------------------------------------------------
 */
static herr_t
H5P__facc_multi_type_enc(const void *value, void **_pp, size_t *size)
{
    const H5FD_mem_t *type = (const H5FD_mem_t *)value; /* Create local alias for values */
    uint8_t **pp = (uint8_t **)_pp;

    FUNC_ENTER_STATIC_NOERR

    /* Sanity check */
    HDassert(type);
    HDassert(size);

    if(NULL != *pp)
        /* Encode file close degree */
        *(*pp)++ = (uint8_t)*type;

    /* Size of multi VFD memory type */
    (*size)++;

    FUNC_LEAVE_NOAPI(SUCCEED)
} /* end H5P__facc_multi_type_enc() */


/*-------------------------------------------------------------------------
 * Function:       H5P__facc_multi_type_dec
 *
 * Purpose:        Callback routine which is called whenever the multi VFD
 *                 memory type property in the file access property list
 *                 is decoded.
 *
 * Return:	   Success:	Non-negative
 *		   Failure:	Negative
 *
 * Programmer:     Quincey Koziol
 *                 Wednesday, August 15, 2012
 *
 *-------------------------------------------------------------------------
 */
static herr_t
H5P__facc_multi_type_dec(const void **_pp, void *_value)
{
    H5FD_mem_t *type = (H5FD_mem_t *)_value;            /* File close degree */
    const uint8_t **pp = (const uint8_t **)_pp;

    FUNC_ENTER_STATIC_NOERR

    /* Sanity checks */
    HDassert(pp);
    HDassert(*pp);
    HDassert(type);

    /* Decode multi VFD memory type */
    *type = (H5FD_mem_t)*(*pp)++;

    FUNC_LEAVE_NOAPI(SUCCEED)
} /* end H5P__facc_multi_type_dec() */
<|MERGE_RESOLUTION|>--- conflicted
+++ resolved
@@ -79,31 +79,20 @@
 #define H5F_ACS_PREEMPT_READ_CHUNKS_DEC         H5P__decode_double
 /* Definition for threshold for alignment */
 #define H5F_ACS_ALIGN_THRHD_SIZE                sizeof(hsize_t)
-<<<<<<< HEAD
 #define H5F_ACS_ALIGN_THRHD_DEF                 H5F_ALIGN_THRHD_DEF
-/* Definition for alignment */
-#define H5F_ACS_ALIGN_SIZE                      sizeof(hsize_t)
-#define H5F_ACS_ALIGN_DEF                       H5F_ALIGN_DEF
-/* Definition for minimum metadata allocation block size (when
-   aggregating metadata allocations. */
-#define H5F_ACS_META_BLOCK_SIZE_SIZE            sizeof(hsize_t)
-#define H5F_ACS_META_BLOCK_SIZE_DEF             H5F_META_BLOCK_SIZE_DEF
-=======
-#define H5F_ACS_ALIGN_THRHD_DEF                 1
 #define H5F_ACS_ALIGN_THRHD_ENC                 H5P__encode_hsize_t
 #define H5F_ACS_ALIGN_THRHD_DEC                 H5P__decode_hsize_t
 /* Definition for alignment */
 #define H5F_ACS_ALIGN_SIZE                      sizeof(hsize_t)
-#define H5F_ACS_ALIGN_DEF                       1
+#define H5F_ACS_ALIGN_DEF                       H5F_ALIGN_DEF
 #define H5F_ACS_ALIGN_ENC                       H5P__encode_hsize_t
 #define H5F_ACS_ALIGN_DEC                       H5P__decode_hsize_t
 /* Definition for minimum metadata allocation block size (when
    aggregating metadata allocations. */
 #define H5F_ACS_META_BLOCK_SIZE_SIZE            sizeof(hsize_t)
-#define H5F_ACS_META_BLOCK_SIZE_DEF             2048
+#define H5F_ACS_META_BLOCK_SIZE_DEF             H5F_META_BLOCK_SIZE_DEF
 #define H5F_ACS_META_BLOCK_SIZE_ENC             H5P__encode_hsize_t
 #define H5F_ACS_META_BLOCK_SIZE_DEC             H5P__decode_hsize_t
->>>>>>> 92d4f325
 /* Definition for maximum sieve buffer size (when data sieving
    is allowed by file driver */
 #define H5F_ACS_SIEVE_BUF_SIZE_SIZE             sizeof(size_t)
@@ -113,13 +102,9 @@
 /* Definition for minimum "small data" allocation block size (when
    aggregating "small" raw data allocations. */
 #define H5F_ACS_SDATA_BLOCK_SIZE_SIZE           sizeof(hsize_t)
-<<<<<<< HEAD
 #define H5F_ACS_SDATA_BLOCK_SIZE_DEF            H5F_SDATA_BLOCK_SIZE_DEF
-=======
-#define H5F_ACS_SDATA_BLOCK_SIZE_DEF            2048
 #define H5F_ACS_SDATA_BLOCK_SIZE_ENC            H5P__encode_hsize_t
 #define H5F_ACS_SDATA_BLOCK_SIZE_DEC            H5P__decode_hsize_t
->>>>>>> 92d4f325
 /* Definition for garbage-collect references */
 #define H5F_ACS_GARBG_COLCT_REF_SIZE            sizeof(unsigned)
 #define H5F_ACS_GARBG_COLCT_REF_DEF             0
