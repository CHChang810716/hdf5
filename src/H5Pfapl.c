/* * * * * * * * * * * * * * * * * * * * * * * * * * * * * * * * * * * * * * *
 * Copyright by The HDF Group.                                               *
 * Copyright by the Board of Trustees of the University of Illinois.         *
 * All rights reserved.                                                      *
 *                                                                           *
 * This file is part of HDF5.  The full HDF5 copyright notice, including     *
 * terms governing use, modification, and redistribution, is contained in    *
 * the files COPYING and Copyright.html.  COPYING can be found at the root   *
 * of the source code distribution tree; Copyright.html can be found at the  *
 * root level of an installed copy of the electronic HDF5 document set and   *
 * is linked from the top-level documents page.  It can also be found at     *
 * http://hdfgroup.org/HDF5/doc/Copyright.html.  If you do not have          *
 * access to either file, you may request a copy from help@hdfgroup.org.     *
 * * * * * * * * * * * * * * * * * * * * * * * * * * * * * * * * * * * * * * */

/*-------------------------------------------------------------------------
 *
 * Created:		H5Pfapl.c
 *			February 26 1998
 *			Robb Matzke <matzke@llnl.gov>
 *
 * Purpose:		File access property list class routines
 *
 *-------------------------------------------------------------------------
 */

/****************/
/* Module Setup */
/****************/

#include "H5Pmodule.h"          /* This source code file is part of the H5P module */


/***********/
/* Headers */
/***********/
#include "H5private.h"		/* Generic Functions			*/
#include "H5ACprivate.h"	/* Metadata cache			*/
#include "H5Dprivate.h"		/* Datasets				*/
#include "H5Eprivate.h"		/* Error handling		  	*/
#include "H5Fprivate.h"		/* Files		  	        */
#include "H5FDprivate.h"	/* File drivers				*/
#include "H5Iprivate.h"		/* IDs			  		*/
#include "H5MMprivate.h"        /* Memory Management                    */
#include "H5Ppkg.h"		/* Property lists		  	*/

/* Includes needed to set as default file driver */
#include "H5FDsec2.h"		/* Posix unbuffered I/O	file driver	*/
#include "H5FDstdio.h"		/* Standard C buffered I/O		*/
#ifdef H5_HAVE_WINDOWS
#include "H5FDwindows.h"        /* Windows buffered I/O                 */
#endif


/****************/
/* Local Macros */
/****************/

/* ========= File Access properties ============ */
/* Definitions for the initial metadata cache resize configuration */
#define H5F_ACS_META_CACHE_INIT_CONFIG_SIZE	sizeof(H5AC_cache_config_t)
#define H5F_ACS_META_CACHE_INIT_CONFIG_DEF	H5AC__DEFAULT_CACHE_CONFIG
#define H5F_ACS_META_CACHE_INIT_CONFIG_ENC	H5P__facc_cache_config_enc
#define H5F_ACS_META_CACHE_INIT_CONFIG_DEC	H5P__facc_cache_config_dec
#define H5F_ACS_META_CACHE_INIT_CONFIG_CMP      H5P__facc_cache_config_cmp
/* Definitions for size of raw data chunk cache(slots) */
#define H5F_ACS_DATA_CACHE_NUM_SLOTS_SIZE       sizeof(size_t)
#define H5F_ACS_DATA_CACHE_NUM_SLOTS_DEF        521
#define H5F_ACS_DATA_CACHE_NUM_SLOTS_ENC        H5P__encode_size_t
#define H5F_ACS_DATA_CACHE_NUM_SLOTS_DEC        H5P__decode_size_t
/* Definition for size of raw data chunk cache(bytes) */
#define H5F_ACS_DATA_CACHE_BYTE_SIZE_SIZE       sizeof(size_t)
#define H5F_ACS_DATA_CACHE_BYTE_SIZE_DEF        (1024*1024)
#define H5F_ACS_DATA_CACHE_BYTE_SIZE_ENC        H5P__encode_size_t
#define H5F_ACS_DATA_CACHE_BYTE_SIZE_DEC        H5P__decode_size_t
/* Definition for preemption read chunks first */
#define H5F_ACS_PREEMPT_READ_CHUNKS_SIZE        sizeof(double)
#define H5F_ACS_PREEMPT_READ_CHUNKS_DEF         0.75f
#define H5F_ACS_PREEMPT_READ_CHUNKS_ENC         H5P__encode_double
#define H5F_ACS_PREEMPT_READ_CHUNKS_DEC         H5P__decode_double
/* Definition for threshold for alignment */
#define H5F_ACS_ALIGN_THRHD_SIZE                sizeof(hsize_t)
#define H5F_ACS_ALIGN_THRHD_DEF                 H5F_ALIGN_THRHD_DEF
#define H5F_ACS_ALIGN_THRHD_ENC                 H5P__encode_hsize_t
#define H5F_ACS_ALIGN_THRHD_DEC                 H5P__decode_hsize_t
/* Definition for alignment */
#define H5F_ACS_ALIGN_SIZE                      sizeof(hsize_t)
#define H5F_ACS_ALIGN_DEF                       H5F_ALIGN_DEF
#define H5F_ACS_ALIGN_ENC                       H5P__encode_hsize_t
#define H5F_ACS_ALIGN_DEC                       H5P__decode_hsize_t
/* Definition for minimum metadata allocation block size (when
   aggregating metadata allocations. */
#define H5F_ACS_META_BLOCK_SIZE_SIZE            sizeof(hsize_t)
#define H5F_ACS_META_BLOCK_SIZE_DEF             H5F_META_BLOCK_SIZE_DEF
#define H5F_ACS_META_BLOCK_SIZE_ENC             H5P__encode_hsize_t
#define H5F_ACS_META_BLOCK_SIZE_DEC             H5P__decode_hsize_t
/* Definition for maximum sieve buffer size (when data sieving
   is allowed by file driver */
#define H5F_ACS_SIEVE_BUF_SIZE_SIZE             sizeof(size_t)
#define H5F_ACS_SIEVE_BUF_SIZE_DEF              (64*1024)
#define H5F_ACS_SIEVE_BUF_SIZE_ENC              H5P__encode_size_t
#define H5F_ACS_SIEVE_BUF_SIZE_DEC              H5P__decode_size_t
/* Definition for minimum "small data" allocation block size (when
   aggregating "small" raw data allocations. */
#define H5F_ACS_SDATA_BLOCK_SIZE_SIZE           sizeof(hsize_t)
#define H5F_ACS_SDATA_BLOCK_SIZE_DEF            H5F_SDATA_BLOCK_SIZE_DEF
#define H5F_ACS_SDATA_BLOCK_SIZE_ENC            H5P__encode_hsize_t
#define H5F_ACS_SDATA_BLOCK_SIZE_DEC            H5P__decode_hsize_t
/* Definition for garbage-collect references */
#define H5F_ACS_GARBG_COLCT_REF_SIZE            sizeof(unsigned)
#define H5F_ACS_GARBG_COLCT_REF_DEF             0
#define H5F_ACS_GARBG_COLCT_REF_ENC             H5P__encode_unsigned
#define H5F_ACS_GARBG_COLCT_REF_DEC             H5P__decode_unsigned
/* Definition for file driver ID & info*/
#define H5F_ACS_FILE_DRV_SIZE                   sizeof(H5FD_driver_prop_t)
#define H5F_ACS_FILE_DRV_DEF                    {H5_DEFAULT_VFD, NULL}
#define H5F_ACS_FILE_DRV_CRT                    H5P__facc_file_driver_create
#define H5F_ACS_FILE_DRV_SET                    H5P__facc_file_driver_set
#define H5F_ACS_FILE_DRV_GET                    H5P__facc_file_driver_get
#define H5F_ACS_FILE_DRV_DEL                    H5P__facc_file_driver_del
#define H5F_ACS_FILE_DRV_COPY                   H5P__facc_file_driver_copy
#define H5F_ACS_FILE_DRV_CMP                    H5P__facc_file_driver_cmp
#define H5F_ACS_FILE_DRV_CLOSE                  H5P__facc_file_driver_close
/* Definition for file close degree */
#define H5F_CLOSE_DEGREE_SIZE		        sizeof(H5F_close_degree_t)
#define H5F_CLOSE_DEGREE_DEF		        H5F_CLOSE_DEFAULT
#define H5F_CLOSE_DEGREE_ENC		        H5P__facc_fclose_degree_enc
#define H5F_CLOSE_DEGREE_DEC		        H5P__facc_fclose_degree_dec
/* Definition for offset position in file for family file driver */
#define H5F_ACS_FAMILY_OFFSET_SIZE              sizeof(hsize_t)
#define H5F_ACS_FAMILY_OFFSET_DEF               0
#define H5F_ACS_FAMILY_OFFSET_ENC               H5P__encode_hsize_t
#define H5F_ACS_FAMILY_OFFSET_DEC               H5P__decode_hsize_t
/* Definition for new member size of family driver. It's private
 * property only used by h5repart */
#define H5F_ACS_FAMILY_NEWSIZE_SIZE             sizeof(hsize_t)
#define H5F_ACS_FAMILY_NEWSIZE_DEF              0
/* Definition for whether to convert family to sec2 driver. It's private
 * property only used by h5repart */
#define H5F_ACS_FAMILY_TO_SEC2_SIZE             sizeof(hbool_t)
#define H5F_ACS_FAMILY_TO_SEC2_DEF              FALSE
/* Definition for data type in multi file driver */
#define H5F_ACS_MULTI_TYPE_SIZE                 sizeof(H5FD_mem_t)
#define H5F_ACS_MULTI_TYPE_DEF                  H5FD_MEM_DEFAULT
#define H5F_ACS_MULTI_TYPE_ENC                  H5P__facc_multi_type_enc
#define H5F_ACS_MULTI_TYPE_DEC                  H5P__facc_multi_type_dec
/* Definition for 'use latest format version' flag */
#define H5F_ACS_LATEST_FORMAT_SIZE              sizeof(hbool_t)
#define H5F_ACS_LATEST_FORMAT_DEF               FALSE
#define H5F_ACS_LATEST_FORMAT_ENC               H5P__encode_hbool_t
#define H5F_ACS_LATEST_FORMAT_DEC               H5P__decode_hbool_t
/* Definition for whether to query the file descriptor from the core VFD
 * instead of the memory address.  (Private to library)
 */
#define H5F_ACS_WANT_POSIX_FD_SIZE              sizeof(hbool_t)
#define H5F_ACS_WANT_POSIX_FD_DEF               FALSE
/* Definition for external file cache size */
#define H5F_ACS_EFC_SIZE_SIZE                   sizeof(unsigned)
#define H5F_ACS_EFC_SIZE_DEF                    0
#define H5F_ACS_EFC_SIZE_ENC                    H5P__encode_unsigned
#define H5F_ACS_EFC_SIZE_DEC                    H5P__decode_unsigned
/* Definition of pointer to initial file image info */
#define H5F_ACS_FILE_IMAGE_INFO_SIZE            sizeof(H5FD_file_image_info_t)
#define H5F_ACS_FILE_IMAGE_INFO_DEF             H5FD_DEFAULT_FILE_IMAGE_INFO
#define H5F_ACS_FILE_IMAGE_INFO_SET             H5P__facc_file_image_info_set
#define H5F_ACS_FILE_IMAGE_INFO_GET             H5P__facc_file_image_info_get
#define H5F_ACS_FILE_IMAGE_INFO_DEL             H5P__facc_file_image_info_del
#define H5F_ACS_FILE_IMAGE_INFO_COPY            H5P__facc_file_image_info_copy
#define H5F_ACS_FILE_IMAGE_INFO_CMP             H5P__facc_file_image_info_cmp
#define H5F_ACS_FILE_IMAGE_INFO_CLOSE           H5P__facc_file_image_info_close
/* Definition of core VFD write tracking flag */
#define H5F_ACS_CORE_WRITE_TRACKING_FLAG_SIZE   sizeof(hbool_t)
#define H5F_ACS_CORE_WRITE_TRACKING_FLAG_DEF    FALSE
#define H5F_ACS_CORE_WRITE_TRACKING_FLAG_ENC    H5P__encode_hbool_t
#define H5F_ACS_CORE_WRITE_TRACKING_FLAG_DEC    H5P__decode_hbool_t
/* Definition of core VFD write tracking page size */
#define H5F_ACS_CORE_WRITE_TRACKING_PAGE_SIZE_SIZE      sizeof(size_t)
#define H5F_ACS_CORE_WRITE_TRACKING_PAGE_SIZE_DEF       524288
#define H5F_ACS_CORE_WRITE_TRACKING_PAGE_SIZE_ENC       H5P__encode_size_t
#define H5F_ACS_CORE_WRITE_TRACKING_PAGE_SIZE_DEC       H5P__decode_size_t
/* Definition for total size of page buffer(bytes) */
#define H5F_ACS_PAGE_BUFFER_SIZE_SIZE           sizeof(size_t)
#define H5F_ACS_PAGE_BUFFER_SIZE_DEF            0
#define H5F_ACS_PAGE_BUFFER_SIZE_ENC            H5P__encode_size_t
#define H5F_ACS_PAGE_BUFFER_SIZE_DEC            H5P__decode_size_t
/* Definition for minimum metadata size of page buffer(bytes) */
#define H5F_ACS_PAGE_BUFFER_MIN_META_PERC_SIZE           sizeof(unsigned)
#define H5F_ACS_PAGE_BUFFER_MIN_META_PERC_DEF            0
#define H5F_ACS_PAGE_BUFFER_MIN_META_PERC_ENC            H5P__encode_unsigned
#define H5F_ACS_PAGE_BUFFER_MIN_META_PERC_DEC            H5P__decode_unsigned
/* Definition for minimum raw data size of page buffer(bytes) */
#define H5F_ACS_PAGE_BUFFER_MIN_RAW_PERC_SIZE           sizeof(unsigned)
#define H5F_ACS_PAGE_BUFFER_MIN_RAW_PERC_DEF            0
#define H5F_ACS_PAGE_BUFFER_MIN_RAW_PERC_ENC            H5P__encode_unsigned
#define H5F_ACS_PAGE_BUFFER_MIN_RAW_PERC_DEC            H5P__decode_unsigned

/******************/
/* Local Typedefs */
/******************/


/********************/
/* Package Typedefs */
/********************/


/********************/
/* Local Prototypes */
/********************/

/* Property class callbacks */
static herr_t H5P__facc_reg_prop(H5P_genclass_t *pclass);

/* File driver ID & info property callbacks */
static herr_t H5P__facc_file_driver_create(const char *name, size_t size, void *value);
static herr_t H5P__facc_file_driver_set(hid_t prop_id, const char *name, size_t size, void *value);
static herr_t H5P__facc_file_driver_get(hid_t prop_id, const char *name, size_t size, void *value);
static herr_t H5P__facc_file_driver_del(hid_t prop_id, const char *name, size_t size, void *value);
static herr_t H5P__facc_file_driver_copy(const char *name, size_t size, void *value);
static int H5P__facc_file_driver_cmp(const void *value1, const void *value2, size_t size);
static herr_t H5P__facc_file_driver_close(const char *name, size_t size, void *value);

/* File image info property callbacks */
static herr_t H5P__file_image_info_copy(void *value);
static herr_t H5P__file_image_info_free(void *value);
static herr_t H5P__facc_file_image_info_set(hid_t prop_id, const char *name, size_t size, void *value);
static herr_t H5P__facc_file_image_info_get(hid_t prop_id, const char *name, size_t size, void *value);
static herr_t H5P__facc_file_image_info_del(hid_t prop_id, const char *name, size_t size, void *value);
static herr_t H5P__facc_file_image_info_copy(const char *name, size_t size, void *value);
static int H5P__facc_file_image_info_cmp(const void *value1, const void *value2, size_t size);
static herr_t H5P__facc_file_image_info_close(const char *name, size_t size, void *value);

/* encode & decode callbacks */
static herr_t H5P__facc_cache_config_enc(const void *value, void **_pp, size_t *size);
static herr_t H5P__facc_cache_config_dec(const void **_pp, void *value);
static int H5P__facc_cache_config_cmp(const void *value1, const void *value2, size_t size);
static herr_t H5P__facc_fclose_degree_enc(const void *value, void **_pp, size_t *size);
static herr_t H5P__facc_fclose_degree_dec(const void **pp, void *value);
static herr_t H5P__facc_multi_type_enc(const void *value, void **_pp, size_t *size);
static herr_t H5P__facc_multi_type_dec(const void **_pp, void *value);


/*********************/
/* Package Variables */
/*********************/

/* File access property list class library initialization object */
const H5P_libclass_t H5P_CLS_FACC[1] = {{
    "file access",		/* Class name for debugging     */
    H5P_TYPE_FILE_ACCESS,       /* Class type                   */

    &H5P_CLS_ROOT_g,		/* Parent class                 */
    &H5P_CLS_FILE_ACCESS_g,	/* Pointer to class             */
    &H5P_CLS_FILE_ACCESS_ID_g,	/* Pointer to class ID          */
    &H5P_LST_FILE_ACCESS_ID_g,	/* Pointer to default property list ID */
    H5P__facc_reg_prop,		/* Default property registration routine */

    NULL,			/* Class creation callback      */
    NULL,		        /* Class creation callback info */
    NULL,			/* Class copy callback          */
    NULL,		        /* Class copy callback info     */
    NULL,			/* Class close callback         */
    NULL 		        /* Class close callback info    */
}};


/*****************************/
/* Library Private Variables */
/*****************************/


/*******************/
/* Local Variables */
/*******************/

/* Property value defaults */
static const H5AC_cache_config_t H5F_def_mdc_initCacheCfg_g = H5F_ACS_META_CACHE_INIT_CONFIG_DEF;  /* Default metadata cache settings */
static const size_t H5F_def_rdcc_nslots_g = H5F_ACS_DATA_CACHE_NUM_SLOTS_DEF;      /* Default raw data chunk cache # of slots */
static const size_t H5F_def_rdcc_nbytes_g = H5F_ACS_DATA_CACHE_BYTE_SIZE_DEF;      /* Default raw data chunk cache # of bytes */
static const double H5F_def_rdcc_w0_g = H5F_ACS_PREEMPT_READ_CHUNKS_DEF;           /* Default raw data chunk cache dirty ratio */
static const hsize_t H5F_def_threshold_g = H5F_ACS_ALIGN_THRHD_DEF;                /* Default allocation alignment threshold */
static const hsize_t H5F_def_alignment_g = H5F_ACS_ALIGN_DEF;                      /* Default allocation alignment value */
static const hsize_t H5F_def_meta_block_size_g = H5F_ACS_META_BLOCK_SIZE_DEF;      /* Default metadata allocation block size */
static const size_t H5F_def_sieve_buf_size_g = H5F_ACS_SIEVE_BUF_SIZE_DEF;         /* Default raw data I/O sieve buffer size */
static const hsize_t H5F_def_sdata_block_size_g = H5F_ACS_SDATA_BLOCK_SIZE_DEF;    /* Default small data allocation block size */
static const unsigned H5F_def_gc_ref_g = H5F_ACS_GARBG_COLCT_REF_DEF;              /* Default garbage collection for references setting */
static const H5F_close_degree_t H5F_def_close_degree_g = H5F_CLOSE_DEGREE_DEF;     /* Default file close degree */
static const hsize_t H5F_def_family_offset_g = H5F_ACS_FAMILY_OFFSET_DEF;          /* Default offset for family VFD */
static const hsize_t H5F_def_family_newsize_g = H5F_ACS_FAMILY_NEWSIZE_DEF;        /* Default size of new files for family VFD */
static const hbool_t H5F_def_family_to_sec2_g = H5F_ACS_FAMILY_TO_SEC2_DEF;        /* Default ?? for family VFD */
static const H5FD_mem_t H5F_def_mem_type_g = H5F_ACS_MULTI_TYPE_DEF;               /* Default file space type for multi VFD */
static const hbool_t H5F_def_latest_format_g = H5F_ACS_LATEST_FORMAT_DEF;          /* Default setting for "use the latest version of the format" flag */
static const hbool_t H5F_def_want_posix_fd_g = H5F_ACS_WANT_POSIX_FD_DEF;          /* Default setting for retrieving 'handle' from core VFD */
static const unsigned H5F_def_efc_size_g = H5F_ACS_EFC_SIZE_DEF;                   /* Default external file cache size */
static const H5FD_file_image_info_t H5F_def_file_image_info_g = H5F_ACS_FILE_IMAGE_INFO_DEF;                 /* Default file image info and callbacks */
static const hbool_t H5F_def_core_write_tracking_flag_g = H5F_ACS_CORE_WRITE_TRACKING_FLAG_DEF;              /* Default setting for core VFD write tracking */
static const size_t H5F_def_core_write_tracking_page_size_g = H5F_ACS_CORE_WRITE_TRACKING_PAGE_SIZE_DEF;     /* Default core VFD write tracking page size */
static const size_t H5F_def_page_buf_size_g = H5F_ACS_PAGE_BUFFER_SIZE_DEF;      /* Default page buffer size */
static const unsigned H5F_def_page_buf_min_meta_perc_g = H5F_ACS_PAGE_BUFFER_MIN_META_PERC_DEF;      /* Default page buffer minimum metadata size */
static const unsigned H5F_def_page_buf_min_raw_perc_g = H5F_ACS_PAGE_BUFFER_MIN_RAW_PERC_DEF;      /* Default page buffer minumum raw data size */


/*-------------------------------------------------------------------------
 * Function:    H5P__facc_reg_prop
 *
 * Purpose:     Register the file access property list class's properties
 *
 * Return:      Non-negative on success/Negative on failure
 *
 * Programmer:  Quincey Koziol
 *              October 31, 2006
 *-------------------------------------------------------------------------
 */
static herr_t
H5P__facc_reg_prop(H5P_genclass_t *pclass)
{
    const H5FD_driver_prop_t def_driver_prop = H5F_ACS_FILE_DRV_DEF;           /* Default VFL driver ID & info (initialized from a variable) */
    herr_t ret_value = SUCCEED;         /* Return value */

    FUNC_ENTER_STATIC

    /* Register the initial metadata cache resize configuration */
    if(H5P_register_real(pclass, H5F_ACS_META_CACHE_INIT_CONFIG_NAME, H5F_ACS_META_CACHE_INIT_CONFIG_SIZE, &H5F_def_mdc_initCacheCfg_g, 
            NULL, NULL, NULL, H5F_ACS_META_CACHE_INIT_CONFIG_ENC, H5F_ACS_META_CACHE_INIT_CONFIG_DEC, 
            NULL, NULL, H5F_ACS_META_CACHE_INIT_CONFIG_CMP, NULL) < 0)
        HGOTO_ERROR(H5E_PLIST, H5E_CANTINSERT, FAIL, "can't insert property into class")

    /* Register the size of raw data chunk cache (elements) */
    if(H5P_register_real(pclass, H5F_ACS_DATA_CACHE_NUM_SLOTS_NAME, H5F_ACS_DATA_CACHE_NUM_SLOTS_SIZE, &H5F_def_rdcc_nslots_g, 
            NULL, NULL, NULL, H5F_ACS_DATA_CACHE_NUM_SLOTS_ENC, H5F_ACS_DATA_CACHE_NUM_SLOTS_DEC, 
            NULL, NULL, NULL, NULL) < 0)
        HGOTO_ERROR(H5E_PLIST, H5E_CANTINSERT, FAIL, "can't insert property into class")

    /* Register the size of raw data chunk cache(bytes) */
    if(H5P_register_real(pclass, H5F_ACS_DATA_CACHE_BYTE_SIZE_NAME, H5F_ACS_DATA_CACHE_BYTE_SIZE_SIZE, &H5F_def_rdcc_nbytes_g, 
            NULL, NULL, NULL, H5F_ACS_DATA_CACHE_BYTE_SIZE_ENC, H5F_ACS_DATA_CACHE_BYTE_SIZE_DEC, 
            NULL, NULL, NULL, NULL) < 0)
        HGOTO_ERROR(H5E_PLIST, H5E_CANTINSERT, FAIL, "can't insert property into class")

    /* Register the preemption for reading chunks */
    if(H5P_register_real(pclass, H5F_ACS_PREEMPT_READ_CHUNKS_NAME, H5F_ACS_PREEMPT_READ_CHUNKS_SIZE, &H5F_def_rdcc_w0_g, 
            NULL, NULL, NULL, H5F_ACS_PREEMPT_READ_CHUNKS_ENC, H5F_ACS_PREEMPT_READ_CHUNKS_DEC, 
            NULL, NULL, NULL, NULL) < 0)
        HGOTO_ERROR(H5E_PLIST, H5E_CANTINSERT, FAIL, "can't insert property into class")

    /* Register the threshold for alignment */
    if(H5P_register_real(pclass, H5F_ACS_ALIGN_THRHD_NAME, H5F_ACS_ALIGN_THRHD_SIZE, &H5F_def_threshold_g, 
            NULL, NULL, NULL, H5F_ACS_ALIGN_THRHD_ENC, H5F_ACS_ALIGN_THRHD_DEC, 
            NULL, NULL, NULL, NULL) < 0)
        HGOTO_ERROR(H5E_PLIST, H5E_CANTINSERT, FAIL, "can't insert property into class")

    /* Register the alignment */
    if(H5P_register_real(pclass, H5F_ACS_ALIGN_NAME, H5F_ACS_ALIGN_SIZE, &H5F_def_alignment_g, 
            NULL, NULL, NULL, H5F_ACS_ALIGN_ENC, H5F_ACS_ALIGN_DEC, 
            NULL, NULL, NULL, NULL) < 0)
        HGOTO_ERROR(H5E_PLIST, H5E_CANTINSERT, FAIL, "can't insert property into class")

    /* Register the minimum metadata allocation block size */
    if(H5P_register_real(pclass, H5F_ACS_META_BLOCK_SIZE_NAME, H5F_ACS_META_BLOCK_SIZE_SIZE, &H5F_def_meta_block_size_g, 
            NULL, NULL, NULL, H5F_ACS_META_BLOCK_SIZE_ENC, H5F_ACS_META_BLOCK_SIZE_DEC, 
            NULL, NULL, NULL, NULL) < 0)
        HGOTO_ERROR(H5E_PLIST, H5E_CANTINSERT, FAIL, "can't insert property into class")

    /* Register the maximum sieve buffer size */
    if(H5P_register_real(pclass, H5F_ACS_SIEVE_BUF_SIZE_NAME, H5F_ACS_SIEVE_BUF_SIZE_SIZE, &H5F_def_sieve_buf_size_g, 
            NULL, NULL, NULL, H5F_ACS_SIEVE_BUF_SIZE_ENC, H5F_ACS_SIEVE_BUF_SIZE_DEC, 
            NULL, NULL, NULL, NULL) < 0)
        HGOTO_ERROR(H5E_PLIST, H5E_CANTINSERT, FAIL, "can't insert property into class")

    /* Register the minimum "small data" allocation block size */
    if(H5P_register_real(pclass, H5F_ACS_SDATA_BLOCK_SIZE_NAME, H5F_ACS_SDATA_BLOCK_SIZE_SIZE, &H5F_def_sdata_block_size_g, 
            NULL, NULL, NULL, H5F_ACS_SDATA_BLOCK_SIZE_ENC, H5F_ACS_SDATA_BLOCK_SIZE_DEC, 
            NULL, NULL, NULL, NULL) < 0)
        HGOTO_ERROR(H5E_PLIST, H5E_CANTINSERT, FAIL, "can't insert property into class")

    /* Register the garbage collection reference */
    if(H5P_register_real(pclass, H5F_ACS_GARBG_COLCT_REF_NAME, H5F_ACS_GARBG_COLCT_REF_SIZE, &H5F_def_gc_ref_g, 
            NULL, NULL, NULL, H5F_ACS_GARBG_COLCT_REF_ENC, H5F_ACS_GARBG_COLCT_REF_DEC, 
            NULL, NULL, NULL, NULL) < 0)
        HGOTO_ERROR(H5E_PLIST, H5E_CANTINSERT, FAIL, "can't insert property into class")

    /* Register the file driver ID & info */
    /* (Note: this property should not have an encode/decode callback -QAK) */
    if(H5P_register_real(pclass, H5F_ACS_FILE_DRV_NAME, H5F_ACS_FILE_DRV_SIZE, &def_driver_prop, 
            H5F_ACS_FILE_DRV_CRT, H5F_ACS_FILE_DRV_SET, H5F_ACS_FILE_DRV_GET, NULL, NULL,
            H5F_ACS_FILE_DRV_DEL, H5F_ACS_FILE_DRV_COPY, H5F_ACS_FILE_DRV_CMP, H5F_ACS_FILE_DRV_CLOSE) < 0)
        HGOTO_ERROR(H5E_PLIST, H5E_CANTINSERT, FAIL, "can't insert property into class")

    /* Register the file close degree */
    if(H5P_register_real(pclass, H5F_ACS_CLOSE_DEGREE_NAME, H5F_CLOSE_DEGREE_SIZE, &H5F_def_close_degree_g, 
            NULL, NULL, NULL, H5F_CLOSE_DEGREE_ENC, H5F_CLOSE_DEGREE_DEC, 
            NULL, NULL, NULL, NULL) < 0)
        HGOTO_ERROR(H5E_PLIST, H5E_CANTINSERT, FAIL, "can't insert property into class")

    /* Register the offset of family driver info */
    if(H5P_register_real(pclass, H5F_ACS_FAMILY_OFFSET_NAME, H5F_ACS_FAMILY_OFFSET_SIZE, &H5F_def_family_offset_g, 
            NULL, NULL, NULL, H5F_ACS_FAMILY_OFFSET_ENC, H5F_ACS_FAMILY_OFFSET_DEC, 
            NULL, NULL, NULL, NULL) < 0)
        HGOTO_ERROR(H5E_PLIST, H5E_CANTINSERT, FAIL, "can't insert property into class")

    /* Register the private property of new family file size. It's used by h5repart only. */
    /* (Note: this property should not have an encode/decode callback -QAK) */
    if(H5P_register_real(pclass, H5F_ACS_FAMILY_NEWSIZE_NAME, H5F_ACS_FAMILY_NEWSIZE_SIZE, &H5F_def_family_newsize_g, 
            NULL, NULL, NULL, NULL, NULL, NULL, NULL, NULL, NULL) < 0)
        HGOTO_ERROR(H5E_PLIST, H5E_CANTINSERT, FAIL, "can't insert property into class")

    /* Register the private property of whether convert family to sec2 driver. It's used by h5repart only. */
    /* (Note: this property should not have an encode/decode callback -QAK) */
    if(H5P_register_real(pclass, H5F_ACS_FAMILY_TO_SEC2_NAME, H5F_ACS_FAMILY_TO_SEC2_SIZE, &H5F_def_family_to_sec2_g, 
            NULL, NULL, NULL, NULL, NULL, NULL, NULL, NULL, NULL) < 0)
        HGOTO_ERROR(H5E_PLIST, H5E_CANTINSERT, FAIL, "can't insert property into class")

    /* Register the data type of multi driver info */
    if(H5P_register_real(pclass, H5F_ACS_MULTI_TYPE_NAME, H5F_ACS_MULTI_TYPE_SIZE, &H5F_def_mem_type_g, 
            NULL, NULL, NULL, H5F_ACS_MULTI_TYPE_ENC, H5F_ACS_MULTI_TYPE_DEC, 
            NULL, NULL, NULL, NULL) < 0)
        HGOTO_ERROR(H5E_PLIST, H5E_CANTINSERT, FAIL, "can't insert property into class")

    /* Register the 'use the latest version of the format' flag */
    if(H5P_register_real(pclass, H5F_ACS_LATEST_FORMAT_NAME, H5F_ACS_LATEST_FORMAT_SIZE, &H5F_def_latest_format_g, 
            NULL, NULL, NULL, H5F_ACS_LATEST_FORMAT_ENC, H5F_ACS_LATEST_FORMAT_DEC, 
            NULL, NULL, NULL, NULL) < 0)
        HGOTO_ERROR(H5E_PLIST, H5E_CANTINSERT, FAIL, "can't insert property into class")

    /* Register the private property of whether to retrieve the file descriptor from the core VFD */
    /* (used internally to the library only) */
    /* (Note: this property should not have an encode/decode callback -QAK) */
    if(H5P_register_real(pclass, H5F_ACS_WANT_POSIX_FD_NAME, H5F_ACS_WANT_POSIX_FD_SIZE, &H5F_def_want_posix_fd_g, 
            NULL, NULL, NULL, NULL, NULL, NULL, NULL, NULL, NULL) < 0)
        HGOTO_ERROR(H5E_PLIST, H5E_CANTINSERT, FAIL, "can't insert property into class")

    /* Register the external file cache size */
    if(H5P_register_real(pclass, H5F_ACS_EFC_SIZE_NAME, H5F_ACS_EFC_SIZE_SIZE, &H5F_def_efc_size_g, 
            NULL, NULL, NULL, H5F_ACS_EFC_SIZE_ENC, H5F_ACS_EFC_SIZE_DEC, 
            NULL, NULL, NULL, NULL) < 0)
        HGOTO_ERROR(H5E_PLIST, H5E_CANTINSERT, FAIL, "can't insert property into class")

    /* Register the initial file image info */
    /* (Note: this property should not have an encode/decode callback -QAK) */
    if(H5P_register_real(pclass, H5F_ACS_FILE_IMAGE_INFO_NAME, H5F_ACS_FILE_IMAGE_INFO_SIZE, &H5F_def_file_image_info_g, 
            NULL, H5F_ACS_FILE_IMAGE_INFO_SET, H5F_ACS_FILE_IMAGE_INFO_GET, NULL, NULL,
            H5F_ACS_FILE_IMAGE_INFO_DEL, H5F_ACS_FILE_IMAGE_INFO_COPY, H5F_ACS_FILE_IMAGE_INFO_CMP, H5F_ACS_FILE_IMAGE_INFO_CLOSE) < 0)
        HGOTO_ERROR(H5E_PLIST, H5E_CANTINSERT, FAIL, "can't insert property into class")

    /* Register the core VFD backing store write tracking flag */
    if(H5P_register_real(pclass, H5F_ACS_CORE_WRITE_TRACKING_FLAG_NAME, H5F_ACS_CORE_WRITE_TRACKING_FLAG_SIZE, &H5F_def_core_write_tracking_flag_g, 
            NULL, NULL, NULL, H5F_ACS_CORE_WRITE_TRACKING_FLAG_ENC, H5F_ACS_CORE_WRITE_TRACKING_FLAG_DEC, 
            NULL, NULL, NULL, NULL) < 0)
        HGOTO_ERROR(H5E_PLIST, H5E_CANTINSERT, FAIL, "can't insert property into class")

    /* Register the size of the core VFD backing store page size */
    if(H5P_register_real(pclass, H5F_ACS_CORE_WRITE_TRACKING_PAGE_SIZE_NAME, H5F_ACS_CORE_WRITE_TRACKING_PAGE_SIZE_SIZE, &H5F_def_core_write_tracking_page_size_g, 
            NULL, NULL, NULL, H5F_ACS_CORE_WRITE_TRACKING_PAGE_SIZE_ENC, H5F_ACS_CORE_WRITE_TRACKING_PAGE_SIZE_DEC, 
            NULL, NULL, NULL, NULL) < 0)
        HGOTO_ERROR(H5E_PLIST, H5E_CANTINSERT, FAIL, "can't insert property into class")

    /* Register the size of the page buffer size */
    if(H5P_register_real(pclass, H5F_ACS_PAGE_BUFFER_SIZE_NAME, H5F_ACS_PAGE_BUFFER_SIZE_SIZE, &H5F_def_page_buf_size_g, 
            NULL, NULL, NULL, H5F_ACS_PAGE_BUFFER_SIZE_ENC, H5F_ACS_PAGE_BUFFER_SIZE_DEC, 
            NULL, NULL, NULL, NULL) < 0)
        HGOTO_ERROR(H5E_PLIST, H5E_CANTINSERT, FAIL, "can't insert property into class")
    /* Register the size of the page buffer minimum metadata size */
    if(H5P_register_real(pclass, H5F_ACS_PAGE_BUFFER_MIN_META_PERC_NAME, H5F_ACS_PAGE_BUFFER_MIN_META_PERC_SIZE, &H5F_def_page_buf_min_meta_perc_g, 
            NULL, NULL, NULL, H5F_ACS_PAGE_BUFFER_MIN_META_PERC_ENC, H5F_ACS_PAGE_BUFFER_MIN_META_PERC_DEC, 
            NULL, NULL, NULL, NULL) < 0)
        HGOTO_ERROR(H5E_PLIST, H5E_CANTINSERT, FAIL, "can't insert property into class")
    /* Register the size of the page buffer minimum raw data size */
    if(H5P_register_real(pclass, H5F_ACS_PAGE_BUFFER_MIN_RAW_PERC_NAME, H5F_ACS_PAGE_BUFFER_MIN_RAW_PERC_SIZE, &H5F_def_page_buf_min_raw_perc_g, 
            NULL, NULL, NULL, H5F_ACS_PAGE_BUFFER_MIN_RAW_PERC_ENC, H5F_ACS_PAGE_BUFFER_MIN_RAW_PERC_DEC, 
            NULL, NULL, NULL, NULL) < 0)
        HGOTO_ERROR(H5E_PLIST, H5E_CANTINSERT, FAIL, "can't insert property into class")

done:
    FUNC_LEAVE_NOAPI(ret_value)
} /* end H5P__facc_reg_prop() */


/*-------------------------------------------------------------------------
 * Function:	H5Pset_alignment
 *
 * Purpose:	Sets the alignment properties of a file access property list
 *		so that any file object >= THRESHOLD bytes will be aligned on
 *		an address which is a multiple of ALIGNMENT.  The addresses
 *		are relative to the end of the user block; the alignment is
 *		calculated by subtracting the user block size from the
 *		absolute file address and then adjusting the address to be a
 *		multiple of ALIGNMENT.
 *
 *		Default values for THRESHOLD and ALIGNMENT are one, implying
 *		no alignment.  Generally the default values will result in
 *		the best performance for single-process access to the file.
 *		For MPI-IO and other parallel systems, choose an alignment
 *		which is a multiple of the disk block size.
 *
 * Return:	Non-negative on success/Negative on failure
 *
 * Programmer:	Robb Matzke
 *              Tuesday, June  9, 1998
 *
 * Modifications:
 *
 *		Raymond Lu
 *		Tuesday, Oct 23, 2001
 *		Changed file access property list mechanism to the new
 *		generic property list.
 *-------------------------------------------------------------------------
 */
herr_t
H5Pset_alignment(hid_t fapl_id, hsize_t threshold, hsize_t alignment)
{
    H5P_genplist_t *plist;      /* Property list pointer */
    herr_t ret_value = SUCCEED;   /* return value */

    FUNC_ENTER_API(FAIL)
    H5TRACE3("e", "ihh", fapl_id, threshold, alignment);

    /* Check args */
    if(alignment < 1)
        HGOTO_ERROR(H5E_ARGS, H5E_BADVALUE, FAIL, "alignment must be positive")

    /* Get the plist structure */
    if(NULL == (plist = H5P_object_verify(fapl_id,H5P_FILE_ACCESS)))
        HGOTO_ERROR(H5E_ATOM, H5E_BADATOM, FAIL, "can't find object for ID")

    /* Set values */
    if(H5P_set(plist, H5F_ACS_ALIGN_THRHD_NAME, &threshold) < 0)
        HGOTO_ERROR(H5E_PLIST, H5E_CANTSET, FAIL, "can't set threshold")
    if(H5P_set(plist, H5F_ACS_ALIGN_NAME, &alignment) < 0)
        HGOTO_ERROR(H5E_PLIST, H5E_CANTSET, FAIL, "can't set alignment")

done:
    FUNC_LEAVE_API(ret_value)
}


/*-------------------------------------------------------------------------
 * Function:	H5Pget_alignment
 *
 * Purpose:	Returns the current settings for alignment properties from a
 *		file access property list.  The THRESHOLD and/or ALIGNMENT
 *		pointers may be null pointers.
 *
 * Return:	Non-negative on success/Negative on failure
 *
 * Programmer:	Robb Matzke
 *              Tuesday, June  9, 1998
 *
 *-------------------------------------------------------------------------
 */
herr_t
H5Pget_alignment(hid_t fapl_id, hsize_t *threshold/*out*/,
    hsize_t *alignment/*out*/)
{
    H5P_genplist_t *plist;              /* Property list pointer */
    herr_t      ret_value = SUCCEED;    /* Return value */

    FUNC_ENTER_API(FAIL)
    H5TRACE3("e", "ixx", fapl_id, threshold, alignment);

    /* Get the plist structure */
    if(NULL == (plist = H5P_object_verify(fapl_id,H5P_FILE_ACCESS)))
        HGOTO_ERROR(H5E_ATOM, H5E_BADATOM, FAIL, "can't find object for ID")

    /* Get values */
    if(threshold)
        if(H5P_get(plist, H5F_ACS_ALIGN_THRHD_NAME, threshold) < 0)
            HGOTO_ERROR(H5E_PLIST, H5E_CANTGET, FAIL, "can't get threshold")
    if(alignment)
        if(H5P_get(plist, H5F_ACS_ALIGN_NAME, alignment) < 0)
            HGOTO_ERROR(H5E_PLIST, H5E_CANTGET, FAIL, "can't get alignment")

done:
    FUNC_LEAVE_API(ret_value)
} /* end H5Pget_alignment() */


/*-------------------------------------------------------------------------
 * Function:	H5P_set_driver
 *
 * Purpose:	Set the file driver (DRIVER_ID) for a file access 
 *		property list (PLIST_ID) and supply an optional
 *		struct containing the driver-specific properites
 *		(DRIVER_INFO).  The driver properties will be copied into the
 *		property list and the reference count on the driver will be
 *		incremented, allowing the caller to close the driver ID but
 *		still use the property list.
 *
 * Return:	Success:	Non-negative
 *		Failure:	Negative
 *
 * Programmer:	Robb Matzke
 *              Tuesday, August  3, 1999
 *
 *-------------------------------------------------------------------------
 */
herr_t
H5P_set_driver(H5P_genplist_t *plist, hid_t new_driver_id, const void *new_driver_info)
{
    herr_t ret_value = SUCCEED;         /* Return value */

    FUNC_ENTER_NOAPI(FAIL)

    if(NULL == H5I_object_verify(new_driver_id, H5I_VFL))
        HGOTO_ERROR(H5E_ARGS, H5E_BADTYPE, FAIL, "not a file driver ID")

    if(TRUE == H5P_isa_class(plist->plist_id, H5P_FILE_ACCESS)) {
        H5FD_driver_prop_t driver_prop;         /* Property for driver ID & info */

        /* Prepare the driver property */
        driver_prop.driver_id = new_driver_id;
        driver_prop.driver_info = new_driver_info;

        /* Set the driver ID & info property */
        if(H5P_set(plist, H5F_ACS_FILE_DRV_NAME, &driver_prop) < 0)
            HGOTO_ERROR(H5E_PLIST, H5E_CANTSET, FAIL, "can't set driver ID & info")
    } /* end if */
    else
        HGOTO_ERROR(H5E_ARGS, H5E_BADTYPE, FAIL, "not a file access property list")

done:
    FUNC_LEAVE_NOAPI(ret_value)
} /* end H5P_set_driver() */


/*-------------------------------------------------------------------------
 * Function:	H5Pset_driver
 *
 * Purpose:	Set the file driver (DRIVER_ID) for a file access 
 *		property list (PLIST_ID) and supply an optional
 *		struct containing the driver-specific properites
 *		(DRIVER_INFO).  The driver properties will be copied into the
 *		property list and the reference count on the driver will be
 *		incremented, allowing the caller to close the driver ID but
 *		still use the property list.
 *
 * Return:	Success:	Non-negative
 *		Failure:	Negative
 *
 * Programmer:	Robb Matzke
 *              Tuesday, August  3, 1999
 *
 *-------------------------------------------------------------------------
 */
herr_t
H5Pset_driver(hid_t plist_id, hid_t new_driver_id, const void *new_driver_info)
{
    H5P_genplist_t *plist;      /* Property list pointer */
    herr_t ret_value = SUCCEED; /* Return value */

    FUNC_ENTER_API(FAIL)
    H5TRACE3("e", "ii*x", plist_id, new_driver_id, new_driver_info);

    /* Check arguments */
    if(NULL == (plist = (H5P_genplist_t *)H5I_object_verify(plist_id, H5I_GENPROP_LST)))
        HGOTO_ERROR(H5E_ARGS, H5E_BADTYPE, FAIL, "not a property list")
    if(NULL == H5I_object_verify(new_driver_id, H5I_VFL))
        HGOTO_ERROR(H5E_ARGS, H5E_BADTYPE, FAIL, "not a file driver ID")

    /* Set the driver */
    if(H5P_set_driver(plist, new_driver_id, new_driver_info) < 0)
        HGOTO_ERROR(H5E_PLIST, H5E_CANTSET, FAIL, "can't set driver info")

done:
    FUNC_LEAVE_API(ret_value)
} /* end H5Pset_driver() */


/*-------------------------------------------------------------------------
 * Function:	H5P_peek_driver
 *
 * Purpose:	Return the ID of the low-level file driver.  PLIST_ID should
 *		be a file access property list.
 *
 * Return:	Success:	A low-level driver ID which is the same ID
 *				used when the driver was set for the property
 *				list. The driver ID is only valid as long as
 *				the file driver remains registered.
 *
 *		Failure:	Negative
 *
 * Programmer:	Robb Matzke
 *		Thursday, February 26, 1998
 *
 *-------------------------------------------------------------------------
 */
hid_t
H5P_peek_driver(H5P_genplist_t *plist)
{
    hid_t ret_value = FAIL;     /* Return value */

    FUNC_ENTER_NOAPI(FAIL)

    /* Get the current driver ID */
    if(TRUE == H5P_isa_class(plist->plist_id, H5P_FILE_ACCESS)) {
        H5FD_driver_prop_t driver_prop;         /* Property for driver ID & info */

        if(H5P_peek(plist, H5F_ACS_FILE_DRV_NAME, &driver_prop) < 0)
            HGOTO_ERROR(H5E_PLIST, H5E_CANTGET, FAIL, "can't get driver ID")
        ret_value = driver_prop.driver_id;
    } /* end if */
    else
        HGOTO_ERROR(H5E_PLIST, H5E_BADTYPE, FAIL, "not a file access property list")

    if(H5FD_VFD_DEFAULT == ret_value)
        ret_value = H5_DEFAULT_VFD;

done:
    FUNC_LEAVE_NOAPI(ret_value)
} /* end H5P_peek_driver() */


/*-------------------------------------------------------------------------
 * Function:	H5Pget_driver
 *
 * Purpose:	Return the ID of the low-level file driver.  PLIST_ID should
 *		be a file access property list.
 *
 * Note:	The ID returned should not be closed.
 *
 * Return:	Success:	A low-level driver ID which is the same ID
 *				used when the driver was set for the property
 *				list. The driver ID is only valid as long as
 *				the file driver remains registered.
 *
 *		Failure:	Negative
 *
 * Programmer:	Robb Matzke
 *		Thursday, February 26, 1998
 *
 *-------------------------------------------------------------------------
 */
hid_t
H5Pget_driver(hid_t plist_id)
{
    H5P_genplist_t *plist;      /* Property list pointer */
    hid_t	ret_value;      /* Return value */

    FUNC_ENTER_API(FAIL)
    H5TRACE1("i", "i", plist_id);

    if(NULL == (plist = (H5P_genplist_t *)H5I_object_verify(plist_id, H5I_GENPROP_LST)))
        HGOTO_ERROR(H5E_ARGS, H5E_BADTYPE, FAIL, "not a property list")

    /* Get the driver */
    if((ret_value = H5P_peek_driver(plist)) < 0)
         HGOTO_ERROR(H5E_PLIST, H5E_CANTGET, FAIL, "can't get driver")

done:
    FUNC_LEAVE_API(ret_value)
} /* end H5Pget_driver() */


/*-------------------------------------------------------------------------
 * Function:	H5P_peek_driver_info
 *
 * Purpose:	Returns a pointer directly to the file driver-specific
 *		information of a file access.
 *
 * Return:	Success:	Ptr to *uncopied* driver specific data
 *				structure if any.
 *
 *		Failure:	NULL. Null is also returned if the driver has
 *				not registered any driver-specific properties
 *				although no error is pushed on the stack in
 *				this case.
 *
 * Programmer:	Robb Matzke
 *              Wednesday, August  4, 1999
 *
 *-------------------------------------------------------------------------
 */
const void *
H5P_peek_driver_info(H5P_genplist_t *plist)
{
    void *ret_value = NULL;     /* Return value */

    FUNC_ENTER_NOAPI(NULL)

    /* Get the current driver info */
    if(TRUE == H5P_isa_class(plist->plist_id, H5P_FILE_ACCESS)) {
        H5FD_driver_prop_t driver_prop;         /* Property for driver ID & info */

        if(H5P_peek(plist, H5F_ACS_FILE_DRV_NAME, &driver_prop) < 0)
            HGOTO_ERROR(H5E_PLIST, H5E_CANTGET, NULL, "can't get driver info")
        ret_value = (void *)driver_prop.driver_info;
    } /* end if */
    else
        HGOTO_ERROR(H5E_PLIST, H5E_BADTYPE, NULL, "not a file access property list")

done:
    FUNC_LEAVE_NOAPI(ret_value)
} /* end H5P_peek_driver_info() */


/*-------------------------------------------------------------------------
 * Function:	H5Pget_driver_info
 *
 * Purpose:	Returns a pointer directly to the file driver-specific
 *		information of a file access.
 *
 * Return:	Success:	Ptr to *uncopied* driver specific data
 *				structure if any.
 *
 *		Failure:	NULL. Null is also returned if the driver has
 *				not registered any driver-specific properties
 *				although no error is pushed on the stack in
 *				this case.
 *
 * Programmer:	Robb Matzke
 *              Wednesday, August  4, 1999
 *
 *-------------------------------------------------------------------------
 */
void *
H5Pget_driver_info(hid_t plist_id)
{
    H5P_genplist_t *plist;      /* Property list pointer */
    void *ret_value;            /* Return value */

    FUNC_ENTER_API(NULL)
    H5TRACE1("*x", "i", plist_id);

    if(NULL == (plist = (H5P_genplist_t *)H5I_object_verify(plist_id, H5I_GENPROP_LST)))
        HGOTO_ERROR(H5E_ARGS, H5E_BADTYPE, NULL, "not a property list")

    /* Get the driver info */
    if(NULL == (ret_value = (void *)H5P_peek_driver_info(plist)))
        HGOTO_ERROR(H5E_PLIST, H5E_CANTGET, NULL, "can't get driver info")

done:
    FUNC_LEAVE_API(ret_value)
} /* end H5Pget_driver_info() */


/*-------------------------------------------------------------------------
 * Function:    H5P__file_driver_copy
 *
 * Purpose:     Copy file driver ID & info.
 *
 * Note:        This is an "in-place" copy, since this routine gets called
 *              after the top-level copy has been performed and this routine
 *		finishes the "deep" part of the copy.
 *
 * Return:      Success:        Non-negative
 *              Failure:        Negative
 *
 * Programmer:  Quincey Koziol
 *              Monday, Sept 8, 2015
 *
 *-------------------------------------------------------------------------
 */
static herr_t
H5P__file_driver_copy(void *value)
{
    herr_t ret_value = SUCCEED;         /* Return value */

    FUNC_ENTER_STATIC

    if(value) {
        H5FD_driver_prop_t *info = (H5FD_driver_prop_t *)value; /* Driver ID & info struct */

        /* Copy the driver & info, if there is one */
        if(info->driver_id > 0) {
            /* Increment the reference count on driver and copy driver info */
            if(H5I_inc_ref(info->driver_id, FALSE) < 0)
                HGOTO_ERROR(H5E_PLIST, H5E_CANTINC, FAIL, "unable to increment ref count on VFL driver")

            /* Copy driver info, if it exists */
            if(info->driver_info) {
                H5FD_class_t *driver;       /* Pointer to driver */
                void *new_pl;        /* Copy of driver info */

                /* Retrieve the driver for the ID */
                if(NULL == (driver = (H5FD_class_t *)H5I_object(info->driver_id)))
                    HGOTO_ERROR(H5E_PLIST, H5E_BADTYPE, FAIL, "not a driver ID")

                /* Allow the driver to copy or do it ourselves */
                if(driver->fapl_copy) {
                    if(NULL == (new_pl = (driver->fapl_copy)(info->driver_info)))
                        HGOTO_ERROR(H5E_PLIST, H5E_CANTCOPY, FAIL, "driver info copy failed")
                } /* end if */
                else if(driver->fapl_size > 0) {
                    if(NULL == (new_pl = H5MM_malloc(driver->fapl_size)))
                        HGOTO_ERROR(H5E_PLIST, H5E_CANTALLOC, FAIL, "driver info allocation failed")
                    HDmemcpy(new_pl, info->driver_info, driver->fapl_size);
                } /* end else-if */
                else
                    HGOTO_ERROR(H5E_PLIST, H5E_UNSUPPORTED, FAIL, "no way to copy driver info")

                /* Set the driver info for the copy */
                info->driver_info = new_pl;
            } /* end if */
        } /* end if */
    } /* end if */

done:
    FUNC_LEAVE_NOAPI(ret_value)
} /* end H5P__file_driver_copy() */


/*-------------------------------------------------------------------------
 * Function:    H5P__file_driver_free
 *
 * Purpose:     Free file driver ID & info.
 *
 * Return:      Success:        Non-negative
 *              Failure:        Negative
 *
 * Programmer:  Quincey Koziol
 *              Monday, Sept 8, 2015
 *
 *-------------------------------------------------------------------------
 */
static herr_t
H5P__file_driver_free(void *value)
{
    herr_t ret_value = SUCCEED;         /* Return value */

    FUNC_ENTER_STATIC

    if(value) {
        H5FD_driver_prop_t *info = (H5FD_driver_prop_t *)value; /* Driver ID & info struct */

        /* Copy the driver & info, if there is one */
        if(info->driver_id > 0) {
            if(info->driver_info) {
                H5FD_class_t *driver;       /* Pointer to driver */

                /* Retrieve the driver for the ID */
                if(NULL == (driver = (H5FD_class_t *)H5I_object(info->driver_id)))
                    HGOTO_ERROR(H5E_PLIST, H5E_BADTYPE, FAIL, "not a driver ID")

                /* Allow driver to free info or do it ourselves */
                if(driver->fapl_free) {
                    if((driver->fapl_free)((void *)info->driver_info) < 0)      /* Casting away const OK -QAK */
                        HGOTO_ERROR(H5E_PLIST, H5E_CANTFREE, FAIL, "driver info free request failed")
                } /* end if */
                else
                    H5MM_xfree((void *)info->driver_info);      /* Casting away const OK -QAK */
            } /* end if */

            /* Decrement reference count for driver */
            if(H5I_dec_ref(info->driver_id) < 0)
                HGOTO_ERROR(H5E_PLIST, H5E_CANTDEC, FAIL, "can't decrement reference count for driver ID")
        } /* end if */
    } /* end if */

done:
    FUNC_LEAVE_NOAPI(ret_value)
} /* end H5P__file_driver_free() */


/*-------------------------------------------------------------------------
 * Function:    H5P__facc_file_driver_create
 *
 * Purpose:     Create callback for the file driver ID & info property.
 *
 * Return:      Success:        Non-negative
 *              Failure:        Negative
 *
 * Programmer:  Quincey Koziol
 *              Monday, September 8, 2015
 *
 *-------------------------------------------------------------------------
 */
static herr_t
H5P__facc_file_driver_create(const char H5_ATTR_UNUSED *name, size_t H5_ATTR_UNUSED size, void *value)
{
    herr_t ret_value = SUCCEED;         /* Return value */

    FUNC_ENTER_STATIC

    /* Make copy of file driver */
    if(H5P__file_driver_copy(value) < 0)
        HGOTO_ERROR(H5E_PLIST, H5E_CANTCOPY, FAIL, "can't copy file driver")

done:
    FUNC_LEAVE_NOAPI(ret_value)
} /* end H5P__facc_file_driver_create() */


/*-------------------------------------------------------------------------
 * Function:    H5P__facc_file_driver_set
 *
 * Purpose:     Copies a file driver property when it's set for a property list
 *
 * Return:      Success:        Non-negative
 *              Failure:        Negative
 *
 * Programmer:  Quincey Koziol
 *              Monday, Sept 7, 2015
 *
 *-------------------------------------------------------------------------
 */
static herr_t
H5P__facc_file_driver_set(hid_t H5_ATTR_UNUSED prop_id, const char H5_ATTR_UNUSED *name,
    size_t H5_ATTR_UNUSED size, void *value)
{
    herr_t ret_value = SUCCEED;         /* Return value */

    FUNC_ENTER_STATIC

    /* Sanity check */
    HDassert(value);

    /* Make copy of file driver ID & info */
    if(H5P__file_driver_copy(value) < 0)
        HGOTO_ERROR(H5E_PLIST, H5E_CANTCOPY, FAIL, "can't copy file driver")

done:
    FUNC_LEAVE_NOAPI(ret_value)
} /* end H5P__facc_file_driver_set() */


/*-------------------------------------------------------------------------
 * Function:    H5P__facc_file_driver_get
 *
 * Purpose:     Copies a file driver property when it's retrieved from a property list
 *
 * Return:      Success:        Non-negative
 *              Failure:        Negative
 *
 * Programmer:  Quincey Koziol
 *              Monday, Sept 7, 2015
 *
 *-------------------------------------------------------------------------
 */
static herr_t
H5P__facc_file_driver_get(hid_t H5_ATTR_UNUSED prop_id, const char H5_ATTR_UNUSED *name,
    size_t H5_ATTR_UNUSED size, void *value)
{
    herr_t ret_value = SUCCEED;         /* Return value */

    FUNC_ENTER_STATIC

    /* Sanity check */
    HDassert(value);

    /* Make copy of file driver */
    if(H5P__file_driver_copy(value) < 0)
        HGOTO_ERROR(H5E_PLIST, H5E_CANTCOPY, FAIL, "can't copy file driver")

done:
    FUNC_LEAVE_NOAPI(ret_value)
} /* end H5P__facc_file_driver_get() */


/*-------------------------------------------------------------------------
 * Function:    H5P__facc_file_driver_del
 *
 * Purpose:     Frees memory used to store the driver ID & info property
 *
 * Return:      Success:        Non-negative
 *              Failure:        Negative
 *
 * Programmer:  Quincey Koziol
 *              Monday, September 8, 2015
 *
 *-------------------------------------------------------------------------
 */
static herr_t
H5P__facc_file_driver_del(hid_t H5_ATTR_UNUSED prop_id, const char H5_ATTR_UNUSED *name, size_t H5_ATTR_UNUSED size, void *value)
{
    herr_t ret_value = SUCCEED;         /* Return value */

    FUNC_ENTER_STATIC

    /* Free the file driver ID & info */
    if(H5P__file_driver_free(value) < 0)
        HGOTO_ERROR(H5E_PLIST, H5E_CANTRELEASE, FAIL, "can't release file driver")

done:
    FUNC_LEAVE_NOAPI(ret_value)
} /* end H5P__facc_file_driver_del() */


/*-------------------------------------------------------------------------
 * Function:    H5P__facc_file_driver_copy
 *
 * Purpose:     Copy callback for the file driver ID & info property.
 *
 * Return:      Success:        Non-negative
 *              Failure:        Negative
 *
 * Programmer:  Quincey Koziol
 *              Monday, September 8, 2015
 *
 *-------------------------------------------------------------------------
 */
static herr_t
H5P__facc_file_driver_copy(const char H5_ATTR_UNUSED *name, size_t H5_ATTR_UNUSED size, void *value)
{
    herr_t ret_value = SUCCEED;         /* Return value */

    FUNC_ENTER_STATIC

    /* Make copy of file driver */
    if(H5P__file_driver_copy(value) < 0)
        HGOTO_ERROR(H5E_PLIST, H5E_CANTCOPY, FAIL, "can't copy file driver")

done:
    FUNC_LEAVE_NOAPI(ret_value)
} /* end H5P__facc_file_driver_copy() */


/*-------------------------------------------------------------------------
 * Function:       H5P__facc_file_driver_cmp
 *
 * Purpose:        Callback routine which is called whenever the file driver ID & info
 *                 property in the file access property list is compared.
 *
 * Return:         positive if VALUE1 is greater than VALUE2, negative if
 *                      VALUE2 is greater than VALUE1 and zero if VALUE1 and
 *                      VALUE2 are equal.
 *
 * Programmer:     Quincey Koziol
 *                 Monday, September 8, 2015
 *
 *-------------------------------------------------------------------------
 */
static int
H5P__facc_file_driver_cmp(const void *_info1, const void *_info2,
    size_t H5_ATTR_UNUSED size)
{
    const H5FD_driver_prop_t *info1 = (const H5FD_driver_prop_t *)_info1, /* Create local aliases for values */
        *info2 = (const H5FD_driver_prop_t *)_info2;
    H5FD_class_t *cls1, *cls2;  /* Driver class for each property */
    int cmp_value;              /* Value from comparison */
    herr_t ret_value = 0;       /* Return value */

    FUNC_ENTER_STATIC_NOERR

    /* Sanity check */
    HDassert(info1);
    HDassert(info2);
    HDassert(size == sizeof(H5FD_driver_prop_t));

    /* Compare drivers */
    if(NULL == (cls1 = H5FD_get_class(info1->driver_id)))
        HGOTO_DONE(-1)
    if(NULL == (cls2 = H5FD_get_class(info2->driver_id)))
        HGOTO_DONE(1)
    if(cls1->name == NULL && cls2->name != NULL) HGOTO_DONE(-1);
    if(cls1->name != NULL && cls2->name == NULL) HGOTO_DONE(1);
    if(0 != (cmp_value = HDstrcmp(cls1->name, cls2->name)))
        HGOTO_DONE(cmp_value);

    /* Compare driver infos */
    if(cls1->fapl_size < cls2->fapl_size) HGOTO_DONE(-1)
    if(cls1->fapl_size > cls2->fapl_size) HGOTO_DONE(1)
    HDassert(cls1->fapl_size == cls2->fapl_size);
    if(info1->driver_info == NULL && info2->driver_info != NULL) HGOTO_DONE(-1);
    if(info1->driver_info != NULL && info2->driver_info == NULL) HGOTO_DONE(1);
    if(info1->driver_info) {
        HDassert(cls1->fapl_size > 0);
        if(0 != (cmp_value = HDmemcmp(info1->driver_info, info2->driver_info, cls1->fapl_size)))
            HGOTO_DONE(cmp_value);
    } /* end if */

done:
    FUNC_LEAVE_NOAPI(ret_value)
} /* end H5P__facc_file_driver_cmp() */


/*-------------------------------------------------------------------------
 * Function:    H5P__facc_file_driver_close
 *
 * Purpose:     Close callback for the file driver ID & info property.
 *
 * Return:      Success:        Non-negative
 *              Failure:        Negative
 *
 * Programmer:  Quincey Koziol
 *              Monday, September 8, 2015
 *
 *-------------------------------------------------------------------------
 */
static herr_t
H5P__facc_file_driver_close(const char H5_ATTR_UNUSED *name, size_t H5_ATTR_UNUSED size, void *value)
{
    herr_t ret_value = SUCCEED;         /* Return value */

    FUNC_ENTER_STATIC

    /* Free the file driver */
    if(H5P__file_driver_free(value) < 0)
        HGOTO_ERROR(H5E_PLIST, H5E_CANTRELEASE, FAIL, "can't release file driver")

done:
    FUNC_LEAVE_NOAPI(ret_value)
} /* end H5P__facc_file_driver_close() */


/*-------------------------------------------------------------------------
 * Function:    H5Pset_family_offset
 *
 * Purpose:     Set offset for family driver.  This file access property
 *              list will be passed to H5Fget_vfd_handle or H5FDget_vfd_handle
 *              to retrieve VFD file handle.
 *
 * Return:      Success:        Non-negative value.
 *              Failure:        Negative value.
 *
 * Programmer:  Raymond Lu
 *              Sep 17, 2002
 *
 *-------------------------------------------------------------------------
*/
herr_t
H5Pset_family_offset(hid_t fapl_id, hsize_t offset)
{
    H5P_genplist_t      *plist;                 /* Property list pointer */
    herr_t              ret_value = SUCCEED;    /* Return value */

    FUNC_ENTER_API(FAIL)
    H5TRACE2("e", "ih", fapl_id, offset);

    /* Get the plist structure */
    if(H5P_DEFAULT == fapl_id)
        HGOTO_ERROR(H5E_ARGS, H5E_BADVALUE, FAIL, "can't modify default property list")
    if(NULL == (plist = H5P_object_verify(fapl_id, H5P_FILE_ACCESS)))
        HGOTO_ERROR(H5E_ATOM, H5E_BADATOM, FAIL, "can't find object for ID")

    /* Set value */
    if(H5P_set(plist, H5F_ACS_FAMILY_OFFSET_NAME, &offset) < 0)
        HGOTO_ERROR(H5E_PLIST, H5E_CANTSET, FAIL, "can't set offset for family file")

done:
    FUNC_LEAVE_API(ret_value)
} /* end H5Pset_family_offset() */


/*-------------------------------------------------------------------------
 * Function:    H5Pget_family_offset
 *
 * Purpose:     Get offset for family driver.  This file access property
 *              list will be passed to H5Fget_vfd_handle or H5FDget_vfd_handle
 *              to retrieve VFD file handle.
 *
 * Return:      Success:        Non-negative value.
 *              Failure:        Negative value.
 *
 * Programmer:  Raymond Lu
 *              Sep 17, 2002
 *
 *-------------------------------------------------------------------------
 */
herr_t
H5Pget_family_offset(hid_t fapl_id, hsize_t *offset)
{
    H5P_genplist_t      *plist;                 /* Property list pointer */
    herr_t              ret_value = SUCCEED;    /* Return value */

    FUNC_ENTER_API(FAIL)
    H5TRACE2("e", "i*h", fapl_id, offset);

    /* Get the plist structure */
    if(H5P_DEFAULT == fapl_id)
        HGOTO_ERROR(H5E_ARGS, H5E_BADVALUE, FAIL, "can't modify default property list")
    if(NULL == (plist = H5P_object_verify(fapl_id, H5P_FILE_ACCESS)))
        HGOTO_ERROR(H5E_ATOM, H5E_BADATOM, FAIL, "can't find object for ID")

    /* Get value */
    if(offset) {
        if(H5P_get(plist, H5F_ACS_FAMILY_OFFSET_NAME, offset) < 0)
            HGOTO_ERROR(H5E_PLIST, H5E_CANTGET, FAIL, "can't set offset for family file")
    } /* end if */

done:
    FUNC_LEAVE_API(ret_value)
} /* end H5Pget_family_offset() */


/*-------------------------------------------------------------------------
 * Function:    H5Pset_multi_type
 *
 * Purpose:     Set data type for multi driver.  This file access property
 *              list will be passed to H5Fget_vfd_handle or H5FDget_vfd_handle
 *              to retrieve VFD file handle.
 *
 * Return:      Success:        Non-negative value.
 *              Failure:        Negative value.
 *
 * Programmer:  Raymond Lu
 *              Sep 17, 2002
 *
 *-------------------------------------------------------------------------
 */
herr_t
H5Pset_multi_type(hid_t fapl_id, H5FD_mem_t type)
{
    H5P_genplist_t      *plist;                 /* Property list pointer */
    herr_t              ret_value = SUCCEED;      /* return value */

    FUNC_ENTER_API(FAIL)
    H5TRACE2("e", "iMt", fapl_id, type);

    /* Get the plist structure */
    if(H5P_DEFAULT == fapl_id)
        HGOTO_ERROR(H5E_ARGS, H5E_BADVALUE, FAIL, "can't modify default property list")
    if(NULL == (plist = H5P_object_verify(fapl_id, H5P_FILE_ACCESS)))
        HGOTO_ERROR(H5E_ATOM, H5E_BADATOM, FAIL, "can't find object for ID")

    /* Set value */
     if(H5P_set(plist, H5F_ACS_MULTI_TYPE_NAME, &type) < 0)
        HGOTO_ERROR(H5E_PLIST, H5E_CANTSET, FAIL, "can't set type for multi driver")

done:
    FUNC_LEAVE_API(ret_value)
} /* end H5Pset_multi_type() */


/*-------------------------------------------------------------------------
 * Function:    H5Pget_multi_type
 *
 * Purpose:     Get data type for multi driver.  This file access property
 *              list will be passed to H5Fget_vfd_handle or H5FDget_vfd_handle
 *              to retrieve VFD file handle.
 *
 * Return:      Success:        Non-negative value.
 *              Failure:        Negative value.
 *
 * Programmer:  Raymond Lu
 *              Sep 17, 2002
 *
 *-------------------------------------------------------------------------
 */
herr_t
H5Pget_multi_type(hid_t fapl_id, H5FD_mem_t *type)
{
    H5P_genplist_t      *plist;                 /* Property list pointer */
    herr_t              ret_value = SUCCEED;    /* Return value */

    FUNC_ENTER_API(FAIL)
    H5TRACE2("e", "i*Mt", fapl_id, type);

    /* Get the plist structure */
    if(H5P_DEFAULT == fapl_id)
        HGOTO_ERROR(H5E_ARGS, H5E_BADVALUE, FAIL, "can't modify default property list")
    if(NULL == (plist = H5P_object_verify(fapl_id, H5P_FILE_ACCESS)))
        HGOTO_ERROR(H5E_ATOM, H5E_BADATOM, FAIL, "can't find object for ID")

    /* Get value */
    if(type) {
        if(H5P_get(plist, H5F_ACS_MULTI_TYPE_NAME, type) < 0)
            HGOTO_ERROR(H5E_PLIST, H5E_CANTGET, FAIL, "can't get type for multi driver")
    } /* end if */

done:
    FUNC_LEAVE_API(ret_value)
} /* end H5Pget_multi_type() */


/*-------------------------------------------------------------------------
 * Function:	H5Pset_cache
 *
 * Purpose:	Set the number of objects in the meta data cache and the
 *		maximum number of chunks and bytes in the raw data chunk
 *		cache.
 *
 * 		The RDCC_W0 value should be between 0 and 1 inclusive and
 *		indicates how much chunks that have been fully read or fully
 *		written are favored for preemption.  A value of zero means
 *		fully read or written chunks are treated no differently than
 *		other chunks (the preemption is strictly LRU) while a value
 *		of one means fully read chunks are always preempted before
 *		other chunks.
 *
 * Return:	Non-negative on success/Negative on failure
 *
 * Programmer:	Robb Matzke
 *              Tuesday, May 19, 1998
 *
 *-------------------------------------------------------------------------
 */
herr_t
H5Pset_cache(hid_t plist_id, int H5_ATTR_UNUSED mdc_nelmts,
	     size_t rdcc_nslots, size_t rdcc_nbytes, double rdcc_w0)
{
    H5P_genplist_t *plist;      /* Property list pointer */
    herr_t ret_value = SUCCEED;   /* return value */

    FUNC_ENTER_API(FAIL)
    H5TRACE5("e", "iIszzd", plist_id, mdc_nelmts, rdcc_nslots, rdcc_nbytes,
             rdcc_w0);

    /* Check arguments */
    if(rdcc_w0 < (double)0.0f || rdcc_w0 > (double)1.0f)
        HGOTO_ERROR(H5E_ARGS, H5E_BADVALUE, FAIL, "raw data cache w0 value must be between 0.0 and 1.0 inclusive")

    /* Get the plist structure */
    if(NULL == (plist = H5P_object_verify(plist_id,H5P_FILE_ACCESS)))
        HGOTO_ERROR(H5E_ATOM, H5E_BADATOM, FAIL, "can't find object for ID")

    /* Set sizes */
    if(H5P_set(plist, H5F_ACS_DATA_CACHE_NUM_SLOTS_NAME, &rdcc_nslots) < 0)
        HGOTO_ERROR(H5E_PLIST, H5E_CANTSET,FAIL, "can't set data cache number of slots")
    if(H5P_set(plist, H5F_ACS_DATA_CACHE_BYTE_SIZE_NAME, &rdcc_nbytes) < 0)
        HGOTO_ERROR(H5E_PLIST, H5E_CANTSET,FAIL, "can't set data cache byte size")
    if(H5P_set(plist, H5F_ACS_PREEMPT_READ_CHUNKS_NAME, &rdcc_w0) < 0)
        HGOTO_ERROR(H5E_PLIST, H5E_CANTSET,FAIL, "can't set preempt read chunks")

done:
    FUNC_LEAVE_API(ret_value)
} /* end H5Pset_cache() */


/*-------------------------------------------------------------------------
 * Function:	H5Pget_cache
 *
 * Purpose:	Retrieves the maximum possible number of elements in the meta
 *		data cache and the maximum possible number of elements and
 *		bytes and the RDCC_W0 value in the raw data chunk cache.  Any
 *		(or all) arguments may be null pointers in which case the
 *		corresponding datum is not returned.
 *
 * Return:	Non-negative on success/Negative on failure
 *
 * Programmer:	Robb Matzke
 *              Tuesday, May 19, 1998
 *
 *-------------------------------------------------------------------------
 */
herr_t
H5Pget_cache(hid_t plist_id, int *mdc_nelmts,
	     size_t *rdcc_nslots, size_t *rdcc_nbytes, double *rdcc_w0)
{
    H5P_genplist_t *plist;      /* Property list pointer */
    herr_t ret_value = SUCCEED;   /* return value */

    FUNC_ENTER_API(FAIL)
    H5TRACE5("e", "i*Is*z*z*d", plist_id, mdc_nelmts, rdcc_nslots, rdcc_nbytes,
             rdcc_w0);

    /* Get the plist structure */
    if(NULL == (plist = H5P_object_verify(plist_id,H5P_FILE_ACCESS)))
        HGOTO_ERROR(H5E_ATOM, H5E_BADATOM, FAIL, "can't find object for ID")

    /* Get sizes */

    /* the mdc_nelmts FAPL entry no longer exists, so just return a constant */
    if(mdc_nelmts)
        *mdc_nelmts = 0;

    if(rdcc_nslots)
        if(H5P_get(plist, H5F_ACS_DATA_CACHE_NUM_SLOTS_NAME, rdcc_nslots) < 0)
            HGOTO_ERROR(H5E_PLIST, H5E_CANTGET,FAIL, "can't get data cache number of slots")
    if(rdcc_nbytes)
        if(H5P_get(plist, H5F_ACS_DATA_CACHE_BYTE_SIZE_NAME, rdcc_nbytes) < 0)
            HGOTO_ERROR(H5E_PLIST, H5E_CANTGET,FAIL, "can't get data cache byte size")
    if(rdcc_w0)
        if(H5P_get(plist, H5F_ACS_PREEMPT_READ_CHUNKS_NAME, rdcc_w0) < 0)
            HGOTO_ERROR(H5E_PLIST, H5E_CANTGET,FAIL, "can't get preempt read chunks")

done:
    FUNC_LEAVE_API(ret_value)
} /* end H5Pget_cache() */


/*-------------------------------------------------------------------------
 * Function:	H5Pset_mdc_config
 *
 * Purpose:	Set the initial metadata cache resize configuration in the
 *		target FAPL.
 *
 * Return:	Non-negative on success/Negative on failure
 *
 * Programmer:	J. Mainzer
 *              Thursday, April 7, 2005
 *
 *-------------------------------------------------------------------------
 */
herr_t
H5Pset_mdc_config(hid_t plist_id, H5AC_cache_config_t *config_ptr)
{
    H5P_genplist_t *plist;      /* Property list pointer */
    herr_t ret_value = SUCCEED;   /* return value */

    FUNC_ENTER_API(FAIL)
    H5TRACE2("e", "i*x", plist_id, config_ptr);

    /* Get the plist structure */
    if(NULL == (plist = H5P_object_verify(plist_id,H5P_FILE_ACCESS)))
        HGOTO_ERROR(H5E_ATOM, H5E_BADATOM, FAIL, "can't find object for ID")

    /* validate the new configuration */
    if(H5AC_validate_config(config_ptr) < 0)
        HGOTO_ERROR(H5E_ARGS, H5E_BADVALUE, FAIL, "invalid metadata cache configuration")

    /* set the modified config */

    /* If we ever support multiple versions of H5AC_cache_config_t, we
     * will have to test the version and do translation here.
     */

    if(H5P_set(plist, H5F_ACS_META_CACHE_INIT_CONFIG_NAME, config_ptr) < 0)
        HGOTO_ERROR(H5E_PLIST, H5E_CANTSET, FAIL, "can't set metadata cache initial config")

done:
    FUNC_LEAVE_API(ret_value)
} /* H5Pset_mdc_config() */


/*-------------------------------------------------------------------------
 * Function:	H5Pget_mdc_config
 *
 * Purpose:	Retrieve the metadata cache initial resize configuration
 *		from the target FAPL.
 *
 *		Observe that the function will fail if config_ptr is
 *		NULL, or if config_ptr->version specifies an unknown
 *		version of H5AC_cache_config_t.
 *
 * Return:	Non-negative on success/Negative on failure
 *
 * Programmer:	J. Mainzer
 *              Thursday, April 7, 2005
 *
 *-------------------------------------------------------------------------
 */
herr_t
H5Pget_mdc_config(hid_t plist_id, H5AC_cache_config_t *config_ptr)
{
    H5P_genplist_t *plist;      /* Property list pointer */
    herr_t ret_value = SUCCEED;   /* return value */

    FUNC_ENTER_API(FAIL)
    H5TRACE2("e", "i*x", plist_id, config_ptr);

    /* Get the plist structure */
    if(NULL == (plist = H5P_object_verify(plist_id,H5P_FILE_ACCESS)))
        HGOTO_ERROR(H5E_ATOM, H5E_BADATOM, FAIL, "can't find object for ID")

    /* validate the config_ptr */
    if(config_ptr == NULL)
        HGOTO_ERROR(H5E_ARGS, H5E_BADVALUE, FAIL, "NULL config_ptr on entry.")

    if(config_ptr->version != H5AC__CURR_CACHE_CONFIG_VERSION)
        HGOTO_ERROR(H5E_ARGS, H5E_BADVALUE, FAIL, "Unknown config version.")

    /* If we ever support multiple versions of H5AC_cache_config_t, we
     * will have to get the cannonical version here, and then translate
     * to the version of the structure supplied.
     */

    /* Get the current initial metadata cache resize configuration */
    if(H5P_get(plist, H5F_ACS_META_CACHE_INIT_CONFIG_NAME, config_ptr) < 0)
        HGOTO_ERROR(H5E_PLIST, H5E_CANTGET,FAIL, "can't get metadata cache initial resize config")

done:
    FUNC_LEAVE_API(ret_value)
} /* H5Pget_mdc_config() */


/*-------------------------------------------------------------------------
 * Function:	H5Pset_gc_references
 *
 * Purpose:	Sets the flag for garbage collecting references for the file.
 *		Dataset region references (and other reference types
 *		probably) use space in the file heap.  If garbage collection
 *		is on and the user passes in an uninitialized value in a
 *		reference structure, the heap might get corrupted.  When
 *		garbage collection is off however and the user re-uses a
 *		reference, the previous heap block will be orphaned and not
 *		returned to the free heap space.  When garbage collection is
 *		on, the user must initialize the reference structures to 0 or
 *		risk heap corruption.
 *
 *		Default value for garbage collecting references is off, just
 *		to be on the safe side.
 *
 * Return:	Non-negative on success/Negative on failure
 *
 * Programmer:	Quincey Koziol
 *		June, 1999
 *
 * Modifications:
 *
 *		Raymond Lu
 * 		Tuesday, Oct 23, 2001
 *		Changed the file access list to the new generic property
 *		list.
 *
 *-------------------------------------------------------------------------
 */
herr_t
H5Pset_gc_references(hid_t plist_id, unsigned gc_ref)
{
    H5P_genplist_t *plist;      /* Property list pointer */
    herr_t ret_value = SUCCEED;   /* return value */

    FUNC_ENTER_API(FAIL)
    H5TRACE2("e", "iIu", plist_id, gc_ref);

    /* Get the plist structure */
    if(NULL == (plist = H5P_object_verify(plist_id,H5P_FILE_ACCESS)))
        HGOTO_ERROR(H5E_ATOM, H5E_BADATOM, FAIL, "can't find object for ID")

    /* Set values */
    if(H5P_set(plist, H5F_ACS_GARBG_COLCT_REF_NAME, &gc_ref) < 0)
        HGOTO_ERROR(H5E_PLIST, H5E_CANTSET, FAIL, "can't set garbage collect reference")

done:
    FUNC_LEAVE_API(ret_value)
}


/*-------------------------------------------------------------------------
 * Function:	H5Pget_gc_references
 *
 * Purpose:	Returns the current setting for the garbage collection
 *		references property from a file access property list.
 *
 * Return:	Non-negative on success/Negative on failure
 *
 * Programmer:	Quincey Koziol
 *              June, 1999
 *
 * Modifications:
 *
 *		Raymond Lu
 *		Tuesday, Oct 23, 2001
 *		Changed the file access list to the new generic property
 *		list.
 *
 *-------------------------------------------------------------------------
 */
herr_t
H5Pget_gc_references(hid_t plist_id, unsigned *gc_ref/*out*/)
{
    H5P_genplist_t *plist;      /* Property list pointer */
    herr_t ret_value = SUCCEED;   /* return value */

    FUNC_ENTER_API(FAIL)
    H5TRACE2("e", "ix", plist_id, gc_ref);

    /* Get the plist structure */
    if(NULL == (plist = H5P_object_verify(plist_id,H5P_FILE_ACCESS)))
        HGOTO_ERROR(H5E_ATOM, H5E_BADATOM, FAIL, "can't find object for ID")

    /* Get values */
    if(gc_ref)
        if(H5P_get(plist, H5F_ACS_GARBG_COLCT_REF_NAME, gc_ref) < 0)
            HGOTO_ERROR(H5E_PLIST, H5E_CANTGET, FAIL, "can't get garbage collect reference")

done:
    FUNC_LEAVE_API(ret_value)
}


/*-------------------------------------------------------------------------
 * Function:    H5Pset_fclose_degree
 *
 * Purpose:     Sets the degree for the file close behavior.
 *
 * Return:      Non-negative on success/Negative on failure
 *
 * Programmer:  Raymond Lu
 *              November, 2001
 *
 * Modifications:
 *
 *-------------------------------------------------------------------------
 */
herr_t
H5Pset_fclose_degree(hid_t plist_id, H5F_close_degree_t degree)
{
    H5P_genplist_t *plist;      /* Property list pointer */
    herr_t ret_value = SUCCEED;   /* return value */

    FUNC_ENTER_API(FAIL)
    H5TRACE2("e", "iFd", plist_id, degree);

    /* Get the plist structure */
    if(NULL == (plist = H5P_object_verify(plist_id,H5P_FILE_ACCESS)))
        HGOTO_ERROR(H5E_ATOM, H5E_BADATOM, FAIL, "can't find object for ID")

    /* Set values */
    if(H5P_set(plist, H5F_ACS_CLOSE_DEGREE_NAME, &degree) < 0)
        HGOTO_ERROR(H5E_PLIST, H5E_CANTSET, FAIL, "can't set file close degree")

done:
    FUNC_LEAVE_API(ret_value)
} /* end H5Pset_fclose_degree() */


/*-------------------------------------------------------------------------
 * Function:    H5Pget_fclose_degree
 *
 * Purpose:     Returns the degree for the file close behavior.
 *
 * Return:      Non-negative on success/Negative on failure
 *
 * Programmer:  Raymond Lu
 *              November, 2001
 *
 * Modifications:
 *
 *-------------------------------------------------------------------------
 */
herr_t
H5Pget_fclose_degree(hid_t plist_id, H5F_close_degree_t *degree)
{
    H5P_genplist_t *plist;      /* Property list pointer */
    herr_t ret_value = SUCCEED;   /* return value */

    FUNC_ENTER_API(FAIL)
    H5TRACE2("e", "i*Fd", plist_id, degree);

    /* Get the plist structure */
    if(NULL == (plist = H5P_object_verify(plist_id, H5P_FILE_ACCESS)))
        HGOTO_ERROR(H5E_ATOM, H5E_BADATOM, FAIL, "can't find object for ID")

    if(degree && H5P_get(plist, H5F_ACS_CLOSE_DEGREE_NAME, degree) < 0)
        HGOTO_ERROR(H5E_PLIST, H5E_CANTGET, FAIL, "can't get file close degree")

done:
    FUNC_LEAVE_API(ret_value)
} /* end H5Pget_fclose_degree() */


/*-------------------------------------------------------------------------
 * Function:	H5Pset_meta_block_size
 *
 * Purpose:	Sets the minimum size of metadata block allocations when
 *      the H5FD_FEAT_AGGREGATE_METADATA is set by a VFL driver.
 *      Each "raw" metadata block is allocated to be this size and then
 *      specific pieces of metadata (object headers, local heaps, B-trees, etc)
 *      are sub-allocated from this block.
 *
 *		The default value is set to 2048 (bytes), indicating that metadata
 *      will be attempted to be bunched together in (at least) 2K blocks in
 *      the file.  Setting the value to 0 with this API function will
 *      turn off the metadata aggregation, even if the VFL driver attempts to
 *      use that strategy.
 *
 * Return:	Non-negative on success/Negative on failure
 *
 * Programmer:	Quincey Koziol
 *              Friday, August 25, 2000
 *
 * Modifications:
 *
 *		Raymond Lu
 *		Tuesday, Oct 23, 2001
 *		Changed the file access list to the new generic property
 *		list.
 *
 *-------------------------------------------------------------------------
 */
herr_t
H5Pset_meta_block_size(hid_t plist_id, hsize_t size)
{
    H5P_genplist_t *plist;      /* Property list pointer */
    herr_t ret_value = SUCCEED;   /* return value */

    FUNC_ENTER_API(FAIL)
    H5TRACE2("e", "ih", plist_id, size);

    /* Get the plist structure */
    if(NULL == (plist = H5P_object_verify(plist_id,H5P_FILE_ACCESS)))
        HGOTO_ERROR(H5E_ATOM, H5E_BADATOM, FAIL, "can't find object for ID")

    /* Set values */
    if(H5P_set(plist, H5F_ACS_META_BLOCK_SIZE_NAME, &size) < 0)
        HGOTO_ERROR(H5E_PLIST, H5E_CANTSET, FAIL, "can't set meta data block size")

done:
    FUNC_LEAVE_API(ret_value)
}


/*-------------------------------------------------------------------------
 * Function:	H5Pget_meta_block_size
 *
 * Purpose:	Returns the current settings for the metadata block allocation
 *      property from a file access property list.
 *
 * Return:	Non-negative on success/Negative on failure
 *
 * Programmer:	Quincey Koziol
 *              Friday, August 29, 2000
 *
 * Modifications:
 *
 *		Raymond Lu
 * 		Tuesday, Oct 23, 2001
 *		Changed the file access list to the new generic property
 *		list.
 *
 *-------------------------------------------------------------------------
 */
herr_t
H5Pget_meta_block_size(hid_t plist_id, hsize_t *size/*out*/)
{
    H5P_genplist_t *plist;      /* Property list pointer */
    herr_t ret_value = SUCCEED;   /* return value */

    FUNC_ENTER_API(FAIL)
    H5TRACE2("e", "ix", plist_id, size);

    /* Get the plist structure */
    if(NULL == (plist = H5P_object_verify(plist_id,H5P_FILE_ACCESS)))
        HGOTO_ERROR(H5E_ATOM, H5E_BADATOM, FAIL, "can't find object for ID")

    /* Get values */
    if(size) {
        if(H5P_get(plist, H5F_ACS_META_BLOCK_SIZE_NAME, size) < 0)
            HGOTO_ERROR(H5E_PLIST, H5E_CANTGET, FAIL, "can't get meta data block size")
    } /* end if */

done:
    FUNC_LEAVE_API(ret_value)
}


/*-------------------------------------------------------------------------
 * Function:	H5Pset_sieve_buf_size
 *
 * Purpose:	Sets the maximum size of the data seive buffer used for file
 *      drivers which are capable of using data sieving.  The data sieve
 *      buffer is used when performing I/O on datasets in the file.  Using a
 *      buffer which is large anough to hold several pieces of the dataset
 *      being read in for hyperslab selections boosts performance by quite a
 *      bit.
 *
 *		The default value is set to 64KB, indicating that file I/O for raw data
 *      reads and writes will occur in at least 64KB blocks.
 *      Setting the value to 0 with this API function will turn off the
 *      data sieving, even if the VFL driver attempts to use that strategy.
 *
 * Return:	Non-negative on success/Negative on failure
 *
 * Programmer:	Quincey Koziol
 *              Thursday, September 21, 2000
 *
 * Modifications:
 *
 *		Raymond Lu
 * 		Tuesday, Oct 23, 2001
 *		Changed the file access list to the new generic property
 *		list.
 *
 *-------------------------------------------------------------------------
 */
herr_t
H5Pset_sieve_buf_size(hid_t plist_id, size_t size)
{
    H5P_genplist_t *plist;      /* Property list pointer */
    herr_t ret_value = SUCCEED;   /* return value */

    FUNC_ENTER_API(FAIL)
    H5TRACE2("e", "iz", plist_id, size);

    /* Get the plist structure */
    if(NULL == (plist = H5P_object_verify(plist_id,H5P_FILE_ACCESS)))
        HGOTO_ERROR(H5E_ATOM, H5E_BADATOM, FAIL, "can't find object for ID")

    /* Set values */
    if(H5P_set(plist, H5F_ACS_SIEVE_BUF_SIZE_NAME, &size) < 0)
        HGOTO_ERROR(H5E_PLIST, H5E_CANTSET, FAIL, "can't set sieve buffer size")

done:
    FUNC_LEAVE_API(ret_value)
} /* end H5Pset_sieve_buf_size() */


/*-------------------------------------------------------------------------
 * Function:	H5Pget_sieve_buf_size
 *
 * Purpose:	Returns the current settings for the data sieve buffer size
 *      property from a file access property list.
 *
 * Return:	Non-negative on success/Negative on failure
 *
 * Programmer:	Quincey Koziol
 *              Thursday, September 21, 2000
 *
 * Modifications:
 *
 *		Raymond Lu
 * 		Tuesday, Oct 23, 2001
 *		Changed the file access list to the new generic property
 *		list.
 *
 *-------------------------------------------------------------------------
 */
herr_t
H5Pget_sieve_buf_size(hid_t plist_id, size_t *size/*out*/)
{
    H5P_genplist_t *plist;      /* Property list pointer */
    herr_t ret_value = SUCCEED;   /* return value */

    FUNC_ENTER_API(FAIL)
    H5TRACE2("e", "ix", plist_id, size);

    /* Get the plist structure */
    if(NULL == (plist = H5P_object_verify(plist_id,H5P_FILE_ACCESS)))
        HGOTO_ERROR(H5E_ATOM, H5E_BADATOM, FAIL, "can't find object for ID")

    /* Get values */
    if(size)
        if(H5P_get(plist, H5F_ACS_SIEVE_BUF_SIZE_NAME, size) < 0)
            HGOTO_ERROR(H5E_PLIST, H5E_CANTGET, FAIL, "can't get sieve buffer size")

done:
    FUNC_LEAVE_API(ret_value)
} /* end H5Pget_sieve_buf_size() */


/*-------------------------------------------------------------------------
 * Function:	H5Pset_small_data_block_size
 *
 * Purpose:	Sets the minimum size of "small" raw data block allocations
 *      when the H5FD_FEAT_AGGREGATE_SMALLDATA is set by a VFL driver.
 *      Each "small" raw data block is allocated to be this size and then
 *      pieces of raw data which are small enough to fit are sub-allocated from
 *      this block.
 *
 *	The default value is set to 2048 (bytes), indicating that raw data
 *      smaller than this value will be attempted to be bunched together in (at
 *      least) 2K blocks in the file.  Setting the value to 0 with this API
 *      function will turn off the "small" raw data aggregation, even if the
 *      VFL driver attempts to use that strategy.
 *
 * Return:	Non-negative on success/Negative on failure
 *
 * Programmer:	Quincey Koziol
 *              Wednesday, June 5, 2002
 *
 * Modifications:
 *
 *-------------------------------------------------------------------------
 */
herr_t
H5Pset_small_data_block_size(hid_t plist_id, hsize_t size)
{
    H5P_genplist_t *plist;      /* Property list pointer */
    herr_t ret_value = SUCCEED;   /* return value */

    FUNC_ENTER_API(FAIL)
    H5TRACE2("e", "ih", plist_id, size);

    /* Get the plist structure */
    if(NULL == (plist = H5P_object_verify(plist_id,H5P_FILE_ACCESS)))
        HGOTO_ERROR(H5E_ATOM, H5E_BADATOM, FAIL, "can't find object for ID")

    /* Set values */
    if(H5P_set(plist, H5F_ACS_SDATA_BLOCK_SIZE_NAME, &size) < 0)
        HGOTO_ERROR(H5E_PLIST, H5E_CANTSET, FAIL, "can't set 'small data' block size")

done:
    FUNC_LEAVE_API(ret_value)
} /* end H5Pset_small_data_block_size() */


/*-------------------------------------------------------------------------
 * Function:	H5Pget_small_data_block_size
 *
 * Purpose:	Returns the current settings for the "small" raw data block
 *      allocation property from a file access property list.
 *
 * Return:	Non-negative on success/Negative on failure
 *
 * Programmer:	Quincey Koziol
 *              Wednesday, June 5, 2002
 *
 * Modifications:
 *
 *-------------------------------------------------------------------------
 */
herr_t
H5Pget_small_data_block_size(hid_t plist_id, hsize_t *size/*out*/)
{
    H5P_genplist_t *plist;      /* Property list pointer */
    herr_t ret_value = SUCCEED;   /* return value */

    FUNC_ENTER_API(FAIL)
    H5TRACE2("e", "ix", plist_id, size);

    /* Get the plist structure */
    if(NULL == (plist = H5P_object_verify(plist_id,H5P_FILE_ACCESS)))
        HGOTO_ERROR(H5E_ATOM, H5E_BADATOM, FAIL, "can't find object for ID")

    /* Get values */
    if(size) {
        if(H5P_get(plist, H5F_ACS_SDATA_BLOCK_SIZE_NAME, size) < 0)
            HGOTO_ERROR(H5E_PLIST, H5E_CANTGET, FAIL, "can't get 'small data' block size")
    } /* end if */

done:
    FUNC_LEAVE_API(ret_value)
} /* end H5Pget_small_data_block_size() */


/*-------------------------------------------------------------------------
 * Function:	H5Pset_libver_bounds
 *
 * Purpose:	Indicates which versions of the file format the library should
 *      use when creating objects.  LOW is the earliest version of the HDF5
 *      library that is guaranteed to be able to access the objects created
 *      (the format of some objects in an HDF5 file may not have changed between
 *      versions of the HDF5 library, possibly allowing earlier versions of the
 *      HDF5 library to access those objects) and HIGH is the latest version
 *      of the library required to access the objects created (later versions
 *      of the HDF5 library will also be able to access those objects).
 *
 *      LOW is used to require that objects use a more modern format and HIGH
 *      is used to restrict objects from using a more modern format.
 *
 *      The special values of H5F_FORMAT_EARLIEST and H5F_FORMAT_LATEST can be
 *      used in the following manner:  Setting LOW and HIGH to H5F_FORMAT_LATEST
 *      will produce files whose objects use the latest version of the file
 *      format available in the current HDF5 library for each object created.
 *      Setting LOW and HIGH to H5F_FORMAT_EARLIEST will produce files that that
 *      always require the use of the earliest version of the file format for
 *      each object created. [NOTE!  LOW=HIGH=H5F_FORMAT_EARLIEST is not
 *      implemented as of version 1.8.0 and setting LOW and HIGH to
 *      H5F_FORMAT_EARLIEST will produce an error currently].
 *
 *      Currently, the only two valid combinations for this routine are:
 *      LOW = H5F_FORMAT_EARLIEST and HIGH = H5F_FORMAT_LATEST (the default
 *      setting, which creates objects with the ealiest version possible for
 *      each object, but no upper limit on the version allowed to be created if
 *      a newer version of an object's format is required to support a feature
 *      requested with an HDF5 library API routine), and LOW = H5F_FORMAT_LATEST
 *      and HIGH = H5F_FORMAT_LATEST (which is described above).
 *
 *      The LOW and HIGH values set with this routine at imposed with each
 *      HDF5 library API call that creates objects in the file.  API calls that
 *      would violate the LOW or HIGH format bound will fail.
 *
 *      Setting the LOW and HIGH values will not affect reading/writing existing
 *      objects, only the creation of new objects.
 *
 * Note: Eventually we want to add more values to the H5F_libver_t
 *      enumerated type that indicate library release values where the file
 *      format was changed (like "H5F_FORMAT_1_2_0" for the file format changes
 *      in the 1.2.x release branch and possily even "H5F_FORMAT_1_4_2" for
 *      a change mid-way through the 1.4.x release branch, etc).
 *
 *      Adding more values will allow applications to make settings like the
 *      following:
 *          LOW = H5F_FORMAT_EARLIEST, HIGH = H5F_FORMAT_1_2_0 => Create objects
 *              with the earliest possible format and don't allow any objects
 *              to be created that require a library version greater than 1.2.x
 *              (This is the "make certain that <application> linked with v1.2.x
 *              of the library can read the file produced" use case)
 *
 *          LOW = H5F_FORMAT_1_4_2, HIGH = H5F_FORMAT_LATEST => create objects
 *              with at least the version of their format that the 1.4.2 library
 *              uses and allow any later version of the object's format
 *              necessary to represent features used.
 *              (This is the "make certain to take advantage of <new feature>
 *              in the file format" use case (maybe <new feature> is smaller
 *              or scales better than an ealier version, which would otherwise
 *              be used))
 *
 *         LOW = H5F_FORMAT_1_2_0, HIGH = H5F_FORMAT_1_6_0 => creates objects
 *              with at least the version of their format that the 1.2.x library
 *              uses and don't allow any objects to be created that require a
 *              library version greater than 1.6.x.
 *              (Not certain of a particular use case for these settings,
 *              although its probably just the logical combination of the
 *              previous two; it just falls out as possible/logical (if it turns
 *              out to be hard to implement in some way, we can always disallow
 *              it))
 *
 * Note #2:     We talked about whether to include enum values for only library
 *      versions where the format changed and decided it would be less confusing
 *      for application developers if we include enum values for _all_ library
 *      releases and then map down to the previous actual library release which
 *      had a format change.
 *
 * Return:	Non-negative on success/Negative on failure
 *
 * Programmer:	Quincey Koziol
 *              Sunday, December 30, 2007
 *
 *-------------------------------------------------------------------------
 */
herr_t
H5Pset_libver_bounds(hid_t plist_id, H5F_libver_t low,
    H5F_libver_t high)
{
    H5P_genplist_t *plist;      /* Property list pointer */
    hbool_t latest;             /* Whether to use the latest version or not */
    herr_t ret_value = SUCCEED;   /* return value */

    FUNC_ENTER_API(FAIL)
    H5TRACE3("e", "iFvFv", plist_id, low, high);

    /* Check args */
    /* (Note that this is _really_ restricted right now, we'll want to loosen
     *  this up more as we add features - QAK)
     */
    if(high != H5F_LIBVER_LATEST)
        HGOTO_ERROR(H5E_ARGS, H5E_BADVALUE, FAIL, "invalid high library version bound")

    /* Get the plist structure */
    if(NULL == (plist = H5P_object_verify(plist_id, H5P_FILE_ACCESS)))
        HGOTO_ERROR(H5E_ATOM, H5E_BADATOM, FAIL, "can't find object for ID")

    /* Set values */
    latest = (hbool_t)((low == H5F_LIBVER_LATEST) ? TRUE : FALSE);
    if(H5P_set(plist, H5F_ACS_LATEST_FORMAT_NAME, &latest) < 0)
        HGOTO_ERROR(H5E_PLIST, H5E_CANTSET, FAIL, "can't set library version bounds")

done:
    FUNC_LEAVE_API(ret_value)
} /* end H5Pset_libver_bounds() */


/*-------------------------------------------------------------------------
 * Function:	H5Pget_libver_bounds
 *
 * Purpose:	Returns the current settings for the library version format bounds
 *      from a file access property list.
 *
 * Return:	Non-negative on success/Negative on failure
 *
 * Programmer:	Quincey Koziol
 *              Thursday, January 3, 2008
 *
 *-------------------------------------------------------------------------
 */
herr_t
H5Pget_libver_bounds(hid_t plist_id, H5F_libver_t *low/*out*/,
    H5F_libver_t *high/*out*/)
{
    H5P_genplist_t *plist;      /* Property list pointer */
    hbool_t latest;             /* Whether to use the latest version or not */
    herr_t ret_value = SUCCEED; /* return value */

    FUNC_ENTER_API(FAIL)
    H5TRACE3("e", "ixx", plist_id, low, high);

    /* Get the plist structure */
    if(NULL == (plist = H5P_object_verify(plist_id, H5P_FILE_ACCESS)))
        HGOTO_ERROR(H5E_ATOM, H5E_BADATOM, FAIL, "can't find object for ID")

    /* Get value */
    if(H5P_get(plist, H5F_ACS_LATEST_FORMAT_NAME, &latest) < 0)
        HGOTO_ERROR(H5E_PLIST, H5E_CANTGET, FAIL, "can't get library version bounds")

    /* Check for setting values to return */
    /* (Again, this is restricted now, we'll need to open it up later -QAK) */
    if(low)
        *low = latest ? H5F_LIBVER_LATEST : H5F_LIBVER_EARLIEST;
    if(high)
        *high = H5F_LIBVER_LATEST;

done:
    FUNC_LEAVE_API(ret_value)
} /* end H5Pget_libver_bounds() */


/*-------------------------------------------------------------------------
 * Function:    H5Pset_elink_file_cache_size
 *
 * Purpose:     Sets the number of files opened through external links
 *              from the file associated with this fapl to be held open
 *              in that file's external file cache.  When the maximum
 *              number of files is reached, the least recently used file
 *              is closed (unless it is opened from somewhere else).
 *
 * Return:      Non-negative on success/Negative on failure
 *
 * Programmer:  Neil Fortner
 *              Friday, December 17, 2010
 *
 *-------------------------------------------------------------------------
 */
herr_t
H5Pset_elink_file_cache_size(hid_t plist_id, unsigned efc_size)
{
    H5P_genplist_t *plist;      /* Property list pointer */
    herr_t ret_value = SUCCEED;   /* return value */

    FUNC_ENTER_API(FAIL)
    H5TRACE2("e", "iIu", plist_id, efc_size);

    /* Get the plist structure */
    if(NULL == (plist = H5P_object_verify(plist_id, H5P_FILE_ACCESS)))
        HGOTO_ERROR(H5E_ATOM, H5E_BADATOM, FAIL, "can't find object for ID")

    /* Set value */
    if(H5P_set(plist, H5F_ACS_EFC_SIZE_NAME, &efc_size) < 0)
        HGOTO_ERROR(H5E_PLIST, H5E_CANTSET, FAIL, "can't set elink file cache size")

done:
    FUNC_LEAVE_API(ret_value)
} /* end H5Pset_elink_file_cache_size() */


/*-------------------------------------------------------------------------
 * Function:    H5Pget_elink_file_cache_size
 *
 * Purpose:     Gets the number of files opened through external links
 *              from the file associated with this fapl to be held open
 *              in that file's external file cache.  When the maximum
 *              number of files is reached, the least recently used file
 *              is closed (unless it is opened from somewhere else).
 *
 * Return:      Non-negative on success/Negative on failure
 *
 * Programmer:  Neil Fortner
 *              Friday, December 17, 2010
 *
 *-------------------------------------------------------------------------
 */
herr_t
H5Pget_elink_file_cache_size(hid_t plist_id, unsigned *efc_size)
{
    H5P_genplist_t *plist;      /* Property list pointer */
    herr_t ret_value = SUCCEED;   /* return value */

    FUNC_ENTER_API(FAIL)
    H5TRACE2("e", "i*Iu", plist_id, efc_size);

    /* Get the plist structure */
    if(NULL == (plist = H5P_object_verify(plist_id, H5P_FILE_ACCESS)))
        HGOTO_ERROR(H5E_ATOM, H5E_BADATOM, FAIL, "can't find object for ID")

    /* Get value */
    if(efc_size)
        if(H5P_get(plist, H5F_ACS_EFC_SIZE_NAME, efc_size) < 0)
            HGOTO_ERROR(H5E_PLIST, H5E_CANTGET, FAIL, "can't get elink file cache size")

done:
    FUNC_LEAVE_API(ret_value)
} /* end H5Pget_elink_file_cache_size() */


/*-------------------------------------------------------------------------
 * Function: H5Pset_file_image
 *
 * Purpose:     Sets the initial file image. Some file drivers can initialize 
 *              the starting data in a file from a buffer. 
 *              
 * Return:      Non-negative on success/Negative on failure
 *
 * Programmer:  Jacob Gruber
 *              Thurday, August 11, 2011
 *
 *-------------------------------------------------------------------------
 */
herr_t
H5Pset_file_image(hid_t fapl_id, void *buf_ptr, size_t buf_len)
{
    H5P_genplist_t *fapl;               /* Property list pointer */
    H5FD_file_image_info_t image_info;  /* File image info */
    herr_t ret_value = SUCCEED;         /* Return value */
    
    FUNC_ENTER_API(FAIL)
    H5TRACE3("e", "i*xz", fapl_id, buf_ptr, buf_len);

    /* validate parameters */
    if(!(((buf_ptr == NULL) && (buf_len == 0)) || ((buf_ptr != NULL) && (buf_len > 0))))
        HGOTO_ERROR(H5E_ARGS, H5E_BADVALUE, FAIL, "inconsistant buf_ptr and buf_len")
   
    /* Get the plist structure */
    if(NULL == (fapl = H5P_object_verify(fapl_id, H5P_FILE_ACCESS)))
        HGOTO_ERROR(H5E_ATOM, H5E_BADATOM, FAIL, "can't find object for ID")
        
    /* Get old image info */
    if(H5P_peek(fapl, H5F_ACS_FILE_IMAGE_INFO_NAME, &image_info) < 0)
        HGOTO_ERROR(H5E_PLIST, H5E_CANTGET, FAIL, "can't get old file image pointer")
        
    /* Release previous buffer, if it exists */
    if(image_info.buffer != NULL) {
        if(image_info.callbacks.image_free) {
            if(SUCCEED != image_info.callbacks.image_free(image_info.buffer, H5FD_FILE_IMAGE_OP_PROPERTY_LIST_SET, image_info.callbacks.udata))
                HGOTO_ERROR(H5E_RESOURCE, H5E_CANTFREE, FAIL, "image_free callback failed")
        } /* end if */
        else
            H5MM_xfree(image_info.buffer);
    } /* end if */  
    
    /* Update struct */
    if(buf_ptr) {
        /* Allocate memory */
        if(image_info.callbacks.image_malloc) {
            if(NULL == (image_info.buffer = image_info.callbacks.image_malloc(buf_len,
                    H5FD_FILE_IMAGE_OP_PROPERTY_LIST_SET, image_info.callbacks.udata)))
                HGOTO_ERROR(H5E_RESOURCE, H5E_NOSPACE, FAIL, "image malloc callback failed")
         } /* end if */
         else
            if(NULL == (image_info.buffer = H5MM_malloc(buf_len)))
                HGOTO_ERROR(H5E_RESOURCE, H5E_NOSPACE, FAIL, "unable to allocate memory block")
    
        /* Copy data */
        if(image_info.callbacks.image_memcpy) {
            if(image_info.buffer != image_info.callbacks.image_memcpy(image_info.buffer, 
                   buf_ptr, buf_len, H5FD_FILE_IMAGE_OP_PROPERTY_LIST_SET, 
                   image_info.callbacks.udata))
	        HGOTO_ERROR(H5E_RESOURCE, H5E_CANTCOPY, FAIL, "image_memcpy callback failed")
        } /* end if */
	else
            HDmemcpy(image_info.buffer, buf_ptr, buf_len);
    } /* end if */
    else
        image_info.buffer = NULL;

    image_info.size = buf_len;

    /* Set values */
    if(H5P_poke(fapl, H5F_ACS_FILE_IMAGE_INFO_NAME, &image_info) < 0)
        HGOTO_ERROR(H5E_PLIST, H5E_CANTSET, FAIL, "can't set file image info")

done:
    FUNC_LEAVE_API(ret_value)
} /* end H5Pset_file_image() */


/*-------------------------------------------------------------------------
 * Function: H5Pget_file_image
 *
 * Purpose:     If the file image exists and buf_ptr_ptr is not NULL, 
 *		allocate a buffer of the correct size, copy the image into 
 *		the new buffer, and return the buffer to the caller in 
 *		*buf_ptr_ptr.  Do this using the file image callbacks
 *		if defined.  
 *
 *		NB: It is the responsibility of the caller to free the 
 *		buffer whose address is returned in *buf_ptr_ptr.  Do
 *		this using free if the file image callbacks are not 
 *		defined, or with whatever method is appropriate if 
 *		the callbacks are defined.
 *
 *              If buf_ptr_ptr is not NULL, and no image exists, set 
 *		*buf_ptr_ptr to NULL.
 *
 *		If buf_len_ptr is not NULL, set *buf_len_ptr equal
 *		to the length of the file image if it exists, and 
 *		to 0 if it does not.
 *
 * Return:      Non-negative on success/Negative on failure
 *
 * Programmer:  Jacob Gruber
 *              Thurday, August 11, 2011
 *
 *-------------------------------------------------------------------------
 */
herr_t
H5Pget_file_image(hid_t fapl_id, void **buf_ptr_ptr, size_t *buf_len_ptr)
{
    H5P_genplist_t *fapl;               /* Property list pointer */
    H5FD_file_image_info_t image_info;  /* File image info */
    herr_t ret_value = SUCCEED;         /* Return value */

    FUNC_ENTER_API(FAIL)
    H5TRACE3("e", "i**x*z", fapl_id, buf_ptr_ptr, buf_len_ptr);

    /* Get the plist structure */
    if(NULL == (fapl = H5P_object_verify(fapl_id, H5P_FILE_ACCESS)))
        HGOTO_ERROR(H5E_ATOM, H5E_BADATOM, FAIL, "can't find object for ID")

    /* Get values */
    if(H5P_peek(fapl, H5F_ACS_FILE_IMAGE_INFO_NAME, &image_info) < 0)
        HGOTO_ERROR(H5E_PLIST, H5E_CANTGET, FAIL, "can't get file image info")

    /* verify file image field consistancy */
    HDassert(((image_info.buffer != NULL) && (image_info.size > 0)) || 
             ((image_info.buffer == NULL) && (image_info.size == 0)));

    /* Set output size */
    if(buf_len_ptr != NULL)
        *buf_len_ptr = image_info.size;

    /* Duplicate the image if desired, using callbacks if available */
    if(buf_ptr_ptr != NULL) {
        void * copy_ptr = NULL;         /* Copy of memory image */

        if(image_info.buffer != NULL) {
            /* Allocate memory */
            if(image_info.callbacks.image_malloc) {
                if(NULL == (copy_ptr = image_info.callbacks.image_malloc(image_info.size,
                        H5FD_FILE_IMAGE_OP_PROPERTY_LIST_GET, image_info.callbacks.udata)))
                    HGOTO_ERROR(H5E_RESOURCE, H5E_NOSPACE, FAIL, "image malloc callback failed")
            } /* end if */
            else
                if(NULL == (copy_ptr = H5MM_malloc(image_info.size)))
                    HGOTO_ERROR(H5E_RESOURCE, H5E_NOSPACE, FAIL, "unable to allocate copy")
    
            /* Copy data */
            if(image_info.callbacks.image_memcpy) {
                if(copy_ptr != image_info.callbacks.image_memcpy(copy_ptr, image_info.buffer,
                        image_info.size, H5FD_FILE_IMAGE_OP_PROPERTY_LIST_GET, 
                        image_info.callbacks.udata))
                    HGOTO_ERROR(H5E_RESOURCE, H5E_CANTCOPY, FAIL, "image_memcpy callback failed")
            } /* end if */
	    else
                HDmemcpy(copy_ptr, image_info.buffer, image_info.size);
        } /* end if */

        *buf_ptr_ptr = copy_ptr;
    } /* end if */

done:
    FUNC_LEAVE_API(ret_value)
} /* end H5Pget_file_image */


/*-------------------------------------------------------------------------
 * Function: H5Pset_file_image_callbacks
 *
 * Purpose:     Sets the callbacks for file images. Some file drivers allow
 *              the use of user-defined callbacks for allocating, freeing and
 *              copying the drivers internal buffer, potentially allowing a 
 *              clever user to do optimizations such as avoiding large mallocs
 *              and memcpys or to perform detailed logging.
 *
 * Return:      Non-negative on success/Negative on failure
 *
 * Programmer:  Jacob Gruber
 *              Thurday, August 11, 2011
 *
 *-------------------------------------------------------------------------
 */
herr_t
H5Pset_file_image_callbacks(hid_t fapl_id, H5FD_file_image_callbacks_t *callbacks_ptr)
{
    H5P_genplist_t *fapl;               /* Property list pointer */
    H5FD_file_image_info_t info;        /* File image info */
    herr_t ret_value = SUCCEED;         /* Return value */

    FUNC_ENTER_API(FAIL)
    H5TRACE2("e", "i*x", fapl_id, callbacks_ptr);

    /* Get the plist structure */
    if(NULL == (fapl = H5P_object_verify(fapl_id, H5P_FILE_ACCESS)))
        HGOTO_ERROR(H5E_ATOM, H5E_BADATOM, FAIL, "can't find object for ID")

    /* Get old info */
    if(H5P_peek(fapl, H5F_ACS_FILE_IMAGE_INFO_NAME, &info) < 0)
        HGOTO_ERROR(H5E_PLIST, H5E_CANTGET, FAIL, "can't get old file image info")

    /* verify file image field consistancy */
    HDassert(((info.buffer != NULL) && (info.size > 0)) || 
             ((info.buffer == NULL) && (info.size == 0)));

    /* Make sure a file image hasn't already been set */
    if(info.buffer != NULL || info.size > 0)
        HGOTO_ERROR(H5E_PLIST, H5E_SETDISALLOWED, FAIL, "setting callbacks when an image is already set is forbidden. It could cause memory leaks.")

    /* verify that callbacks_ptr is not NULL */
    if(NULL == callbacks_ptr)
	HGOTO_ERROR(H5E_ARGS, H5E_BADVALUE, FAIL, "NULL callbacks_ptr")

    /* Make sure udata callbacks are going to be set if udata is going to be set */
    if(callbacks_ptr->udata)
        if(callbacks_ptr->udata_copy == NULL || callbacks_ptr->udata_free == NULL)
            HGOTO_ERROR(H5E_PLIST, H5E_SETDISALLOWED, FAIL, "udata callbacks must be set if udata is set")

    /* Release old udata if it exists */
    if(info.callbacks.udata != NULL) {
        HDassert(info.callbacks.udata_free);
        if(info.callbacks.udata_free(info.callbacks.udata) < 0)
	    HGOTO_ERROR(H5E_RESOURCE, H5E_CANTFREE, FAIL, "udata_free callback failed")
    } /* end if */

    /* Update struct */
    info.callbacks = *callbacks_ptr;

    if(callbacks_ptr->udata) {
        HDassert(callbacks_ptr->udata_copy);
        HDassert(callbacks_ptr->udata_free);
        if((info.callbacks.udata = callbacks_ptr->udata_copy(callbacks_ptr->udata)) == NULL)
            HGOTO_ERROR(H5E_PLIST, H5E_CANTSET, FAIL, "can't copy the suppplied udata")
    } /* end if */

    /* Set values */
    if(H5P_poke(fapl, H5F_ACS_FILE_IMAGE_INFO_NAME, &info) < 0)
        HGOTO_ERROR(H5E_PLIST, H5E_CANTSET, FAIL, "can't set file image info")

done:
    FUNC_LEAVE_API(ret_value)
} /* end H5Pset_file_image_callbacks() */


/*-------------------------------------------------------------------------
 * Function: H5Pget_file_image_callbacks
 *
 * Purpose:     Sets the callbacks for file images. Some file drivers allow
 *              the use of user-defined callbacks for allocating, freeing and
 *              copying the drivers internal buffer, potentially allowing a 
 *              clever user to do optimizations such as avoiding large mallocs
 *
 * Return:      Non-negative on success/Negative on failure
 *
 * Programmer:  Jacob Gruber
 *              Thurday, August 11, 2011
 *
 *-------------------------------------------------------------------------
 */
herr_t
H5Pget_file_image_callbacks(hid_t fapl_id, H5FD_file_image_callbacks_t *callbacks_ptr)
{
    H5P_genplist_t *fapl;               /* Property list pointer */
    H5FD_file_image_info_t info;        /* File image info */
    herr_t ret_value = SUCCEED;         /* Return value */

    FUNC_ENTER_API(FAIL)
    H5TRACE2("e", "i*x", fapl_id, callbacks_ptr);

    /* Get the plist structure */
    if(NULL == (fapl = H5P_object_verify(fapl_id, H5P_FILE_ACCESS)))
        HGOTO_ERROR(H5E_ATOM, H5E_BADATOM, FAIL, "can't find object for ID")

    /* Get old info */
    if(H5P_peek(fapl, H5F_ACS_FILE_IMAGE_INFO_NAME, &info) < 0)
        HGOTO_ERROR(H5E_PLIST, H5E_CANTGET, FAIL, "can't get file image info")

    /* verify file image field consistancy */
    HDassert(((info.buffer != NULL) && (info.size > 0)) || 
             ((info.buffer == NULL) && (info.size == 0)));

    /* verify that callbacks_ptr is not NULL */
    if(NULL == callbacks_ptr)
	HGOTO_ERROR(H5E_ARGS, H5E_BADVALUE, FAIL, "NULL callbacks_ptr")

    /* Transfer values to parameters */
    *callbacks_ptr = info.callbacks;

    /* Copy udata if it exists */
    if(info.callbacks.udata != NULL) {
        HDassert(info.callbacks.udata_copy);
        if((callbacks_ptr->udata = info.callbacks.udata_copy(info.callbacks.udata)) == 0)
                HGOTO_ERROR(H5E_PLIST, H5E_CANTSET, FAIL, "can't copy udata")
    } /* end if */

done:
    FUNC_LEAVE_API(ret_value)
} /* end H5Pget_file_image_callbacks() */


/*-------------------------------------------------------------------------
 * Function:    H5P__file_image_info_copy
 *
 * Purpose:     Copy file image info. The buffer
 *              and udata may need to be copied, possibly using their 
 *              respective callbacks so the default copy won't work.
 *
 * Note:        This is an "in-place" copy, since this routine gets called
 *              after the top-level copy has been performed and this routine
 *		finishes the "deep" part of the copy.
 *
 * Return:      Success:        Non-negative
 *              Failure:        Negative
 *
 * Programmer:  Quincey Koziol
 *              Tuesday, Sept 1, 2015
 *
 *-------------------------------------------------------------------------
 */
static herr_t
H5P__file_image_info_copy(void *value)
{
    herr_t ret_value = SUCCEED;         /* Return value */

    FUNC_ENTER_STATIC

    if(value) {
        H5FD_file_image_info_t *info;   /* Image info struct */

        info = (H5FD_file_image_info_t *)value;

        /* verify file image field consistancy */
        HDassert(((info->buffer != NULL) && (info->size > 0)) || 
                 ((info->buffer == NULL) && (info->size == 0)));

        if(info->buffer && info->size > 0) {
            void *old_buffer;            /* Pointer to old image buffer */

            /* Store the old buffer */
            old_buffer = info->buffer;

            /* Allocate new buffer */
            if(info->callbacks.image_malloc) {
                if(NULL == (info->buffer = info->callbacks.image_malloc(info->size,
                        H5FD_FILE_IMAGE_OP_PROPERTY_LIST_COPY, info->callbacks.udata)))
                    HGOTO_ERROR(H5E_PLIST, H5E_CANTALLOC, FAIL, "image malloc callback failed")
            } /* end if */
            else {
                if(NULL == (info->buffer = H5MM_malloc(info->size)))
                    HGOTO_ERROR(H5E_PLIST, H5E_CANTALLOC, FAIL, "unable to allocate memory block")
            } /* end else */
            
            /* Copy data to new buffer */
            if(info->callbacks.image_memcpy) {
                if(info->buffer != info->callbacks.image_memcpy(info->buffer, old_buffer, 
			info->size, H5FD_FILE_IMAGE_OP_PROPERTY_LIST_COPY, info->callbacks.udata))
		    HGOTO_ERROR(H5E_PLIST, H5E_CANTCOPY, FAIL, "image_memcpy callback failed")
            } /* end if */
	    else
                HDmemcpy(info->buffer, old_buffer, info->size);
        } /* end if */

        /* Copy udata if it exists */
        if(info->callbacks.udata) {
            void *old_udata = info->callbacks.udata;

            if(NULL == info->callbacks.udata_copy)
                HGOTO_ERROR(H5E_PLIST, H5E_BADVALUE, FAIL, "udata_copy not defined")

            info->callbacks.udata = info->callbacks.udata_copy(old_udata);
        } /* end if */
    } /* end if */

done:
    FUNC_LEAVE_NOAPI(ret_value)
} /* end H5P__file_image_info_copy() */


/*-------------------------------------------------------------------------
 * Function:    H5P__file_image_info_free
 *
 * Purpose:     Free file image info.  The buffer and udata may need to be
 *		freed, possibly using their respective callbacks, so the
 *		default free won't work.
 *
 * Return:      Success:        Non-negative
 *              Failure:        Negative
 *
 * Programmer:  Quincey Koziol
 *              Wednesday, Sept 2, 2015
 *
 *-------------------------------------------------------------------------
 */
static herr_t
H5P__file_image_info_free(void *value)
{
    herr_t ret_value = SUCCEED;         /* Return value */

    FUNC_ENTER_STATIC

    if(value) {
        H5FD_file_image_info_t *info;        /* Image info struct */

        info = (H5FD_file_image_info_t *)value;
             
        /* Verify file image field consistancy */
        HDassert(((info->buffer != NULL) && (info->size > 0)) || 
                 ((info->buffer == NULL) && (info->size == 0)));

        /* Free buffer */
        if(info->buffer != NULL && info->size > 0) { 
            if(info->callbacks.image_free) {
                if((*info->callbacks.image_free)(info->buffer, H5FD_FILE_IMAGE_OP_PROPERTY_LIST_CLOSE, info->callbacks.udata) < 0)
		    HGOTO_ERROR(H5E_PLIST, H5E_CANTFREE, FAIL, "image_free callback failed")
            } /* end if */
            else
                H5MM_xfree(info->buffer);
        } /* end if */

        /* Free udata if it exists */
        if(info->callbacks.udata) {
            if(NULL == info->callbacks.udata_free)
                HGOTO_ERROR(H5E_PLIST, H5E_BADVALUE, FAIL, "udata_free not defined")
            if((*info->callbacks.udata_free)(info->callbacks.udata) < 0)
                HGOTO_ERROR(H5E_PLIST, H5E_CANTFREE, FAIL, "udata_free callback failed")
        } /* end if */
    } /* end if */

done:
    FUNC_LEAVE_NOAPI(ret_value)
} /* end H5P__file_image_info_free() */


/*-------------------------------------------------------------------------
 * Function:    H5P__facc_file_image_info_set
 *
 * Purpose:     Copies a file image property when it's set for a property list
 *
 * Return:      Success:        Non-negative
 *              Failure:        Negative
 *
 * Programmer:  Quincey Koziol
 *              Tuesday, Sept 1, 2015
 *
 *-------------------------------------------------------------------------
 */
static herr_t
H5P__facc_file_image_info_set(hid_t H5_ATTR_UNUSED prop_id, const char H5_ATTR_UNUSED *name,
    size_t H5_ATTR_UNUSED size, void *value)
{
    herr_t ret_value = SUCCEED;         /* Return value */

    FUNC_ENTER_STATIC

    /* Sanity check */
    HDassert(value);

    /* Make copy of file image info */
    if(H5P__file_image_info_copy(value) < 0)
        HGOTO_ERROR(H5E_PLIST, H5E_CANTCOPY, FAIL, "can't copy file image info")

done:
    FUNC_LEAVE_NOAPI(ret_value)
} /* end H5P__facc_file_image_info_set() */


/*-------------------------------------------------------------------------
 * Function:    H5P__facc_file_image_info_get
 *
 * Purpose:     Copies a file image property when it's retrieved from a property list
 *
 * Return:      Success:        Non-negative
 *              Failure:        Negative
 *
 * Programmer:  Quincey Koziol
 *              Tuesday, Sept 1, 2015
 *
 *-------------------------------------------------------------------------
 */
static herr_t
H5P__facc_file_image_info_get(hid_t H5_ATTR_UNUSED prop_id, const char H5_ATTR_UNUSED *name,
    size_t H5_ATTR_UNUSED size, void *value)
{
    herr_t ret_value = SUCCEED;         /* Return value */

    FUNC_ENTER_STATIC

    /* Sanity check */
    HDassert(value);

    /* Make copy of file image info */
    if(H5P__file_image_info_copy(value) < 0)
        HGOTO_ERROR(H5E_PLIST, H5E_CANTCOPY, FAIL, "can't copy file image info")

done:
    FUNC_LEAVE_NOAPI(ret_value)
} /* end H5P__facc_file_image_info_get() */


/*-------------------------------------------------------------------------
 * Function:    H5P__facc_file_image_info_del
 *
 * Purpose:     Delete callback for the file image info property, called
 *              when the property is deleted from the plist. The buffer
 *              and udata may need to be freed, possibly using their 
 *              respective callbacks so the default free won't work.
 *
 * Return:      Non-negative on success/Negative on failure
 *
 * Programmer:  Jacob Gruber
 *              Thurday, August 11, 2011
 *
 *-------------------------------------------------------------------------
 */
static herr_t
H5P__facc_file_image_info_del(hid_t H5_ATTR_UNUSED prop_id, const char H5_ATTR_UNUSED *name, size_t H5_ATTR_UNUSED size, void *value)
{
    herr_t ret_value = SUCCEED;         /* Return value */

    FUNC_ENTER_STATIC

    /* Free the file image info */
    if(H5P__file_image_info_free(value) < 0)
        HGOTO_ERROR(H5E_PLIST, H5E_CANTRELEASE, FAIL, "can't release file image info")

done:
    FUNC_LEAVE_NOAPI(ret_value)
} /* end H5P__facc_file_image_info_del() */


/*-------------------------------------------------------------------------
 * Function:    H5P__facc_file_image_info_copy
 *
 * Purpose:     Copy callback for the file image info property. The buffer
 *              and udata may need to be copied, possibly using their 
 *              respective callbacks so the default copy won't work.
 *
 * Return:      Non-negative on success/Negative on failure
 *
 * Programmer:  Jacob Gruber
 *              Thurday, August 11, 2011
 *
 *-------------------------------------------------------------------------
 */
static herr_t
H5P__facc_file_image_info_copy(const char H5_ATTR_UNUSED *name, size_t H5_ATTR_UNUSED size, void *value)
{
    herr_t ret_value = SUCCEED;         /* Return value */

    FUNC_ENTER_STATIC

    /* Make copy of file image info */
    if(H5P__file_image_info_copy(value) < 0)
        HGOTO_ERROR(H5E_PLIST, H5E_CANTCOPY, FAIL, "can't copy file image info")

done:
    FUNC_LEAVE_NOAPI(ret_value)
} /* end H5P__facc_file_image_info_copy() */


/*-------------------------------------------------------------------------
 * Function:       H5P__facc_file_image_info_cmp
 *
 * Purpose:        Callback routine which is called whenever the file image info
 *                 property in the file access property list is compared.
 *
 * Return:         positive if VALUE1 is greater than VALUE2, negative if
 *                      VALUE2 is greater than VALUE1 and zero if VALUE1 and
 *                      VALUE2 are equal.
 *
 * Programmer:     Quincey Koziol
 *                 Thursday, September 3, 2015
 *
 *-------------------------------------------------------------------------
 */
static int
H5P__facc_file_image_info_cmp(const void *_info1, const void *_info2,
    size_t H5_ATTR_UNUSED size)
{
    const H5FD_file_image_info_t *info1 = (const H5FD_file_image_info_t *)_info1, /* Create local aliases for values */
        *info2 = (const H5FD_file_image_info_t *)_info2;
    herr_t ret_value = 0;       /* Return value */

    FUNC_ENTER_STATIC_NOERR

    /* Sanity check */
    HDassert(info1);
    HDassert(info2);
    HDassert(size == sizeof(H5FD_file_image_info_t));

    /* Check for different buffer sizes */
    if(info1->size < info2->size) HGOTO_DONE(-1)
    if(info1->size > info2->size) HGOTO_DONE(1)

    /* Check for different callbacks */
    /* (Order in memory is fairly meaningless, so just check for equality) */
    if(info1->callbacks.image_malloc != info2->callbacks.image_malloc) HGOTO_DONE(1)
    if(info1->callbacks.image_memcpy != info2->callbacks.image_memcpy) HGOTO_DONE(-1)
    if(info1->callbacks.image_realloc != info2->callbacks.image_realloc) HGOTO_DONE(1)
    if(info1->callbacks.image_free != info2->callbacks.image_free) HGOTO_DONE(-1)
    if(info1->callbacks.udata_copy != info2->callbacks.udata_copy) HGOTO_DONE(1)
    if(info1->callbacks.udata_free != info2->callbacks.udata_free) HGOTO_DONE(-1)

    /* Check for different udata */
    /* (Don't know how big it is, so can't check contents) */
    if(info1->callbacks.udata < info2->callbacks.udata) HGOTO_DONE(-1)
    if(info1->callbacks.udata > info2->callbacks.udata) HGOTO_DONE(1)

    /* Check buffer contents (instead of buffer pointers) */
    if(info1->buffer != NULL && info2->buffer == NULL) HGOTO_DONE(-1)
    if(info1->buffer == NULL && info2->buffer != NULL) HGOTO_DONE(1)
    if(info1->buffer != NULL && info2->buffer != NULL)
        ret_value = HDmemcmp(info1->buffer, info2->buffer, size);

done:
    FUNC_LEAVE_NOAPI(ret_value)
} /* end H5P__facc_file_image_info_cmp() */


/*-------------------------------------------------------------------------
 * Function:    H5P__facc_file_image_info_close
 *
 * Purpose:     Close callback for the file image info property. The buffer
 *              and udata may need to be freed, possibly using their 
 *              respective callbacks so the standard free won't work.
 *
 * Return:      Non-negative on success/Negative on failure
 *
 * Programmer:  Jacob Gruber
 *              Thurday, August 11, 2011
 *
 *-------------------------------------------------------------------------
 */
static herr_t
H5P__facc_file_image_info_close(const char H5_ATTR_UNUSED *name, size_t H5_ATTR_UNUSED size, void *value)
{
    herr_t ret_value = SUCCEED;         /* Return value */

    FUNC_ENTER_STATIC

    /* Free the file image info */
    if(H5P__file_image_info_free(value) < 0)
        HGOTO_ERROR(H5E_PLIST, H5E_CANTRELEASE, FAIL, "can't release file image info")

done:
    FUNC_LEAVE_NOAPI(ret_value)
} /* end H5P__facc_file_image_info_close() */


/*-------------------------------------------------------------------------
 * Function: H5P__facc_cache_config_cmp
 *
 * Purpose: Compare two cache configurations.
 *
 * Return: positive if VALUE1 is greater than VALUE2, negative if VALUE2 is
 *		greater than VALUE1 and zero if VALUE1 and VALUE2 are equal.
 *
 * Programmer:     Mohamad Chaarawi
 *                 September 24, 2012
 *
 *-------------------------------------------------------------------------
 */
static int
H5P__facc_cache_config_cmp(const void *_config1, const void *_config2, size_t H5_ATTR_UNUSED size)
{
    const H5AC_cache_config_t *config1 = (const H5AC_cache_config_t *)_config1; /* Create local aliases for values */
    const H5AC_cache_config_t *config2 = (const H5AC_cache_config_t *)_config2; /* Create local aliases for values */
    int ret_value = 0;               /* Return value */

    FUNC_ENTER_STATIC_NOERR

    /* Check for a property being set */
    if(config1 == NULL && config2 != NULL) HGOTO_DONE(-1);
    if(config1 != NULL && config2 == NULL) HGOTO_DONE(1);

    if(config1->version < config2->version) HGOTO_DONE(-1);
    if(config1->version > config2->version) HGOTO_DONE(1);

    if(config1->rpt_fcn_enabled < config2->rpt_fcn_enabled) HGOTO_DONE(-1);
    if(config1->rpt_fcn_enabled > config2->rpt_fcn_enabled) HGOTO_DONE(1);

    if(config1->open_trace_file < config2->open_trace_file) HGOTO_DONE(-1);
    if(config1->open_trace_file > config2->open_trace_file) HGOTO_DONE(1);

    if(config1->close_trace_file < config2->close_trace_file) HGOTO_DONE(-1);
    if(config1->close_trace_file > config2->close_trace_file) HGOTO_DONE(1);

    if((ret_value = HDstrncmp(config1->trace_file_name, config2->trace_file_name, 
                              (size_t)(H5AC__MAX_TRACE_FILE_NAME_LEN + 1))) != 0)
        HGOTO_DONE(ret_value);

    if(config1->evictions_enabled < config2->evictions_enabled) HGOTO_DONE(-1);
    if(config1->evictions_enabled > config2->evictions_enabled) HGOTO_DONE(1);

    if(config1->set_initial_size < config2->set_initial_size) HGOTO_DONE(-1);
    if(config1->set_initial_size > config2->set_initial_size) HGOTO_DONE(1);

    if(config1->initial_size < config2->initial_size) HGOTO_DONE(-1);
    if(config1->initial_size > config2->initial_size) HGOTO_DONE(1);

    if(config1->min_clean_fraction < config2->min_clean_fraction) HGOTO_DONE(-1);
    if(config1->min_clean_fraction > config2->min_clean_fraction) HGOTO_DONE(1);

    if(config1->max_size < config2->max_size) HGOTO_DONE(-1);
    if(config1->max_size > config2->max_size) HGOTO_DONE(1);

    if(config1->min_size < config2->min_size) HGOTO_DONE(-1);
    if(config1->min_size > config2->min_size) HGOTO_DONE(1);

    if(config1->epoch_length < config2->epoch_length) HGOTO_DONE(-1);
    if(config1->epoch_length > config2->epoch_length) HGOTO_DONE(1);

    if(config1->incr_mode < config2->incr_mode) HGOTO_DONE(-1);
    if(config1->incr_mode > config2->incr_mode) HGOTO_DONE(1);

    if(config1->lower_hr_threshold < config2->lower_hr_threshold) HGOTO_DONE(-1);
    if(config1->lower_hr_threshold > config2->lower_hr_threshold) HGOTO_DONE(1);

    if(config1->increment < config2->increment) HGOTO_DONE(-1);
    if(config1->increment > config2->increment) HGOTO_DONE(1);

    if(config1->apply_max_increment < config2->apply_max_increment) HGOTO_DONE(-1);
    if(config1->apply_max_increment > config2->apply_max_increment) HGOTO_DONE(1);

    if(config1->max_increment < config2->max_increment) HGOTO_DONE(-1);
    if(config1->max_increment > config2->max_increment) HGOTO_DONE(1);

    if(config1->flash_incr_mode < config2->flash_incr_mode) HGOTO_DONE(-1);
    if(config1->flash_incr_mode > config2->flash_incr_mode) HGOTO_DONE(1);

    if(config1->flash_multiple < config2->flash_multiple) HGOTO_DONE(-1);
    if(config1->flash_multiple > config2->flash_multiple) HGOTO_DONE(1);

    if(config1->flash_threshold < config2->flash_threshold) HGOTO_DONE(-1);
    if(config1->flash_threshold > config2->flash_threshold) HGOTO_DONE(1);

    if(config1->decr_mode < config2->decr_mode) HGOTO_DONE(-1);
    if(config1->decr_mode > config2->decr_mode) HGOTO_DONE(1);

    if(config1->upper_hr_threshold < config2->upper_hr_threshold) HGOTO_DONE(-1);
    if(config1->upper_hr_threshold > config2->upper_hr_threshold) HGOTO_DONE(1);

    if(config1->decrement < config2->decrement) HGOTO_DONE(-1);
    if(config1->decrement > config2->decrement) HGOTO_DONE(1);

    if(config1->apply_max_decrement < config2->apply_max_decrement) HGOTO_DONE(-1);
    if(config1->apply_max_decrement > config2->apply_max_decrement) HGOTO_DONE(1);

    if(config1->max_decrement < config2->max_decrement) HGOTO_DONE(-1);
    if(config1->max_decrement > config2->max_decrement) HGOTO_DONE(1);

    if(config1->epochs_before_eviction < config2->epochs_before_eviction) HGOTO_DONE(-1);
    if(config1->epochs_before_eviction > config2->epochs_before_eviction) HGOTO_DONE(1);

    if(config1->apply_empty_reserve < config2->apply_empty_reserve) HGOTO_DONE(-1);
    if(config1->apply_empty_reserve > config2->apply_empty_reserve) HGOTO_DONE(1);

    if(config1->empty_reserve < config2->empty_reserve) HGOTO_DONE(-1);
    if(config1->empty_reserve > config2->empty_reserve) HGOTO_DONE(1);

    if(config1->dirty_bytes_threshold < config2->dirty_bytes_threshold) HGOTO_DONE(-1);
    if(config1->dirty_bytes_threshold > config2->dirty_bytes_threshold) HGOTO_DONE(1);

    if(config1->metadata_write_strategy < config2->metadata_write_strategy) HGOTO_DONE(-1);
    if(config1->metadata_write_strategy > config2->metadata_write_strategy) HGOTO_DONE(1);

done:
    FUNC_LEAVE_NOAPI(ret_value)
} /* end H5P__facc_cache_config_cmp() */


/*-------------------------------------------------------------------------
 * Function:       H5P__facc_cache_config_enc
 *
 * Purpose:        Callback routine which is called whenever the default
 *                 cache config property in the file creation property list is
 *                 encoded.
 *
 * Return:	   Success:	Non-negative
 *		   Failure:	Negative
 *
 * Programmer:     Mohamad Chaarawi
 *                 August 09, 2012
 *
 *-------------------------------------------------------------------------
 */
static herr_t
H5P__facc_cache_config_enc(const void *value, void **_pp, size_t *size)
{
    const H5AC_cache_config_t *config = (const H5AC_cache_config_t *)value; /* Create local aliases for values */
    uint8_t **pp = (uint8_t **)_pp;
    unsigned enc_size;      /* Size of encoded property */
    uint64_t enc_value;         /* Property to encode */

    FUNC_ENTER_STATIC_NOERR

    /* Sanity check */
    HDassert(value);
    HDcompile_assert(sizeof(size_t) <= sizeof(uint64_t));

    if(NULL != *pp) {
        /* Encode type sizes (as a safety check) */
        *(*pp)++ = (uint8_t)sizeof(unsigned);
        *(*pp)++ = (uint8_t)sizeof(double);

        /* int */
        INT32ENCODE(*pp, (int32_t)config->version);

        H5_ENCODE_UNSIGNED(*pp, config->rpt_fcn_enabled);

        H5_ENCODE_UNSIGNED(*pp, config->open_trace_file);

        H5_ENCODE_UNSIGNED(*pp, config->close_trace_file);

        HDmemcpy(*pp, (const uint8_t *)(config->trace_file_name), (size_t)(H5AC__MAX_TRACE_FILE_NAME_LEN + 1));
        *pp += H5AC__MAX_TRACE_FILE_NAME_LEN + 1;

        H5_ENCODE_UNSIGNED(*pp, config->evictions_enabled);

        H5_ENCODE_UNSIGNED(*pp, config->set_initial_size);

        enc_value = (uint64_t)config->initial_size;
        enc_size = H5VM_limit_enc_size(enc_value);
        HDassert(enc_size < 256);
        *(*pp)++ = (uint8_t)enc_size;
        UINT64ENCODE_VAR(*pp, enc_value, enc_size);

        H5_ENCODE_DOUBLE(*pp, config->min_clean_fraction);

        enc_value = (uint64_t)config->max_size;
        enc_size = H5VM_limit_enc_size(enc_value);
        HDassert(enc_size < 256);
        *(*pp)++ = (uint8_t)enc_size;
        UINT64ENCODE_VAR(*pp, enc_value, enc_size);

        enc_value = (uint64_t)config->min_size;
        enc_size = H5VM_limit_enc_size(enc_value);
        HDassert(enc_size < 256);
        *(*pp)++ = (uint8_t)enc_size;
        UINT64ENCODE_VAR(*pp, enc_value, enc_size);

        /* long int */
        INT64ENCODE(*pp, (int64_t)config->epoch_length);

        /* enum */
        *(*pp)++ = (uint8_t)config->incr_mode;

        H5_ENCODE_DOUBLE(*pp, config->lower_hr_threshold);

        H5_ENCODE_DOUBLE(*pp, config->increment);

        H5_ENCODE_UNSIGNED(*pp, config->apply_max_increment);

        enc_value = (uint64_t)config->max_increment;
        enc_size = H5VM_limit_enc_size(enc_value);
        HDassert(enc_size < 256);
        *(*pp)++ = (uint8_t)enc_size;
        UINT64ENCODE_VAR(*pp, enc_value, enc_size);

        /* enum */
        *(*pp)++ = (uint8_t)config->flash_incr_mode;

        H5_ENCODE_DOUBLE(*pp, config->flash_multiple);

        H5_ENCODE_DOUBLE(*pp, config->flash_threshold);

        /* enum */
        *(*pp)++ = (uint8_t)config->decr_mode;

        H5_ENCODE_DOUBLE(*pp, config->upper_hr_threshold);

        H5_ENCODE_DOUBLE(*pp, config->decrement);

        H5_ENCODE_UNSIGNED(*pp, config->apply_max_decrement);

        enc_value = (uint64_t)config->max_decrement;
        enc_size = H5VM_limit_enc_size(enc_value);
        HDassert(enc_size < 256);
        *(*pp)++ = (uint8_t)enc_size;
        UINT64ENCODE_VAR(*pp, enc_value, enc_size);

        /* int */
        INT32ENCODE(*pp, (int32_t)config->epochs_before_eviction);

        H5_ENCODE_UNSIGNED(*pp, config->apply_empty_reserve);

        H5_ENCODE_DOUBLE(*pp, config->empty_reserve);

        /* unsigned */
        UINT32ENCODE(*pp, (uint32_t)config->dirty_bytes_threshold);

        /* int */
        INT32ENCODE(*pp, (int32_t)config->metadata_write_strategy);
    } /* end if */

    /* Compute encoded size of variably-encoded values */
    enc_value = (uint64_t)config->initial_size;
    *size += 1 + H5VM_limit_enc_size(enc_value);
    enc_value = (uint64_t)config->max_size;
    *size += 1 + H5VM_limit_enc_size(enc_value);
    enc_value = (uint64_t)config->min_size;
    *size += 1 + H5VM_limit_enc_size(enc_value);
    enc_value = (uint64_t)config->max_increment;
    *size += 1 + H5VM_limit_enc_size(enc_value);
    enc_value = (uint64_t)config->max_decrement;
    *size += 1 + H5VM_limit_enc_size(enc_value);

    /* Compute encoded size of fixed-size values */
    *size += (5 + (sizeof(unsigned) * 8) + (sizeof(double) * 8) +
            (sizeof(int32_t) * 4) + sizeof(int64_t) +
            H5AC__MAX_TRACE_FILE_NAME_LEN + 1);

    FUNC_LEAVE_NOAPI(SUCCEED)
} /* end H5P__facc_cache_config_enc() */


/*-------------------------------------------------------------------------
 * Function:       H5P__facc_cache_config_dec
 *
 * Purpose:        Callback routine which is called whenever the default
 *                 cache config property in the file creation property list is
 *                 decoded.
 *
 * Return:	   Success:	Non-negative
 *		   Failure:	Negative
 *
 * Programmer:     Mohamad Chaarawi
 *                 August 09, 2012
 *
 *-------------------------------------------------------------------------
 */
static herr_t
H5P__facc_cache_config_dec(const void **_pp, void *_value)
{
    H5AC_cache_config_t *config = (H5AC_cache_config_t *)_value;
    const uint8_t **pp = (const uint8_t **)_pp;
    unsigned enc_size;
    uint64_t enc_value;
    herr_t ret_value = SUCCEED;         /* Return value */

    FUNC_ENTER_STATIC

    /* Sanity checks */
    HDassert(pp);
    HDassert(*pp);
    HDassert(config);
    HDcompile_assert(sizeof(size_t) <= sizeof(uint64_t));

    /* Set property to default value */
    HDmemcpy(config, &H5F_def_mdc_initCacheCfg_g, sizeof(H5AC_cache_config_t));

    /* Decode type sizes */
    enc_size = *(*pp)++;
    if(enc_size != sizeof(unsigned))
        HGOTO_ERROR(H5E_PLIST, H5E_BADVALUE, FAIL, "unsigned value can't be decoded")
    enc_size = *(*pp)++;
    if(enc_size != sizeof(double))
        HGOTO_ERROR(H5E_PLIST, H5E_BADVALUE, FAIL, "double value can't be decoded")

    /* int */
    INT32DECODE(*pp, config->version);

    H5_DECODE_UNSIGNED(*pp, config->rpt_fcn_enabled);

    H5_DECODE_UNSIGNED(*pp, config->open_trace_file);

    H5_DECODE_UNSIGNED(*pp, config->close_trace_file);

    HDstrcpy(config->trace_file_name, (const char *)(*pp));
    *pp += H5AC__MAX_TRACE_FILE_NAME_LEN + 1;

    H5_DECODE_UNSIGNED(*pp, config->evictions_enabled);

    H5_DECODE_UNSIGNED(*pp, config->set_initial_size);

    enc_size = *(*pp)++;
    HDassert(enc_size < 256);
    UINT64DECODE_VAR(*pp, enc_value, enc_size);
    config->initial_size = (size_t)enc_value;

    H5_DECODE_DOUBLE(*pp, config->min_clean_fraction);

    enc_size = *(*pp)++;
    HDassert(enc_size < 256);
    UINT64DECODE_VAR(*pp, enc_value, enc_size);
    config->max_size = (size_t)enc_value;

    enc_size = *(*pp)++;
    HDassert(enc_size < 256);
    UINT64DECODE_VAR(*pp, enc_value, enc_size);
    config->min_size = (size_t)enc_value;

    /* long int */
    {
        int64_t temp;
        INT64DECODE(*pp, temp);
        config->epoch_length = (long int)temp;
    }
    /* enum */
    config->incr_mode = (enum H5C_cache_incr_mode)*(*pp)++;

    H5_DECODE_DOUBLE(*pp, config->lower_hr_threshold);

    H5_DECODE_DOUBLE(*pp, config->increment);

    H5_DECODE_UNSIGNED(*pp, config->apply_max_increment);

    enc_size = *(*pp)++;
    HDassert(enc_size < 256);
    UINT64DECODE_VAR(*pp, enc_value, enc_size);
    config->max_increment = (size_t)enc_value;

    /* enum */
    config->flash_incr_mode = (enum H5C_cache_flash_incr_mode)*(*pp)++;

    H5_DECODE_DOUBLE(*pp, config->flash_multiple);

    H5_DECODE_DOUBLE(*pp, config->flash_threshold);

    /* enum */
    config->decr_mode = (enum H5C_cache_decr_mode)*(*pp)++;

    H5_DECODE_DOUBLE(*pp, config->upper_hr_threshold);

    H5_DECODE_DOUBLE(*pp, config->decrement);

    H5_DECODE_UNSIGNED(*pp, config->apply_max_decrement);

    enc_size = *(*pp)++;
    HDassert(enc_size < 256);
    UINT64DECODE_VAR(*pp, enc_value, enc_size);
    config->max_decrement = (size_t)enc_value;

    /* int */
    INT32DECODE(*pp, config->epochs_before_eviction);

    H5_DECODE_UNSIGNED(*pp, config->apply_empty_reserve);

    H5_DECODE_DOUBLE(*pp, config->empty_reserve);

    /* unsigned */
    UINT32DECODE(*pp, config->dirty_bytes_threshold);

    /* int */
    INT32DECODE(*pp, config->metadata_write_strategy);

done:
    FUNC_LEAVE_NOAPI(ret_value)
} /* end H5P__facc_cache_config_dec() */


/*-------------------------------------------------------------------------
 * Function:       H5P__facc_fclose_degree_enc
 *
 * Purpose:        Callback routine which is called whenever the file close
 *                 degree property in the file access property list
 *                 is encoded.
 *
 * Return:	   Success:	Non-negative
 *		   Failure:	Negative
 *
 * Programmer:     Quincey Koziol
 *                 Wednesday, August 15, 2012
 *
 *-------------------------------------------------------------------------
 */
static herr_t
H5P__facc_fclose_degree_enc(const void *value, void **_pp, size_t *size)
{
    const H5F_close_degree_t *fclose_degree = (const H5F_close_degree_t *)value; /* Create local alias for values */
    uint8_t **pp = (uint8_t **)_pp;

    FUNC_ENTER_STATIC_NOERR

    /* Sanity check */
    HDassert(fclose_degree);
    HDassert(size);

    if(NULL != *pp)
        /* Encode file close degree */
        *(*pp)++ = (uint8_t)*fclose_degree;

    /* Size of file close degree */
    (*size)++;

    FUNC_LEAVE_NOAPI(SUCCEED)
} /* end H5P__facc_fclose_degree_enc() */


/*-------------------------------------------------------------------------
 * Function:       H5P__facc_fclose_degree_dec
 *
 * Purpose:        Callback routine which is called whenever the file close
 *                 degree property in the file access property list
 *                 is decoded.
 *
 * Return:	   Success:	Non-negative
 *		   Failure:	Negative
 *
 * Programmer:     Quincey Koziol
 *                 Wednesday, August 15, 2012
 *
 *-------------------------------------------------------------------------
 */
static herr_t
H5P__facc_fclose_degree_dec(const void **_pp, void *_value)
{
    H5F_close_degree_t *fclose_degree = (H5F_close_degree_t *)_value;            /* File close degree */
    const uint8_t **pp = (const uint8_t **)_pp;

    FUNC_ENTER_STATIC_NOERR

    /* Sanity checks */
    HDassert(pp);
    HDassert(*pp);
    HDassert(fclose_degree);

    /* Decode file close degree */
    *fclose_degree = (H5F_close_degree_t)*(*pp)++;

    FUNC_LEAVE_NOAPI(SUCCEED)
} /* end H5P__facc_fclose_degree_dec() */


/*-------------------------------------------------------------------------
 * Function:       H5P__facc_multi_type_enc
 *
 * Purpose:        Callback routine which is called whenever the multi VFD
 *                 memory type property in the file access property list
 *                 is encoded.
 *
 * Return:	   Success:	Non-negative
 *		   Failure:	Negative
 *
 * Programmer:     Quincey Koziol
 *                 Wednesday, August 15, 2012
 *
 *-------------------------------------------------------------------------
 */
static herr_t
H5P__facc_multi_type_enc(const void *value, void **_pp, size_t *size)
{
    const H5FD_mem_t *type = (const H5FD_mem_t *)value; /* Create local alias for values */
    uint8_t **pp = (uint8_t **)_pp;

    FUNC_ENTER_STATIC_NOERR

    /* Sanity check */
    HDassert(type);
    HDassert(size);

    if(NULL != *pp)
        /* Encode file close degree */
        *(*pp)++ = (uint8_t)*type;

    /* Size of multi VFD memory type */
    (*size)++;

    FUNC_LEAVE_NOAPI(SUCCEED)
} /* end H5P__facc_multi_type_enc() */


/*-------------------------------------------------------------------------
 * Function:       H5P__facc_multi_type_dec
 *
 * Purpose:        Callback routine which is called whenever the multi VFD
 *                 memory type property in the file access property list
 *                 is decoded.
 *
 * Return:	   Success:	Non-negative
 *		   Failure:	Negative
 *
 * Programmer:     Quincey Koziol
 *                 Wednesday, August 15, 2012
 *
 *-------------------------------------------------------------------------
 */
static herr_t
H5P__facc_multi_type_dec(const void **_pp, void *_value)
{
    H5FD_mem_t *type = (H5FD_mem_t *)_value;            /* File close degree */
    const uint8_t **pp = (const uint8_t **)_pp;

    FUNC_ENTER_STATIC_NOERR

    /* Sanity checks */
    HDassert(pp);
    HDassert(*pp);
    HDassert(type);

    /* Decode multi VFD memory type */
    *type = (H5FD_mem_t)*(*pp)++;

    FUNC_LEAVE_NOAPI(SUCCEED)
} /* end H5P__facc_multi_type_dec() */


/*-------------------------------------------------------------------------
 * Function:	H5Pset_core_write_tracking
 *
 * Purpose:	Enables/disables core VFD write tracking and page
 *              aggregation size.
 *
 * Return:	Non-negative on success/Negative on failure
 *
 * Programmer:  Dana Robinson
 *              Tuesday, April 8, 2014
 *
 *-------------------------------------------------------------------------
 */
herr_t
H5Pset_core_write_tracking(hid_t plist_id, hbool_t is_enabled, size_t page_size)
{
    H5P_genplist_t *plist;        /* Property list pointer */
    herr_t ret_value = SUCCEED;   /* return value */

    FUNC_ENTER_API(FAIL)
    H5TRACE3("e", "ibz", plist_id, is_enabled, page_size);

    /* The page size cannot be zero */
    if(page_size == 0)
        HGOTO_ERROR(H5E_ARGS, H5E_BADVALUE, FAIL, "page_size cannot be zero")

    /* Get the plist structure */
    if(NULL == (plist = H5P_object_verify(plist_id, H5P_FILE_ACCESS)))
        HGOTO_ERROR(H5E_ATOM, H5E_BADATOM, FAIL, "can't find object for ID")

    /* Set values */
    if(H5P_set(plist, H5F_ACS_CORE_WRITE_TRACKING_FLAG_NAME, &is_enabled) < 0)
        HGOTO_ERROR(H5E_PLIST, H5E_CANTSET, FAIL, "can't set core VFD write tracking flag")
    if(H5P_set(plist, H5F_ACS_CORE_WRITE_TRACKING_PAGE_SIZE_NAME, &page_size) < 0)
        HGOTO_ERROR(H5E_PLIST, H5E_CANTSET, FAIL, "can't set core VFD write tracking page size")

done:
    FUNC_LEAVE_API(ret_value)
} /* end H5Pset_core_write_tracking() */


/*-------------------------------------------------------------------------
 * Function:	H5Pget_core_write_tracking
 *
 * Purpose:	Gets information about core VFD write tracking and page
 *              aggregation size.
 *
 * Return:	Non-negative on success/Negative on failure
 *
 * Programmer:  Dana Robinson
 *              Tuesday, April 8, 2014
 *
 *-------------------------------------------------------------------------
 */
herr_t
H5Pget_core_write_tracking(hid_t plist_id, hbool_t *is_enabled, size_t *page_size)
{
    H5P_genplist_t *plist;      /* Property list pointer */
    herr_t ret_value = SUCCEED;   /* return value */

    FUNC_ENTER_API(FAIL)
    H5TRACE3("e", "i*b*z", plist_id, is_enabled, page_size);

    /* Get the plist structure */
    if(NULL == (plist = H5P_object_verify(plist_id, H5P_FILE_ACCESS)))
        HGOTO_ERROR(H5E_ATOM, H5E_BADATOM, FAIL, "can't find object for ID")

    /* Get values */
    if(is_enabled) {
        if(H5P_get(plist, H5F_ACS_CORE_WRITE_TRACKING_FLAG_NAME, is_enabled) < 0)
            HGOTO_ERROR(H5E_PLIST, H5E_CANTGET, FAIL, "can't get core VFD write tracking flag")
    } /* end if */

    if(page_size) {
        if(H5P_get(plist, H5F_ACS_CORE_WRITE_TRACKING_PAGE_SIZE_NAME, page_size) < 0)
            HGOTO_ERROR(H5E_PLIST, H5E_CANTGET, FAIL, "can't get core VFD write tracking page size")
    } /* end if */

done:
    FUNC_LEAVE_API(ret_value)
<<<<<<< HEAD
}


/*-------------------------------------------------------------------------
 * Function:	H5Pset_page_buffer_size
 *
 * Purpose:     Set the maximum page buffering size. This has to be a
 *              multiple of the page allocation size which must be enabled;
 *              otherwise file create/open will fail.
 *
 * Return:	Non-negative on success/Negative on failure
 *
 * Programmer:	Mohamad Chaarawi
 *              June 2015
 *
 *-------------------------------------------------------------------------
 */
herr_t
H5Pset_page_buffer_size(hid_t plist_id, size_t buf_size, unsigned min_meta_perc, unsigned min_raw_perc)
{
    H5P_genplist_t *plist;      /* Property list pointer */
    herr_t ret_value = SUCCEED;   /* return value */

    FUNC_ENTER_API(FAIL)
    H5TRACE4("e", "izIuIu", plist_id, buf_size, min_meta_perc, min_raw_perc);

    /* Get the plist structure */
    if(NULL == (plist = H5P_object_verify(plist_id, H5P_FILE_ACCESS)))
        HGOTO_ERROR(H5E_ATOM, H5E_BADATOM, FAIL, "can't find object for ID")

    if(min_meta_perc > 100)
        HGOTO_ERROR(H5E_ARGS, H5E_BADVALUE, FAIL, "Minimum metadata fractions must be between 0 and 100 inclusive")
    if(min_raw_perc > 100)
        HGOTO_ERROR(H5E_ARGS, H5E_BADVALUE, FAIL, "Minimum rawdata fractions must be between 0 and 100 inclusive")

    if(min_meta_perc + min_raw_perc > 100)
        HGOTO_ERROR(H5E_ARGS, H5E_BADVALUE, FAIL, "Sum of minimum metadata and raw data fractions can't be bigger than 100");

    /* Set size */
    if(H5P_set(plist, H5F_ACS_PAGE_BUFFER_SIZE_NAME, &buf_size) < 0)
        HGOTO_ERROR(H5E_PLIST, H5E_CANTSET,FAIL, "can't set page buffer size")
    if(H5P_set(plist, H5F_ACS_PAGE_BUFFER_MIN_META_PERC_NAME, &min_meta_perc) < 0)
        HGOTO_ERROR(H5E_PLIST, H5E_CANTSET,FAIL, "can't set percentage of min metadata entries")
    if(H5P_set(plist, H5F_ACS_PAGE_BUFFER_MIN_RAW_PERC_NAME, &min_raw_perc) < 0)
        HGOTO_ERROR(H5E_PLIST, H5E_CANTSET,FAIL, "can't set percentage of min rawdata entries")

done:
    FUNC_LEAVE_API(ret_value)
} /* end H5Pset_page_buffer_size() */


/*-------------------------------------------------------------------------
 * Function:	H5Pget_page_buffer_size
 *
 * Purpose:	Retrieves the maximum page buffer size.
 *
 * Return:	Non-negative on success/Negative on failure
 *
 * Programmer:	Mohamad Chaarawi
 *              June 2015
 *
 *-------------------------------------------------------------------------
 */
herr_t
H5Pget_page_buffer_size(hid_t plist_id, size_t *buf_size, unsigned *min_meta_perc, unsigned *min_raw_perc)
{
    H5P_genplist_t *plist;      /* Property list pointer */
    herr_t ret_value = SUCCEED;   /* return value */

    FUNC_ENTER_API(FAIL)
    H5TRACE4("e", "i*z*Iu*Iu", plist_id, buf_size, min_meta_perc, min_raw_perc);

    /* Get the plist structure */
    if(NULL == (plist = H5P_object_verify(plist_id, H5P_FILE_ACCESS)))
        HGOTO_ERROR(H5E_ATOM, H5E_BADATOM, FAIL, "can't find object for ID")

    /* Get size */

    if(buf_size)
        if(H5P_get(plist, H5F_ACS_PAGE_BUFFER_SIZE_NAME, buf_size) < 0)
            HGOTO_ERROR(H5E_PLIST, H5E_CANTGET,FAIL, "can't get page buffer size")
    if(min_meta_perc)
        if(H5P_get(plist, H5F_ACS_PAGE_BUFFER_MIN_META_PERC_NAME, min_meta_perc) < 0)
            HGOTO_ERROR(H5E_PLIST, H5E_CANTGET,FAIL, "can't get page buffer minimum metadata percent")
    if(min_raw_perc)
        if(H5P_get(plist, H5F_ACS_PAGE_BUFFER_MIN_RAW_PERC_NAME, min_raw_perc) < 0)
            HGOTO_ERROR(H5E_PLIST, H5E_CANTGET,FAIL, "can't get page buffer minimum raw data percent")

done:
    FUNC_LEAVE_API(ret_value)
} /* end H5Pget_page_buffer_size() */
=======
} /* end H5Pget_core_write_tracking() */
>>>>>>> 6a566cdc
<|MERGE_RESOLUTION|>--- conflicted
+++ resolved
@@ -3573,8 +3573,7 @@
 
 done:
     FUNC_LEAVE_API(ret_value)
-<<<<<<< HEAD
-}
+} /* end H5Pget_core_write_tracking() */
 
  
@@ -3666,7 +3665,4 @@
 
 done:
     FUNC_LEAVE_API(ret_value)
-} /* end H5Pget_page_buffer_size() */
-=======
-} /* end H5Pget_core_write_tracking() */
->>>>>>> 6a566cdc
+} /* end H5Pget_page_buffer_size() */