/* * * * * * * * * * * * * * * * * * * * * * * * * * * * * * * * * * * * * * *
 * Copyright by The HDF Group.                                               *
 * Copyright by the Board of Trustees of the University of Illinois.         *
 * All rights reserved.                                                      *
 *                                                                           *
 * This file is part of HDF5.  The full HDF5 copyright notice, including     *
 * terms governing use, modification, and redistribution, is contained in    *
 * the files COPYING and Copyright.html.  COPYING can be found at the root   *
 * of the source code distribution tree; Copyright.html can be found at the  *
 * root level of an installed copy of the electronic HDF5 document set and   *
 * is linked from the top-level documents page.  It can also be found at     *
 * http://hdfgroup.org/HDF5/doc/Copyright.html.  If you do not have          *
 * access to either file, you may request a copy from help@hdfgroup.org.     *
 * * * * * * * * * * * * * * * * * * * * * * * * * * * * * * * * * * * * * * */

/*-------------------------------------------------------------------------
 *
 * Created:		H5system.c
 *			Aug 21 2006
 *			Quincey Koziol <koziol@hdfgroup.org>
 *
 * Purpose:		System call wrapper implementations.
 *
 *-------------------------------------------------------------------------
 */

/****************/
/* Module Setup */
/****************/


/***********/
/* Headers */
/***********/
#include "H5private.h"		/* Generic Functions			*/
#include "H5Fprivate.h"		/* File access				*/
#include "H5MMprivate.h"	/* Memory management			*/
#include "H5Eprivate.h"



/****************/
/* Local Macros */
/****************/


/******************/
/* Local Typedefs */
/******************/


/********************/
/* Package Typedefs */
/********************/


/********************/
/* Local Prototypes */
/********************/


/*********************/
/* Package Variables */
/*********************/


/*****************************/
/* Library Private Variables */
/*****************************/


/*******************/
/* Local Variables */
/*******************/


/*-------------------------------------------------------------------------
 * Function:	HDfprintf
 *
 * Purpose:	Prints the optional arguments under the control of the format
 *		string FMT to the stream STREAM.  This function takes the
 *		same format as fprintf(3c) with a few added features:
 *
 *		The conversion modifier `H' refers to the size of an
 *		`hsize_t' or `hssize_t' type.  For instance, "0x%018Hx"
 *		prints an `hsize_t' value as a hex number right justified and
 *		zero filled in an 18-character field.
 *
 *		The conversion `a' refers to an `haddr_t' type.
 *
 * Return:	Success:	Number of characters printed
 *
 *		Failure:	-1
 *
 * Programmer:	Robb Matzke
 *              Thursday, April  9, 1998
 *
 * Modifications:
 *		Robb Matzke, 1999-07-27
 *		The `%a' format refers to an argument of `haddr_t' type
 *		instead of `haddr_t*' and the return value is correct.
 *-------------------------------------------------------------------------
 */
int
HDfprintf(FILE *stream, const char *fmt, ...)
{
    int		n=0, nout = 0;
    int		fwidth, prec;
    int		zerofill;
    int		leftjust;
    int		plussign;
    int		ldspace;
    int		prefix;
    char	modifier[8];
    int		conv;
    char	*rest, format_templ[128];
    const char	*s;
    va_list	ap;

    assert (stream);
    assert (fmt);

    va_start (ap, fmt);
    while (*fmt) {
	fwidth = prec = 0;
	zerofill = 0;
	leftjust = 0;
	plussign = 0;
	prefix = 0;
	ldspace = 0;
	modifier[0] = '\0';

	if ('%'==fmt[0] && '%'==fmt[1]) {
	    HDputc ('%', stream);
	    fmt += 2;
	    nout++;
	} else if ('%'==fmt[0]) {
	    s = fmt + 1;

	    /* Flags */
	    while(HDstrchr ("-+ #", *s)) {
		switch(*s) {
                    case '-':
                        leftjust = 1;
                        break;

                    case '+':
                        plussign = 1;
                        break;

                    case ' ':
                        ldspace = 1;
                        break;

                    case '#':
                        prefix = 1;
                        break;
		} /* end switch */ /*lint !e744 Switch statement doesn't _need_ default */
		s++;
	    } /* end while */

	    /* Field width */
	    if (HDisdigit (*s)) {
		zerofill = ('0'==*s);
		fwidth = (int)HDstrtol (s, &rest, 10);
		s = rest;
	    } else if ('*'==*s) {
		fwidth = va_arg (ap, int);
		if (fwidth<0) {
		    leftjust = 1;
		    fwidth = -fwidth;
		}
		s++;
	    }

	    /* Precision */
	    if ('.'==*s) {
		s++;
		if (HDisdigit (*s)) {
		    prec = (int)HDstrtol (s, &rest, 10);
		    s = rest;
		} else if ('*'==*s) {
		    prec = va_arg (ap, int);
		    s++;
		}
		if (prec<1) prec = 1;
	    }

	    /* Extra type modifiers */
	    if (HDstrchr ("ZHhlqLI", *s)) {
		switch (*s) {
                /*lint --e{506} Don't issue warnings about constant value booleans */
                /*lint --e{774} Don't issue warnings boolean within 'if' always evaluates false/true */
		case 'H':
		    if (sizeof(hsize_t)<sizeof(long)) {
			modifier[0] = '\0';
		    } else if (sizeof(hsize_t)==sizeof(long)) {
			HDstrcpy (modifier, "l");
		    } else {
			HDstrcpy (modifier, H5_PRINTF_LL_WIDTH);
		    }
		    break;
		case 'Z':
		    if (sizeof(size_t)<sizeof(long)) {
			modifier[0] = '\0';
		    } else if (sizeof(size_t)==sizeof(long)) {
			HDstrcpy (modifier, "l");
		    } else {
			HDstrcpy (modifier, H5_PRINTF_LL_WIDTH);
		    }
		    break;
		default:
                    /* Handle 'I64' modifier for Microsoft's "__int64" type */
                    if(*s=='I' && *(s+1)=='6' && *(s+2)=='4') {
                        modifier[0] = *s;
                        modifier[1] = *(s+1);
                        modifier[2] = *(s+2);
                        modifier[3] = '\0';
                        s+=2; /* Increment over 'I6', the '4' is taken care of below */
                    } /* end if */
                    else {
                        /* Handle 'll' for long long types */
                        if(*s=='l' && *(s+1)=='l') {
                            modifier[0] = *s;
                            modifier[1] = *s;
                            modifier[2] = '\0';
                            s++; /* Increment over first 'l', second is taken care of below */
                        } /* end if */
                        else {
                            modifier[0] = *s;
                            modifier[1] = '\0';
                        } /* end else */
                    } /* end else */
		    break;
		}
		s++;
	    }

	    /* Conversion */
	    conv = *s++;

	    /* Create the format template */
	    sprintf (format_templ, "%%%s%s%s%s%s",
		     leftjust?"-":"", plussign?"+":"",
		     ldspace?" ":"", prefix?"#":"", zerofill?"0":"");
	    if (fwidth>0)
		sprintf (format_templ+HDstrlen(format_templ), "%d", fwidth);
	    if (prec>0)
		sprintf (format_templ+HDstrlen(format_templ), ".%d", prec);
	    if (*modifier)
		sprintf (format_templ+HDstrlen(format_templ), "%s", modifier);
	    sprintf (format_templ+HDstrlen(format_templ), "%c", conv);


	    /* Conversion */
	    switch (conv) {
	    case 'd':
	    case 'i':
		if (!HDstrcmp(modifier, "h")) {
		    short x = (short)va_arg (ap, int);
		    n = fprintf (stream, format_templ, x);
		} else if (!*modifier) {
		    int x = va_arg (ap, int);
		    n = fprintf (stream, format_templ, x);
		} else if (!HDstrcmp (modifier, "l")) {
		    long x = va_arg (ap, long);
		    n = fprintf (stream, format_templ, x);
		} else {
		    int64_t x = va_arg(ap, int64_t);
		    n = fprintf (stream, format_templ, x);
		}
		break;

	    case 'o':
	    case 'u':
	    case 'x':
	    case 'X':
		if (!HDstrcmp (modifier, "h")) {
		    unsigned short x = (unsigned short)va_arg (ap, unsigned int);
		    n = fprintf (stream, format_templ, x);
		} else if (!*modifier) {
		    unsigned int x = va_arg (ap, unsigned int); /*lint !e732 Loss of sign not really occuring */
		    n = fprintf (stream, format_templ, x);
		} else if (!HDstrcmp (modifier, "l")) {
		    unsigned long x = va_arg (ap, unsigned long); /*lint !e732 Loss of sign not really occuring */
		    n = fprintf (stream, format_templ, x);
		} else {
		    uint64_t x = va_arg(ap, uint64_t); /*lint !e732 Loss of sign not really occuring */
		    n = fprintf (stream, format_templ, x);
		}
		break;

	    case 'f':
	    case 'e':
	    case 'E':
	    case 'g':
	    case 'G':
		if (!HDstrcmp (modifier, "h")) {
		    float x = (float) va_arg (ap, double);
		    n = fprintf (stream, format_templ, x);
		} else if (!*modifier || !HDstrcmp (modifier, "l")) {
		    double x = va_arg (ap, double);
		    n = fprintf (stream, format_templ, x);
		} else {
		    /*
		     * Some compilers complain when `long double' and
		     * `double' are the same thing.
		     */
#if H5_SIZEOF_LONG_DOUBLE != H5_SIZEOF_DOUBLE
		    long double x = va_arg (ap, long double);
		    n = fprintf (stream, format_templ, x);
#else
		    double x = va_arg (ap, double);
		    n = fprintf (stream, format_templ, x);
#endif
		}
		break;

	    case 'a':
                {
		    haddr_t x = va_arg (ap, haddr_t); /*lint !e732 Loss of sign not really occuring */
		    if (H5F_addr_defined(x)) {
			sprintf(format_templ, "%%%s%s%s%s%s",
				leftjust?"-":"", plussign?"+":"",
				ldspace?" ":"", prefix?"#":"",
				zerofill?"0":"");
			if (fwidth>0)
			    sprintf(format_templ+HDstrlen(format_templ), "%d", fwidth);

                        /*lint --e{506} Don't issue warnings about constant value booleans */
                        /*lint --e{774} Don't issue warnings boolean within 'if' always evaluates false/true */
			if (sizeof(x)==H5_SIZEOF_INT) {
			    HDstrcat(format_templ, "u");
			} else if (sizeof(x)==H5_SIZEOF_LONG) {
			    HDstrcat(format_templ, "lu");
			} else if (sizeof(x)==H5_SIZEOF_LONG_LONG) {
			    HDstrcat(format_templ, H5_PRINTF_LL_WIDTH);
			    HDstrcat(format_templ, "u");
			}
			n = fprintf(stream, format_templ, x);
		    } else {
			HDstrcpy(format_templ, "%");
			if (leftjust)
                            HDstrcat(format_templ, "-");
			if (fwidth)
			    sprintf(format_templ+HDstrlen(format_templ), "%d", fwidth);
			HDstrcat(format_templ, "s");
			fprintf(stream, format_templ, "UNDEF");
		    }
		}
		break;

	    case 'c':
                {
		    char x = (char)va_arg (ap, int);
		    n = fprintf (stream, format_templ, x);
		}
		break;

	    case 's':
	    case 'p':
                {
		    char *x = va_arg (ap, char*); /*lint !e64 Type mismatch not really occuring */
		    n = fprintf (stream, format_templ, x);
		}
		break;

	    case 'n':
                format_templ[HDstrlen(format_templ)-1] = 'u';
                n = fprintf (stream, format_templ, nout);
		break;

            case 't':
                {
                    htri_t tri_var = va_arg (ap, htri_t);
                    if (tri_var > 0) fprintf (stream, "TRUE");
                    else if (!tri_var) fprintf (stream, "FALSE");
                    else fprintf (stream, "FAIL(%d)", (int)tri_var);
                }
                break;

	    default:
		HDfputs (format_templ, stream);
		n = (int)HDstrlen (format_templ);
		break;
	    }
	    nout += n;
	    fmt = s;
	} else {
	    HDputc (*fmt, stream);
	    fmt++;
	    nout++;
	}
    }
    va_end (ap);
    return nout;
} /* end HDfprintf() */


/*-------------------------------------------------------------------------
 * Function:	HDstrtoll
 *
 * Purpose:	Converts the string S to an int64_t value according to the
 *		given BASE, which must be between 2 and 36 inclusive, or be
 *		the special value zero.
 *
 *		The string must begin with an arbitrary amount of white space
 *		(as determined by isspace(3c)) followed by a single optional
 *              `+' or `-' sign.  If BASE is zero or 16 the string may then
 *		include a `0x' or `0X' prefix, and the number will be read in
 *		base 16; otherwise a zero BASE is taken as 10 (decimal)
 *		unless the next character is a `0', in which case it is taken
 *		as 8 (octal).
 *
 *		The remainder of the string is converted to an int64_t in the
 *		obvious manner, stopping at the first character which is not
 *		a valid digit in the given base.  (In bases above 10, the
 *		letter `A' in either upper or lower case represetns 10, `B'
 *		represents 11, and so forth, with `Z' representing 35.)
 *
 *		If REST is not null, the address of the first invalid
 *		character in S is stored in *REST.  If there were no digits
 *		at all, the original value of S is stored in *REST.  Thus, if
 *		*S is not `\0' but **REST is `\0' on return the entire string
 *		was valid.
 *
 * Return:	Success:	The result.
 *
 *		Failure:	If the input string does not contain any
 *				digits then zero is returned and REST points
 *				to the original value of S.  If an overflow
 *				or underflow occurs then the maximum or
 *				minimum possible value is returned and the
 *				global `errno' is set to ERANGE.  If BASE is
 *				incorrect then zero is returned.
 *
 * Programmer:	Robb Matzke
 *              Thursday, April  9, 1998
 *
 * Modifications:
 *
 *-------------------------------------------------------------------------
 */
int64_t
HDstrtoll(const char *s, const char **rest, int base)
{
    int64_t	sign=1, acc=0;
    hbool_t	overflow = FALSE;

    errno = 0;
    if (!s || (base && (base<2 || base>36))) {
	if (rest) *rest = s;
	return 0;
    }

    /* Skip white space */
    while (HDisspace (*s)) s++;

    /* Optional minus or plus sign */
    if ('+'==*s) {
	s++;
    } else if ('-'==*s) {
	sign = -1;
	s++;
    }

    /* Zero base prefix */
    if (0==base && '0'==*s && ('x'==s[1] || 'X'==s[1])) {
	base = 16;
	s += 2;
    } else if (0==base && '0'==*s) {
	base = 8;
	s++;
    } else if (0==base) {
	base = 10;
    }

    /* Digits */
    while ((base<=10 && *s>='0' && *s<'0'+base) ||
	   (base>10 && ((*s>='0' && *s<='9') ||
			(*s>='a' && *s<'a'+base-10) ||
			(*s>='A' && *s<'A'+base-10)))) {
	if (!overflow) {
	    int64_t digit = 0;
	    if (*s>='0' && *s<='9') digit = *s - '0';
	    else if (*s>='a' && *s<='z') digit = (*s-'a')+10;
	    else digit = (*s-'A')+10;

	    if (acc*base+digit < acc) {
		overflow = TRUE;
	    } else {
		acc = acc*base + digit;
	    }
	}
	s++;
    }

    /* Overflow */
    if (overflow) {
	if (sign>0) {
	    acc = ((uint64_t)1<<(8*sizeof(int64_t)-1))-1;
	} else {
	    acc = (int64_t)((uint64_t)1<<(8*sizeof(int64_t)-1));
	}
	errno = ERANGE;
    }

    /* Return values */
    acc *= sign;
    if (rest) *rest = s;
    return acc;
} /* end HDstrtoll() */


/*-------------------------------------------------------------------------
 * Function:	HDrand/HDsrand
 *
 * Purpose:	Wrapper function for rand.  If rand_r exists on this system,
 * 		use it.
 *
 * 		Wrapper function for srand.  If rand_r is available, it will keep
 * 		track of the seed locally instead of using srand() which modifies
 * 		global state and can break other programs.
 *
 * Return:	Success:	Random number from 0 to RAND_MAX
 *
 *		Failure:	Cannot fail.
 *
 * Programmer:	Leon Arber
 *              March 6, 2006.
 *
 *-------------------------------------------------------------------------
 */
#ifdef H5_HAVE_RAND_R

static unsigned int g_seed = 42;

int HDrand(void)
{
    return rand_r(&g_seed);
}

void HDsrand(unsigned int seed)
{
    g_seed = seed;
}
#endif


/*-------------------------------------------------------------------------
 * Function:	HDremove_all
 *
 * Purpose:	Wrapper function for remove on VMS systems
 *
 * 		This function deletes all versions of a file
 *
 * Return:	Success:        0;
 *
 *		Failure:	-1
 *
 * Programmer:	Elena Pourmal
 *              March 22, 2006
 *
 *-------------------------------------------------------------------------
 */
#ifdef H5_VMS
int
HDremove_all(const char *fname)
{
    int ret_value = -1;
    char *_fname;

    _fname = (char *)H5MM_malloc(HDstrlen(fname) + 3); /* to accomodate ;* and null */
    if(_fname) {
        HDstrcpy(_fname, fname);
        HDstrcat(_fname,";*");
        /* Do not use HDremove; function becomes recursive (see H5private.h file)*/
        remove(_fname);
        H5MM_xfree(_fname);
        ret_value = 0;
    }
    return ret_value;
}
#endif

/*-------------------------------------------------------------------------
 * Function:	Wgettimeofday
 *
 * Purpose:	Wrapper function for gettimeofday on Windows systems
 *
 * 		This function can get the time as well as a timezone
 *
 * Return:	0
 *
 *      This implementation is taken from the Cygwin source distribution at
 *          src/winsup/mingw/mingwex/gettimeofday.c
 *
 *      The original source code was contributed by
 *          Danny Smith <dannysmith@users.sourceforge.net>
 *      and released in the public domain.
 *
 * Programmer:	Scott Wegner
 *              May 19, 2009
 *
 *-------------------------------------------------------------------------
 */
#ifdef _WIN32

/* Offset between 1/1/1601 and 1/1/1970 in 100 nanosecond units */
#define _W32_FT_OFFSET (116444736000000000ULL)

int
Wgettimeofday(struct timeval *tv, struct timezone *tz)
 {
<<<<<<< HEAD
    union {
        unsigned long long ns100; /* time since 1 Jan 1601 in 100ns units */
        FILETIME ft;
    } _now;
=======
  union {
    unsigned long long ns100; /*time since 1 Jan 1601 in 100ns units */
    FILETIME ft;
  }  _now;
>>>>>>> c62953eb

    static int tzsetflag;

    if(tv) {
<<<<<<< HEAD
        GetSystemTimeAsFileTime (&_now.ft);
        tv->tv_usec=(long)((_now.ns100 / 10ULL) % 1000000ULL );
        tv->tv_sec= (long)((_now.ns100 - _W32_FT_OFFSET) / 10000000ULL);
    }

    if(tz) {
        if(!tzsetflag) {
            _tzset();
            tzsetflag = 1;
        }
        tz->tz_minuteswest = _timezone / 60;
        tz->tz_dsttime = _daylight;
    }

    /* Always return 0 as per Open Group Base Specifications Issue 6.
       Do not set errno on error.  */
    return 0;
=======
      GetSystemTimeAsFileTime (&_now.ft);
      tv->tv_usec=(long)((_now.ns100 / 10ULL) % 1000000ULL );
      tv->tv_sec= (long)((_now.ns100 - _W32_FT_OFFSET) / 10000000ULL);
    }

    if(tz) {
        if(!tzsetflag) {
            _tzset();
            tzsetflag = 1;
        }
        tz->tz_minuteswest = _timezone / 60;
        tz->tz_dsttime = _daylight;
    }

  /* Always return 0 as per Open Group Base Specifications Issue 6.
     Do not set errno on error.  */
  return 0;
>>>>>>> c62953eb
}
#endif


/*-------------------------------------------------------------------------
 * Function: H5_build_extpath
 *
 * Purpose:  To build the path for later searching of target file for external
 *		link.  This path can be either:
 *                  1. The absolute path of NAME
 *                      or
 *                  2. The current working directory + relative path of NAME
 *
 * Return:	Success:        0
 *		Failure:	-1
 *
 * Programmer:	Vailin Choi
 *		April 2, 2008
 *
 *-------------------------------------------------------------------------
 */
#define MAX_PATH_LEN     1024

herr_t
H5_build_extpath(const char *name, char **extpath/*out*/)
{
    char        *full_path = NULL;      /* Pointer to the full path, as built or passed in */
    char        *cwdpath = NULL;        /* Pointer to the current working directory path */
    char        *new_name = NULL;       /* Pointer to the name of the file */
    herr_t      ret_value = SUCCEED;    /* Return value */

    FUNC_ENTER_NOAPI_NOINIT(H5_build_extpath)

    /* Clear external path pointer to begin with */
    *extpath = NULL;

    /*
     * Unix: name[0] is a "/"
     * Windows: name[0-2] is "<drive letter>:\" or "<drive-letter>:/"
     * OpenVMS: <disk name>$<partition>:[path]<file name>
     *     i.g. SYS$SYSUSERS:[LU.HDF5.SRC]H5system.c
     */
    if(CHECK_ABSOLUTE(name)) {
        if(NULL == (full_path = (char *)H5MM_strdup(name)))
            HGOTO_ERROR(H5E_INTERNAL, H5E_NOSPACE, FAIL, "memory allocation failed")
    } /* end if */
    else { /* relative pathname */
        char *retcwd;
        int drive;

        if(NULL == (cwdpath = (char *)H5MM_malloc(MAX_PATH_LEN)))
            HGOTO_ERROR(H5E_INTERNAL, H5E_NOSPACE, FAIL, "memory allocation failed")
        if(NULL == (new_name = (char *)H5MM_strdup(name)))
            HGOTO_ERROR(H5E_INTERNAL, H5E_NOSPACE, FAIL, "memory allocation failed")

	/*
	 * Windows: name[0-1] is "<drive-letter>:"
	 * 	Get current working directory on the drive specified in NAME
	 * Unix: does not apply
         * OpenVMS: does not apply
	 */
        if(CHECK_ABS_DRIVE(name)) {
            drive = name[0] - 'A' + 1;
            retcwd = HDgetdcwd(drive, cwdpath, MAX_PATH_LEN);
            HDstrcpy(new_name, &name[2]);
        } /* end if */
	/*
	 * Windows: name[0] is a '/' or '\'
	 *	Get current drive
	 * Unix: does not apply
         * OpenVMS: does not apply
	 */
        else if(CHECK_ABS_PATH(name) && (0 != (drive = HDgetdrive()))) {
            sprintf(cwdpath, "%c:%c", (drive+'A'-1), name[0]);
            retcwd = cwdpath;
            HDstrcpy(new_name, &name[1]);
        }
        /* totally relative for Unix, Windows, and OpenVMS: get current working directory  */
        else
            retcwd = HDgetcwd(cwdpath, MAX_PATH_LEN);

        if(retcwd != NULL) {
            size_t cwdlen;
            size_t path_len;

            cwdlen = HDstrlen(cwdpath);
            HDassert(cwdlen);
            path_len = cwdlen + HDstrlen(new_name) + 2;
            if(NULL == (full_path = (char *)H5MM_malloc(path_len)))
                HGOTO_ERROR(H5E_INTERNAL, H5E_NOSPACE, FAIL, "memory allocation failed")

            HDstrcpy(full_path, cwdpath);
#ifdef H5_VMS
            /* If the file name contains relative path, cut off the beginning bracket.  Also cut off the
             * ending bracket of CWDPATH to combine the full path name. i.g.
             *     cwdpath = SYS$SYSUSERS:[LU.HDF5.TEST]
             *     new_name = [.tmp]extlinks.h5
             *     full_path = SYS$SYSUSERS:[LU.HDF5.TEST.tmp]extlinks.h5
             */
            if(new_name[0] == '[') {
                char *tmp = new_name;
                full_path[cwdlen - 1] = '\0';
                HDstrcat(full_path, ++tmp);
            } /* end if */
            else
                HDstrcat(full_path, new_name);
#else
            if(!CHECK_DELIMITER(cwdpath[cwdlen - 1]))
                HDstrcat(full_path, DIR_SEPS);
            HDstrcat(full_path, new_name);
#endif
        } /* end if */
    } /* end else */

    /* strip out the last component (the file name itself) from the path */
    if(full_path) {
        char *ptr = NULL;

        GET_LAST_DELIMITER(full_path, ptr)
        HDassert(ptr);
        *++ptr = '\0';
        *extpath = full_path;
    } /* end if */

done:
    /* Release resources */
    if(cwdpath)
	H5MM_xfree(cwdpath);
    if(new_name)
	H5MM_xfree(new_name);

    FUNC_LEAVE_NOAPI(ret_value)
} /* H5_build_extpath() */
<|MERGE_RESOLUTION|>--- conflicted
+++ resolved
@@ -616,22 +616,14 @@
 int
 Wgettimeofday(struct timeval *tv, struct timezone *tz)
  {
-<<<<<<< HEAD
     union {
         unsigned long long ns100; /* time since 1 Jan 1601 in 100ns units */
         FILETIME ft;
     } _now;
-=======
-  union {
-    unsigned long long ns100; /*time since 1 Jan 1601 in 100ns units */
-    FILETIME ft;
-  }  _now;
->>>>>>> c62953eb
 
     static int tzsetflag;
 
     if(tv) {
-<<<<<<< HEAD
         GetSystemTimeAsFileTime (&_now.ft);
         tv->tv_usec=(long)((_now.ns100 / 10ULL) % 1000000ULL );
         tv->tv_sec= (long)((_now.ns100 - _W32_FT_OFFSET) / 10000000ULL);
@@ -649,25 +641,6 @@
     /* Always return 0 as per Open Group Base Specifications Issue 6.
        Do not set errno on error.  */
     return 0;
-=======
-      GetSystemTimeAsFileTime (&_now.ft);
-      tv->tv_usec=(long)((_now.ns100 / 10ULL) % 1000000ULL );
-      tv->tv_sec= (long)((_now.ns100 - _W32_FT_OFFSET) / 10000000ULL);
-    }
-
-    if(tz) {
-        if(!tzsetflag) {
-            _tzset();
-            tzsetflag = 1;
-        }
-        tz->tz_minuteswest = _timezone / 60;
-        tz->tz_dsttime = _daylight;
-    }
-
-  /* Always return 0 as per Open Group Base Specifications Issue 6.
-     Do not set errno on error.  */
-  return 0;
->>>>>>> c62953eb
 }
 #endif
 
