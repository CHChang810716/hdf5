/* * * * * * * * * * * * * * * * * * * * * * * * * * * * * * * * * * * * * * *
 * Copyright by The HDF Group.                                               *
 * Copyright by the Board of Trustees of the University of Illinois.         *
 * All rights reserved.                                                      *
 *                                                                           *
 * This file is part of HDF5.  The full HDF5 copyright notice, including     *
 * terms governing use, modification, and redistribution, is contained in    *
 * the files COPYING and Copyright.html.  COPYING can be found at the root   *
 * of the source code distribution tree; Copyright.html can be found at the  *
 * root level of an installed copy of the electronic HDF5 document set and   *
 * is linked from the top-level documents page.  It can also be found at     *
 * http://hdfgroup.org/HDF5/doc/Copyright.html.  If you do not have          *
 * access to either file, you may request a copy from help@hdfgroup.org.     *
 * * * * * * * * * * * * * * * * * * * * * * * * * * * * * * * * * * * * * * */

/*-------------------------------------------------------------------------
 *
 * Created:		H5Pdapl.c
 *			October 27, 2008
 *			Neil Fortner <nfortne2@hdfgroup.org>
 *
 * Purpose:		Dataset access property list class routines
 *
 *-------------------------------------------------------------------------
 */

/****************/
/* Module Setup */
/****************/

#include "H5Pmodule.h"          /* This source code file is part of the H5P module */


/***********/
/* Headers */
/***********/
#include "H5private.h"		/* Generic Functions */
#include "H5Dprivate.h"		/* Datasets */
#include "H5Eprivate.h"		/* Error handling */
#include "H5Fprivate.h"		/* Files */
#include "H5Iprivate.h"		/* IDs */
#include "H5Ppkg.h"		/* Property lists */


/****************/
/* Local Macros */
/****************/

/* ========= Dataset Access properties ============ */
/* Definitions for size of raw data chunk cache(slots) */
#define H5D_ACS_DATA_CACHE_NUM_SLOTS_SIZE       sizeof(size_t)
#define H5D_ACS_DATA_CACHE_NUM_SLOTS_DEF        H5D_CHUNK_CACHE_NSLOTS_DEFAULT
#define H5D_ACS_DATA_CACHE_NUM_SLOTS_ENC        H5P__encode_chunk_cache_nslots
#define H5D_ACS_DATA_CACHE_NUM_SLOTS_DEC        H5P__decode_chunk_cache_nslots
/* Definition for size of raw data chunk cache(bytes) */
#define H5D_ACS_DATA_CACHE_BYTE_SIZE_SIZE       sizeof(size_t)
#define H5D_ACS_DATA_CACHE_BYTE_SIZE_DEF        H5D_CHUNK_CACHE_NBYTES_DEFAULT
#define H5D_ACS_DATA_CACHE_BYTE_SIZE_ENC        H5P__encode_chunk_cache_nbytes
#define H5D_ACS_DATA_CACHE_BYTE_SIZE_DEC        H5P__decode_chunk_cache_nbytes
/* Definition for preemption read chunks first */
#define H5D_ACS_PREEMPT_READ_CHUNKS_SIZE        sizeof(double)
#define H5D_ACS_PREEMPT_READ_CHUNKS_DEF         H5D_CHUNK_CACHE_W0_DEFAULT
#define H5D_ACS_PREEMPT_READ_CHUNKS_ENC         H5P__encode_double
#define H5D_ACS_PREEMPT_READ_CHUNKS_DEC         H5P__decode_double
/* Definitions for VDS view option */
#define H5D_ACS_VDS_VIEW_SIZE                   sizeof(H5D_vds_view_t)
#define H5D_ACS_VDS_VIEW_DEF                    H5D_VDS_LAST_AVAILABLE
#define H5D_ACS_VDS_VIEW_ENC                    H5P__dacc_vds_view_enc
#define H5D_ACS_VDS_VIEW_DEC                    H5P__dacc_vds_view_dec
/* Definitions for VDS printf gap */
#define H5D_ACS_VDS_PRINTF_GAP_SIZE             sizeof(hsize_t)
#define H5D_ACS_VDS_PRINTF_GAP_DEF              (hsize_t)0
#define H5D_ACS_VDS_PRINTF_GAP_ENC              H5P__encode_hsize_t
#define H5D_ACS_VDS_PRINTF_GAP_DEC              H5P__decode_hsize_t

/******************/
/* Local Typedefs */
/******************/


/********************/
/* Package Typedefs */
/********************/


/********************/
/* Local Prototypes */
/********************/

/* Property class callbacks */
static herr_t H5P__dacc_reg_prop(H5P_genclass_t *pclass);
static herr_t H5P__encode_chunk_cache_nslots(const void *value, void **_pp,
    size_t *size);
static herr_t H5P__decode_chunk_cache_nslots(const void **_pp, void *_value);
static herr_t H5P__encode_chunk_cache_nbytes(const void *value, void **_pp,
    size_t *size);
static herr_t H5P__decode_chunk_cache_nbytes(const void **_pp, void *_value);

/* Property list callbacks */
static herr_t H5P__dacc_vds_view_enc(const void *value, void **pp, size_t *size);
static herr_t H5P__dacc_vds_view_dec(const void **pp, void *value);


/*********************/
/* Package Variables */
/*********************/

/* Dataset access property list class library initialization object */
const H5P_libclass_t H5P_CLS_DACC[1] = {{
    "dataset access",		/* Class name for debugging     */
    H5P_TYPE_DATASET_ACCESS,    /* Class type                   */

    &H5P_CLS_LINK_ACCESS_g,	/* Parent class                 */
    &H5P_CLS_DATASET_ACCESS_g,	/* Pointer to class             */
    &H5P_CLS_DATASET_ACCESS_ID_g,	/* Pointer to class ID          */
    &H5P_LST_DATASET_ACCESS_ID_g,	/* Pointer to default property list ID */
    H5P__dacc_reg_prop,		/* Default property registration routine */

    NULL,		        /* Class creation callback      */
    NULL,		        /* Class creation callback info */
    NULL,		        /* Class copy callback          */
    NULL,		        /* Class copy callback info     */
    NULL,		        /* Class close callback         */
    NULL 		        /* Class close callback info    */
}};


/*****************************/
/* Library Private Variables */
/*****************************/


/*******************/
/* Local Variables */
/*******************/



/*-------------------------------------------------------------------------
 * Function:    H5P__dacc_reg_prop
 *
 * Purpose:     Register the dataset access property list class's
 *              properties
 *
 * Return:      Non-negative on success/Negative on failure
 *
 * Programmer:  Neil Fortner
 *              October 27, 2008
 *-------------------------------------------------------------------------
 */
static herr_t
H5P__dacc_reg_prop(H5P_genclass_t *pclass)
{
    size_t rdcc_nslots = H5D_ACS_DATA_CACHE_NUM_SLOTS_DEF;      /* Default raw data chunk cache # of slots */
    size_t rdcc_nbytes = H5D_ACS_DATA_CACHE_BYTE_SIZE_DEF;      /* Default raw data chunk cache # of bytes */
    double rdcc_w0 = H5D_ACS_PREEMPT_READ_CHUNKS_DEF;           /* Default raw data chunk cache dirty ratio */
    H5D_vds_view_t virtual_view = H5D_ACS_VDS_VIEW_DEF;         /* Default VDS view option */
    hsize_t printf_gap = H5D_ACS_VDS_PRINTF_GAP_DEF;            /* Default VDS printf gap */
    herr_t ret_value = SUCCEED;         /* Return value */

    FUNC_ENTER_STATIC

    /* Register the size of raw data chunk cache (elements) */
    if(H5P_register_real(pclass, H5D_ACS_DATA_CACHE_NUM_SLOTS_NAME, H5D_ACS_DATA_CACHE_NUM_SLOTS_SIZE, &rdcc_nslots, 
             NULL, NULL, NULL, H5D_ACS_DATA_CACHE_NUM_SLOTS_ENC, H5D_ACS_DATA_CACHE_NUM_SLOTS_DEC, NULL, NULL, NULL, NULL) < 0)
         HGOTO_ERROR(H5E_PLIST, H5E_CANTINSERT, FAIL, "can't insert property into class")

    /* Register the size of raw data chunk cache(bytes) */
    if(H5P_register_real(pclass, H5D_ACS_DATA_CACHE_BYTE_SIZE_NAME, H5D_ACS_DATA_CACHE_BYTE_SIZE_SIZE, &rdcc_nbytes, 
             NULL, NULL, NULL, H5D_ACS_DATA_CACHE_BYTE_SIZE_ENC, H5D_ACS_DATA_CACHE_BYTE_SIZE_DEC, NULL, NULL, NULL, NULL) < 0)
         HGOTO_ERROR(H5E_PLIST, H5E_CANTINSERT, FAIL, "can't insert property into class")

    /* Register the preemption for reading chunks */
    if(H5P_register_real(pclass, H5D_ACS_PREEMPT_READ_CHUNKS_NAME, H5D_ACS_PREEMPT_READ_CHUNKS_SIZE, &rdcc_w0, 
             NULL, NULL, NULL, H5D_ACS_PREEMPT_READ_CHUNKS_ENC, H5D_ACS_PREEMPT_READ_CHUNKS_DEC, NULL, NULL, NULL, NULL) < 0)
         HGOTO_ERROR(H5E_PLIST, H5E_CANTINSERT, FAIL, "can't insert property into class")

    /* Register the VDS view option */
    if(H5P_register_real(pclass, H5D_ACS_VDS_VIEW_NAME, H5D_ACS_VDS_VIEW_SIZE, &virtual_view,
            NULL, NULL, NULL, H5D_ACS_VDS_VIEW_ENC, H5D_ACS_VDS_VIEW_DEC,
            NULL, NULL, NULL, NULL) < 0)
        HGOTO_ERROR(H5E_PLIST, H5E_CANTINSERT, FAIL, "can't insert property into class")

    /* Register the VDS printf gap */
    if(H5P_register_real(pclass, H5D_ACS_VDS_PRINTF_GAP_NAME, H5D_ACS_VDS_PRINTF_GAP_SIZE, &printf_gap,
            NULL, NULL, NULL, H5D_ACS_VDS_PRINTF_GAP_ENC, H5D_ACS_VDS_PRINTF_GAP_DEC,
            NULL, NULL, NULL, NULL) < 0)
        HGOTO_ERROR(H5E_PLIST, H5E_CANTINSERT, FAIL, "can't insert property into class")

done:
    FUNC_LEAVE_NOAPI(ret_value)
} /* end H5P__dacc_reg_prop() */


/*-------------------------------------------------------------------------
 * Function:	H5Pset_chunk_cache
 *
 * Purpose:	Set the number of objects in the meta data cache and the
 *		maximum number of chunks and bytes in the raw data chunk cache.
 *      Once set, these values will override the values in the file access
 *      property list.  Each of thhese values can be individually unset
 *      (or not set at all) by passing the macros:
 *      H5D_CHUNK_CACHE_NCHUNKS_DEFAULT,
 *      H5D_CHUNK_CACHE_NSLOTS_DEFAULT, and/or
 *      H5D_CHUNK_CACHE_W0_DEFAULT
 *      as appropriate.
 *
 * 		The RDCC_W0 value should be between 0 and 1 inclusive and
 *		indicates how much chunks that have been fully read or fully
 *		written are favored for preemption.  A value of zero means
 *		fully read or written chunks are treated no differently than
 *		other chunks (the preemption is strictly LRU) while a value
 *		of one means fully read chunks are always preempted before
 *		other chunks.
 *
 * Return:	Non-negative on success/Negative on failure
 *
 * Programmer:	Neil Fortner
 *              Monday, October 27, 2008
 *
 * Modifications:
 *
 *-------------------------------------------------------------------------
 */
herr_t
H5Pset_chunk_cache(hid_t dapl_id, size_t rdcc_nslots, size_t rdcc_nbytes, double rdcc_w0)
{
    H5P_genplist_t *plist;      /* Property list pointer */
    herr_t ret_value = SUCCEED; /* return value */

    FUNC_ENTER_API(FAIL)
    H5TRACE4("e", "izzd", dapl_id, rdcc_nslots, rdcc_nbytes, rdcc_w0);

    /* Check arguments.  Note that we allow negative values - they are
     * considered to "unset" the property. */
    if(rdcc_w0 > (double)1.0f)
        HGOTO_ERROR (H5E_ARGS, H5E_BADVALUE, FAIL, "raw data cache w0 value must be between 0.0 and 1.0 inclusive, or H5D_CHUNK_CACHE_W0_DEFAULT");

    /* Get the plist structure */
    if(NULL == (plist = H5P_object_verify(dapl_id,H5P_DATASET_ACCESS)))
        HGOTO_ERROR(H5E_ATOM, H5E_BADATOM, FAIL, "can't find object for ID");

    /* Set sizes */
    if(H5P_set(plist, H5D_ACS_DATA_CACHE_NUM_SLOTS_NAME, &rdcc_nslots) < 0)
        HGOTO_ERROR(H5E_PLIST, H5E_CANTSET,FAIL, "can't set data cache number of chunks");
    if(H5P_set(plist, H5D_ACS_DATA_CACHE_BYTE_SIZE_NAME, &rdcc_nbytes) < 0)
        HGOTO_ERROR(H5E_PLIST, H5E_CANTSET,FAIL, "can't set data cache byte size");
    if(H5P_set(plist, H5D_ACS_PREEMPT_READ_CHUNKS_NAME, &rdcc_w0) < 0)
        HGOTO_ERROR(H5E_PLIST, H5E_CANTSET,FAIL, "can't set preempt read chunks");

done:
    FUNC_LEAVE_API(ret_value)
} /* end H5Pset_chunk_cache() */


/*-------------------------------------------------------------------------
 * Function:	H5Pget_chunk_cache
 *
 * Purpose:	Retrieves the maximum possible number of elements in the meta
 *		data cache and the maximum possible number of elements and
 *		bytes and the RDCC_W0 value in the raw data chunk cache.  Any
 *		(or all) arguments may be null pointers in which case the
 *		corresponding datum is not returned.  If these properties have
 *      not been set on this property list, the default values for a
 *      file access property list are returned.
 *
 * Return:	Non-negative on success/Negative on failure
 *
 * Programmer:	Neil Fortner
 *              Monday, October 27, 2008
 *
 * Modifications:
 *
 *-------------------------------------------------------------------------
 */
herr_t
H5Pget_chunk_cache(hid_t dapl_id, size_t *rdcc_nslots, size_t *rdcc_nbytes, double *rdcc_w0)
{
    H5P_genplist_t *plist;      /* Property list pointer */
    H5P_genplist_t *def_plist;  /* Default file access property list */
    herr_t ret_value = SUCCEED; /* return value */

    FUNC_ENTER_API(FAIL)
    H5TRACE4("e", "i*z*z*d", dapl_id, rdcc_nslots, rdcc_nbytes, rdcc_w0);

    /* Get the plist structure */
    if (NULL == (plist = H5P_object_verify(dapl_id, H5P_DATASET_ACCESS)))
        HGOTO_ERROR(H5E_ATOM, H5E_BADATOM, FAIL, "can't find object for ID");

    /* Get default file access plist */
    if (NULL == (def_plist = (H5P_genplist_t *)H5I_object(H5P_FILE_ACCESS_DEFAULT)))
        HGOTO_ERROR(H5E_ATOM, H5E_BADATOM, FAIL, "can't find object for default fapl ID");

    /* Get the properties.  If a property is set to the default value, the value
     * from the default fapl is used. */
    if (rdcc_nslots) {
        if (H5P_get(plist, H5D_ACS_DATA_CACHE_NUM_SLOTS_NAME, rdcc_nslots) < 0)
            HGOTO_ERROR(H5E_PLIST, H5E_CANTGET,FAIL, "can't get data cache number of slots");
        if (*rdcc_nslots == H5D_CHUNK_CACHE_NSLOTS_DEFAULT)
            if (H5P_get(def_plist, H5F_ACS_DATA_CACHE_NUM_SLOTS_NAME, rdcc_nslots) < 0)
                HGOTO_ERROR(H5E_PLIST, H5E_CANTGET,FAIL, "can't get default data cache number of slots");
    } /* end if */
    if (rdcc_nbytes) {
        if (H5P_get(plist, H5D_ACS_DATA_CACHE_BYTE_SIZE_NAME, rdcc_nbytes) < 0)
            HGOTO_ERROR(H5E_PLIST, H5E_CANTGET,FAIL, "can't get data cache byte size");
        if (*rdcc_nbytes == H5D_CHUNK_CACHE_NBYTES_DEFAULT)
            if (H5P_get(def_plist, H5F_ACS_DATA_CACHE_BYTE_SIZE_NAME, rdcc_nbytes) < 0)
                HGOTO_ERROR(H5E_PLIST, H5E_CANTGET,FAIL, "can't get default data cache byte size");
    } /* end if */
    if (rdcc_w0) {
        if (H5P_get(plist, H5D_ACS_PREEMPT_READ_CHUNKS_NAME, rdcc_w0) < 0)
            HGOTO_ERROR(H5E_PLIST, H5E_CANTGET,FAIL, "can't get preempt read chunks");
        if (*rdcc_w0 < 0)
            if (H5P_get(def_plist, H5F_ACS_PREEMPT_READ_CHUNKS_NAME, rdcc_w0) < 0)
                HGOTO_ERROR(H5E_PLIST, H5E_CANTGET,FAIL, "can't get default preempt read chunks");
    } /* end if */

done:
    FUNC_LEAVE_API(ret_value)
<<<<<<< HEAD
} /* end H5Pget_chunk_cache() */


/*-------------------------------------------------------------------------
 * Function:    H5Pset_virtual_view
 *
 * Purpose:     Takes the access property list for the virtual dataset,
 *              dapl_id, and the flag, view, and sets the VDS view
 *              according to the flag value.  The view will include all
 *              data before the first missing mapped data found if the
 *              flag is set to H5D_VDS_FIRST_MISSING or to include all
 *              available mapped data if the flag is set to
 *              H5D_VDS_LAST_AVAIALBLE.  Missing mapped data will be
 *              filled with the fill value according to the VDS creation
 *              property settings.  For VDS with unlimited mappings, the
 *              view defines the extent.
 *
 * Return:      Non-negative on success/Negative on failure
 *
 * Programmer:  Neil Fortner
 *              May 4, 2015
 *
 *-------------------------------------------------------------------------
 */
herr_t
H5Pset_virtual_view(hid_t plist_id, H5D_vds_view_t view)
{
    H5P_genplist_t *plist;      /* Property list pointer */
    herr_t ret_value = SUCCEED; /* return value */

    FUNC_ENTER_API(FAIL)
    H5TRACE2("e", "iDv", plist_id, view);

    /* Check argument */
    if((view != H5D_VDS_FIRST_MISSING) && (view != H5D_VDS_LAST_AVAILABLE))
        HGOTO_ERROR(H5E_ARGS, H5E_BADVALUE, FAIL, "not a valid bounds option")

    /* Get the plist structure */
    if(NULL == (plist = H5P_object_verify(plist_id, H5P_DATASET_ACCESS)))
        HGOTO_ERROR(H5E_ATOM, H5E_BADATOM, FAIL, "can't find object for ID")

    /* Update property list */
    if(H5P_set(plist, H5D_ACS_VDS_VIEW_NAME, &view) < 0)
        HGOTO_ERROR(H5E_PLIST, H5E_CANTSET, FAIL, "unable to set value")

done:
    FUNC_LEAVE_API(ret_value)
} /* end H5Pset_virtual_view() */


/*-------------------------------------------------------------------------
 * Function:    H5Pget_virtual_view
 *
 * Purpose:     Takes the access property list for the virtual dataset,
 *              dapl_id, and gets the flag, view, set by the
 *              H5Pset_virtual_view call.  The possible values of view are
 *              H5D_VDS_FIRST_MISSING or H5D_VDS_LAST_AVAIALBLE. 
 *
 * Return:      Non-negative on success/Negative on failure
 *
 * Programmer:  Neil Fortner
 *              May 4, 2015
 *
 *-------------------------------------------------------------------------
 */
herr_t
H5Pget_virtual_view(hid_t plist_id, H5D_vds_view_t *view)
{
    H5P_genplist_t *plist;      /* Property list pointer */
    herr_t ret_value = SUCCEED; /* Return value */

    FUNC_ENTER_API(FAIL)
    H5TRACE2("e", "i*Dv", plist_id, view);

    /* Get the plist structure */
    if(NULL == (plist = H5P_object_verify(plist_id, H5P_DATASET_ACCESS)))
        HGOTO_ERROR(H5E_ATOM, H5E_BADATOM, FAIL, "can't find object for ID")

    /* Get value from property list */
    if(view)
        if(H5P_get(plist, H5D_ACS_VDS_VIEW_NAME, view) < 0)
            HGOTO_ERROR(H5E_PLIST, H5E_CANTGET, FAIL, "unable to get value")

done:
    FUNC_LEAVE_API(ret_value)
} /* end H5Pget_virtual_view() */


/*-------------------------------------------------------------------------
 * Function:    H5P__dacc_vds_view_enc
 *
 * Purpose:     Callback routine which is called whenever the vds view
 *              property in the dataset access property list is encoded.
 *
 * Return:      Success:        Non-negative
 *              Failure:        Negative
 *
 * Programmer:  Neil Fortner
 *              Tuesday, May 5, 2015
=======
} /* end H5Pget_chunk_cache */


/*-------------------------------------------------------------------------
 * Function:       H5P__encode_chunk_cache_nslots
 *
 * Purpose:        Encode the rdcc_nslots parameter to a serialized
 *                 property list.  Similar to H5P__encode_size_t except
 *                 the value of 255 for the enc_size field is reserved to
 *                 indicate H5D_ACS_DATA_CACHE_NUM_SLOTS_DEF, in which
 *                 nothing further is encoded.
 *
 * Return:         Success:     Non-negative
 *                 Failure:     Negative
 *
 * Programmer:     Neil Fortner
 *                 Wednesday, January 23, 2013
 *
 *-------------------------------------------------------------------------
 */
static herr_t
H5P__encode_chunk_cache_nslots(const void *value, void **_pp, size_t *size)
{
    uint64_t enc_value;     /* Property value to encode */
    uint8_t **pp = (uint8_t **)_pp;
    unsigned enc_size;      /* Size of encoded property */

    FUNC_ENTER_PACKAGE_NOERR

    /* Sanity checks */
    HDcompile_assert(sizeof(size_t) <= sizeof(uint64_t));
    HDassert(size);

    /* Determine if this is the default value, in which case only encode
     * enc_size (as 255).  Also set size needed for encoding. */
    if(*(const size_t *)value == H5D_ACS_DATA_CACHE_NUM_SLOTS_DEF) {
        enc_size = 0;
        *size += 1;
    } /* end if */
    else {
        enc_value = (uint64_t)*(const size_t *)value;
        enc_size = H5VM_limit_enc_size(enc_value);
        HDassert(enc_size > 0);
        *size += (1 + enc_size);
    } /* end else */

    HDassert(enc_size < 256);

    if(NULL != *pp) {
        /* Encode the size */
        *(*pp)++ = (uint8_t)enc_size;

        /* Encode the value if necessary */
        if(enc_size != 0) {
            UINT64ENCODE_VAR(*pp, enc_value, enc_size);
        } /* end if */
    } /* end if */

    FUNC_LEAVE_NOAPI(SUCCEED)
} /* end H5P__encode_chunk_cache_nslots() */


/*-------------------------------------------------------------------------
 * Function:       H5P__decode_chunk_cache_nslots
 *
 * Purpose:        Decode the rdcc_nslots parameter from a serialized
 *                 property list.  Similar to H5P__decode_size_t except
 *                 the value of 255 for the enc_size field is reserved to
 *                 indicate H5D_ACS_DATA_CACHE_NUM_SLOTS_DEF, in which
 *                 nothing further needs to be decoded.
 *
 * Return:         Success:     Non-negative
 *                 Failure:     Negative
 *
 * Programmer:     Neil Fortner
 *                 Wednesday, January 23, 2013
 *
 *-------------------------------------------------------------------------
 */
static herr_t
H5P__decode_chunk_cache_nslots(const void **_pp, void *_value)
{
    size_t *value = (size_t *)_value;   /* Property value to return */
    const uint8_t **pp = (const uint8_t **)_pp;
    uint64_t enc_value;                 /* Decoded property value */
    unsigned enc_size;                  /* Size of encoded property */

    FUNC_ENTER_PACKAGE_NOERR

    /* Sanity check */
    HDcompile_assert(sizeof(size_t) <= sizeof(uint64_t));
    HDassert(pp);
    HDassert(*pp);
    HDassert(value);

    /* Decode the size */
    enc_size = *(*pp)++;
    HDassert(enc_size < 256);

    /* Determine if enc_size indicates that this is the default value, in which
     * case set value to H5D_ACS_DATA_CACHE_NUM_SLOTS_DEF and return */
    if(enc_size == 0)
        *value = H5D_ACS_DATA_CACHE_NUM_SLOTS_DEF;
    else {
        /* Decode the value */
        UINT64DECODE_VAR(*pp, enc_value, enc_size);
        H5_CHECKED_ASSIGN(*value, uint64_t, enc_value, size_t);
    } /* end else */

    FUNC_LEAVE_NOAPI(SUCCEED)
} /* end H5P__decode_chunk_cache_nslots() */


/*-------------------------------------------------------------------------
 * Function:       H5P__encode_chunk_cache_nbytes
 *
 * Purpose:        Encode the rdcc_nbytes parameter to a serialized
 *                 property list.  Similar to H5P__encode_size_t except
 *                 the value of 255 for the enc_size field is reserved to
 *                 indicate H5D_ACS_DATA_CACHE_BYTE_SIZE_DEF, in which
 *                 nothing further is encoded.
 *
 * Return:         Success:     Non-negative
 *                 Failure:     Negative
 *
 * Programmer:     Neil Fortner
 *                 Wednesday, January 23, 2013
>>>>>>> 8fc9a9ba
 *
 *-------------------------------------------------------------------------
 */
static herr_t
<<<<<<< HEAD
H5P__dacc_vds_view_enc(const void *value, void **_pp, size_t *size)
{
    const H5D_vds_view_t *view = (const H5D_vds_view_t *)value; /* Create local alias for values */
    uint8_t **pp = (uint8_t **)_pp;

    FUNC_ENTER_STATIC_NOERR

    /* Sanity check */
    HDassert(view);
    HDassert(size);

    if(NULL != *pp)
        /* Encode EDC property */
        *(*pp)++ = (uint8_t)*view;

    /* Size of EDC property */
    (*size)++;

    FUNC_LEAVE_NOAPI(SUCCEED)
} /* end H5P__dacc_vds_view_enc() */


/*-------------------------------------------------------------------------
 * Function:    H5P__dacc_vds_view_dec
 *
 * Purpose:     Callback routine which is called whenever the vds view
 *              property in the dataset access property list is encoded.
 *
 * Return:      Success:        Non-negative
 *              Failure:        Negative
 *
 * Programmer:  Neil Fortner
 *              Tuesday, May 5, 2015
=======
H5P__encode_chunk_cache_nbytes(const void *value, void **_pp, size_t *size)
{
    uint64_t enc_value;     /* Property value to encode */
    uint8_t **pp = (uint8_t **)_pp;
    unsigned enc_size;      /* Size of encoded property */

    FUNC_ENTER_PACKAGE_NOERR

    /* Sanity checks */
    HDcompile_assert(sizeof(size_t) <= sizeof(uint64_t));
    HDassert(size);

    /* Determine if this is the default value, in which case only encode
     * enc_size (as 255).  Also set size needed for encoding. */
    if(*(const size_t *)value == H5D_ACS_DATA_CACHE_BYTE_SIZE_DEF) {
        enc_size = 0;
        *size += 1;
    } /* end if */
    else {
        enc_value = (uint64_t)*(const size_t *)value;
        enc_size = H5VM_limit_enc_size(enc_value);
        HDassert(enc_size > 0);
        *size += (1 + enc_size);
    } /* end else */

    HDassert(enc_size < 256);

    if(NULL != *pp) {
        /* Encode the size */
        *(*pp)++ = (uint8_t)enc_size;

        /* Encode the value if necessary */
        if(enc_size != 0) {
            UINT64ENCODE_VAR(*pp, enc_value, enc_size);
        } /* end if */
    } /* end if */

    FUNC_LEAVE_NOAPI(SUCCEED)
} /* end H5P__encode_chunk_cache_nbytes() */


/*-------------------------------------------------------------------------
 * Function:       H5P__decode_chunk_cache_nbytes
 *
 * Purpose:        Decode the rdcc_nbytes parameter from a serialized
 *                 property list.  Similar to H5P__decode_size_t except
 *                 the value of 255 for the enc_size field is reserved to
 *                 indicate H5D_ACS_DATA_CACHE_BYTE_SIZE_DEF, in which
 *                 nothing further needs to be decoded.
 *
 * Return:         Success:     Non-negative
 *                 Failure:     Negative
 *
 * Programmer:     Neil Fortner
 *                 Wednesday, January 23, 2013
>>>>>>> 8fc9a9ba
 *
 *-------------------------------------------------------------------------
 */
static herr_t
<<<<<<< HEAD
H5P__dacc_vds_view_dec(const void **_pp, void *_value)
{
    H5D_vds_view_t *view = (H5D_vds_view_t *)_value;
    const uint8_t **pp = (const uint8_t **)_pp;

    FUNC_ENTER_STATIC_NOERR

    /* Sanity checks */
    HDassert(pp);
    HDassert(*pp);
    HDassert(view);

    /* Decode EDC property */
    *view = (H5D_vds_view_t)*(*pp)++;

    FUNC_LEAVE_NOAPI(SUCCEED)
} /* end H5P__dacc_vds_view_dec() */


/*-------------------------------------------------------------------------
 * Function:    H5Pset_virtual_printf_gap
 *
 * Purpose:     Sets the access property list for the virtual dataset,
 *              dapl_id, to instruct the library to stop looking for the
 *              mapped data stored in the files and/or datasets with the
 *              printf-style names after not finding gap_size files and/or
 *              datasets.  The found source files and datasets will
 *              determine the extent of the unlimited VDS with the printf
 *              -style mappings.
 *
 *              For example, if regularly spaced blocks of VDS are mapped
 *              to datasets with the names d-1, d-2, d-3, ..., d-N, ...,
 *              and d-2 dataset is missing and gap_size is set to 0, then
 *              VDS will contain only data found in d-1.  If d-2 and d-3
 *              are missing and gap_size is set to 2, then VDS will
 *              contain the data from d-1, d-3, ..., d-N, ....  The blocks
 *              that are mapped to d-2 and d-3 will be filled according to
 *              the VDS fill value setting.
 *
 * Return:      Non-negative on success/Negative on failure
 *
 * Programmer:  Neil Fortner
 *              May 21, 2015
 *
 *-------------------------------------------------------------------------
 */
herr_t
H5Pset_virtual_printf_gap(hid_t plist_id, hsize_t gap_size)
{
    H5P_genplist_t *plist;      /* Property list pointer */
    herr_t ret_value = SUCCEED; /* Return value */

    FUNC_ENTER_API(FAIL)
    H5TRACE2("e", "ih", plist_id, gap_size);

    /* Check argument */
    if(gap_size == HSIZE_UNDEF)
        HGOTO_ERROR(H5E_ARGS, H5E_BADVALUE, FAIL, "not a valid printf gap size")

    /* Get the plist structure */
    if(NULL == (plist = H5P_object_verify(plist_id, H5P_DATASET_ACCESS)))
        HGOTO_ERROR(H5E_ATOM, H5E_BADATOM, FAIL, "can't find object for ID")

    /* Update property list */
    if(H5P_set(plist, H5D_ACS_VDS_PRINTF_GAP_NAME, &gap_size) < 0)
        HGOTO_ERROR(H5E_PLIST, H5E_CANTSET, FAIL, "unable to set value")

done:
    FUNC_LEAVE_API(ret_value)
} /* end H5Pset_virtual_printf_gap() */


/*-------------------------------------------------------------------------
 * Function:    H5Pget_virtual_printf_gap
 *
 * Purpose:     Gets the maximum number of missing printf-style files
 *              and/or datasets for determining the extent of the
 *              unlimited VDS, gap_size, using the access property list
 *              for the virtual dataset, dapl_id.  The default library
 *              value for gap_size is 0.
 *
 * Return:      Non-negative on success/Negative on failure
 *
 * Programmer:  Neil Fortner
 *              May 21, 2015
 *
 *-------------------------------------------------------------------------
 */
herr_t
H5Pget_virtual_printf_gap(hid_t plist_id, hsize_t *gap_size)
{
    H5P_genplist_t *plist;      /* Property list pointer */
    herr_t ret_value = SUCCEED; /* Return value */

    FUNC_ENTER_API(FAIL)
    H5TRACE2("e", "i*h", plist_id, gap_size);

    /* Get the plist structure */
    if(NULL == (plist = H5P_object_verify(plist_id, H5P_DATASET_ACCESS)))
        HGOTO_ERROR(H5E_ATOM, H5E_BADATOM, FAIL, "can't find object for ID")

    /* Get value from property list */
    if(gap_size)
        if(H5P_get(plist, H5D_ACS_VDS_PRINTF_GAP_NAME, gap_size) < 0)
            HGOTO_ERROR(H5E_PLIST, H5E_CANTGET, FAIL, "unable to get value")

done:
    FUNC_LEAVE_API(ret_value)
} /* end H5Pget_virtual_printf_gap() */
=======
H5P__decode_chunk_cache_nbytes(const void **_pp, void *_value)
{
    size_t *value = (size_t *)_value;   /* Property value to return */
    const uint8_t **pp = (const uint8_t **)_pp;
    uint64_t enc_value;                 /* Decoded property value */
    unsigned enc_size;                  /* Size of encoded property */

    FUNC_ENTER_PACKAGE_NOERR

    /* Sanity check */
    HDcompile_assert(sizeof(size_t) <= sizeof(uint64_t));
    HDassert(pp);
    HDassert(*pp);
    HDassert(value);

    /* Decode the size */
    enc_size = *(*pp)++;
    HDassert(enc_size < 256);

    /* Determine if enc_size indicates that this is the default value, in which
     * case set value to H5D_ACS_DATA_CACHE_BYTE_SIZE_DEF and return */
    if(enc_size == 0)
        *value = H5D_ACS_DATA_CACHE_BYTE_SIZE_DEF;
    else {
        /* Decode the value */
        UINT64DECODE_VAR(*pp, enc_value, enc_size);
        H5_CHECKED_ASSIGN(*value, uint64_t, enc_value, size_t);
    } /* end else */

    FUNC_LEAVE_NOAPI(SUCCEED)
} /* end H5P__decode_chunk_cache_nbytes() */
>>>>>>> 8fc9a9ba
<|MERGE_RESOLUTION|>--- conflicted
+++ resolved
@@ -320,111 +320,7 @@
 
 done:
     FUNC_LEAVE_API(ret_value)
-<<<<<<< HEAD
 } /* end H5Pget_chunk_cache() */
-
--
-/*-------------------------------------------------------------------------
- * Function:    H5Pset_virtual_view
- *
- * Purpose:     Takes the access property list for the virtual dataset,
- *              dapl_id, and the flag, view, and sets the VDS view
- *              according to the flag value.  The view will include all
- *              data before the first missing mapped data found if the
- *              flag is set to H5D_VDS_FIRST_MISSING or to include all
- *              available mapped data if the flag is set to
- *              H5D_VDS_LAST_AVAIALBLE.  Missing mapped data will be
- *              filled with the fill value according to the VDS creation
- *              property settings.  For VDS with unlimited mappings, the
- *              view defines the extent.
- *
- * Return:      Non-negative on success/Negative on failure
- *
- * Programmer:  Neil Fortner
- *              May 4, 2015
- *
- *-------------------------------------------------------------------------
- */
-herr_t
-H5Pset_virtual_view(hid_t plist_id, H5D_vds_view_t view)
-{
-    H5P_genplist_t *plist;      /* Property list pointer */
-    herr_t ret_value = SUCCEED; /* return value */
-
-    FUNC_ENTER_API(FAIL)
-    H5TRACE2("e", "iDv", plist_id, view);
-
-    /* Check argument */
-    if((view != H5D_VDS_FIRST_MISSING) && (view != H5D_VDS_LAST_AVAILABLE))
-        HGOTO_ERROR(H5E_ARGS, H5E_BADVALUE, FAIL, "not a valid bounds option")
-
-    /* Get the plist structure */
-    if(NULL == (plist = H5P_object_verify(plist_id, H5P_DATASET_ACCESS)))
-        HGOTO_ERROR(H5E_ATOM, H5E_BADATOM, FAIL, "can't find object for ID")
-
-    /* Update property list */
-    if(H5P_set(plist, H5D_ACS_VDS_VIEW_NAME, &view) < 0)
-        HGOTO_ERROR(H5E_PLIST, H5E_CANTSET, FAIL, "unable to set value")
-
-done:
-    FUNC_LEAVE_API(ret_value)
-} /* end H5Pset_virtual_view() */
-
--
-/*-------------------------------------------------------------------------
- * Function:    H5Pget_virtual_view
- *
- * Purpose:     Takes the access property list for the virtual dataset,
- *              dapl_id, and gets the flag, view, set by the
- *              H5Pset_virtual_view call.  The possible values of view are
- *              H5D_VDS_FIRST_MISSING or H5D_VDS_LAST_AVAIALBLE. 
- *
- * Return:      Non-negative on success/Negative on failure
- *
- * Programmer:  Neil Fortner
- *              May 4, 2015
- *
- *-------------------------------------------------------------------------
- */
-herr_t
-H5Pget_virtual_view(hid_t plist_id, H5D_vds_view_t *view)
-{
-    H5P_genplist_t *plist;      /* Property list pointer */
-    herr_t ret_value = SUCCEED; /* Return value */
-
-    FUNC_ENTER_API(FAIL)
-    H5TRACE2("e", "i*Dv", plist_id, view);
-
-    /* Get the plist structure */
-    if(NULL == (plist = H5P_object_verify(plist_id, H5P_DATASET_ACCESS)))
-        HGOTO_ERROR(H5E_ATOM, H5E_BADATOM, FAIL, "can't find object for ID")
-
-    /* Get value from property list */
-    if(view)
-        if(H5P_get(plist, H5D_ACS_VDS_VIEW_NAME, view) < 0)
-            HGOTO_ERROR(H5E_PLIST, H5E_CANTGET, FAIL, "unable to get value")
-
-done:
-    FUNC_LEAVE_API(ret_value)
-} /* end H5Pget_virtual_view() */
-
--
-/*-------------------------------------------------------------------------
- * Function:    H5P__dacc_vds_view_enc
- *
- * Purpose:     Callback routine which is called whenever the vds view
- *              property in the dataset access property list is encoded.
- *
- * Return:      Success:        Non-negative
- *              Failure:        Negative
- *
- * Programmer:  Neil Fortner
- *              Tuesday, May 5, 2015
-=======
-} /* end H5Pget_chunk_cache */
 
  
@@ -554,47 +450,10 @@
  *
  * Programmer:     Neil Fortner
  *                 Wednesday, January 23, 2013
->>>>>>> 8fc9a9ba
  *
  *-------------------------------------------------------------------------
  */
 static herr_t
-<<<<<<< HEAD
-H5P__dacc_vds_view_enc(const void *value, void **_pp, size_t *size)
-{
-    const H5D_vds_view_t *view = (const H5D_vds_view_t *)value; /* Create local alias for values */
-    uint8_t **pp = (uint8_t **)_pp;
-
-    FUNC_ENTER_STATIC_NOERR
-
-    /* Sanity check */
-    HDassert(view);
-    HDassert(size);
-
-    if(NULL != *pp)
-        /* Encode EDC property */
-        *(*pp)++ = (uint8_t)*view;
-
-    /* Size of EDC property */
-    (*size)++;
-
-    FUNC_LEAVE_NOAPI(SUCCEED)
-} /* end H5P__dacc_vds_view_enc() */
-
--
-/*-------------------------------------------------------------------------
- * Function:    H5P__dacc_vds_view_dec
- *
- * Purpose:     Callback routine which is called whenever the vds view
- *              property in the dataset access property list is encoded.
- *
- * Return:      Success:        Non-negative
- *              Failure:        Negative
- *
- * Programmer:  Neil Fortner
- *              Tuesday, May 5, 2015
-=======
 H5P__encode_chunk_cache_nbytes(const void *value, void **_pp, size_t *size)
 {
     uint64_t enc_value;     /* Property value to encode */
@@ -651,124 +510,10 @@
  *
  * Programmer:     Neil Fortner
  *                 Wednesday, January 23, 2013
->>>>>>> 8fc9a9ba
  *
  *-------------------------------------------------------------------------
  */
 static herr_t
-<<<<<<< HEAD
-H5P__dacc_vds_view_dec(const void **_pp, void *_value)
-{
-    H5D_vds_view_t *view = (H5D_vds_view_t *)_value;
-    const uint8_t **pp = (const uint8_t **)_pp;
-
-    FUNC_ENTER_STATIC_NOERR
-
-    /* Sanity checks */
-    HDassert(pp);
-    HDassert(*pp);
-    HDassert(view);
-
-    /* Decode EDC property */
-    *view = (H5D_vds_view_t)*(*pp)++;
-
-    FUNC_LEAVE_NOAPI(SUCCEED)
-} /* end H5P__dacc_vds_view_dec() */
-
--
-/*-------------------------------------------------------------------------
- * Function:    H5Pset_virtual_printf_gap
- *
- * Purpose:     Sets the access property list for the virtual dataset,
- *              dapl_id, to instruct the library to stop looking for the
- *              mapped data stored in the files and/or datasets with the
- *              printf-style names after not finding gap_size files and/or
- *              datasets.  The found source files and datasets will
- *              determine the extent of the unlimited VDS with the printf
- *              -style mappings.
- *
- *              For example, if regularly spaced blocks of VDS are mapped
- *              to datasets with the names d-1, d-2, d-3, ..., d-N, ...,
- *              and d-2 dataset is missing and gap_size is set to 0, then
- *              VDS will contain only data found in d-1.  If d-2 and d-3
- *              are missing and gap_size is set to 2, then VDS will
- *              contain the data from d-1, d-3, ..., d-N, ....  The blocks
- *              that are mapped to d-2 and d-3 will be filled according to
- *              the VDS fill value setting.
- *
- * Return:      Non-negative on success/Negative on failure
- *
- * Programmer:  Neil Fortner
- *              May 21, 2015
- *
- *-------------------------------------------------------------------------
- */
-herr_t
-H5Pset_virtual_printf_gap(hid_t plist_id, hsize_t gap_size)
-{
-    H5P_genplist_t *plist;      /* Property list pointer */
-    herr_t ret_value = SUCCEED; /* Return value */
-
-    FUNC_ENTER_API(FAIL)
-    H5TRACE2("e", "ih", plist_id, gap_size);
-
-    /* Check argument */
-    if(gap_size == HSIZE_UNDEF)
-        HGOTO_ERROR(H5E_ARGS, H5E_BADVALUE, FAIL, "not a valid printf gap size")
-
-    /* Get the plist structure */
-    if(NULL == (plist = H5P_object_verify(plist_id, H5P_DATASET_ACCESS)))
-        HGOTO_ERROR(H5E_ATOM, H5E_BADATOM, FAIL, "can't find object for ID")
-
-    /* Update property list */
-    if(H5P_set(plist, H5D_ACS_VDS_PRINTF_GAP_NAME, &gap_size) < 0)
-        HGOTO_ERROR(H5E_PLIST, H5E_CANTSET, FAIL, "unable to set value")
-
-done:
-    FUNC_LEAVE_API(ret_value)
-} /* end H5Pset_virtual_printf_gap() */
-
--
-/*-------------------------------------------------------------------------
- * Function:    H5Pget_virtual_printf_gap
- *
- * Purpose:     Gets the maximum number of missing printf-style files
- *              and/or datasets for determining the extent of the
- *              unlimited VDS, gap_size, using the access property list
- *              for the virtual dataset, dapl_id.  The default library
- *              value for gap_size is 0.
- *
- * Return:      Non-negative on success/Negative on failure
- *
- * Programmer:  Neil Fortner
- *              May 21, 2015
- *
- *-------------------------------------------------------------------------
- */
-herr_t
-H5Pget_virtual_printf_gap(hid_t plist_id, hsize_t *gap_size)
-{
-    H5P_genplist_t *plist;      /* Property list pointer */
-    herr_t ret_value = SUCCEED; /* Return value */
-
-    FUNC_ENTER_API(FAIL)
-    H5TRACE2("e", "i*h", plist_id, gap_size);
-
-    /* Get the plist structure */
-    if(NULL == (plist = H5P_object_verify(plist_id, H5P_DATASET_ACCESS)))
-        HGOTO_ERROR(H5E_ATOM, H5E_BADATOM, FAIL, "can't find object for ID")
-
-    /* Get value from property list */
-    if(gap_size)
-        if(H5P_get(plist, H5D_ACS_VDS_PRINTF_GAP_NAME, gap_size) < 0)
-            HGOTO_ERROR(H5E_PLIST, H5E_CANTGET, FAIL, "unable to get value")
-
-done:
-    FUNC_LEAVE_API(ret_value)
-} /* end H5Pget_virtual_printf_gap() */
-=======
 H5P__decode_chunk_cache_nbytes(const void **_pp, void *_value)
 {
     size_t *value = (size_t *)_value;   /* Property value to return */
@@ -800,4 +545,257 @@
 
     FUNC_LEAVE_NOAPI(SUCCEED)
 } /* end H5P__decode_chunk_cache_nbytes() */
->>>>>>> 8fc9a9ba
+
++
+/*-------------------------------------------------------------------------
+ * Function:    H5Pset_virtual_view
+ *
+ * Purpose:     Takes the access property list for the virtual dataset,
+ *              dapl_id, and the flag, view, and sets the VDS view
+ *              according to the flag value.  The view will include all
+ *              data before the first missing mapped data found if the
+ *              flag is set to H5D_VDS_FIRST_MISSING or to include all
+ *              available mapped data if the flag is set to
+ *              H5D_VDS_LAST_AVAIALBLE.  Missing mapped data will be
+ *              filled with the fill value according to the VDS creation
+ *              property settings.  For VDS with unlimited mappings, the
+ *              view defines the extent.
+ *
+ * Return:      Non-negative on success/Negative on failure
+ *
+ * Programmer:  Neil Fortner
+ *              May 4, 2015
+ *
+ *-------------------------------------------------------------------------
+ */
+herr_t
+H5Pset_virtual_view(hid_t plist_id, H5D_vds_view_t view)
+{
+    H5P_genplist_t *plist;      /* Property list pointer */
+    herr_t ret_value = SUCCEED; /* return value */
+
+    FUNC_ENTER_API(FAIL)
+    H5TRACE2("e", "iDv", plist_id, view);
+
+    /* Check argument */
+    if((view != H5D_VDS_FIRST_MISSING) && (view != H5D_VDS_LAST_AVAILABLE))
+        HGOTO_ERROR(H5E_ARGS, H5E_BADVALUE, FAIL, "not a valid bounds option")
+
+    /* Get the plist structure */
+    if(NULL == (plist = H5P_object_verify(plist_id, H5P_DATASET_ACCESS)))
+        HGOTO_ERROR(H5E_ATOM, H5E_BADATOM, FAIL, "can't find object for ID")
+
+    /* Update property list */
+    if(H5P_set(plist, H5D_ACS_VDS_VIEW_NAME, &view) < 0)
+        HGOTO_ERROR(H5E_PLIST, H5E_CANTSET, FAIL, "unable to set value")
+
+done:
+    FUNC_LEAVE_API(ret_value)
+} /* end H5Pset_virtual_view() */
+
++
+/*-------------------------------------------------------------------------
+ * Function:    H5Pget_virtual_view
+ *
+ * Purpose:     Takes the access property list for the virtual dataset,
+ *              dapl_id, and gets the flag, view, set by the
+ *              H5Pset_virtual_view call.  The possible values of view are
+ *              H5D_VDS_FIRST_MISSING or H5D_VDS_LAST_AVAIALBLE. 
+ *
+ * Return:      Non-negative on success/Negative on failure
+ *
+ * Programmer:  Neil Fortner
+ *              May 4, 2015
+ *
+ *-------------------------------------------------------------------------
+ */
+herr_t
+H5Pget_virtual_view(hid_t plist_id, H5D_vds_view_t *view)
+{
+    H5P_genplist_t *plist;      /* Property list pointer */
+    herr_t ret_value = SUCCEED; /* Return value */
+
+    FUNC_ENTER_API(FAIL)
+    H5TRACE2("e", "i*Dv", plist_id, view);
+
+    /* Get the plist structure */
+    if(NULL == (plist = H5P_object_verify(plist_id, H5P_DATASET_ACCESS)))
+        HGOTO_ERROR(H5E_ATOM, H5E_BADATOM, FAIL, "can't find object for ID")
+
+    /* Get value from property list */
+    if(view)
+        if(H5P_get(plist, H5D_ACS_VDS_VIEW_NAME, view) < 0)
+            HGOTO_ERROR(H5E_PLIST, H5E_CANTGET, FAIL, "unable to get value")
+
+done:
+    FUNC_LEAVE_API(ret_value)
+} /* end H5Pget_virtual_view() */
+
++
+/*-------------------------------------------------------------------------
+ * Function:    H5P__dacc_vds_view_enc
+ *
+ * Purpose:     Callback routine which is called whenever the vds view
+ *              property in the dataset access property list is encoded.
+ *
+ * Return:      Success:        Non-negative
+ *              Failure:        Negative
+ *
+ * Programmer:  Neil Fortner
+ *              Tuesday, May 5, 2015
+ *
+ *-------------------------------------------------------------------------
+ */
+static herr_t
+H5P__dacc_vds_view_enc(const void *value, void **_pp, size_t *size)
+{
+    const H5D_vds_view_t *view = (const H5D_vds_view_t *)value; /* Create local alias for values */
+    uint8_t **pp = (uint8_t **)_pp;
+
+    FUNC_ENTER_STATIC_NOERR
+
+    /* Sanity check */
+    HDassert(view);
+    HDassert(size);
+
+    if(NULL != *pp)
+        /* Encode EDC property */
+        *(*pp)++ = (uint8_t)*view;
+
+    /* Size of EDC property */
+    (*size)++;
+
+    FUNC_LEAVE_NOAPI(SUCCEED)
+} /* end H5P__dacc_vds_view_enc() */
+
++
+/*-------------------------------------------------------------------------
+ * Function:    H5P__dacc_vds_view_dec
+ *
+ * Purpose:     Callback routine which is called whenever the vds view
+ *              property in the dataset access property list is encoded.
+ *
+ * Return:      Success:        Non-negative
+ *              Failure:        Negative
+ *
+ * Programmer:  Neil Fortner
+ *              Tuesday, May 5, 2015
+ *
+ *-------------------------------------------------------------------------
+ */
+static herr_t
+H5P__dacc_vds_view_dec(const void **_pp, void *_value)
+{
+    H5D_vds_view_t *view = (H5D_vds_view_t *)_value;
+    const uint8_t **pp = (const uint8_t **)_pp;
+
+    FUNC_ENTER_STATIC_NOERR
+
+    /* Sanity checks */
+    HDassert(pp);
+    HDassert(*pp);
+    HDassert(view);
+
+    /* Decode EDC property */
+    *view = (H5D_vds_view_t)*(*pp)++;
+
+    FUNC_LEAVE_NOAPI(SUCCEED)
+} /* end H5P__dacc_vds_view_dec() */
+
++
+/*-------------------------------------------------------------------------
+ * Function:    H5Pset_virtual_printf_gap
+ *
+ * Purpose:     Sets the access property list for the virtual dataset,
+ *              dapl_id, to instruct the library to stop looking for the
+ *              mapped data stored in the files and/or datasets with the
+ *              printf-style names after not finding gap_size files and/or
+ *              datasets.  The found source files and datasets will
+ *              determine the extent of the unlimited VDS with the printf
+ *              -style mappings.
+ *
+ *              For example, if regularly spaced blocks of VDS are mapped
+ *              to datasets with the names d-1, d-2, d-3, ..., d-N, ...,
+ *              and d-2 dataset is missing and gap_size is set to 0, then
+ *              VDS will contain only data found in d-1.  If d-2 and d-3
+ *              are missing and gap_size is set to 2, then VDS will
+ *              contain the data from d-1, d-3, ..., d-N, ....  The blocks
+ *              that are mapped to d-2 and d-3 will be filled according to
+ *              the VDS fill value setting.
+ *
+ * Return:      Non-negative on success/Negative on failure
+ *
+ * Programmer:  Neil Fortner
+ *              May 21, 2015
+ *
+ *-------------------------------------------------------------------------
+ */
+herr_t
+H5Pset_virtual_printf_gap(hid_t plist_id, hsize_t gap_size)
+{
+    H5P_genplist_t *plist;      /* Property list pointer */
+    herr_t ret_value = SUCCEED; /* Return value */
+
+    FUNC_ENTER_API(FAIL)
+    H5TRACE2("e", "ih", plist_id, gap_size);
+
+    /* Check argument */
+    if(gap_size == HSIZE_UNDEF)
+        HGOTO_ERROR(H5E_ARGS, H5E_BADVALUE, FAIL, "not a valid printf gap size")
+
+    /* Get the plist structure */
+    if(NULL == (plist = H5P_object_verify(plist_id, H5P_DATASET_ACCESS)))
+        HGOTO_ERROR(H5E_ATOM, H5E_BADATOM, FAIL, "can't find object for ID")
+
+    /* Update property list */
+    if(H5P_set(plist, H5D_ACS_VDS_PRINTF_GAP_NAME, &gap_size) < 0)
+        HGOTO_ERROR(H5E_PLIST, H5E_CANTSET, FAIL, "unable to set value")
+
+done:
+    FUNC_LEAVE_API(ret_value)
+} /* end H5Pset_virtual_printf_gap() */
+
++
+/*-------------------------------------------------------------------------
+ * Function:    H5Pget_virtual_printf_gap
+ *
+ * Purpose:     Gets the maximum number of missing printf-style files
+ *              and/or datasets for determining the extent of the
+ *              unlimited VDS, gap_size, using the access property list
+ *              for the virtual dataset, dapl_id.  The default library
+ *              value for gap_size is 0.
+ *
+ * Return:      Non-negative on success/Negative on failure
+ *
+ * Programmer:  Neil Fortner
+ *              May 21, 2015
+ *
+ *-------------------------------------------------------------------------
+ */
+herr_t
+H5Pget_virtual_printf_gap(hid_t plist_id, hsize_t *gap_size)
+{
+    H5P_genplist_t *plist;      /* Property list pointer */
+    herr_t ret_value = SUCCEED; /* Return value */
+
+    FUNC_ENTER_API(FAIL)
+    H5TRACE2("e", "i*h", plist_id, gap_size);
+
+    /* Get the plist structure */
+    if(NULL == (plist = H5P_object_verify(plist_id, H5P_DATASET_ACCESS)))
+        HGOTO_ERROR(H5E_ATOM, H5E_BADATOM, FAIL, "can't find object for ID")
+
+    /* Get value from property list */
+    if(gap_size)
+        if(H5P_get(plist, H5D_ACS_VDS_PRINTF_GAP_NAME, gap_size) < 0)
+            HGOTO_ERROR(H5E_PLIST, H5E_CANTGET, FAIL, "unable to get value")
+
+done:
+    FUNC_LEAVE_API(ret_value)
+} /* end H5Pget_virtual_printf_gap() */
