--- conflicted
+++ resolved
@@ -4,34 +4,6 @@
 #-----------------------------------------------------------------------------
 # If plugin library tests can be tested
 #-----------------------------------------------------------------------------
-<<<<<<< HEAD
-INCLUDE_DIRECTORIES (${HDF5_TOOLS_DIR}/lib)
-
-  #-----------------------------------------------------------------------------
-  # If plugin library tests can be tested
-  #-----------------------------------------------------------------------------
-  set (HDF5_TOOL_PLUGIN_LIB_CORENAME         "dynlibdump")
-  set (HDF5_TOOL_PLUGIN_LIB_NAME             "${HDF5_EXTERNAL_LIB_PREFIX}${HDF5_TOOL_PLUGIN_LIB_CORENAME}")
-  set (HDF5_TOOL_PLUGIN_LIB_TARGET           ${HDF5_TOOL_PLUGIN_LIB_CORENAME})
-  add_definitions (${HDF_EXTRA_C_FLAGS})
-  INCLUDE_DIRECTORIES (${HDF5_SRC_DIR})
-
-  add_library (${HDF5_TOOL_PLUGIN_LIB_TARGET} SHARED dynlib_dump.c)
-  TARGET_C_PROPERTIES (${HDF5_TOOL_PLUGIN_LIB_TARGET} SHARED " " " ")
-  target_link_libraries (${HDF5_TOOL_PLUGIN_LIB_TARGET} ${HDF5_TEST_LIB_TARGET})
-  H5_SET_LIB_OPTIONS (${HDF5_TOOL_PLUGIN_LIB_TARGET} ${HDF5_TOOL_PLUGIN_LIB_NAME} SHARED "LIB")
-
-  # make plugins dir
-  file (MAKE_DIRECTORY "${CMAKE_BINARY_DIR}/plugins")
-  #-----------------------------------------------------------------------------
-  # Copy plugin library to a plugins folder
-  #-----------------------------------------------------------------------------
-  add_custom_command (
-      TARGET     ${HDF5_TOOL_PLUGIN_LIB_TARGET}
-      POST_BUILD
-      COMMAND    ${CMAKE_COMMAND}
-      ARGS       -E copy_if_different
-=======
 set (HDF5_TOOL_PLUGIN_LIB_CORENAME         "dynlibdump")
 set (HDF5_TOOL_PLUGIN_LIB_NAME             "${HDF5_EXTERNAL_LIB_PREFIX}${HDF5_TOOL_PLUGIN_LIB_CORENAME}")
 set (HDF5_TOOL_PLUGIN_LIB_TARGET           ${HDF5_TOOL_PLUGIN_LIB_CORENAME})
@@ -52,7 +24,6 @@
     POST_BUILD
     COMMAND    ${CMAKE_COMMAND}
     ARGS       -E copy_if_different
->>>>>>> 0cc480d9
           "$<TARGET_FILE:${HDF5_TOOL_PLUGIN_LIB_TARGET}>"
           "${CMAKE_BINARY_DIR}/plugins/$<TARGET_FILE_NAME:${HDF5_TOOL_PLUGIN_LIB_TARGET}>"
 )
