/* * * * * * * * * * * * * * * * * * * * * * * * * * * * * * * * * * * * * * *
 * Copyright by The HDF Group.                                               *
 * Copyright by the Board of Trustees of the University of Illinois.         *
 * All rights reserved.                                                      *
 *                                                                           *
 * This file is part of HDF5.  The full HDF5 copyright notice, including     *
 * terms governing use, modification, and redistribution, is contained in    *
 * the files COPYING and Copyright.html.  COPYING can be found at the root   *
 * of the source code distribution tree; Copyright.html can be found at the  *
 * root level of an installed copy of the electronic HDF5 document set and   *
 * is linked from the top-level documents page.  It can also be found at     *
 * http://hdfgroup.org/HDF5/doc/Copyright.html.  If you do not have          *
 * access to either file, you may request a copy from help@hdfgroup.org.     *
 * * * * * * * * * * * * * * * * * * * * * * * * * * * * * * * * * * * * * * */

/*
 * Programmer:  Robb Matzke <matzke@llnl.gov>
 *              Monday, March 23, 1998
 */


/*
 * We include the private header file so we can get to the uniform
 * programming environment it declares.  Other than that, h5ls only calls
 * HDF5 API functions (except for H5G_basename())
 */
#include "H5private.h"
#include "h5tools.h"
#include "h5tools_utils.h"
#include "h5tools_dump.h"
#include "h5trav.h"

/* Name of tool */
#define PROGRAMNAME "h5ls"

#define NAME_BUF_SIZE   2048
/*
 *  Alternative formating for data dumped by H5LS
 *
 *  This table only affects H5LS output.
 */
static h5tool_format_t         ls_dataformat = {
        0, /*raw */

        "", /*fmt_raw */
        "%d", /*fmt_int */
        "%u", /*fmt_uint */
        "%hhd", /*fmt_schar */
        "%u", /*fmt_uchar */
        "%d", /*fmt_short */
        "%u", /*fmt_ushort */
        "%ld", /*fmt_long */
        "%lu", /*fmt_ulong */
        NULL, /*fmt_llong */
        NULL, /*fmt_ullong */
        "%g", /*fmt_double */
        "%g", /*fmt_float */

        0, /*ascii */
        0, /*str_locale */
        0, /*str_repeat */

        "[", /*arr_pre */
        ",", /*arr_sep */
        "]", /*arr_suf */
        1, /*arr_linebreak */

        "", /*cmpd_name */
        ",", /*cmpd_sep */
        "{", /*cmpd_pre */
        "}", /*cmpd_suf */
        "", /*cmpd_end */

        ",", /*vlen_sep */
        "(", /*vlen_pre */
        ")", /*vlen_suf */
        "", /*vlen_end */

        "%s", /*elmt_fmt */
        ",", /*elmt_suf1 */
        " ", /*elmt_suf2 */

        HSIZE_T_FORMAT, /*idx_n_fmt */
        ",", /*idx_sep */
        "(%s)", /*idx_fmt */

        65535, /*line_ncols *//*standard default columns */
        0, /*line_per_line */
        "", /*line_pre */
        "%s", /*line_1st */
        "%s", /*line_cont */
        "", /*line_suf */
        "", /*line_sep */
        1, /*line_multi_new */
        "", /*line_indent */

        0, /*skip_first */

        0, /*obj_hidefileno */
        "-%lu:"H5_PRINTF_HADDR_FMT, /*obj_format */

        0, /*dset_hidefileno */
        "DSET-%s ", /*dset_format */
        "%sBlk%lu: ", /*dset_blockformat_pre */
        "%sPt%lu: ", /*dset_ptformat_pre */
        "%s", /*dset_ptformat */
        1, /*array indices */
        1 /*escape non printable characters */
};

/* Struct to pass through to visitors */
typedef struct {
    const char *fname;                  /* Filename */
    hid_t fid;                          /* File ID */
    hid_t gid;                          /* Group ID */
    hbool_t symlink_target;                 /* Whether this is the target of an symbolic link */
    symlink_trav_t *symlink_list;       /* List of visited symbolic links */
    size_t base_len;                    /* Length of base path name, if not root */
    size_t name_start;                  /* # of leading characters to strip off path names on output */
}iter_t;

/* Command-line switches */
static int      verbose_g = 0;            /* lots of extra output */
static int      width_g = 80;             /* output width in characters */
static hbool_t  address_g = FALSE;        /* print raw data addresses */
static hbool_t  data_g = FALSE;           /* display dataset values? */
static hbool_t  label_g = FALSE;          /* label compound values? */
static hbool_t  string_g = FALSE;         /* print 1-byte numbers as ASCII? */
static hbool_t  fullname_g = FALSE;       /* print full path names */
static hbool_t  recursive_g = FALSE;      /* recursive descent listing */
static hbool_t  follow_symlink_g = FALSE; /* follow symbolic links */
static hbool_t  no_dangling_link_g = FALSE; /* treat dangling link is error */
static hbool_t  follow_elink_g = FALSE;   /* follow external links */
static hbool_t  grp_literal_g = FALSE;    /* list group, not contents */
static hbool_t  hexdump_g = FALSE;        /* show data as raw hexadecimal */
static hbool_t  show_errors_g = FALSE;    /* print HDF5 error messages */
static hbool_t  simple_output_g = FALSE;  /* make output more machine-readable */
static hbool_t  show_file_name_g = FALSE; /* show file name for full names */
static hbool_t  no_line_wrap_g = FALSE;   /* show data content without line wrap */
static hbool_t  display_root_g = FALSE;   /* show root group in output? */

/* Information about how to display each type of object */
static struct dispatch_t {
    const char *name;
    hid_t (*open)(hid_t loc, const char *name, hid_t apl_id);
    herr_t (*close)(hid_t obj);
    herr_t (*list1)(hid_t obj);
    herr_t (*list2)(hid_t obj, const char *name);
} dispatch_g[H5O_TYPE_NTYPES];

#define DISPATCH(TYPE, NAME, LIST1, LIST2) {         \
    dispatch_g[TYPE].name = (NAME);             \
    dispatch_g[TYPE].list1 = (LIST1);           \
    dispatch_g[TYPE].list2 = (LIST2);           \
}

static void print_type(h5tools_str_t *buffer, hid_t type, int ind);
static hbool_t print_int_type(h5tools_str_t *buffer, hid_t type, int ind);
static hbool_t print_float_type(h5tools_str_t *buffer, hid_t type, int ind);
static herr_t visit_obj(hid_t file, const char *oname, iter_t *iter);


/*-------------------------------------------------------------------------
 * Function: usage
 *
 * Purpose: Prints a usage message on stderr and then returns.
 *
 * Return: void
 *
 * Programmer: Robb Matzke
 *              Thursday, July 16, 1998
 *
 * Modifications:
 *
 *-------------------------------------------------------------------------
 */
static void
usage (void)
{
    HDfprintf(rawerrorstream, "\
usage: %s [OPTIONS] file[/OBJECT] [file[/[OBJECT]...]\n\
  OPTIONS\n\
   -h, -?, --help  Print a usage message and exit\n\
   -a, --address   Print raw data address.  If dataset is contiguous, address\n\
                   is offset in file of beginning of raw data. If chunked,\n\
                   returned list of addresses indicates offset of each chunk.\n\
                   Must be used with -v, --verbose option.\n\
                   Provides no information for non-dataset objects.\n\
   -d, --data      Print the values of datasets\n\
   --enable-error-stack\n\
                   Prints messages from the HDF5 error stack as they occur.\n\
   --follow-symlinks\n\
                   Follow symbolic links (soft links and external links)\n\
                   to display target object information.\n\
                   Without this option, h5ls identifies a symbolic link\n\
                   as a soft link or external link and prints the value\n\
                   assigned to the symbolic link; it does not provide any\n\
                   information regarding the target object or determine\n\
                   whether the link is a dangling link.\n\
   --no-dangling-links\n\
                   Must be used with --follow-symlinks option;\n\
                   otherwise, h5ls shows error message and returns an exit\n\
                   code of 1. \n\
                   Check for any symbolic links (soft links or external links)\n\
                   that do not resolve to an existing object (dataset, group,\n\
                   or named datatype).\n\
                   If any dangling link is found, this situation is treated\n\
                   as an error and h5ls returns an exit code of 1.\n\
   -f, --full      Print full path names instead of base names\n\
   -g, --group     Show information about a group, not its contents\n\
   -l, --label     Label members of compound datasets\n\
   -r, --recursive List all groups recursively, avoiding cycles\n\
   -s, --string    Print 1-byte integer datasets as ASCII\n\
   -S, --simple    Use a machine-readable output format\n\
   -wN, --width=N  Set the number of columns of output\n\
   -v, --verbose   Generate more verbose output\n\
   -V, --version   Print version number and exit\n\
   --vfd=DRIVER    Use the specified virtual file driver\n\
   -x, --hexdump   Show raw data in hexadecimal format\n\
\n\
  file/OBJECT\n\
    Each object consists of an HDF5 file name optionally followed by a\n\
    slash and an object name within the file (if no object is specified\n\
    within the file then the contents of the root group are displayed).\n\
    The file name may include a printf(3C) integer format such as\n\
    \"%%05d\" to open a file family.\n\
\n\
  Deprecated Options\n\
    The following options have been deprecated in HDF5. While they remain\n\
    available, they have been superseded as indicated and may be removed\n\
    from HDF5 in the future. Use the indicated replacement option in all\n\
    new work; where possible, existing scripts, et cetera, should also be\n\
    updated to use the replacement option.\n\
\n\
   -E or --external   Follow external links.\n\
                      Replaced by --follow-symlinks.\n\
   -e, --errors       Show all HDF5 error reporting\n\
                      Replaced by --enable-error-stack.\n",
     h5tools_getprogname());
}



/*-------------------------------------------------------------------------
 * Function: print_string
 *
 * Purpose: Print a string value by escaping unusual characters. If
 *  STREAM is null then we only count how large the output would
 *  be.
 *
 * Return: Number of characters printed.
 *
 * Programmer: Robb Matzke
 *              Thursday, November  5, 1998
 *
 * Modifications:
 *
 *-------------------------------------------------------------------------
 */
static int
print_string(h5tools_str_t *buffer, const char *s, hbool_t escape_spaces)
{
    int  nprint=0;

    for (/*void*/; s && *s; s++) {
        switch (*s) {
            case '"':
                if (buffer) h5tools_str_append(buffer, "\\\"");
                nprint += 2;
                break;
            case '\\':
                if (buffer) h5tools_str_append(buffer, "\\\\");
                nprint += 2;
                break;
            case '\b':
                if (buffer) h5tools_str_append(buffer, "\\b");
                nprint += 2;
                break;
            case '\f':
                if (buffer) h5tools_str_append(buffer, "\\f");
                nprint += 2;
                break;
            case '\n':
                if (buffer) h5tools_str_append(buffer, "\\n");
                nprint += 2;
                break;
            case '\r':
                if (buffer) h5tools_str_append(buffer, "\\r");
                nprint += 2;
                break;
            case '\t':
                if (buffer) h5tools_str_append(buffer, "\\t");
                nprint += 2;
                break;
            case ' ':
                if (escape_spaces) {
                    if (buffer) h5tools_str_append(buffer, "\\ ");
                    nprint += 2;
                }
                else {
                    if (buffer) h5tools_str_append(buffer, " ");
                    nprint++;
                }
                break;
            default:
                if (isprint((int)*s)) {
                    if (buffer) h5tools_str_append(buffer, "%c", *s);
                    nprint++;
                }
                else {
                    if (buffer) h5tools_str_append(buffer, "\\%03o", *((const unsigned char*)s));
                    nprint += 4;
                }
                break;
        }
    }
    return nprint;
}


/*-------------------------------------------------------------------------
 * Function: print_obj_name
 *
 * Purpose: Print an object name and another string.
 *
 * Return: Success: TRUE
 *
 *  Failure: FALSE, nothing printed
 *
 * Programmer: Quincey Koziol
 *              Tuesday, November  6, 2007
 *
 * Modifications:
 *
 *-------------------------------------------------------------------------
 */
static int
print_obj_name(h5tools_str_t *buffer, const iter_t *iter, const char *oname,
    const char *s)
{
    static char fullname[NAME_BUF_SIZE];     /* Buffer for file and/or object name */
    const char *name = fullname;                /* Pointer to buffer for printing */
    int  n;

    if(show_file_name_g)
        HDsnprintf(fullname, sizeof(fullname), "%s/%s", iter->fname, oname + iter->name_start);
    else
        name = oname + iter->name_start;

    /* Print the object name, either full name or base name */
    if(fullname_g)
        n = print_string(buffer, name, TRUE);
    else {
        const char *last_sep;   /* The location of the last group separator */

        /* Find the last component of the path name */
        if(NULL == (last_sep = HDstrrchr(name, '/')))
            last_sep = name;
        else {
            last_sep++;
        } /* end else */
        n = print_string(buffer, last_sep, TRUE);
    } /* end else */
    h5tools_str_append(buffer, "%*s ", MAX(0, (24 - n)), s);

    return TRUE;
}


/*-------------------------------------------------------------------------
 * Function: print_native_type
 *
 * Purpose: Prints the name of a native C data type.
 *
 * Return: Success: TRUE
 *
 *  Failure: FALSE, nothing printed.
 *
 * Programmer: Robb Matzke
 *              Thursday, November  5, 1998
 *
 * Modifications:
 *   Robb Matzke, 1999-06-11
 *  Added the C9x types, but we still prefer to display the types
 *  from the C language itself (like `int' vs. `int32_t').
 *
 *-------------------------------------------------------------------------
 */
static hbool_t
print_native_type(h5tools_str_t *buffer, hid_t type, int ind)
{
    if(!simple_output_g) {
        if (H5Tequal(type, H5T_NATIVE_SCHAR)==TRUE) {
            h5tools_str_append(buffer, "native signed char");
        } else if (H5Tequal(type, H5T_NATIVE_UCHAR)==TRUE) {
            h5tools_str_append(buffer, "native unsigned char");
        } else if (H5Tequal(type, H5T_NATIVE_INT)==TRUE) {
            h5tools_str_append(buffer, "native int");
        } else if (H5Tequal(type, H5T_NATIVE_UINT)==TRUE) {
            h5tools_str_append(buffer, "native unsigned int");
        } else if (H5Tequal(type, H5T_NATIVE_SHORT)==TRUE) {
            h5tools_str_append(buffer, "native short");
        } else if (H5Tequal(type, H5T_NATIVE_USHORT)==TRUE) {
            h5tools_str_append(buffer, "native unsigned short");
        } else if (H5Tequal(type, H5T_NATIVE_LONG)==TRUE) {
            h5tools_str_append(buffer, "native long");
        } else if (H5Tequal(type, H5T_NATIVE_ULONG)==TRUE) {
            h5tools_str_append(buffer, "native unsigned long");
        } else if (H5Tequal(type, H5T_NATIVE_LLONG)==TRUE) {
            h5tools_str_append(buffer, "native long long");
        } else if (H5Tequal(type, H5T_NATIVE_ULLONG)==TRUE) {
            h5tools_str_append(buffer, "native unsigned long long");
        } else if (H5Tequal(type, H5T_NATIVE_FLOAT)==TRUE) {
            h5tools_str_append(buffer, "native float");
        } else if (H5Tequal(type, H5T_NATIVE_DOUBLE)==TRUE) {
            h5tools_str_append(buffer, "native double");
#if H5_SIZEOF_LONG_DOUBLE !=0
        } else if (H5Tequal(type, H5T_NATIVE_LDOUBLE)==TRUE) {
            h5tools_str_append(buffer, "native long double");
#endif
        } else if (H5Tequal(type, H5T_NATIVE_INT8)==TRUE) {
            h5tools_str_append(buffer, "native int8_t");
        } else if (H5Tequal(type, H5T_NATIVE_UINT8)==TRUE) {
            h5tools_str_append(buffer, "native uint8_t");
        } else if (H5Tequal(type, H5T_NATIVE_INT16)==TRUE) {
            h5tools_str_append(buffer, "native int16_t");
        } else if (H5Tequal(type, H5T_NATIVE_UINT16)==TRUE) {
            h5tools_str_append(buffer, "native uint16_t");
        } else if (H5Tequal(type, H5T_NATIVE_INT32)==TRUE) {
            h5tools_str_append(buffer, "native int32_t");
        } else if (H5Tequal(type, H5T_NATIVE_UINT32)==TRUE) {
            h5tools_str_append(buffer, "native uint32_t");
        } else if (H5Tequal(type, H5T_NATIVE_INT64)==TRUE) {
            h5tools_str_append(buffer, "native int64_t");
        } else if (H5Tequal(type, H5T_NATIVE_UINT64)==TRUE) {
            h5tools_str_append(buffer, "native uint64_t");
        } else if (H5Tequal(type, H5T_NATIVE_INT_LEAST8)==TRUE) {
            h5tools_str_append(buffer, "native int_least8_t");
        } else if (H5Tequal(type, H5T_NATIVE_UINT_LEAST8)==TRUE) {
            h5tools_str_append(buffer, "native uint_least8_t");
        } else if (H5Tequal(type, H5T_NATIVE_INT_LEAST16)==TRUE) {
            h5tools_str_append(buffer, "native int_least16_t");
        } else if (H5Tequal(type, H5T_NATIVE_UINT_LEAST16)==TRUE) {
            h5tools_str_append(buffer, "native uint_least16_t");
        } else if (H5Tequal(type, H5T_NATIVE_INT_LEAST32)==TRUE) {
            h5tools_str_append(buffer, "native int_least32_t");
        } else if (H5Tequal(type, H5T_NATIVE_UINT_LEAST32)==TRUE) {
            h5tools_str_append(buffer, "native uint_least32_t");
        } else if (H5Tequal(type, H5T_NATIVE_INT_LEAST64)==TRUE) {
            h5tools_str_append(buffer, "native int_least64_t");
        } else if (H5Tequal(type, H5T_NATIVE_UINT_LEAST64)==TRUE) {
            h5tools_str_append(buffer, "native uint_least64_t");
        } else if (H5Tequal(type, H5T_NATIVE_INT_FAST8)==TRUE) {
            h5tools_str_append(buffer, "native int_fast8_t");
        } else if (H5Tequal(type, H5T_NATIVE_UINT_FAST8)==TRUE) {
            h5tools_str_append(buffer, "native uint_fast8_t");
        } else if (H5Tequal(type, H5T_NATIVE_INT_FAST16)==TRUE) {
            h5tools_str_append(buffer, "native int_fast16_t");
        } else if (H5Tequal(type, H5T_NATIVE_UINT_FAST16)==TRUE) {
            h5tools_str_append(buffer, "native uint_fast16_t");
        } else if (H5Tequal(type, H5T_NATIVE_INT_FAST32)==TRUE) {
            h5tools_str_append(buffer, "native int_fast32_t");
        } else if (H5Tequal(type, H5T_NATIVE_UINT_FAST32)==TRUE) {
            h5tools_str_append(buffer, "native uint_fast32_t");
        } else if (H5Tequal(type, H5T_NATIVE_INT_FAST64)==TRUE) {
            h5tools_str_append(buffer, "native int_fast64_t");
        } else if (H5Tequal(type, H5T_NATIVE_UINT_FAST64)==TRUE) {
            h5tools_str_append(buffer, "native uint_fast64_t");
        } else if (H5Tequal(type, H5T_NATIVE_B8)==TRUE) {
            h5tools_str_append(buffer, "native 8-bit field");
        } else if (H5Tequal(type, H5T_NATIVE_B16)==TRUE) {
            h5tools_str_append(buffer, "native 16-bit field");
        } else if (H5Tequal(type, H5T_NATIVE_B32)==TRUE) {
            h5tools_str_append(buffer, "native 32-bit field");
        } else if (H5Tequal(type, H5T_NATIVE_B64)==TRUE) {
            h5tools_str_append(buffer, "native 64-bit field");
        } else if (H5Tequal(type, H5T_NATIVE_HSIZE)==TRUE) {
            h5tools_str_append(buffer, "native hsize_t");
        } else if (H5Tequal(type, H5T_NATIVE_HSSIZE)==TRUE) {
            h5tools_str_append(buffer, "native hssize_t");
        } else if (H5Tequal(type, H5T_NATIVE_HERR)==TRUE) {
            h5tools_str_append(buffer, "native herr_t");
        } else if (H5Tequal(type, H5T_NATIVE_HBOOL)==TRUE) {
            h5tools_str_append(buffer, "native hbool_t");
        } else {
            return print_int_type(buffer, type, ind);
        }
    } else {
        return print_int_type(buffer, type, ind);
    }
    return TRUE;
}


/*-------------------------------------------------------------------------
 * Function: print_ieee_type
 *
 * Purpose: Print the name of an IEEE floating-point data type.
 *
 * Return: Success: TRUE
 *
 *  Failure: FALSE, nothing printed
 *
 * Programmer: Robb Matzke
 *              Thursday, November  5, 1998
 *
 * Modifications:
 *
 *-------------------------------------------------------------------------
 */
static hbool_t
print_ieee_type(h5tools_str_t *buffer, hid_t type, int ind)
{
    if (H5Tequal(type, H5T_IEEE_F32BE)==TRUE) {
        h5tools_str_append(buffer, "IEEE 32-bit big-endian float");
    }
    else if (H5Tequal(type, H5T_IEEE_F32LE)==TRUE) {
        h5tools_str_append(buffer, "IEEE 32-bit little-endian float");
    }
    else if (H5Tequal(type, H5T_IEEE_F64BE)==TRUE) {
        h5tools_str_append(buffer, "IEEE 64-bit big-endian float");
    }
    else if (H5Tequal(type, H5T_IEEE_F64LE)==TRUE) {
        h5tools_str_append(buffer, "IEEE 64-bit little-endian float");
    }
    else {
        return print_float_type(buffer, type, ind);
    }
    return TRUE;
}


/*-------------------------------------------------------------------------
 * Function: print_precision
 *
 * Purpose: Prints information on the next line about precision and
 *  padding if the precision is less than the total data type
 *  size.
 *
 * Return: void
 *
 * Programmer: Robb Matzke
 *              Thursday, November  5, 1998
 *
 * Modifications:
 *
 *-------------------------------------------------------------------------
 */
static void
print_precision(h5tools_str_t *buffer, hid_t type, int ind)
{
    size_t      prec;           /* precision */
    H5T_pad_t   plsb, pmsb;     /* lsb and msb padding */
    const char  *plsb_s=NULL;   /* lsb padding string */
    const char  *pmsb_s=NULL;   /* msb padding string */
    size_t      nbits;          /* number of bits */

    /* If the precision is less than the total size then show the precision
     * and offset on the following line.  Also display the padding
     * information. */
    if(8 * H5Tget_size(type) != (prec = H5Tget_precision(type))) {
        h5tools_str_append(buffer, "\n%*s(%lu bit%s of precision beginning at bit %lu)",
            ind, "", (unsigned long)prec, 1 == prec ? "" : "s",
            (unsigned long)H5Tget_offset(type));

        H5Tget_pad(type, &plsb, &pmsb);
        if(H5Tget_offset(type) > 0) {
            switch(plsb) {
                case H5T_PAD_ZERO:
                    plsb_s = "zero";
                    break;
                case H5T_PAD_ONE:
                    plsb_s = "one";
                    break;
                case H5T_PAD_BACKGROUND:
                    plsb_s = "bkg";
                    break;
                case H5T_PAD_ERROR:
                case H5T_NPAD:
                    plsb_s = "unknown";
                    break;
                default:
                    break;
            }
        }
        if((unsigned)H5Tget_offset(type) + prec < 8 * H5Tget_size(type)) {
            switch(pmsb) {
                case H5T_PAD_ZERO:
                    pmsb_s = "zero";
                    break;
                case H5T_PAD_ONE:
                    pmsb_s = "one";
                    break;
                case H5T_PAD_BACKGROUND:
                    pmsb_s = "bkg";
                    break;
                case H5T_PAD_ERROR:
                case H5T_NPAD:
                    pmsb_s = "unknown";
                    break;
                default:
                    break;
            }
        }
        if (plsb_s || pmsb_s) {
            h5tools_str_append(buffer, "\n%*s(", ind, "");
            if (plsb_s) {
                nbits = (unsigned)H5Tget_offset(type);
                h5tools_str_append(buffer, "%lu %s bit%s at bit 0",
                        (unsigned long)nbits, plsb_s, 1 == nbits ? "" : "s");
            }
            if (plsb_s && pmsb_s) h5tools_str_append(buffer, ", ");
            if (pmsb_s) {
                nbits = (8 * H5Tget_size(type)) - ((unsigned)H5Tget_offset(type) + prec);
                h5tools_str_append(buffer, "%lu %s bit%s at bit %lu",
                        (unsigned long)nbits, pmsb_s, 1 == nbits ? "" : "s",
                        (unsigned long)(8 * H5Tget_size(type) - nbits));
            }
            h5tools_str_append(buffer, ")");
        }
    }
}


/*-------------------------------------------------------------------------
 * Function: print_int_type
 *
 * Purpose: Print the name of an integer data type.  Common information
 *  like number of bits, byte order, and sign scheme appear on
 *  the first line. Additional information might appear in
 *  parentheses on the following lines.
 *
 * Return: Success: TRUE
 *
 *  Failure: FALSE, nothing printed
 *
 * Programmer: Robb Matzke
 *              Thursday, November  5, 1998
 *
 * Modifications:
 *
 *-------------------------------------------------------------------------
 */
static hbool_t
print_int_type(h5tools_str_t *buffer, hid_t type, int ind)
{
    H5T_order_t order;          /* byte order value */
    const char  *order_s=NULL;  /* byte order string */
    H5T_sign_t  sign;           /* sign scheme value */
    const char  *sign_s=NULL;   /* sign scheme string */

    if (H5T_INTEGER!=H5Tget_class(type)) return FALSE;

    /* Byte order */
    if (H5Tget_size(type)>1) {
        order = H5Tget_order(type);
        if (H5T_ORDER_LE==order) {
            order_s = " little-endian";
        }
        else if (H5T_ORDER_BE==order) {
            order_s = " big-endian";
        }
        else if (H5T_ORDER_VAX==order) {
            order_s = " mixed-endian";
        }
        else {
            order_s = " unknown-byte-order";
        }
    }
    else {
        order_s = "";
    }

    /* Sign */
    if ((sign=H5Tget_sign(type))>=0) {
        if (H5T_SGN_NONE==sign) {
            sign_s = " unsigned";
        }
        else if (H5T_SGN_2==sign) {
            sign_s = "";
        }
        else {
            sign_s = " unknown-sign";
        }
    }
    else {
        sign_s = " unknown-sign";
    }

    /* Print size, order, and sign on first line, precision and padding
     * information on the subsequent lines */
    h5tools_str_append(buffer, "%lu-bit%s%s integer",
            (unsigned long)(8*H5Tget_size(type)), order_s, sign_s);
    print_precision(buffer, type, ind);
    return TRUE;
}


/*-------------------------------------------------------------------------
 * Function: print_float_type
 *
 * Purpose: Print info about a floating point data type.
 *
 * Return: Success: TRUE
 *
 *  Failure: FALSE, nothing printed
 *
 * Programmer: Robb Matzke
 *              Thursday, November  5, 1998
 *
 * Modifications:
 *
 *-------------------------------------------------------------------------
 */
static hbool_t
print_float_type(h5tools_str_t *buffer, hid_t type, int ind)
{
    H5T_order_t order;          /* byte order value */
    const char  *order_s=NULL;  /* byte order string */
    size_t      spos;           /* sign bit position */
    size_t      esize, epos;    /* exponent size and position */
    size_t      msize, mpos;    /* significand size and position */
    size_t      ebias;          /* exponent bias */
    H5T_norm_t  norm;           /* significand normalization */
    const char  *norm_s=NULL;   /* normalization string */
    H5T_pad_t   pad;            /* internal padding value */
    const char  *pad_s=NULL;    /* internal padding string */

    if (H5T_FLOAT!=H5Tget_class(type)) return FALSE;

    /* Byte order */
    if (H5Tget_size(type)>1) {
        order = H5Tget_order(type);
        if (H5T_ORDER_LE==order) {
            order_s = " little-endian";
        }
        else if (H5T_ORDER_BE==order) {
            order_s = " big-endian";
        }
        else if (H5T_ORDER_VAX==order) {
            order_s = " mixed-endian";
        }
        else {
            order_s = " unknown-byte-order";
        }
    }
    else {
        order_s = "";
    }

    /* Print size and byte order on first line, precision and padding on
     * subsequent lines. */
    h5tools_str_append(buffer, "%lu-bit%s floating-point",
        (unsigned long)(8*H5Tget_size(type)), order_s);
    print_precision(buffer, type, ind);

    /* Print sizes, locations, and other information about each field */
    H5Tget_fields (type, &spos, &epos, &esize, &mpos, &msize);
    ebias = H5Tget_ebias(type);
    norm = H5Tget_norm(type);
    switch (norm) {
        case H5T_NORM_IMPLIED:
            norm_s = ", msb implied";
            break;
        case H5T_NORM_MSBSET:
            norm_s = ", msb always set";
            break;
        case H5T_NORM_NONE:
            norm_s = ", no normalization";
            break;
        case H5T_NORM_ERROR:
            norm_s = ", unknown normalization";
            break;
        default:
            ;
        break;
    }
    h5tools_str_append(buffer, "\n%*s(significant for %lu bit%s at bit %lu%s)", ind, "",
            (unsigned long)msize, 1==msize?"":"s", (unsigned long)mpos,
            norm_s);
    h5tools_str_append(buffer, "\n%*s(exponent for %lu bit%s at bit %lu, bias is 0x%lx)",
            ind, "", (unsigned long)esize, 1==esize?"":"s",
            (unsigned long)epos, (unsigned long)ebias);
    h5tools_str_append(buffer, "\n%*s(sign bit at %lu)", ind, "", (unsigned long)spos);

    /* Display internal padding */
    if (1+esize+msize<H5Tget_precision(type)) {
        pad = H5Tget_inpad(type);
        switch (pad) {
            case H5T_PAD_ZERO:
                pad_s = "zero";
                break;
            case H5T_PAD_ONE:
                pad_s = "one";
                break;
            case H5T_PAD_BACKGROUND:
                pad_s = "bkg";
                break;
            case H5T_PAD_ERROR:
            case H5T_NPAD:
                pad_s = "unknown";
                break;
            default:
                ;
            break;
        }
        h5tools_str_append(buffer, "\n%*s(internal padding bits are %s)", ind, "", pad_s);
    }
    return TRUE;
}


/*-------------------------------------------------------------------------
 * Function: print_cmpd_type
 *
 * Purpose: Print info about a compound data type.
 *
 * Return: Success: TRUE
 *
 *  Failure: FALSE, nothing printed
 *
 * Programmer: Robb Matzke
 *              Thursday, November  5, 1998
 *
 *-------------------------------------------------------------------------
 */
static hbool_t
print_cmpd_type(h5tools_str_t *buffer, hid_t type, int ind)
{
    char        *name=NULL;     /* member name */
    size_t      size;           /* total size of type in bytes */
    hid_t       subtype;        /* member data type */
    int         nmembs;         /* number of members */
    int         n;              /* miscellaneous counters */
    unsigned    i;              /* miscellaneous counters */

    if(H5T_COMPOUND != H5Tget_class(type))
        return FALSE;
    if((nmembs = H5Tget_nmembers(type)) < 0)
        return FALSE;

    h5tools_str_append(buffer, "struct {");
    for(i = 0; i < (unsigned)nmembs; i++) {

        /* Name and offset */
        name = H5Tget_member_name(type, i);
        h5tools_str_append(buffer, "\n%*s\"", ind+4, "");
        n = print_string(buffer, name, FALSE);
        h5tools_str_append(buffer, "\"%*s +%-4lu ", MAX(0, 16-n), "",
               (unsigned long)H5Tget_member_offset(type, i));
        H5free_memory(name);

        /* Member's type */
        subtype = H5Tget_member_type(type, i);
        print_type(buffer, subtype, ind+4);
        H5Tclose(subtype);
    }
    size = H5Tget_size(type);
    h5tools_str_append(buffer, "\n%*s} %lu byte%s",
                ind, "", (unsigned long)size, 1==size?"":"s");

    return TRUE;
}


/*-------------------------------------------------------------------------
 * Function: print_enum_type
 *
 * Purpose: Print info about an enumeration data type.
 *
 * Return: Success: TRUE
 *
 *  Failure: FALSE, nothing printed
 *
 * Programmer: Robb Matzke
 *              Wednesday, December 23, 1998
 *
 * Modifications:
 *
 *-------------------------------------------------------------------------
 */
static hbool_t
print_enum_type(h5tools_str_t *buffer, hid_t type, int ind)
{
    int         nmembs;         /* number of members */
    hid_t       super;          /* enum base integer type */

    if(H5T_ENUM != H5Tget_class(type))
        return FALSE;
    if((nmembs = H5Tget_nmembers(type)) < 0)
        return FALSE;

    super = H5Tget_super(type);
    h5tools_str_append(buffer, "enum ");
    print_type(buffer, super, ind + 4);
    h5tools_str_append(buffer, " {");

    if(nmembs > 0) {
        char        **name;         /* member names */
        unsigned char *value;       /* value array */
        hid_t       native = -1;    /* native integer data type */
        size_t      dst_size;       /* destination value type size */
        unsigned    i;              /* miscellaneous counters */

        /* Determine what data type to use for the native values.  To simplify
         * things we entertain three possibilities:
         *  1. long long -- the largest native signed integer
         *  2. unsigned long long -- the largest native unsigned integer
         *  3. raw format */
        if(H5Tget_size(type) <= sizeof(long long)) {
            dst_size = sizeof(long long);
            if(H5T_SGN_NONE == H5Tget_sign(type))
                native = H5T_NATIVE_ULLONG;
            else
                native = H5T_NATIVE_LLONG;
        } /* end if */
        else
            dst_size = H5Tget_size(type);

        /* Get the names and raw values of all members */
        name = (char **)HDcalloc((size_t)nmembs, sizeof(char *));
        value = (unsigned char *)HDcalloc((size_t)nmembs, MAX(H5Tget_size(type), dst_size));
        for(i = 0; i < (unsigned)nmembs; i++) {
            name[i] = H5Tget_member_name(type, i);
            H5Tget_member_value(type, i, value + i * H5Tget_size(type));
        }

        /* Convert values to native data type */
        if(native > 0)
            if(H5Tconvert(super, native, (size_t)nmembs, value, NULL, H5P_DEFAULT) < 0) {
                /* Release resources */
                for(i = 0; i < (unsigned)nmembs; i++)
                    H5free_memory(name[i]);
                HDfree(name);
                HDfree(value);

                return FALSE;
            }

        /* Sort members by increasing value */
        /*not implemented yet*/

        /* Print members */
        for(i = 0; i < (unsigned)nmembs; i++) {
            unsigned char *copy;        /* a pointer to value array */
            int         nchars;         /* number of output characters */

            h5tools_str_append(buffer, "\n%*s", ind+4, "");
            nchars = print_string(buffer, name[i], TRUE);
            h5tools_str_append(buffer, "%*s = ", MAX(0, 16 - nchars), "");

            if(native < 0) {
                size_t j;

                h5tools_str_append(buffer, "0x");
                for(j = 0; j < dst_size; j++)
                    h5tools_str_append(buffer, "%02x", value[i*dst_size+j]);
            }
            else if(H5T_SGN_NONE == H5Tget_sign(native)) {
                /*On SGI Altix(cobalt), wrong values were printed out with "value+i*dst_size"
                 *strangely, unless use another pointer "copy".*/
                copy = value + i * dst_size;
                h5tools_str_append(buffer, HSIZE_T_FORMAT, *((unsigned long long*)((void*)copy)));
            }
            else {
                /*On SGI Altix(cobalt), wrong values were printed out with "value+i*dst_size"
                 *strangely, unless use another pointer "copy".*/
                copy = value + i * dst_size;
                h5tools_str_append(buffer, "%"H5_PRINTF_LL_WIDTH"d",
                        *((long long*)((void*)copy)));
            }
        }

        /* Release resources */
        for(i = 0; i < (unsigned)nmembs; i++)
            HDfree(name[i]);
        HDfree(name);
        HDfree(value);
    }
    else
        h5tools_str_append(buffer, "\n%*s <empty>", ind+4, "");

    h5tools_str_append(buffer, "\n%*s}", ind, "");

    H5Tclose(super);

    return TRUE;
}


/*-------------------------------------------------------------------------
 * Function: print_string_type
 *
 * Purpose: Print information about a string data type.
 *
 * Return: Success: TRUE
 *
 *  Failure: FALSE, nothing printed
 *
 * Programmer: Robb Matzke
 *              Thursday, November  5, 1998
 *
 * Modifications:
 *
 *-------------------------------------------------------------------------
 */
static hbool_t
print_string_type(h5tools_str_t *buffer, hid_t type, int H5_ATTR_UNUSED ind)
{
    H5T_str_t  pad;
    const char  *pad_s=NULL;
    H5T_cset_t  cset;
    const char  *cset_s=NULL;

    if (H5T_STRING!=H5Tget_class(type)) return FALSE;

    /* Padding */
    pad = H5Tget_strpad(type);
    switch (pad) {
        case H5T_STR_NULLTERM:
            pad_s = "null-terminated";
            break;
        case H5T_STR_NULLPAD:
            pad_s = "null-padded";
            break;
        case H5T_STR_SPACEPAD:
            pad_s = "space-padded";
            break;
        case H5T_STR_RESERVED_3:
        case H5T_STR_RESERVED_4:
        case H5T_STR_RESERVED_5:
        case H5T_STR_RESERVED_6:
        case H5T_STR_RESERVED_7:
        case H5T_STR_RESERVED_8:
        case H5T_STR_RESERVED_9:
        case H5T_STR_RESERVED_10:
        case H5T_STR_RESERVED_11:
        case H5T_STR_RESERVED_12:
        case H5T_STR_RESERVED_13:
        case H5T_STR_RESERVED_14:
        case H5T_STR_RESERVED_15:
        case H5T_STR_ERROR:
            pad_s = "unknown-format";
            break;
        default:
            ;
        break;
    }

    /* Character set */
    cset = H5Tget_cset(type);
    switch (cset) {
        case H5T_CSET_ASCII:
            cset_s = "ASCII";
            break;
        case H5T_CSET_UTF8:
            cset_s = "UTF-8";
            break;
        case H5T_CSET_RESERVED_2:
        case H5T_CSET_RESERVED_3:
        case H5T_CSET_RESERVED_4:
        case H5T_CSET_RESERVED_5:
        case H5T_CSET_RESERVED_6:
        case H5T_CSET_RESERVED_7:
        case H5T_CSET_RESERVED_8:
        case H5T_CSET_RESERVED_9:
        case H5T_CSET_RESERVED_10:
        case H5T_CSET_RESERVED_11:
        case H5T_CSET_RESERVED_12:
        case H5T_CSET_RESERVED_13:
        case H5T_CSET_RESERVED_14:
        case H5T_CSET_RESERVED_15:
        case H5T_CSET_ERROR:
            cset_s = "unknown-character-set";
            break;
        default:
            ;
        break;
    }

    if (H5Tis_variable_str(type)) {
        h5tools_str_append(buffer, "variable-length");
    }
    else {
        h5tools_str_append(buffer, "%lu-byte", (unsigned long)H5Tget_size(type));
    }
    h5tools_str_append(buffer, " %s %s string", pad_s, cset_s);
    return TRUE;
}


/*-------------------------------------------------------------------------
 * Function: print_reference_type
 *
 * Purpose: Prints information about a reference data type.
 *
 * Return: Success: TRUE
 *
 *  Failure: FALSE, nothing printed
 *
 * Programmer: Robb Matzke
 *              Thursday, November  5, 1998
 *
 * Modifications:
 *   Robb Matzke, 1999-06-04
 *  Knows about object and dataset region references.
 *
 *-------------------------------------------------------------------------
 */
static hbool_t
print_reference_type(h5tools_str_t *buffer, hid_t type, int H5_ATTR_UNUSED ind)
{
    if (H5T_REFERENCE!=H5Tget_class(type)) return FALSE;

    if (H5Tequal(type, H5T_STD_REF_OBJ)==TRUE) {
        h5tools_str_append(buffer, "object reference");
    }
    else if (H5Tequal(type, H5T_STD_REF_DSETREG)==TRUE) {
        h5tools_str_append(buffer, "dataset region reference");
    }
    else {
        h5tools_str_append(buffer, "%lu-byte unknown reference",
                (unsigned long)H5Tget_size(type));
    }

    return TRUE;
}


/*-------------------------------------------------------------------------
 * Function: print_opaque_type
 *
 * Purpose: Prints information about an opaque data type.
 *
 * Return: Success: TRUE
 *
 *  Failure: FALSE, nothing printed
 *
 * Programmer: Robb Matzke
 *              Monday, June  7, 1999
 *
 * Modifications:
 *
 *-------------------------------------------------------------------------
 */
static hbool_t
print_opaque_type(h5tools_str_t *buffer, hid_t type, int ind)
{
    char *tag;
    size_t size;

    if (H5T_OPAQUE!=H5Tget_class(type)) return FALSE;

    size = H5Tget_size(type);
    h5tools_str_append(buffer, "%lu-byte opaque type", (unsigned long)size);
    if ((tag=H5Tget_tag(type))) {
        h5tools_str_append(buffer, "\n%*s(tag = \"", ind, "");
        print_string(buffer, tag, FALSE);
        h5tools_str_append(buffer, "\")");
        H5free_memory(tag);
    }
    return TRUE;
}


/*-------------------------------------------------------------------------
 * Function:    print_vlen_type
 *
 * Purpose:     Print information about a variable-length type
 *
 * Return:      Success:        TRUE
 *
 *              Failure:        FALSE
 *
 * Programmer:  Robb Matzke
 *              Friday, December  1, 2000
 *
 * Modifications:
 *-------------------------------------------------------------------------
 */
static hbool_t
print_vlen_type(h5tools_str_t *buffer, hid_t type, int ind)
{
    hid_t       super;

    if (H5T_VLEN!=H5Tget_class(type)) return FALSE;

    h5tools_str_append(buffer, "variable length of\n%*s", ind+4, "");
    super = H5Tget_super(type);
    print_type(buffer, super, ind+4);
    H5Tclose(super);
    return TRUE;
}


/*---------------------------------------------------------------------------
 * Purpose:     Print information about an array type
 *
 * Return:      Success:        TRUE
 *
 *              Failure:        FALSE
 *
 * Programmer:  Robb Matzke
 *              Thursday, January 31, 2002
 *
 * Modifications:
 *---------------------------------------------------------------------------
 */
static hbool_t
print_array_type(h5tools_str_t *buffer, hid_t type, int ind)
{
    hid_t       super;
    int         ndims, i;
    hsize_t     *dims=NULL;

    if (H5T_ARRAY!=H5Tget_class(type))
        return FALSE;
    ndims = H5Tget_array_ndims(type);
    if (ndims) {
        dims = (hsize_t *)HDmalloc((unsigned)ndims * sizeof(dims[0]));
        H5Tget_array_dims2(type, dims);

        /* Print dimensions */
        for (i=0; i<ndims; i++)
            h5tools_str_append(buffer, "%s" HSIZE_T_FORMAT , i?",":"[", dims[i]);
        h5tools_str_append(buffer, "]");

        HDfree(dims);
    }
    else
        h5tools_str_append(buffer, " [SCALAR]\n", rawoutstream);


    /* Print parent type */
    h5tools_str_append(buffer, " ");
    super = H5Tget_super(type);
    print_type(buffer, super, ind+4);
    H5Tclose(super);
    return TRUE;
}


/*-------------------------------------------------------------------------
 * Function: print_bitfield_type
 *
 * Purpose: Print information about a bitfield type.
 *
 * Return: Success: TRUE
 *
 *  Failure: FALSE, nothing printed
 *
 * Programmer: Pedro Vicente
 *              Tuesday, May  20, 2003
 *
 * Modifications:
 *              Robb Matzke, LLNL 2003-06-05
 *              Generalized Pedro's original if/then/else.  Also display
 *              precision/offset information.
 *-------------------------------------------------------------------------
 */
static hbool_t
print_bitfield_type(h5tools_str_t *buffer, hid_t type, int ind)
{
    H5T_order_t order;          /* byte order value */
    const char  *order_s=NULL;  /* byte order string */

    if (H5T_BITFIELD!=H5Tget_class(type)) return FALSE;
    if (H5Tget_size(type)>1) {
        order = H5Tget_order(type);
        if (H5T_ORDER_LE==order) {
            order_s = " little-endian";
        } else if (H5T_ORDER_BE==order) {
            order_s = " big-endian";
        } else if (H5T_ORDER_VAX==order) {
            order_s = " mixed-endian";
        } else {
            order_s = "unknown-byte-order";
        }
    } else {
        order_s = "";
    }

    h5tools_str_append(buffer, "%lu-bit%s bitfield",
           (unsigned long)(8*H5Tget_size(type)), order_s);
    print_precision(buffer, type, ind);
    return TRUE;
}


/*-------------------------------------------------------------------------
 * Function: print_type
 *
 * Purpose: Prints a data type definition.  The definition is printed
 *  without any leading space or trailing line-feed (although
 *  there might be line-feeds inside the type definition).  The
 *  first line is assumed to have IND characters before it on
 *  the same line (printed by the caller).
 *
 * Return: void
 *
 * Programmer: Robb Matzke
 *              Thursday, November  5, 1998
 *
 * Modifications:
 *   Robb Matzke, 1999-06-11
 *  Prints the OID of shared data types.
 *
 *-------------------------------------------------------------------------
 */
static void
print_type(h5tools_str_t *buffer, hid_t type, int ind)
{
    H5T_class_t  data_class = H5Tget_class(type);

    /* Bad data type */
    if (type<0) {
        h5tools_str_append(buffer,"<ERROR>");
        return;
    }

    /* Shared? If so then print the type's OID */
    if(H5Tcommitted(type)) {
        H5O_info_t  oi;

        if(H5Oget_info(type, &oi) >= 0)
            h5tools_str_append(buffer,"shared-%lu:"H5_PRINTF_HADDR_FMT" ",
                    oi.fileno, oi.addr);
        else
            h5tools_str_append(buffer,"shared ");
    } /* end if */

    /* Print the type */
    if(print_native_type(buffer, type, ind) ||
            print_ieee_type(buffer, type, ind) ||
            print_cmpd_type(buffer, type, ind) ||
            print_enum_type(buffer, type, ind) ||
            print_string_type(buffer, type, ind) ||
            print_reference_type(buffer, type, ind) ||
            print_vlen_type(buffer, type, ind) ||
            print_array_type(buffer, type, ind) ||
            print_opaque_type(buffer, type, ind) ||
            print_bitfield_type(buffer, type, ind))
        return;

    /* Unknown type */
    h5tools_str_append(buffer,"%lu-byte class-%u unknown",
            (unsigned long)H5Tget_size(type), (unsigned)data_class);
}


/*-------------------------------------------------------------------------
 * Function: dump_dataset_values
 *
 * Purpose: Prints all values of a dataset.
 *
 * Return: void
 *
 * Programmer: Robb Matzke
 *              Tuesday, July 21, 1998
 *
 * Modifications:
 *  Robb Matzke, 1999-09-27
 *  Understands the simple_output_g switch which causes data to
 *  be displayed in a more machine-readable format.
 *-------------------------------------------------------------------------
 */
static void
dump_dataset_values(hid_t dset)
{
    char                string_prefix[64];
    static char         fmt_double[16];
    static char         fmt_float[16];
    hsize_t             curr_pos = 0;        /* total data element position   */
    h5tools_str_t       buffer;          /* string into which to render   */
    h5tools_context_t   ctx;             /* print context  */
    h5tool_format_t     outputformat;
    h5tool_format_t    *info = &ls_dataformat;

    hid_t  f_type = H5Dget_type(dset);
    size_t  size = H5Tget_size(f_type);

    HDmemset(&ctx, 0, sizeof(ctx));
    HDmemset(&buffer, 0, sizeof(h5tools_str_t));

    outputformat = *info;
    outputformat.line_1st  = NULL;
    if (simple_output_g) {
        outputformat.idx_fmt = "";
        outputformat.line_per_line = 1;
        outputformat.line_multi_new = 0;
        outputformat.line_pre  = "        ";
        outputformat.line_cont = "         ";

        outputformat.arr_pre = "";
        outputformat.arr_suf = "";
        outputformat.arr_sep = " ";

        if (!label_g) {
            outputformat.cmpd_pre = "";
            outputformat.cmpd_suf = "";
        }
        outputformat.cmpd_sep = " ";

        if (label_g) outputformat.cmpd_name = "%s=";

        outputformat.elmt_suf1 = " ";
        outputformat.str_locale = ESCAPE_HTML;

    }
    else {
        if (no_line_wrap_g) {
            outputformat.line_per_line = 1;
        }
        else {
            outputformat.line_ncols = (unsigned)width_g;
        }
        if (label_g) outputformat.cmpd_name = "%s=";
        outputformat.line_pre  = "        %s ";
        outputformat.line_cont = "        %s  ";
        outputformat.str_repeat = 8;

        outputformat.arr_pre = NULL;
        outputformat.arr_suf = NULL;
        outputformat.arr_sep = NULL;

        outputformat.cmpd_pre = NULL;
        outputformat.cmpd_suf = NULL;
        outputformat.cmpd_sep = NULL;

        outputformat.vlen_sep = NULL;
        outputformat.vlen_pre = NULL;
        outputformat.vlen_suf = NULL;
        outputformat.vlen_end = NULL;
    }
    outputformat.arr_linebreak = 0;
    /* Floating point types should display full precision */
    HDsnprintf(fmt_float, sizeof(fmt_float), "%%1.%dg", FLT_DIG);
    outputformat.fmt_float = fmt_float;
    HDsnprintf(fmt_double, sizeof(fmt_double), "%%1.%dg", DBL_DIG);
    outputformat.fmt_double = fmt_double;

    if (hexdump_g) {
        /* Print all data in hexadecimal format if the `-x' or `--hexdump'
         * command line switch was given. */
        outputformat.raw = TRUE;
    }
    else if (string_g && 1==size && H5T_INTEGER==H5Tget_class(f_type)) {
        /* Print 1-byte integer data as an ASCI character string instead of
         * integers if the `-s' or `--string' command-line option was given. */
        outputformat.ascii = TRUE;
        outputformat.elmt_suf1 = "";
        outputformat.elmt_suf2 = "";
        HDsnprintf(string_prefix, sizeof(string_prefix), "%s\"", outputformat.line_pre);
        outputformat.line_pre = string_prefix;
        outputformat.line_suf = "\"";
    }
    info = &outputformat;

    ctx.indent_level = 2;
    ctx.cur_column = (size_t)curr_pos;
    /* Print all the values. */
    h5tools_str_reset(&buffer);
    h5tools_str_append(&buffer, "    Data:\n");
    h5tools_render_element(rawoutstream, info, &ctx, &buffer, &curr_pos, (size_t)info->line_ncols, (hsize_t)0, (hsize_t)0);
    ctx.need_prefix = TRUE;
    ctx.cur_column = (size_t)curr_pos;
    if (h5tools_dump_dset(rawoutstream, info, &ctx, dset, NULL) < 0) {
        h5tools_str_reset(&buffer);
        h5tools_str_append(&buffer, "        Unable to print data.");
        h5tools_render_element(rawoutstream, info, &ctx, &buffer, &curr_pos, (size_t)info->line_ncols, (hsize_t)0, (hsize_t)0);
    }

    H5Tclose(f_type);

    h5tools_str_close(&buffer);

    PRINTVALSTREAM(rawoutstream, "\n");
}


/*-------------------------------------------------------------------------
 * Function: list_attr
 *
 * Purpose: Prints information about attributes.
 *
 * Return: Success: 0
 *
 *  Failure: -1
 *
 * Programmer: Robb Matzke
 *              Friday, June  5, 1998
 *
 * Modifications:
 *
 *-------------------------------------------------------------------------
 */
static herr_t
list_attr(hid_t obj, const char *attr_name, const H5A_info_t H5_ATTR_UNUSED *ainfo,
    void H5_ATTR_UNUSED *op_data)
{
    hid_t               attr = -1;
    hid_t               space = -1;
    hid_t               type = -1;
    hid_t               p_type = -1;
    hsize_t             size[H5S_MAX_RANK];
    hsize_t             nelmts = 1;
    hsize_t             temp_need;
    size_t              need;
    int                 ndims;
    int                 i;
    void               *buf;
    H5S_class_t         space_type;
    hsize_t             curr_pos = 0;        /* total data element position   */
    h5tools_str_t       buffer;          /* string into which to render   */
    h5tools_context_t   ctx;             /* print context  */
    h5tool_format_t    *info = &ls_dataformat;
    h5tool_format_t     outputformat;

    HDmemset(&ctx, 0, sizeof(ctx));
    HDmemset(&buffer, 0, sizeof(h5tools_str_t));

    h5tools_str_reset(&buffer);
    h5tools_str_append(&buffer, "    Attribute: ");

    print_string(&buffer, attr_name, TRUE);

    if((attr = H5Aopen(obj, attr_name, H5P_DEFAULT))) {
        space = H5Aget_space(attr);
        type = H5Aget_type(attr);

        /* Data space */
        ndims = H5Sget_simple_extent_dims(space, size, NULL);
        space_type = H5Sget_simple_extent_type(space);
        switch(space_type) {
            case H5S_SCALAR:
                /* scalar dataspace */
                h5tools_str_append(&buffer, " scalar\n");
                h5tools_render_element(rawoutstream, info, &ctx, &buffer, &curr_pos, (size_t)info->line_ncols, (hsize_t)0, (hsize_t)0);
                break;

            case H5S_SIMPLE:
                /* simple dataspace */
                h5tools_str_append(&buffer, " {");
                for (i=0; i<ndims; i++) {
                    h5tools_str_append(&buffer, "%s" HSIZE_T_FORMAT, i?", ":"", size[i]);
                    nelmts *= size[i];
                }
                h5tools_str_append(&buffer, "}\n");
                h5tools_render_element(rawoutstream, info, &ctx, &buffer, &curr_pos, (size_t)info->line_ncols, (hsize_t)0, (hsize_t)0);
                break;

            case H5S_NULL:
                /* null dataspace */
                h5tools_str_append(&buffer, " null\n");
                h5tools_render_element(rawoutstream, info, &ctx, &buffer, &curr_pos, (size_t)info->line_ncols, (hsize_t)0, (hsize_t)0);
                break;

            case H5S_NO_CLASS:
            default:
                /* Unknown dataspace type */
                h5tools_str_append(&buffer, " unknown\n");
                h5tools_render_element(rawoutstream, info, &ctx, &buffer, &curr_pos, (size_t)info->line_ncols, (hsize_t)0, (hsize_t)0);
                break;
        } /* end switch */

        /* Data type */
        h5tools_str_reset(&buffer);
        h5tools_str_append(&buffer, "        Type:      ");
        print_type(&buffer, type, 15);
        h5tools_str_append(&buffer, "\n");
        h5tools_render_element(rawoutstream, info, &ctx, &buffer, &curr_pos, (size_t)info->line_ncols, (hsize_t)0, (hsize_t)0);

        /* Data */
        outputformat = *info;

        if(nelmts < 5) {
            outputformat.idx_fmt = "";
            outputformat.line_1st  = "        Data:  ";
            outputformat.line_pre  = "               ";
            outputformat.line_cont = "                ";
            outputformat.str_repeat = 8;

        }
        else {
            h5tools_str_reset(&buffer);
            h5tools_str_append(&buffer, "        Data:\n");
            h5tools_render_element(rawoutstream, info, &ctx, &buffer, &curr_pos, (size_t)info->line_ncols, (hsize_t)0, (hsize_t)0);
            outputformat.line_1st  = NULL;
            outputformat.line_pre  = "            %s ";
            outputformat.line_cont = "            %s  ";
            outputformat.str_repeat = 8;
        }

        outputformat.line_ncols = (unsigned)width_g;
        if(label_g)
            outputformat.cmpd_name = "%s=";
        if(string_g && 1==H5Tget_size(type) &&
                H5T_INTEGER==H5Tget_class(type)) {
            outputformat.ascii = TRUE;
            outputformat.elmt_suf1 = "";
            outputformat.elmt_suf2 = "";
            outputformat.line_pre = "            %s \"";
            outputformat.line_suf = "\"";
        } /* end if */


        outputformat.arr_pre = NULL;
        outputformat.arr_suf = NULL;
        outputformat.arr_sep = NULL;

        outputformat.cmpd_pre = NULL;
        outputformat.cmpd_suf = NULL;
        outputformat.cmpd_sep = NULL;

        outputformat.vlen_sep = NULL;
        outputformat.vlen_pre = NULL;
        outputformat.vlen_suf = NULL;
        outputformat.vlen_end = NULL;

        info = &outputformat;

        if(hexdump_g)
           p_type = H5Tcopy(type);
        else
           p_type = h5tools_get_native_type(type);

        if(p_type >= 0) {
            /* VL data special information */
            unsigned int        vl_data = 0; /* contains VL datatypes */

            /* Check if we have VL data in the dataset's datatype */
            if (h5tools_detect_vlen(p_type) == TRUE)
                vl_data = TRUE;

            temp_need= nelmts * MAX(H5Tget_size(type), H5Tget_size(p_type));
            HDassert(temp_need == (hsize_t)((size_t)temp_need));
            need = (size_t)temp_need;
            buf = HDmalloc(need);
            HDassert(buf);
            if(H5Aread(attr, p_type, buf) >= 0) {
                ctx.need_prefix = TRUE;
                ctx.indent_level = 2;
                ctx.cur_column = (size_t)curr_pos;
                h5tools_dump_mem(rawoutstream, info, &ctx, attr, p_type, space, buf);
            }

            /* Reclaim any VL memory, if necessary */
            if (vl_data)
                H5Dvlen_reclaim(p_type, space, H5P_DEFAULT, buf);

            HDfree(buf);
            H5Tclose(p_type);
        } /* end if */

        H5Sclose(space);
        H5Tclose(type);
        H5Aclose(attr);
    }
    h5tools_str_close(&buffer);

    PRINTVALSTREAM(rawoutstream, "\n");

    return 0;
}


/*-------------------------------------------------------------------------
 * Function: dataset_list1
 *
 * Purpose: List information about a dataset which should appear on the
 *  same line as the dataset name.  This information will precede
 *  information which is applicable to all objects which will be
 *  printed by the caller.
 *
 * Return: Success: 0
 *
 *  Failure: -1
 *
 * Programmer: Robb Matzke
 *              Thursday, August 27, 1998
 *
 * Modifications:
 *
 *-------------------------------------------------------------------------
 */
static herr_t
dataset_list1(hid_t dset)
{
    hsize_t     cur_size[H5S_MAX_RANK];   /* current dataset dimensions */
    hsize_t     max_size[H5S_MAX_RANK];   /* maximum dataset dimensions */
    hid_t       space;          /* data space                 */
    int         ndims;          /* dimensionality             */
    H5S_class_t space_type;     /* type of dataspace          */
    int   i;
    hsize_t             curr_pos = 0;        /* total data element position   */
    h5tools_str_t       buffer;          /* string into which to render   */
    h5tools_context_t   ctx;             /* print context  */
    h5tool_format_t    *info = &ls_dataformat;

    HDmemset(&ctx, 0, sizeof(ctx));
    HDmemset(&buffer, 0, sizeof(h5tools_str_t));

    h5tools_str_reset(&buffer);

    /* Information that goes on the same row as the name.  The name has
     * already been printed. */
    space = H5Dget_space(dset);
    space_type = H5Sget_simple_extent_type(space);
    ndims = H5Sget_simple_extent_dims(space, cur_size, max_size);
    h5tools_str_append(&buffer, " {");
    for (i=0; i<ndims; i++) {
        h5tools_str_append(&buffer, "%s"HSIZE_T_FORMAT, i?", ":"", cur_size[i]);
        if (max_size[i]==H5S_UNLIMITED) {
            h5tools_str_append(&buffer, "/%s", "Inf");
        }
        else if (max_size[i]!=cur_size[i] || verbose_g>0) {
            h5tools_str_append(&buffer, "/"HSIZE_T_FORMAT, max_size[i]);
        }
    }
    if (space_type==H5S_SCALAR) h5tools_str_append(&buffer, "SCALAR");
    else if (space_type==H5S_NULL) h5tools_str_append(&buffer, "NULL");
    h5tools_str_append(&buffer, "}");
    h5tools_render_element(rawoutstream, info, &ctx, &buffer, &curr_pos, (size_t)info->line_ncols, (hsize_t)0, (hsize_t)0);
    H5Sclose (space);

    h5tools_str_close(&buffer);

    return 0;
}


/*-------------------------------------------------------------------------
 * Function: dataset_list2
 *
 * Purpose: List information about a dataset which should appear after
 *  information which is general to all objects.
 *
 * Return: Success: 0
 *
 *  Failure: -1
 *
 * Programmer: Robb Matzke
 *              Thursday, August 27, 1998
 *
 * Modifications:
 *
 *-------------------------------------------------------------------------
 */
static herr_t
dataset_list2(hid_t dset, const char H5_ATTR_UNUSED *name)
{
    hid_t       dcpl;           /* dataset creation property list */
    hid_t       type;           /* data type of dataset */
    hid_t       space;          /* data space of dataset */
    int         nf;             /* number of filters */
    unsigned    filt_flags;     /* filter flags */
    H5Z_filter_t filt_id;       /* filter identification number */
    unsigned    cd_values[20];  /* filter client data values */
    size_t      cd_nelmts;      /* filter client number of values */
    size_t      cd_num;         /* filter client data counter */
    char        f_name[256];    /* filter/file name */
    char        s[64];          /* temporary string buffer */
    off_t       f_offset;       /* offset in external file */
    hsize_t     f_size;         /* bytes used in external file */
    hsize_t     total, used;    /* total size or offset */
    int         ndims;          /* dimensionality */
    int         n, max_len;     /* max extern file name length */
    double      utilization;    /* percent utilization of storage */
    H5T_class_t tclass;         /* datatype class identifier */
    int         i;
    H5D_layout_t     stl;
    hsize_t             curr_pos = 0;        /* total data element position   */
    h5tools_str_t       buffer;          /* string into which to render   */
    h5tools_context_t   ctx;             /* print context  */
    h5tool_format_t    *info = &ls_dataformat;

    HDmemset(&ctx, 0, sizeof(ctx));
    HDmemset(&buffer, 0, sizeof(h5tools_str_t));

    h5tools_str_reset(&buffer);

    if(verbose_g > 0) {
        dcpl = H5Dget_create_plist(dset);
        space = H5Dget_space(dset);
        type = H5Dget_type(dset);

        stl = H5Pget_layout(dcpl);
        switch (stl) {
            case H5D_CHUNKED:
                {
                    hsize_t     chsize[64];     /* chunk size in elements */

                    ndims = H5Pget_chunk(dcpl, (int)NELMTS(chsize), chsize/*out*/);
                    h5tools_str_append(&buffer, "    %-10s {", "Chunks:");
                    total = H5Tget_size(type);
                    for (i=0; i<ndims; i++) {
                        h5tools_str_append(&buffer, "%s"HSIZE_T_FORMAT, i?", ":"", chsize[i]);
                        total *= chsize[i];
                    }
                    h5tools_str_append(&buffer, "} "HSIZE_T_FORMAT" bytes\n", total);
                }
                break;
            case H5D_COMPACT:
                break;
            case H5D_CONTIGUOUS:
                /* Print information about external storage */
                if((nf = H5Pget_external_count(dcpl)) > 0) {
                    for(i = 0, max_len = 0; i < nf; i++) {
                        if(H5Pget_external(dcpl, (unsigned)i, sizeof(f_name), f_name, NULL, NULL) < 0)
                            continue;
                        n = print_string(NULL, f_name, TRUE);
                        max_len = MAX(max_len, n);
                    } /* end for */
                    h5tools_str_append(&buffer, "    %-10s %d external file%s\n",
                            "Extern:", nf, 1==nf?"":"s");
                    h5tools_str_append(&buffer, "        %4s %10s %10s %10s %s\n",
                            "ID", "DSet-Addr", "File-Addr", "Bytes", "File");
                    h5tools_str_append(&buffer, "        %4s %10s %10s %10s ",
                            "----", "----------", "----------", "----------");
                    for (i=0; i<max_len; i++) h5tools_str_append(&buffer, "-");
                    h5tools_str_append(&buffer, "\n");
                    for (i=0, total=0; i<nf; i++) {
                        if (H5Pget_external(dcpl, (unsigned)i, sizeof(f_name), f_name, &f_offset, &f_size)<0) {
                            h5tools_str_append(&buffer,
                                    "        #%03d %10"H5_PRINTF_LL_WIDTH"u %10s %10s ***ERROR*** %s\n",
                                    i, total, "", "",
                                    i+1<nf?"Following addresses are incorrect":"");
                        }
                        else if (H5S_UNLIMITED==f_size) {
                            h5tools_str_append(&buffer, "        #%03d %10"H5_PRINTF_LL_WIDTH"u %10"H5_PRINTF_LL_WIDTH"u %10s ",
                                    i, total, (hsize_t)f_offset, "INF");
                            print_string(&buffer, f_name, TRUE);
                        }
                        else {
                            h5tools_str_append(&buffer, "        #%03d %10"H5_PRINTF_LL_WIDTH"u %10"H5_PRINTF_LL_WIDTH"u %10"H5_PRINTF_LL_WIDTH"u ",
                                    i, total, (hsize_t)f_offset, f_size);
                            print_string(&buffer, f_name, TRUE);
                        }
                        h5tools_str_append(&buffer, "\n");
                        total += f_size;
                    }
                    h5tools_str_append(&buffer, "        %4s %10s %10s %10s ",
                            "----", "----------", "----------", "----------");
                    for (i=0; i<max_len; i++)
                        h5tools_str_append(&buffer, "-");
                    h5tools_str_append(&buffer, "\n");
                } /* end if */
                break;
<<<<<<< HEAD
            case H5D_VIRTUAL:
                {
                    size_t vmaps;

                    H5Pget_virtual_count(dcpl, &vmaps);

                    if (vmaps) {
                        size_t next;
                        ssize_t ssize_out;

                        h5tools_str_append(&buffer, "    %-10s {%ld} Source {\n", "Maps:", vmaps);
                        for (next = 0; next < (unsigned) vmaps; next++) {
                            ssize_out = H5Pget_virtual_filename(dcpl, next, NULL, 0);
                            H5Pget_virtual_filename(dcpl, next, f_name, sizeof(f_name));
                            ssize_out = H5Pget_virtual_dsetname(dcpl, next, NULL, 0);
                            H5Pget_virtual_dsetname(dcpl, next, dset_name, sizeof(dset_name));
                            h5tools_str_append(&buffer, "    %-10s        ", " ");
                            print_string(&buffer, f_name, TRUE);
                            h5tools_str_append(&buffer, "   ");
                            print_string(&buffer, dset_name, TRUE);
                            h5tools_str_append(&buffer, "\n");
                        }
                        h5tools_str_append(&buffer, "     %-10s}\n", " ");
                    }
                }
                break;
=======

            case H5D_LAYOUT_ERROR:
            case H5D_NLAYOUTS:
>>>>>>> 81ca9e4c
            default:
                HDassert(0);
                break;
        }
        /* Print total raw storage size */
        total = (hsize_t)H5Sget_simple_extent_npoints(space) * H5Tget_size(type);
        used = H5Dget_storage_size(dset);
        tclass = H5Tget_class(type);
        h5tools_str_append(&buffer, "    %-10s ", "Storage:");
        switch (tclass)
        {

        case H5T_VLEN:
            h5tools_str_append(&buffer, "information not available");
            break;

        case H5T_REFERENCE:
            if ( H5Tequal(type, H5T_STD_REF_DSETREG))
            {
                h5tools_str_append(&buffer, "information not available");
            }
            break;

        case H5T_NO_CLASS:
        case H5T_INTEGER:
        case H5T_FLOAT:
        case H5T_TIME:
        case H5T_STRING:
        case H5T_BITFIELD:
        case H5T_OPAQUE:
        case H5T_COMPOUND:
        case H5T_ENUM:
        case H5T_ARRAY:
        case H5T_NCLASSES:
        default:
            h5tools_str_append(&buffer, HSIZE_T_FORMAT" logical byte%s, "HSIZE_T_FORMAT" allocated byte%s",
                total, 1==total?"":"s",
                used, 1==used?"":"s");
            if (used>0)
            {
                utilization = ((double)total * (double)100.0f) / (double)used;
                h5tools_str_append(&buffer, ", %1.2f%% utilization", utilization);
            }
        }

        h5tools_str_append(&buffer, "\n");

        /* Print information about raw data filters */
        if((nf = H5Pget_nfilters(dcpl)) > 0) {
            for(i = 0; i < nf; i++) {
                cd_nelmts = NELMTS(cd_values);
                filt_id = H5Pget_filter2(dcpl, (unsigned)i, &filt_flags, &cd_nelmts,
                        cd_values, sizeof(f_name), f_name, NULL);
                f_name[sizeof(f_name) - 1] = '\0';
                HDsnprintf(s, sizeof(s), "Filter-%d:", i);
                h5tools_str_append(&buffer, "    %-10s %s-%u %s {", s,
                        (f_name[0] ? f_name : "method"),
                        (unsigned)filt_id,
                        ((filt_flags & H5Z_FLAG_OPTIONAL) ? "OPT" : ""));
                for(cd_num = 0; cd_num < cd_nelmts; cd_num++)
                    h5tools_str_append(&buffer, "%s%u", (cd_num ? ", " : ""), cd_values[cd_num]);
                h5tools_str_append(&buffer, "}\n");
            } /* end for */
        } /* end if */

        /* Print data type */
        h5tools_str_append(&buffer, "    %-10s ", "Type:");
        print_type(&buffer, type, 15);
        h5tools_str_append(&buffer, "\n");
        h5tools_render_element(rawoutstream, info, &ctx, &buffer, &curr_pos, (size_t)info->line_ncols, (hsize_t)0, (hsize_t)0);

        /* Print address information */
        if(address_g)
            H5Ddebug(dset);

        /* Close stuff */
        H5Tclose(type);
        H5Sclose(space);
        H5Pclose(dcpl);
    } /* end if */

    h5tools_str_close(&buffer);

    if(data_g)
        dump_dataset_values(dset);

    return 0;
} /* end dataset_list2() */


/*-------------------------------------------------------------------------
 * Function: datatype_list2
 *
 * Purpose: List information about a datatype which should appear after
 *  information which is general to all objects.
 *
 * Return: Success: 0
 *
 *  Failure: -1
 *
 * Programmer: Robb Matzke
 *              Thursday, November  5, 1998
 *
 * Modifications:
 *
 *-------------------------------------------------------------------------
 */
static herr_t
datatype_list2(hid_t type, const char H5_ATTR_UNUSED *name)
{
    if (verbose_g>0) {
        hsize_t             curr_pos = 0;        /* total data element position   */
        h5tools_str_t       buffer;          /* string into which to render   */
        h5tools_context_t   ctx;             /* print context  */
        h5tool_format_t    *info = &ls_dataformat;

        HDmemset(&ctx, 0, sizeof(ctx));
        HDmemset(&buffer, 0, sizeof(h5tools_str_t));

        h5tools_str_reset(&buffer);

        h5tools_str_append(&buffer, "    %-10s ", "Type:");
        print_type(&buffer, type, 15);
        h5tools_str_append(&buffer, "\n");
        h5tools_render_element(rawoutstream, info, &ctx, &buffer, &curr_pos, (size_t)info->line_ncols, (hsize_t)0, (hsize_t)0);

        h5tools_str_close(&buffer);
    }
    return 0;
}


/*-------------------------------------------------------------------------
 * Function: list_obj
 *
 * Purpose: Prints information about an object
 *
 * Return: Success: 0
 *
 *  Failure: -1
 *
 * Programmer: Quincey Koziol
 *              Tuesday, November 6, 2007
 *
 *-------------------------------------------------------------------------
 */
static herr_t
list_obj(const char *name, const H5O_info_t *oinfo, const char *first_seen, void *_iter)
{
    H5O_type_t          obj_type = oinfo->type;          /* Type of the object */
    iter_t             *iter = (iter_t*)_iter;
    hsize_t             curr_pos = 0;        /* total data element position   */
    h5tools_str_t       buffer;          /* string into which to render   */
    h5tools_context_t   ctx;             /* print context  */
    h5tool_format_t    *info = &ls_dataformat;

    HDmemset(&ctx, 0, sizeof(ctx));
    HDmemset(&buffer, 0, sizeof(h5tools_str_t));

    h5tools_str_reset(&buffer);

    /* Print the link's name, either full name or base name */
    if(!iter->symlink_target)
        print_obj_name(&buffer, iter, name, "");

    /* Check object information */
    if(oinfo->type < 0 || oinfo->type >= H5O_TYPE_NTYPES) {
        h5tools_str_append(&buffer, "Unknown type(%d)", (int)oinfo->type);
        obj_type = H5O_TYPE_UNKNOWN;
    }
    if(iter->symlink_target)
        h5tools_str_append(&buffer, "{");
    if(obj_type >= 0 && dispatch_g[obj_type].name)
        h5tools_str_append(&buffer, "%s", dispatch_g[obj_type].name);
    h5tools_render_element(rawoutstream, info, &ctx, &buffer, &curr_pos, (size_t)info->line_ncols, (hsize_t)0, (hsize_t)0);

    /* Check if we've seen this object before */
    if(first_seen) {
        h5tools_str_reset(&buffer);
        h5tools_str_append(&buffer, ", same as ");
        print_string(&buffer, first_seen, TRUE);
        if(!iter->symlink_target) {
            h5tools_str_append(&buffer, "\n");
        }
        h5tools_render_element(rawoutstream, info, &ctx, &buffer, &curr_pos, (size_t)info->line_ncols, (hsize_t)0, (hsize_t)0);
    } /* end if */
    else {
        hid_t obj = (-1);               /* ID of object opened */

        /* Open the object.  Not all objects can be opened.  If this is the case
         * then return right away.
         */
        if(obj_type >= 0 && (obj = H5Oopen(iter->fid, name, H5P_DEFAULT)) < 0) {
            h5tools_str_reset(&buffer);
            h5tools_str_append(&buffer, " *ERROR*\n");
            h5tools_render_element(rawoutstream, info, &ctx, &buffer, &curr_pos, (size_t)info->line_ncols, (hsize_t)0, (hsize_t)0);
            goto done;
        } /* end if */

        /* List the first line of information for the object. */
        if(obj_type >= 0 && dispatch_g[obj_type].list1)
            (dispatch_g[obj_type].list1)(obj);
        if(!iter->symlink_target || (verbose_g > 0)) {
            h5tools_str_reset(&buffer);
            h5tools_str_append(&buffer, "\n");
            h5tools_render_element(rawoutstream, info, &ctx, &buffer, &curr_pos, (size_t)info->line_ncols, (hsize_t)0, (hsize_t)0);
        }

        /* Show detailed information about the object, beginning with information
         * which is common to all objects. */
        if(verbose_g > 0) {
            size_t buf_size = 0;
            char* comment = NULL;
            ssize_t cmt_bufsize = -1;

            /* Display attributes */
            if(obj_type >= 0)
                H5Aiterate2(obj, H5_INDEX_NAME, H5_ITER_INC, NULL, list_attr, NULL);

            /* Object location & reference count */
            h5tools_str_reset(&buffer);
            h5tools_str_append(&buffer, "    %-10s %lu:"H5_PRINTF_HADDR_FMT"\n", "Location:", oinfo->fileno, oinfo->addr);
            h5tools_str_append(&buffer, "    %-10s %u\n", "Links:", (unsigned)oinfo->rc);
            h5tools_render_element(rawoutstream, info, &ctx, &buffer, &curr_pos, (size_t)info->line_ncols, (hsize_t)0, (hsize_t)0);

            /* Modification time */
            if(oinfo->mtime > 0) {
                char buf[256];
                struct tm *tm;

                if(simple_output_g)
                    tm = HDgmtime(&(oinfo->mtime));
                else
                    tm = HDlocaltime(&(oinfo->mtime));
                if(tm) {
                    HDstrftime(buf, sizeof(buf), "%Y-%m-%d %H:%M:%S %Z", tm);
                    h5tools_str_reset(&buffer);
                    h5tools_str_append(&buffer, "    %-10s %s\n", "Modified:", buf);
                    h5tools_render_element(rawoutstream, info, &ctx, &buffer, &curr_pos, (size_t)info->line_ncols, (hsize_t)0, (hsize_t)0);
                } /* end if */
            } /* end if */

            /* Object comment */
            cmt_bufsize = H5Oget_comment(obj, comment, buf_size);

            /* if the actual length of the comment is longer than cmt_bufsize, then call
             * H5Oget_comment again with the correct value.
             * If the call to H5Oget_comment returned an error, skip this block */
            if (cmt_bufsize > 0) {
                comment = (char *)HDmalloc((size_t)cmt_bufsize + 1); /* new_size including null terminator */
                if(comment) {
                    cmt_bufsize = H5Oget_comment(obj, comment, (size_t)cmt_bufsize);
                    if(cmt_bufsize > 0) {
                        comment[cmt_bufsize] = 0;
                        h5tools_str_reset(&buffer);
                        h5tools_str_append(&buffer, "    %-10s \"", "Comment:");
                        print_string(&buffer, comment, FALSE);
                        h5tools_str_append(&buffer, "\"\n");
                        h5tools_render_element(rawoutstream, info, &ctx, &buffer, &curr_pos, (size_t)info->line_ncols, (hsize_t)0, (hsize_t)0);
                    } /* end if */
                    HDfree(comment);
                }
            }
        } /* end if */

        /* Detailed list for object */
        if(obj_type >= 0 && dispatch_g[obj_type].list2)
            (dispatch_g[obj_type].list2)(obj, name);

        /* Close the object. */
        if(obj_type >= 0)
            H5Oclose(obj);
    } /* end else */

done:
    if(iter->symlink_target) {
        h5tools_str_reset(&buffer);
        h5tools_str_append(&buffer, "}\n");
        h5tools_render_element(rawoutstream, info, &ctx, &buffer, &curr_pos, (size_t)info->line_ncols, (hsize_t)0, (hsize_t)0);
        iter->symlink_target = FALSE;
    }
    h5tools_str_close(&buffer);

    return 0;
} /* end list_obj() */



/*-------------------------------------------------------------------------
 * Function: list_lnk
 *
 * Purpose: Prints information about a link
 *
 * Return: Success: 0
 *
 *  Failure: -1
 *
 * Programmer: Quincey Koziol
 *              Thursday, November 8, 2007
 *
 *-------------------------------------------------------------------------
 */
static herr_t
list_lnk(const char *name, const H5L_info_t *linfo, void *_iter)
{
    char *buf=NULL;
    iter_t *iter = (iter_t*)_iter;
    int ret;
    hsize_t             curr_pos = 0;        /* total data element position   */
    h5tool_link_info_t lnk_info;
    h5tools_str_t       buffer;          /* string into which to render   */
    h5tools_context_t   ctx;             /* print context  */
    h5tool_format_t    *info = &ls_dataformat;

    HDmemset(&ctx, 0, sizeof(ctx));
    HDmemset(&buffer, 0, sizeof(h5tools_str_t));

    h5tools_str_reset(&buffer);

    /* init linkinfo struct */
    HDmemset(&lnk_info, 0, sizeof(h5tool_link_info_t));

    /* if verbose, make H5tools_get_symlink_info() display more */
    if (verbose_g)
        lnk_info.opt.msg_mode=1;

    /* Print the link's name, either full name or base name */
    print_obj_name(&buffer, iter, name, "");

    switch(linfo->type) {
        case H5L_TYPE_SOFT:
            ret = H5tools_get_symlink_info(iter->fid, name, &lnk_info, follow_symlink_g);
            /* lnk_info.trg_path is malloced in H5tools_get_symlink_info()
             * so it will be freed via buf later */
            buf = (char*)lnk_info.trg_path;
            /* error */
            if (ret < 0)
                goto done;
            /* no dangling link option given and detect dangling link */
            else if (no_dangling_link_g && ret == 0)
                iter->symlink_list->dangle_link = TRUE;

            h5tools_str_append(&buffer, "Soft Link {");
            h5tools_str_append(&buffer, buf);
            h5tools_str_append(&buffer, "}");
            h5tools_render_element(rawoutstream, info, &ctx, &buffer, &curr_pos, (size_t)info->line_ncols, (hsize_t)0, (hsize_t)0);
            if(follow_symlink_g)
            {
                hbool_t orig_grp_literal = grp_literal_g;
                h5tools_str_reset(&buffer);
                h5tools_str_append(&buffer, " ");

                /* Check if we have already seen this softlink */
                if(symlink_is_visited(iter->symlink_list, linfo->type, NULL, buf))
                {
                    h5tools_str_append(&buffer, "{Already Visited}\n");
                    h5tools_render_element(rawoutstream, info, &ctx, &buffer, &curr_pos, (size_t)info->line_ncols, (hsize_t)0, (hsize_t)0);
                    goto done;
                }
                h5tools_render_element(rawoutstream, info, &ctx, &buffer, &curr_pos, (size_t)info->line_ncols, (hsize_t)0, (hsize_t)0);

                /* Add this link to the list of seen softlinks */
                if(symlink_visit_add(iter->symlink_list, linfo->type, NULL, buf) < 0)
                    goto done;

                /* Adjust user data to specify that we are operating on the
                 * target of an soft link */
                iter->symlink_target = TRUE;

                /* Prevent recursive listing of soft link target if
                 * recursive_g is off */
                if(!recursive_g)
                    grp_literal_g = TRUE;
                /* Recurse through the soft link */
                if(visit_obj(iter->fid, name, iter) < 0)
                {
                    grp_literal_g = orig_grp_literal;
                    goto done;
                }

                grp_literal_g = orig_grp_literal;
            }
            else {
                h5tools_str_reset(&buffer);
                h5tools_str_append(&buffer, "\n");
                h5tools_render_element(rawoutstream, info, &ctx, &buffer, &curr_pos, (size_t)info->line_ncols, (hsize_t)0, (hsize_t)0);
            }

            break;

        case H5L_TYPE_EXTERNAL:
            {
            const char *filename;
            const char *path;
            hbool_t follow_link = follow_symlink_g || follow_elink_g;

            ret = H5tools_get_symlink_info(iter->fid, name, &lnk_info, follow_link);
            /* lnk_info.trg_path is malloced in H5tools_get_symlink_info()
             * so it will be freed via buf later */
            buf = (char*)lnk_info.trg_path;
            /* error */
            if (ret < 0)
                goto done;
            /* no dangling link option given and detect dangling link */
            else if (no_dangling_link_g && ret == 0)
                iter->symlink_list->dangle_link = TRUE;

            if(H5Lunpack_elink_val(buf, linfo->u.val_size, NULL, &filename, &path) < 0)
                goto done;

            h5tools_str_append(&buffer, "External Link {");
            h5tools_str_append(&buffer, filename);
            h5tools_str_append(&buffer, "/");
            if(*path != '/')
                h5tools_str_append(&buffer, "/");
                        h5tools_str_append(&buffer, path);
            h5tools_str_append(&buffer, "}");
            h5tools_render_element(rawoutstream, info, &ctx, &buffer, &curr_pos, (size_t)info->line_ncols, (hsize_t)0, (hsize_t)0);

            /* Recurse through the external link */
            /* keep the follow_elink_g for backward compatibility with -E */
            if(follow_link)
            {
                hbool_t orig_grp_literal = grp_literal_g;
                h5tools_str_reset(&buffer);
                h5tools_str_append(&buffer, " ");

                /* Check if we have already seen this elink */
                if(symlink_is_visited(iter->symlink_list, linfo->type, filename, path))
                {
                    h5tools_str_append(&buffer, "{Already Visited}\n");
                    h5tools_render_element(rawoutstream, info, &ctx, &buffer, &curr_pos, (size_t)info->line_ncols, (hsize_t)0, (hsize_t)0);
                    goto done;
                }
                h5tools_render_element(rawoutstream, info, &ctx, &buffer, &curr_pos, (size_t)info->line_ncols, (hsize_t)0, (hsize_t)0);

                /* Add this link to the list of seen elinks */
                if(symlink_visit_add(iter->symlink_list, linfo->type, filename, path) < 0)
                {
                    goto done;
                }

                /* Adjust user data to specify that we are operating on the
                 * target of an external link */
                iter->symlink_target = TRUE;

                /* Prevent recursive listing of external link target if
                 * recursive_g is off */
                if(!recursive_g)
                    grp_literal_g = TRUE;

                /* Recurse through the external link */
                if(visit_obj(iter->fid, name, iter) < 0) {
                    grp_literal_g = orig_grp_literal;
                    goto done;
                }

                grp_literal_g = orig_grp_literal;
            }
            else
                PRINTVALSTREAM(rawoutstream, "\n");
            }
            break;

        case H5L_TYPE_ERROR:
        case H5L_TYPE_HARD:
        case H5L_TYPE_MAX:
        default:
            h5tools_str_append(&buffer, "UD Link {cannot follow UD links}\n");
            h5tools_render_element(rawoutstream, info, &ctx, &buffer, &curr_pos, (size_t)info->line_ncols, (hsize_t)0, (hsize_t)0);
            break;
    } /* end switch */

done:
    h5tools_str_close(&buffer);

    if (buf)
        HDfree(buf);
    return 0;
} /* end list_lnk() */


/*-------------------------------------------------------------------------
 * Function: visit_obj
 *
 * Purpose: Begins iteration on an object
 *
 * Return:
 *  Success: 0
 *  Failure: -1
 *
 * Programmer: Neil Fortner
 *              Wednesday, August 21, 2008
 *             Mostly copied from main()
 *
 *-------------------------------------------------------------------------
 */
static herr_t
visit_obj(hid_t file, const char *oname, iter_t *iter)
{
    int retval = 0;
    H5O_info_t oi;              /* Information for object */
    hsize_t             curr_pos = 0;        /* total data element position   */
    h5tools_str_t       buffer;          /* string into which to render   */
    h5tools_context_t   ctx;             /* print context  */
    h5tool_format_t    *info = &ls_dataformat;

    HDmemset(&ctx, 0, sizeof(ctx));
    HDmemset(&buffer, 0, sizeof(h5tools_str_t));

    h5tools_str_reset(&buffer);

    /* Retrieve info for object to list */
    if(H5Oget_info_by_name(file, oname, &oi, H5P_DEFAULT) < 0) {
        if(iter->symlink_target) {
            h5tools_str_append(&buffer, "{**NOT FOUND**}\n");
            iter->symlink_target = FALSE;
        }
        else
            print_obj_name(&buffer, iter, oname, "**NOT FOUND**");
        h5tools_render_element(rawoutstream, info, &ctx, &buffer, &curr_pos, (size_t)info->line_ncols, (hsize_t)0, (hsize_t)0);
        retval = -1;
        goto done;
    } /* end if */

    /* Check for group iteration */
    if(H5O_TYPE_GROUP == oi.type && !grp_literal_g) {
        /* Get ID for group */
        if(!iter->symlink_target && (iter->gid = H5Gopen2(file, oname, H5P_DEFAULT)) < 0) {
            h5tools_str_append(&buffer, "%s: unable to open '%s' as group\n", iter->fname, oname);
            h5tools_render_element(rawoutstream, info, &ctx, &buffer, &curr_pos, (size_t)info->line_ncols, (hsize_t)0, (hsize_t)0);
            goto done;   /* Previously "continue", when this code was in main().
                         * We don't "continue" here in order to close the file
                         * and free the file name properly. */
        } /* end if */

        /* Delay specifying the name start point so the original object name is
         * displayed if it is a link or non-group object */
        iter->name_start = iter->base_len;

        /* Specified name is a group. List the complete contents of the group. */
        h5trav_visit(file, oname, (hbool_t) (display_root_g || iter->symlink_target), recursive_g, list_obj, list_lnk, iter);

        /* Close group */
        if(!iter->symlink_target)
            H5Gclose(iter->gid);
    } /* end if */
    else {
        /* Use file ID for root group ID */
        iter->gid = file;

        /* Specified name is a non-group object -- list that object */
        list_obj(oname, &oi, NULL, iter);
    } /* end else */

done:
    h5tools_str_close(&buffer);

    return retval;
}


/*-------------------------------------------------------------------------
 * Function: get_width
 *
 * Purpose: Figure out how wide the screen is.  This is highly
 *  unportable, but the user can always override the width we
 *  detect by giving a command-line option. These code snippets
 *  were borrowed from the GNU less(1).
 *
 * Return: Success: Number of columns.
 *
 *  Failure: Some default number of columms.
 *
 * Programmer: Robb Matzke
 *              Friday, November  6, 1998
 *
 * Modifications:
 *
 *-------------------------------------------------------------------------
 */
static int
get_width(void)
{
    int  width = 80;  /*the default   */
    char *s;

    /* Try to get it from the COLUMNS environment variable first since it's
     * value is sometimes wrong. */
    if ((s=HDgetenv("COLUMNS")) && *s && isdigit((int)*s))
        width = (int)HDstrtol(s, NULL, 0);

#if defined(H5_HAVE_STRUCT_VIDEOCONFIG) && defined(H5_HAVE__GETVIDEOCONFIG)
    {
        /* Microsoft C */
        struct videoconfig w;
        _getvideoconfig(&w);
        width = w.numtextcols;
    }
#elif defined(H5_HAVE_STRUCT_TEXT_INFO) && defined(H5_HAVE_GETTEXTINFO)
    {
        /* Borland C or DJGPPC */
        struct text_info w;
        gettextinfo(&w);
        width = w.screenwidth;
    }
#elif defined(H5_HAVE_GETCONSOLESCREENBUFFERINFO)
    {
        /* Win32 C */
        CONSOLE_SCREEN_BUFFER_INFO scr;
        GetConsoleScreenBufferInfo(GetStdHandle(STD_OUTPUT_HANDLE), &scr);
        width = scr.srWindow.Right - scr.srWindow.Left + 1;
    }
#elif defined(H5_HAVE__SCRSIZE)
    {
        /* OS/2 */
        int w[2];
        _scrsize(w);
        width = w[0];
    }
#elif defined(H5_HAVE_TIOCGWINSZ) && defined(H5_HAVE_IOCTL)
    {
        /* Unix with ioctl(TIOCGWINSZ) */
        struct winsize w;
        if (ioctl(2, (int)TIOCGWINSZ, &w)>=0 && w.ws_col>0)
            width = w.ws_col;
    }
#elif defined(H5_HAVE_TIOCGETD) && defined(H5_HAVE_IOCTL)
    {
        /* Unix with ioctl(TIOCGETD) */
        struct uwdata w;
        if (ioctl(2, WIOCGETD, &w)>=0 && w.uw_width>0)
            width = w.uw_width / w.uw_hs;
    }
#endif

    /* Set to at least 1 */
    if (width<1) width = 1;
    return width;
}

/*-------------------------------------------------------------------------
 * Function: is_valid_args
 *
 * Purpose: check if command line arguments are valid
 *
 * Return:
 *  Success: TRUE (1)
 *  Failure: FALSE (0)
 *
 * Programmer:
 *  Jonathan Kim  (06/15/2010)
 *
 *-------------------------------------------------------------------------*/
static hbool_t
is_valid_args(void)
{
    hbool_t ret = TRUE;

    if(recursive_g && grp_literal_g)
    {
        HDfprintf(rawerrorstream, "Error: 'recursive' option not compatible with 'group info' option!\n\n");
        ret = FALSE;
        goto out;
    }

    if(no_dangling_link_g && !follow_symlink_g)
    {
        HDfprintf(rawerrorstream, "Error: --no-dangling-links must be used along with --follow-symlinks option!\n\n");
        ret = FALSE;
        goto out;
    }

out:
    return ret;
}


/*-------------------------------------------------------------------------
 * Function: leave
 *
 * Purpose: Close HDF5 and MPI and call exit()
 *
 * Return: Does not return
 *
 * Programmer: Quincey Koziol
 *              Saturday, January 31, 2004
 *
 * Modifications:
 *
 *-------------------------------------------------------------------------
 */
static void
leave(int ret)
{
    h5tools_close();

    HDexit(ret);
}


/*-------------------------------------------------------------------------
 * Function: main
 *
 * Purpose: Opens a file and lists the specified group
 *
 * Return: Success: 0
 *
 *  Failure: 1
 *
 * Programmer: Robb Matzke
 *              Monday, March 23, 1998
 *
 * Modifications:
 *
 *-------------------------------------------------------------------------
 */
int
main(int argc, const char *argv[])
{
    hid_t file = -1;
    char *fname = NULL, *oname = NULL, *x;
    const char *s = NULL;
    char *rest;
    int  argno;
    static char root_name[] = "/";
    char        drivername[50];
    const char *preferred_driver = NULL;
    int err_exit = 0;

    h5tools_setprogname(PROGRAMNAME);
    h5tools_setstatus(EXIT_SUCCESS);

    /* Initialize h5tools lib */
    h5tools_init();

    /* Build object display table */
    DISPATCH(H5O_TYPE_GROUP, "Group", NULL, NULL);
    DISPATCH(H5O_TYPE_DATASET, "Dataset", dataset_list1, dataset_list2);
    DISPATCH(H5O_TYPE_NAMED_DATATYPE, "Type", NULL, datatype_list2);

    /* Default output width */
    width_g = get_width();

    /* Switches come before non-switch arguments */
    for(argno = 1; argno < argc && '-' == argv[argno][0]; argno++) {
        if(!HDstrcmp(argv[argno], "--")) {
            /* Last switch */
            argno++;
            break;
        } else if(!HDstrcmp(argv[argno], "--help")) {
            usage();
            leave(EXIT_SUCCESS);
        } else if(!HDstrcmp(argv[argno], "--address")) {
            address_g = TRUE;
        } else if(!HDstrcmp(argv[argno], "--data")) {
            data_g = TRUE;
        } else if(!HDstrcmp(argv[argno], "--enable-error-stack")) {
            show_errors_g = TRUE;
        /* deprecated --errors */
        } else if(!HDstrcmp(argv[argno], "--errors")) {
            show_errors_g = TRUE;
        } else if(!HDstrcmp(argv[argno], "--follow-symlinks")) {
            follow_symlink_g = TRUE;
        } else if(!HDstrcmp(argv[argno], "--no-dangling-links")) {
            no_dangling_link_g = TRUE;
        } else if(!HDstrcmp(argv[argno], "--external")) {
            follow_elink_g = TRUE;
        } else if(!HDstrcmp(argv[argno], "--full")) {
            fullname_g = TRUE;
        } else if(!HDstrcmp(argv[argno], "--group")) {
            grp_literal_g = TRUE;
        } else if(!HDstrcmp(argv[argno], "--label")) {
            label_g = TRUE;
        } else if(!HDstrcmp(argv[argno], "--recursive")) {
            recursive_g = TRUE;
            fullname_g = TRUE;
        } else if(!HDstrcmp(argv[argno], "--simple")) {
            simple_output_g = TRUE;
        } else if(!HDstrcmp(argv[argno], "--string")) {
            string_g = TRUE;
        } else if(!HDstrncmp(argv[argno], "--vfd=", (size_t)6)) {
            preferred_driver = argv[argno]+6;
        } else if(!HDstrncmp(argv[argno], "--width=", (size_t)8)) {
            width_g = (int)HDstrtol(argv[argno]+8, &rest, 0);

            if(0 == width_g)
                no_line_wrap_g = TRUE;
            else if(width_g < 0 || *rest) {
                usage();
                leave(EXIT_FAILURE);
            }
        } else if(!HDstrcmp(argv[argno], "--width")) {
            if((argno + 1) >= argc) {
                usage();
                leave(EXIT_FAILURE);
            } else {
                s = argv[++argno];
            }
            width_g = (int)HDstrtol(s, &rest, 0);
            if(width_g <= 0 || *rest) {
                usage();
                leave(EXIT_FAILURE);
            }
        } else if(!HDstrcmp(argv[argno], "--verbose")) {
            verbose_g++;
        } else if(!HDstrcmp(argv[argno], "--version")) {
            print_version(h5tools_getprogname());
            leave(EXIT_SUCCESS);
        } else if(!HDstrcmp(argv[argno], "--hexdump")) {
            hexdump_g = TRUE;
        } else if(!HDstrncmp(argv[argno], "-w", (size_t)2)) {
            if(argv[argno][2]) {
                s = argv[argno] + 2;
            } else if((argno + 1) >= argc) {
                usage();
                leave(EXIT_FAILURE);
            } else {
                s = argv[++argno];
            }
            width_g = (int)HDstrtol(s, &rest, 0);

            if(0 == width_g)
                no_line_wrap_g = TRUE;
            else if(width_g < 0 || *rest) {
                usage();
                leave(EXIT_FAILURE);
            }
        } else if('-'!=argv[argno][1]) {
            /* Single-letter switches */
            for(s = argv[argno] + 1; *s; s++) {
                switch(*s) {
                    case '?':
                    case 'h': /* --help */
                        usage();
                        leave(EXIT_SUCCESS);

                    case 'a': /* --address */
                        address_g = TRUE;
                        break;

                    case 'd': /* --data */
                        data_g = TRUE;
                        break;

                    /* deprecated -e */
                    case 'e': /* --errors */
                        show_errors_g = TRUE;
                        break;

                    case 'E': /* --external */
                        follow_elink_g = TRUE;
                        break;

                    case 'f': /* --full */
                        fullname_g = TRUE;
                        break;

                    case 'g': /* --group */
                        grp_literal_g = TRUE;
                        break;

                    case 'l': /* --label */
                        label_g = TRUE;
                        break;

                    case 'r': /* --recursive */
                        recursive_g = TRUE;
                        fullname_g = TRUE;
                        break;

                    case 'S': /* --simple */
                        simple_output_g = TRUE;
                        break;

                    case 's': /* --string */
                        string_g = TRUE;
                        break;

                    case 'v': /* --verbose */
                        verbose_g++;
                        break;

                    case 'V': /* --version */
                        print_version(h5tools_getprogname());
                        leave(EXIT_SUCCESS);

                    case 'x': /* --hexdump */
                        hexdump_g = TRUE;
                        break;

                    default:
                        usage();
                        leave(EXIT_FAILURE);
                } /* end switch */
            } /* end for */
        } else {
            usage();
            leave(EXIT_FAILURE);
        }
    } /* end for */

    /* If no arguments remain then print a usage message (instead of doing
     * absolutely nothing ;-) */
    if(argno >= argc) {
        usage();
        leave(EXIT_FAILURE);
    } /* end if */

    /* Check for conflicting arguments */
    if (!is_valid_args())
    {
        usage();
        leave(EXIT_FAILURE);
    }

    /* Turn off HDF5's automatic error printing unless you're debugging h5ls */
    if(!show_errors_g)
        H5Eset_auto2(H5E_DEFAULT, NULL, NULL);


    /* Each remaining argument is an hdf5 file followed by an optional slash
     * and object name.
     *
     * Example: ../dir1/foo/bar/baz
     *          \_________/\______/
     *             file       obj
     *
     * The dichotomy is determined by calling H5Fopen() repeatedly until it
     * succeeds. The first call uses the entire name and each subsequent call
     * chops off the last component. If we reach the beginning of the name
     * then there must have been something wrong with the file (perhaps it
     * doesn't exist). */
    show_file_name_g = (argc-argno > 1); /*show file names if more than one*/
    while(argno < argc) {
        H5L_info_t li;
        iter_t iter;
        symlink_trav_t symlink_list;
        size_t u;

        fname = HDstrdup(argv[argno++]);
        oname = NULL;
        file = -1;

        while(fname && *fname) {
            file = h5tools_fopen(fname, H5F_ACC_RDONLY, H5P_DEFAULT, preferred_driver, drivername, sizeof drivername);

            if(file >= 0) {
                if(verbose_g)
                    PRINTSTREAM(rawoutstream, "Opened \"%s\" with %s driver.\n", fname, drivername);
                break; /*success*/
            } /* end if */

            /* Shorten the file name; lengthen the object name */
            x = oname;
            oname = HDstrrchr(fname, '/');
            if(x)
                *x = '/';
            if(!oname)
                break;
            *oname = '\0';
        } /* end while */

        if(file < 0) {
            HDfprintf(rawerrorstream, "%s: unable to open file\n", argv[argno-1]);
            HDfree(fname);
            err_exit = 1;
            continue;
        } /* end if */
        if(oname) {
            /* Always use absolute paths to avoid confusion, keep track of where
             * to begin path name output */
            *oname = '/';
            iter.base_len = HDstrlen(oname);
            iter.base_len -= oname[iter.base_len-1] == '/';
            x = oname;
            if(NULL == (oname = HDstrdup(oname))) {
                HDfprintf(rawerrorstream, "memory allocation failed\n");
                leave(EXIT_FAILURE);
            }
            *x = '\0';
            /* Delay specifying the name start point so the original object name
             * is displayed if it is a link or non-group object */
            iter.name_start = 1;
        }
        if(!oname || !*oname) {
            oname = root_name;
            if(recursive_g)
                display_root_g = TRUE;
            iter.base_len = 0;
            iter.name_start = 0;
            /* Use x to remember if we have allocated space in oname */
            x = NULL;
        } /* end if */

        /* Remember the file information for later */
        iter.fname = fname;
        iter.fid = file;
        iter.gid = -1;
        iter.symlink_target = FALSE;
        iter.symlink_list = &symlink_list;
        iter.symlink_list->dangle_link = FALSE;

        /* Initialize list of visited symbolic links */
        symlink_list.nused = symlink_list.nalloc = 0;
        symlink_list.objs = NULL;

        /* Check for root group as object name */
        if(HDstrcmp(oname, root_name)) {
            /* Check the type of link given */
            if(H5Lget_info(file, oname, &li, H5P_DEFAULT) < 0) {
                hsize_t             curr_pos = 0;        /* total data element position   */
                h5tools_str_t       buffer;          /* string into which to render   */
                h5tools_context_t   ctx;             /* print context  */
                h5tool_format_t    *info = &ls_dataformat;

                HDmemset(&ctx, 0, sizeof(ctx));
                HDmemset(&buffer, 0, sizeof(h5tools_str_t));

                h5tools_str_reset(&buffer);
                print_obj_name(&buffer, &iter, oname, "**NOT FOUND**");
                h5tools_render_element(rawoutstream, info, &ctx, &buffer, &curr_pos, (size_t)info->line_ncols, (hsize_t)0, (hsize_t)0);
                leave(EXIT_FAILURE);
            } /* end if */
        } /* end if */
        else
            li.type = H5L_TYPE_HARD;

        /* Open the object and display it's information */
        if(li.type == H5L_TYPE_HARD) {
            if(visit_obj(file, oname, &iter) < 0)
                leave(EXIT_FAILURE);
        } /* end if(li.type == H5L_TYPE_HARD) */
        else {
            /* Specified name is not for object -- list that link */
            /* Use file ID for root group ID */
            iter.gid = file;
            list_lnk(oname, &li, &iter);
        }
        H5Fclose(file);
        HDfree(fname);
        if(x)
            HDfree(oname);

        for(u=0; u < symlink_list.nused; u++)
        {
            if (symlink_list.objs[u].type == H5L_TYPE_EXTERNAL)
                HDfree(symlink_list.objs[u].file);

            HDfree(symlink_list.objs[u].path);
        }
        HDfree(symlink_list.objs);

        /* if no-dangling-links option specified and dangling link found */
        if (no_dangling_link_g && iter.symlink_list->dangle_link)
            err_exit = 1;
    } /* end while */

    if (err_exit)
        leave(EXIT_FAILURE);
    else
        leave(EXIT_SUCCESS);
} /* end main() */
<|MERGE_RESOLUTION|>--- conflicted
+++ resolved
@@ -1866,7 +1866,7 @@
                     h5tools_str_append(&buffer, "\n");
                 } /* end if */
                 break;
-<<<<<<< HEAD
+
             case H5D_VIRTUAL:
                 {
                     size_t vmaps;
@@ -1893,11 +1893,9 @@
                     }
                 }
                 break;
-=======
 
             case H5D_LAYOUT_ERROR:
             case H5D_NLAYOUTS:
->>>>>>> 81ca9e4c
             default:
                 HDassert(0);
                 break;
