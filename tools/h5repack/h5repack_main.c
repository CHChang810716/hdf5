/* * * * * * * * * * * * * * * * * * * * * * * * * * * * * * * * * * * * * * *
 * Copyright by The HDF Group.                                               *
 * Copyright by the Board of Trustees of the University of Illinois.         *
 * All rights reserved.                                                      *
 *                                                                           *
 * This file is part of HDF5.  The full HDF5 copyright notice, including     *
 * terms governing use, modification, and redistribution, is contained in    *
 * the files COPYING and Copyright.html.  COPYING can be found at the root   *
 * of the source code distribution tree; Copyright.html can be found at the  *
 * root level of an installed copy of the electronic HDF5 document set and   *
 * is linked from the top-level documents page.  It can also be found at     *
 * http://hdfgroup.org/HDF5/doc/Copyright.html.  If you do not have          *
 * access to either file, you may request a copy from help@hdfgroup.org.     *
 * * * * * * * * * * * * * * * * * * * * * * * * * * * * * * * * * * * * * * */

#include "h5tools.h"
#include "h5tools_utils.h"
#include "h5repack.h"

/* Name of tool */
#define PROGRAMNAME "h5repack"

static int parse_command_line(int argc, const char **argv, pack_opt_t* options);
<<<<<<< HEAD
static void dump_options(const pack_opt_t* options);
static void leave(int ret) NORETURN;
=======
static void leave(int ret) H5_ATTR_NORETURN;
>>>>>>> 53930f66


/* module-scoped variables */
static int has_i_o = 0;
const char *infile = NULL;
const char *outfile = NULL;

/*
 * Command-line options: The user can specify short or long-named
 * parameters.
 */
static const char *s_opts = "hVvf:l:m:e:nLc:d:s:u:b:M:t:a:i:o:B:C:ORS:T:W";
static struct long_options l_opts[] = {
	{ "help", no_arg, 'h' },
	{ "version", no_arg, 'V' },
	{ "verbose", no_arg, 'v' },
	{ "filter", require_arg, 'f' },
	{ "layout", require_arg, 'l' },
	{ "minimum", require_arg, 'm' },
	{ "file", require_arg, 'e' },
	{ "native", no_arg, 'n' },
	{ "latest", no_arg, 'L' },
	{ "compact", require_arg, 'c' },
	{ "indexed", require_arg, 'd' },
	{ "ssize", require_arg, 's' },
	{ "ublock", require_arg, 'u' },
	{ "block", require_arg, 'b' },
	{ "metadata_block_size", require_arg, 'M' },
	{ "threshold", require_arg, 't' },
	{ "alignment", require_arg, 'a' },
	{ "infile", require_arg, 'i' }, /* -i for backward compability */
	{ "outfile", require_arg, 'o' }, /* -o for backward compability */
	{ "buf_size", require_arg, 'B' },/* memory buffer size */
	{ "cache_size", require_arg, 'C' },
	{ "no-h5ocopy", no_arg, 'O' },
	{ "readonly", no_arg, 'R' },
	{ "fs_strategy", require_arg, 'S' },
	{ "fs_threshold", require_arg, 'T' },
	{ "showtime", no_arg, 'W' },	/* show wall clock time */
	{ NULL, 0, '\0' }
};

/*-------------------------------------------------------------------------
 * Function: usage
 *
 * Purpose: print usage
 *
 * Return: void
 *
 *-------------------------------------------------------------------------
 */
static void usage(const char *prog) {
	printf("usage: %s [OPTIONS] file1 file2\n", prog);
	printf("  file1                    Input HDF5 File\n");
	printf("  file2                    Output HDF5 File\n");
	printf("  OPTIONS\n");
	printf("   -h, --help              Print a usage message and exit\n");
	printf("   -v, --verbose           Verbose mode, print object information\n");
	printf("   -V, --version           Print version number and exit\n");
	printf("   -n, --native            Use a native HDF5 type when repacking\n");
	printf("   -L, --latest            Use latest version of file format\n");
	printf("   -c L1, --compact=L1     Maximum number of links in header messages\n");
	printf("   -d L2, --indexed=L2     Minimum number of links in the indexed format\n");
	printf("   -s S[:F], --ssize=S[:F] Shared object header message minimum size\n");
	printf("   -m M, --minimum=M       Do not apply the filter to datasets smaller than M\n");
	printf("   -e E, --file=E          Name of file E with the -f and -l options\n");
	printf("   -u U, --ublock=U        Name of file U with user block data to be added\n");
	printf("   -b B, --block=B         Size of user block to be added\n");
	printf("   -M A, --metadata_block_size=A  Metadata block size for H5Pset_meta_block_size\n");
	printf("   -t T, --threshold=T     Threshold value for H5Pset_alignment\n");
	printf("   -a A, --alignment=A     Alignment value for H5Pset_alignment\n");
	printf("   -f FILT, --filter=FILT  Filter type\n");
	printf("   -l LAYT, --layout=LAYT  Layout type\n");
	printf("   -B S, --buf_size=S      memory buffer size[%llu]\n", H5TOOLS_MALLOCSIZE);
	printf("   -C S, --cache_size=S    Raw data chunk cache size in bytes\n");
	printf("   -O, --no-h5ocopy        Do not use H5Ocopy at all [use]\n");
	printf("   -R, --readonly          Read only, no create or write output [off]\n");
	printf("   -S FS_STRGY, --fs_strategy=FS_STRGY  File space management strategy\n");
	printf("   -T FS_THRD, --fs_threshold=FS_THRD   Free-space section threshold\n");
	printf("   -W, --showtime          Show wall clock time [off]\n");
	printf("\n");
	printf("    M - is an integer greater than 1, size of dataset in bytes (default is 0) \n");
	printf("    E - is a filename.\n");
	printf("    S - is an integer\n");
	printf("    U - is a filename.\n");
	printf("    T - is an integer\n");
	printf("    A - is an integer greater than zero\n");
	printf("    B - is the user block size, any value that is 512 or greater and is\n");
	printf("        a power of 2 (1024 default)\n");
	printf("    F - is the shared object header message type, any of <dspace|dtype|fill|\n");
	printf("        pline|attr>. If F is not specified, S applies to all messages\n");
	printf("\n");
	printf("    FS_STRGY is the file space management strategy to use for the output file.\n");
	printf("             It is a string as listed below:\n");
	printf("        ALL_PERSIST - Use persistent free-space managers, aggregators and virtual file driver\n");
	printf("                      for file space allocation\n");
	printf("        ALL - Use non-persistent free-space managers, aggregators and virtual file driver\n");
	printf("              for file space allocation\n");
	printf("        AGGR_VFD - Use aggregators and virtual file driver for file space allocation\n");
	printf("        VFD - Use virtual file driver for file space allocation\n");
	printf("\n");
	printf("    FS_THRD is the free-space section threshold to use for the output file.\n");
	printf("            It is the minimum size (in bytes) of free-space sections to be tracked\n");
	printf("            by the the library's free-space managers.\n");
	printf("\n");
	printf("    FILT - is a string with the format:\n");
	printf("\n");
	printf("      <list of objects>:<name of filter>=<filter parameters>\n");
	printf("\n");
	printf("      <list of objects> is a comma separated list of object names, meaning apply\n");
	printf("        compression only to those objects. If no names are specified, the filter\n");
	printf("        is applied to all objects\n");
	printf("      <name of filter> can be:\n");
	printf("        GZIP, to apply the HDF5 GZIP filter (GZIP compression)\n");
	printf("        SZIP, to apply the HDF5 SZIP filter (SZIP compression)\n");
	printf("        SHUF, to apply the HDF5 shuffle filter\n");
	printf("        FLET, to apply the HDF5 checksum filter\n");
	printf("        NBIT, to apply the HDF5 NBIT filter (NBIT compression)\n");
	printf("        SOFF, to apply the HDF5 Scale/Offset filter\n");
	printf("        UD,   to apply a user defined filter\n");
	printf("        NONE, to remove all filters\n");
	printf("      <filter parameters> is optional filter parameter information\n");
	printf("        GZIP=<deflation level> from 1-9\n");
	printf("        SZIP=<pixels per block,coding> pixels per block is a even number in\n");
	printf("            2-32 and coding method is either EC or NN\n");
	printf("        SHUF (no parameter)\n");
	printf("        FLET (no parameter)\n");
	printf("        NBIT (no parameter)\n");
	printf("        SOFF=<scale_factor,scale_type> scale_factor is an integer and scale_type\n");
	printf("            is either IN or DS\n");
	printf("        UD=<filter_number,cd_value_count,value_1[,value_2,...,value_N]>\n");
	printf("            required values for filter_number,cd_value_count,value_1\n");
	printf("            optional values for value_2 to value_N\n");
	printf("        NONE (no parameter)\n");
	printf("\n");
	printf("    LAYT - is a string with the format:\n");
	printf("\n");
	printf("      <list of objects>:<layout type>=<layout parameters>\n");
	printf("\n");
	printf("      <list of objects> is a comma separated list of object names, meaning that\n");
	printf("        layout information is supplied for those objects. If no names are\n");
	printf("        specified, the layout type is applied to all objects\n");
	printf("      <layout type> can be:\n");
	printf("        CHUNK, to apply chunking layout\n");
	printf("        COMPA, to apply compact layout\n");
	printf("        CONTI, to apply contiguous layout\n");
	printf("      <layout parameters> is optional layout information\n");
	printf("        CHUNK=DIM[xDIM...xDIM], the chunk size of each dimension\n");
	printf("        COMPA (no parameter)\n");
	printf("        CONTI (no parameter)\n");
	printf("\n");
	printf("Examples of use:\n");
	printf("\n");
	printf("1) h5repack -v -f GZIP=1 file1 file2\n");
	printf("\n");
	printf("   GZIP compression with level 1 to all objects\n");
	printf("\n");
	printf("2) h5repack -v -f dset1:SZIP=8,NN file1 file2\n");
	printf("\n");
	printf("   SZIP compression with 8 pixels per block and NN coding method to object dset1\n");
	printf("\n");
	printf("3) h5repack -v -l dset1,dset2:CHUNK=20x10 -f dset3,dset4,dset5:NONE file1 file2\n");
	printf("\n");
	printf("   Chunked layout, with a layout size of 20x10, to objects dset1 and dset2\n");
	printf("   and remove filters to objects dset3, dset4, dset5\n");
	printf("\n");
	printf("4) h5repack -L -c 10 -s 20:dtype file1 file2 \n");
	printf("\n");
	printf("   Using latest file format with maximum compact group size of 10 and\n");
	printf("   and minimum shared datatype size of 20\n");
	printf("\n");
	printf("5) h5repack -f SHUF -f GZIP=1 file1 file2 \n");
	printf("\n");
	printf("   Add both filters SHUF and GZIP in this order to all datasets\n");
	printf("\n");
	printf("6) h5repack -f UD=307,1,9 file1 file2 \n");
	printf("\n");
	printf("   Add bzip2 filter to all datasets\n");
	printf("\n");
} /* usage */

/*-------------------------------------------------------------------------
 * Function:    leave
 *
 * Purpose:     Shutdown MPI & HDF5 and call exit()
 *
 * Return:      Does not return
 *
 * Programmer:  Quincey Koziol
 *              Saturday, 31. January 2004
 *
 * Modifications:
 *
 *-------------------------------------------------------------------------
 */
static void leave(int ret) {
	h5tools_close();

	HDexit(ret);
} /* leave */

/*-------------------------------------------------------------------------
 * Function: read_info
 *
 * Purpose: read comp and chunk options from a file
 *
 * Return: void, exit on error
 *
 * Programmer: pvn@ncsa.uiuc.edu
 *
 * Date: September, 22, 2003
 *
 *-------------------------------------------------------------------------
 */

static
int read_info(const char *filename, pack_opt_t *options) {

	char stype[10];
	char comp_info[1024];
	FILE *fp = NULL;
	char c;
	int i, rc = 1;
	int ret_value = EXIT_SUCCESS;

	if ((fp = HDfopen(filename, "r")) == (FILE *) NULL) {
		error_msg("cannot open options file %s\n", filename);
		h5tools_setstatus(EXIT_FAILURE);
		ret_value = EXIT_FAILURE;
		goto done;
	}

	/* cycle until end of file reached */
	while (1) {
		rc = fscanf(fp, "%s", stype);
		if (rc == -1)
			break;

		/*-------------------------------------------------------------------------
		 * filter
		 *-------------------------------------------------------------------------
		 */
		if (HDstrcmp(stype,"-f") == 0) {
			/* find begining of info */
			i = 0;
			c = '0';
			while (c != ' ') {
				fscanf(fp, "%c", &c);
				if (HDfeof(fp))
					break;
			}
			c = '0';
			/* go until end */
			while (c != ' ') {
				fscanf(fp, "%c", &c);
				comp_info[i] = c;
				i++;
				if (HDfeof(fp))
					break;
				if (c == 10 /*eol*/)
					break;
			}
			comp_info[i - 1] = '\0'; /*cut the last " */

			if (h5repack_addfilter(comp_info, options) == -1) {
				error_msg("could not add compression option\n");
				h5tools_setstatus(EXIT_FAILURE);
				ret_value = EXIT_FAILURE;
				goto done;
			}
		}
		/*-------------------------------------------------------------------------
		 * layout
		 *-------------------------------------------------------------------------
		 */
		else if (HDstrcmp(stype,"-l") == 0) {

			/* find begining of info */
			i = 0;
			c = '0';
			while (c != ' ') {
				fscanf(fp, "%c", &c);
				if (HDfeof(fp))
					break;
			}
			c = '0';
			/* go until end */
			while (c != ' ') {
				fscanf(fp, "%c", &c);
				comp_info[i] = c;
				i++;
				if (HDfeof(fp))
					break;
				if (c == 10 /*eol*/)
					break;
			}
			comp_info[i - 1] = '\0'; /*cut the last " */

			if (h5repack_addlayout(comp_info, options) == -1) {
				error_msg("could not add chunck option\n");
				h5tools_setstatus(EXIT_FAILURE);
				ret_value = EXIT_FAILURE;
				goto done;
			}
		}
		/*-------------------------------------------------------------------------
		 * not valid
		 *-------------------------------------------------------------------------
		 */
		else {
			error_msg("bad file format for %s", filename);
			h5tools_setstatus(EXIT_FAILURE);
			ret_value = EXIT_FAILURE;
			goto done;
		}
	}

done:
	if (fp)
		HDfclose(fp);

	return ret_value;
} /* read_info */

/*-------------------------------------------------------------------------
 * Function: parse_command_line
 *
 * Purpose: parse command line input
 *
 *-------------------------------------------------------------------------
 */

static
int parse_command_line(int argc, const char **argv, pack_opt_t* options) {

	int opt;
	int ret_value = 0;

	/* parse command line options */
	while ((opt = get_option(argc, argv, s_opts, l_opts)) != EOF) {
		switch ((char) opt) {

		/* -i for backward compability */
		case 'i':
			infile = opt_arg;
			has_i_o = 1;
			break;

			/* -o for backward compability */
		case 'o':
			outfile = opt_arg;
			has_i_o = 1;
			break;

		case 'h':
			usage(h5tools_getprogname());
			h5tools_setstatus(EXIT_SUCCESS);
			ret_value = -1;
			goto done;

		case 'V':
			print_version(h5tools_getprogname());
			h5tools_setstatus(EXIT_SUCCESS);
			ret_value = -1;
			goto done;

		case 'v':
			options->verbose = 1;
			break;

		case 'f':
			/* parse the -f filter option */
			if (h5repack_addfilter(opt_arg, options) < 0) {
				error_msg("in parsing filter\n");
				h5tools_setstatus(EXIT_FAILURE);
				ret_value = -1;
				goto done;
			}
			break;

		case 'l':
			/* parse the -l layout option */
			if (h5repack_addlayout(opt_arg, options) < 0) {
				error_msg("in parsing layout\n");
				h5tools_setstatus(EXIT_FAILURE);
				ret_value = -1;
				goto done;
			}
			break;

		case 'm':
			options->min_comp = HDatoi( opt_arg );
			if ((int) options->min_comp <= 0) {
				error_msg("invalid minimum compress size <%s>\n", opt_arg);
				h5tools_setstatus(EXIT_FAILURE);
				ret_value = -1;
				goto done;
			}
			break;

		case 'e':
			ret_value = read_info(opt_arg, options);
			if (ret_value < 0)
				goto done;
			break;

		case 'n':
			options->use_native = 1;
			break;

		case 'L':
			options->latest = 1;
			break;

		case 'c':
			options->grp_compact = HDatoi( opt_arg );
			if (options->grp_compact > 0)
				options->latest = 1; /* must use latest format */
			break;

		case 'd':
			options->grp_indexed = HDatoi( opt_arg );
			if (options->grp_indexed > 0)
				options->latest = 1; /* must use latest format */
			break;

		case 's':
			{
				int idx = 0;
				int ssize = 0;
				char *msgPtr = HDstrchr( opt_arg, ':');
				options->latest = 1; /* must use latest format */
				if (msgPtr == NULL) {
					ssize = HDatoi( opt_arg );
					for (idx = 0; idx < 5; idx++)
						options->msg_size[idx] = ssize;
				}
				else {
					char msgType[10];
					HDstrcpy(msgType, msgPtr + 1);
					msgPtr[0] = '\0';
					ssize = HDatoi( opt_arg );
					if (HDstrncmp(msgType, "dspace",6) == 0) {
						options->msg_size[0] = ssize;
					}
					else if (HDstrncmp(msgType, "dtype", 5) == 0) {
						options->msg_size[1] = ssize;
					}
					else if (HDstrncmp(msgType, "fill", 4) == 0) {
						options->msg_size[2] = ssize;
					}
					else if (HDstrncmp(msgType, "pline", 5) == 0) {
						options->msg_size[3] = ssize;
					}
					else if (HDstrncmp(msgType, "attr", 4) == 0) {
						options->msg_size[4] = ssize;
					}
				}
			}
			break;

		case 'u':
			options->ublock_filename = opt_arg;
			break;

		case 'B':
			options->buf_size = (size_t) HDatol( opt_arg );
			if (options->buf_size == 0) {
				error_msg("invalid memory buffer size(%s)\n", opt_arg);
				h5tools_setstatus(EXIT_FAILURE);
				ret_value = -1;
				goto done;
			}
			H5TOOLS_BUFSIZE = H5TOOLS_MALLOCSIZE = options->buf_size;
			break;

		case 'C':
			options->cache_size = (size_t) HDatol( opt_arg );
			break;

		case 'b':
			options->ublock_size = (hsize_t) HDatol( opt_arg );
			break;

		case 'M':
			options->meta_block_size = (hsize_t) HDatol( opt_arg );
			break;

		case 't':
			options->threshold = (hsize_t) HDatol( opt_arg );
			break;

		case 'a':
			options->alignment = HDatol( opt_arg );
			if (options->alignment < 1) {
				error_msg("invalid alignment size\n", opt_arg);
				h5tools_setstatus(EXIT_FAILURE);
				ret_value = -1;
				goto done;
			}
			break;

		case 'O':
			options->no_h5ocopy++;
			break;

		case 'R':
			options->readonly++;
			break;

		case 'S':
			{
				char strategy[MAX_NC_NAME];

				HDstrcpy(strategy, opt_arg);
				if (!HDstrcmp(strategy, "ALL_PERSIST"))
					options->fs_strategy = H5F_FILE_SPACE_ALL_PERSIST;
				else if (!HDstrcmp(strategy, "ALL"))
					options->fs_strategy = H5F_FILE_SPACE_ALL;
				else if (!HDstrcmp(strategy, "AGGR_VFD"))
					options->fs_strategy = H5F_FILE_SPACE_AGGR_VFD;
				else if (!HDstrcmp(strategy, "VFD"))
					options->fs_strategy = H5F_FILE_SPACE_VFD;
				else {
					error_msg("invalid file space management strategy\n", opt_arg);
					h5tools_setstatus(EXIT_FAILURE);
					ret_value = -1;
					goto done;
				}
			}
			break;

		case 'T':
			options->fs_threshold = (hsize_t) HDatol( opt_arg );
			break;

		case 'W':
			options->showtime++;
			break;

		default:
			break;
		} /* switch */

	} /* while */

	if (has_i_o == 0) {
		/* check for file names to be processed */
		if (argc <= opt_ind || argv[opt_ind + 1] == NULL) {
			error_msg("missing file names\n");
			usage(h5tools_getprogname());
			h5tools_setstatus(EXIT_FAILURE);
			ret_value = -1;
		}
	}

done:
    /* clean up */
    /* nothing to clean yet */

    return ret_value;
} /* parse_command_line */

/*-------------------------------------------------------------------------
 * Function: dump_options
 *
 * Purpose: display some (all?) option values
 *
 * Return: void
 *
 * Failure: not expected
 *
 * Programmer: Albert Cheng
 *
 * Date: Jan 10, 2015
 *
 * Comments:
 *-----------------------------------------------------------------------*/
static void
dump_options(const pack_opt_t* options){
    /* for now only display options related to performance */
    printf("showtime=%d\n", options->showtime);
    printf("input file=%s\n", infile);
    printf("output file=%s\n", outfile);
    printf("no-h5ocopy=%d\n", options->no_h5ocopy);
    printf("readonly=%d\n", options->readonly);
    printf("cache_size=%lu\n", (unsigned long)options->cache_size);
    printf("buf_size=%lu (H5TOOLS_BUFSIZE=%llu, H5TOOLS_MALLOCSIZE=%llu) \n",
	(unsigned long)options->buf_size, H5TOOLS_BUFSIZE, H5TOOLS_MALLOCSIZE);
    /* flush output so that interactive user may see the output at once. */
    fflush(stdout);
}

/*-------------------------------------------------------------------------
 * Function: main
 *
 * Purpose: h5repack main program
 *
 * Return: Success: EXIT_SUCCESS(0)
 *
 * Failure: EXIT_FAILURE(1)
 *
 * Programmer: Pedro Vicente, pvn@ncsa.uiuc.edu
 *
 * Date: May 9, 2003
 *
 * Comments:
 *
 *-------------------------------------------------------------------------
 */
int main(int argc, const char **argv) {

	pack_opt_t options; /*the global options */

	h5tools_setprogname(PROGRAMNAME);
	h5tools_setstatus(EXIT_SUCCESS);

	/* Initialize h5tools lib */
	h5tools_init();

	/* update hyperslab buffer size from H5TOOLS_BUFSIZE env if exist */
	if (h5tools_getenv_update_hyperslab_bufsize() < 0) {
		h5tools_setstatus(EXIT_FAILURE);
		goto done;
	}

	/* initialize options  */
	h5repack_init(&options, 0, H5F_FILE_SPACE_DEFAULT, (hsize_t) 0);

	if (parse_command_line(argc, argv, &options) < 0)
		goto done;

	/* get file names if they were not yet got */
	if (has_i_o == 0) {

		if (argv[opt_ind] != NULL && argv[opt_ind + 1] != NULL) {
			infile = argv[opt_ind];
			outfile = argv[opt_ind + 1];

			if ( HDstrcmp( infile, outfile ) == 0) {
				error_msg("file names cannot be the same\n");
				usage(h5tools_getprogname());
				h5tools_setstatus(EXIT_FAILURE);
				goto done;
			}
		}
		else {
			error_msg("file names missing\n");
			usage(h5tools_getprogname());
			h5tools_setstatus(EXIT_FAILURE);
			goto done;
		}
	}

	/* show all option values when time statistics is requested */
	if (options.showtime)
	    dump_options(&options);

	/* pack it */
	h5tools_setstatus(h5repack(infile, outfile, &options));

done:
	/* free tables */
	h5repack_end(&options);

	leave(h5tools_getstatus());
}
<|MERGE_RESOLUTION|>--- conflicted
+++ resolved
@@ -21,12 +21,8 @@
 #define PROGRAMNAME "h5repack"
 
 static int parse_command_line(int argc, const char **argv, pack_opt_t* options);
-<<<<<<< HEAD
 static void dump_options(const pack_opt_t* options);
-static void leave(int ret) NORETURN;
-=======
 static void leave(int ret) H5_ATTR_NORETURN;
->>>>>>> 53930f66
 
 
 /* module-scoped variables */
