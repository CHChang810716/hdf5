--- conflicted
+++ resolved
@@ -115,7 +115,7 @@
     PRINTVALSTREAM(rawoutstream, "\n");
     PRINTVALSTREAM(rawoutstream, "    FS_STRATEGY is a string as listed below:\n");
     PRINTVALSTREAM(rawoutstream, "        AGGR - Aggregation strategy:\n");
-    PRINTVALSTREAM(rawoutstream, "               The mechanisms used in managing file space are free-space managers, aggregators and virtual file driver.\n")
+    PRINTVALSTREAM(rawoutstream, "               The mechanisms used in managing file space are free-space managers, aggregators and virtual file driver.\n");
     PRINTVALSTREAM(rawoutstream, "        PAGE - Paged aggregation strategy:\n");
     PRINTVALSTREAM(rawoutstream, "               The mechanisms used in managing file space are free-space managers with embedded paged aggregation and virtual file driver.\n");
     PRINTVALSTREAM(rawoutstream, "        NONE - No aggregation strategy:\n");
@@ -259,74 +259,94 @@
         if (rc == -1)
             break;
 
-        /*-------------------------------------------------------------------------
+	/*-------------------------------------------------------------------------
          * filter
          *-------------------------------------------------------------------------
          */
-        if (HDstrcmp(stype,"-f") == 0) {
-            /* find begining of info */
-            i = 0;
-            c = '0';
-            while (c != ' ') {
-                fscanf(fp, "%c", &c);
+	if (HDstrcmp(stype,"-f") == 0) {
+	    /* find begining of info */
+	    i = 0;
+	    c = '0';
+	    while (c != ' ') {
+		if(fscanf(fp, "%c", &c) < 0 && HDferror(fp)) {
+		    error_msg("fscanf error\n");
+		    h5tools_setstatus(EXIT_FAILURE);
+		    ret_value = EXIT_FAILURE;
+		    goto done;
+		} /* end if */
                 if (HDfeof(fp))
-                        break;
-            }
+		    break;
+	    }
             c = '0';
             /* go until end */
             while (c != ' ') {
-                fscanf(fp, "%c", &c);
+		if(fscanf(fp, "%c", &c) < 0 && HDferror(fp)) {
+		    error_msg("fscanf error\n");
+		    h5tools_setstatus(EXIT_FAILURE);
+		    ret_value = EXIT_FAILURE;
+		    goto done;
+		} /* end if */
                 comp_info[i] = c;
                 i++;
                 if (HDfeof(fp))
-                    break;
-                if (c == 10 /*eol*/)
-                    break;
-            }
+		    break;
+		if (c == 10 /*eol*/)
+		    break;
+	    }
             comp_info[i - 1] = '\0'; /*cut the last " */
 
             if (h5repack_addfilter(comp_info, options) == -1) {
-                error_msg("could not add compression option\n");
-                h5tools_setstatus(EXIT_FAILURE);
+		error_msg("could not add compression option\n");
+		h5tools_setstatus(EXIT_FAILURE);
                 ret_value = EXIT_FAILURE;
                 goto done;
-            }
-        }
+	    }
+	}
+
         /*-------------------------------------------------------------------------
          * layout
          *-------------------------------------------------------------------------
          */
         else if (HDstrcmp(stype,"-l") == 0) {
 
-            /* find begining of info */
-            i = 0;
-            c = '0';
-            while (c != ' ') {
-                fscanf(fp, "%c", &c);
-                if (HDfeof(fp))
-                    break;
-            }
-            c = '0';
-            /* go until end */
-            while (c != ' ') {
-                fscanf(fp, "%c", &c);
-                comp_info[i] = c;
-                i++;
-                if (HDfeof(fp))
-                    break;
-                if (c == 10 /*eol*/)
-                    break;
-            }
+	    /* find begining of info */
+	    i = 0;
+	    c = '0';
+	    while (c != ' ') {
+		if(fscanf(fp, "%c", &c) < 0 && HDferror(fp)) {
+		    error_msg("fscanf error\n");
+		    h5tools_setstatus(EXIT_FAILURE);
+		    ret_value = EXIT_FAILURE;
+		    goto done;
+		} /* end if */
+		if (HDfeof(fp))
+		    break;
+	    }
+	    c = '0';
+	    /* go until end */
+	    while (c != ' ') {
+		if(fscanf(fp, "%c", &c) < 0 && HDferror(fp)) {
+		    error_msg("fscanf error\n");
+		    h5tools_setstatus(EXIT_FAILURE);
+		    ret_value = EXIT_FAILURE;
+		    goto done;
+		} /* end if */
+		comp_info[i] = c;
+		i++;
+		if (HDfeof(fp))
+		    break;
+		if (c == 10 /*eol*/)
+		    break;
+	    }
             comp_info[i - 1] = '\0'; /*cut the last " */
 
-<<<<<<< HEAD
             if (h5repack_addlayout(comp_info, options) == -1) {
-                error_msg("could not add chunck option\n");
-                h5tools_setstatus(EXIT_FAILURE);
-                ret_value = EXIT_FAILURE;
-                goto done;
-            }
-        }
+		error_msg("could not add chunck option\n");
+		h5tools_setstatus(EXIT_FAILURE);
+		ret_value = EXIT_FAILURE;
+		goto done;
+	    }
+	}
         /*-------------------------------------------------------------------------
          * not valid
          *-------------------------------------------------------------------------
@@ -338,129 +358,6 @@
             goto done;
         }
     }
-=======
-static
-int read_info(const char *filename, pack_opt_t *options) {
-
-	char stype[10];
-	char comp_info[1024];
-	FILE *fp = NULL;
-	char c;
-	int i, rc = 1;
-	int ret_value = EXIT_SUCCESS;
-
-	if ((fp = HDfopen(filename, "r")) == (FILE *) NULL) {
-		error_msg("cannot open options file %s\n", filename);
-		h5tools_setstatus(EXIT_FAILURE);
-		ret_value = EXIT_FAILURE;
-		goto done;
-	}
-
-	/* cycle until end of file reached */
-	while (1) {
-		rc = fscanf(fp, "%s", stype);
-		if (rc == -1)
-			break;
-
-		/*-------------------------------------------------------------------------
-		 * filter
-		 *-------------------------------------------------------------------------
-		 */
-		if (HDstrcmp(stype,"-f") == 0) {
-			/* find begining of info */
-			i = 0;
-			c = '0';
-			while (c != ' ') {
-				if(fscanf(fp, "%c", &c) < 0 && HDferror(fp)) {
-                                    error_msg("fscanf error\n");
-                                    h5tools_setstatus(EXIT_FAILURE);
-                                    ret_value = EXIT_FAILURE;
-                                    goto done;
-                                } /* end if */
-				if (HDfeof(fp))
-					break;
-			}
-			c = '0';
-			/* go until end */
-			while (c != ' ') {
-				if(fscanf(fp, "%c", &c) < 0 && HDferror(fp)) {
-                                    error_msg("fscanf error\n");
-                                    h5tools_setstatus(EXIT_FAILURE);
-                                    ret_value = EXIT_FAILURE;
-                                    goto done;
-                                } /* end if */
-				comp_info[i] = c;
-				i++;
-				if (HDfeof(fp))
-					break;
-				if (c == 10 /*eol*/)
-					break;
-			}
-			comp_info[i - 1] = '\0'; /*cut the last " */
-
-			if (h5repack_addfilter(comp_info, options) == -1) {
-                                error_msg("could not add compression option\n");
-                                h5tools_setstatus(EXIT_FAILURE);
-                                ret_value = EXIT_FAILURE;
-                                goto done;
-			}
-		}
-		/*-------------------------------------------------------------------------
-		 * layout
-		 *-------------------------------------------------------------------------
-		 */
-		else if (HDstrcmp(stype,"-l") == 0) {
-
-			/* find begining of info */
-			i = 0;
-			c = '0';
-			while (c != ' ') {
-				if(fscanf(fp, "%c", &c) < 0 && HDferror(fp)) {
-                                    error_msg("fscanf error\n");
-                                    h5tools_setstatus(EXIT_FAILURE);
-                                    ret_value = EXIT_FAILURE;
-                                    goto done;
-                                } /* end if */
-				if (HDfeof(fp))
-					break;
-			}
-			c = '0';
-			/* go until end */
-			while (c != ' ') {
-				if(fscanf(fp, "%c", &c) < 0 && HDferror(fp)) {
-                                    error_msg("fscanf error\n");
-                                    h5tools_setstatus(EXIT_FAILURE);
-                                    ret_value = EXIT_FAILURE;
-                                    goto done;
-                                } /* end if */
-				comp_info[i] = c;
-				i++;
-				if (HDfeof(fp))
-					break;
-				if (c == 10 /*eol*/)
-					break;
-			}
-			comp_info[i - 1] = '\0'; /*cut the last " */
-
-			if (h5repack_addlayout(comp_info, options) == -1) {
-                            error_msg("could not add chunck option\n");
-                            h5tools_setstatus(EXIT_FAILURE);
-                            ret_value = EXIT_FAILURE;
-                            goto done;
-			}
-		}
-		/*-------------------------------------------------------------------------
-		 * not valid
-		 *-------------------------------------------------------------------------
-		 */
-		else {
-			error_msg("bad file format for %s", filename);
-			h5tools_setstatus(EXIT_FAILURE);
-			ret_value = EXIT_FAILURE;
-			goto done;
-		}
-	}
->>>>>>> 35e69282
 
 done:
     if (fp)
