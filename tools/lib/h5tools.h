--- conflicted
+++ resolved
@@ -37,17 +37,10 @@
 #define H5TOOLS_DUMP_MAX_RANK     H5S_MAX_RANK
 
 /* Stream macros */
-<<<<<<< HEAD
-#define FLUSHSTREAM(S)           {if(S != NULL) HDfflush(S);}
-#define PRINTSTREAM(S, F, ...)   {if(S != NULL) HDfprintf(S, F, __VA_ARGS__);}
-#define PRINTVALSTREAM(S, V)   {if(S != NULL) HDfprintf(S, V);}
-#define PUTSTREAM(X,S)          {if(S != NULL) HDfputs(X, S);}
-=======
 #define FLUSHSTREAM(S)           if(S != NULL) HDfflush(S)
 #define PRINTSTREAM(S, F, ...)   if(S != NULL) HDfprintf(S, F, __VA_ARGS__)
 #define PRINTVALSTREAM(S, V)   if(S != NULL) HDfprintf(S, V)
 #define PUTSTREAM(X,S)          do { if(S != NULL) HDfputs(X, S); } while(0)
->>>>>>> 35e69282
 
 /*
  * Strings for output - these were duplicated from the h5dump.h
