HDF5-DIAG: Error detected in HDF5 (version (number)) thread (IDs):
  #000: (file name) line (number) in H5Dopen2(): unable to open dataset
    major: Dataset
    minor: Can't open object
<<<<<<< HEAD
  #001: (file name) line (number) in H5VL_dataset_open(): open failed
    major: Virtual Object Layer
    minor: Can't open object
  #002: (file name) line (number) in H5VL_native_dataset_open(): not found
    major: Dataset
    minor: Object not found
  #003: (file name) line (number) in H5G_loc_find(): can't find object
    major: Symbol table
    minor: Object not found
  #004: (file name) line (number) in H5G_traverse(): internal path traversal failed
    major: Symbol table
    minor: Object not found
  #005: (file name) line (number) in H5G_traverse_real(): special link traversal failed
    major: Links
    minor: Link traversal failure
  #006: (file name) line (number) in H5G__traverse_special(): symbolic link traversal failed
    major: Links
    minor: Link traversal failure
  #007: (file name) line (number) in H5G_traverse_slink(): unable to follow symbolic link
    major: Symbol table
    minor: Object not found
  #008: (file name) line (number) in H5G_traverse_real(): traversal operator failed
    major: Symbol table
    minor: Callback failed
  #009: (file name) line (number) in H5G_traverse_slink_cb(): component not found
=======
  #001: (file name) line (number) in H5D__open_name(): not found
    major: Dataset
    minor: Object not found
  #002: (file name) line (number) in H5G_loc_find(): can't find object
    major: Symbol table
    minor: Object not found
  #003: (file name) line (number) in H5G_traverse(): internal path traversal failed
    major: Symbol table
    minor: Object not found
  #004: (file name) line (number) in H5G_traverse_real(): special link traversal failed
    major: Links
    minor: Link traversal failure
  #005: (file name) line (number) in H5G__traverse_special(): symbolic link traversal failed
    major: Links
    minor: Link traversal failure
  #006: (file name) line (number) in H5G_traverse_slink(): unable to follow symbolic link
    major: Symbol table
    minor: Object not found
  #007: (file name) line (number) in H5G_traverse_real(): traversal operator failed
    major: Symbol table
    minor: Callback failed
  #008: (file name) line (number) in H5G_traverse_slink_cb(): component not found
>>>>>>> b2f94f9f
    major: Symbol table
    minor: Object not found<|MERGE_RESOLUTION|>--- conflicted
+++ resolved
@@ -2,55 +2,33 @@
   #000: (file name) line (number) in H5Dopen2(): unable to open dataset
     major: Dataset
     minor: Can't open object
-<<<<<<< HEAD
   #001: (file name) line (number) in H5VL_dataset_open(): open failed
     major: Virtual Object Layer
     minor: Can't open object
-  #002: (file name) line (number) in H5VL_native_dataset_open(): not found
+  #002: (file name) line (number) in H5VL_native_dataset_open(): unable to open dataset
+    major: Dataset
+    minor: Can't open object
+  #003: (file name) line (number) in H5D__open_name(): not found
     major: Dataset
     minor: Object not found
-  #003: (file name) line (number) in H5G_loc_find(): can't find object
+  #004: (file name) line (number) in H5G_loc_find(): can't find object
     major: Symbol table
     minor: Object not found
-  #004: (file name) line (number) in H5G_traverse(): internal path traversal failed
+  #005: (file name) line (number) in H5G_traverse(): internal path traversal failed
     major: Symbol table
     minor: Object not found
-  #005: (file name) line (number) in H5G_traverse_real(): special link traversal failed
+  #006: (file name) line (number) in H5G_traverse_real(): special link traversal failed
     major: Links
     minor: Link traversal failure
-  #006: (file name) line (number) in H5G__traverse_special(): symbolic link traversal failed
+  #007: (file name) line (number) in H5G__traverse_special(): symbolic link traversal failed
     major: Links
     minor: Link traversal failure
-  #007: (file name) line (number) in H5G_traverse_slink(): unable to follow symbolic link
+  #008: (file name) line (number) in H5G_traverse_slink(): unable to follow symbolic link
     major: Symbol table
     minor: Object not found
-  #008: (file name) line (number) in H5G_traverse_real(): traversal operator failed
+  #009: (file name) line (number) in H5G_traverse_real(): traversal operator failed
     major: Symbol table
     minor: Callback failed
-  #009: (file name) line (number) in H5G_traverse_slink_cb(): component not found
-=======
-  #001: (file name) line (number) in H5D__open_name(): not found
-    major: Dataset
-    minor: Object not found
-  #002: (file name) line (number) in H5G_loc_find(): can't find object
-    major: Symbol table
-    minor: Object not found
-  #003: (file name) line (number) in H5G_traverse(): internal path traversal failed
-    major: Symbol table
-    minor: Object not found
-  #004: (file name) line (number) in H5G_traverse_real(): special link traversal failed
-    major: Links
-    minor: Link traversal failure
-  #005: (file name) line (number) in H5G__traverse_special(): symbolic link traversal failed
-    major: Links
-    minor: Link traversal failure
-  #006: (file name) line (number) in H5G_traverse_slink(): unable to follow symbolic link
-    major: Symbol table
-    minor: Object not found
-  #007: (file name) line (number) in H5G_traverse_real(): traversal operator failed
-    major: Symbol table
-    minor: Callback failed
-  #008: (file name) line (number) in H5G_traverse_slink_cb(): component not found
->>>>>>> b2f94f9f
+  #010: (file name) line (number) in H5G_traverse_slink_cb(): component not found
     major: Symbol table
     minor: Object not found