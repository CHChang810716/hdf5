--- conflicted
+++ resolved
@@ -2,38 +2,25 @@
   #000: (file name) line (number) in H5Dopen2(): unable to open dataset
     major: Dataset
     minor: Can't open object
-<<<<<<< HEAD
   #001: (file name) line (number) in H5VL_dataset_open(): open failed
     major: Virtual Object Layer
     minor: Can't open object
-  #002: (file name) line (number) in H5VL_native_dataset_open(): not found
+  #002: (file name) line (number) in H5VL_native_dataset_open(): unable to open dataset
+    major: Dataset
+    minor: Can't open object
+  #003: (file name) line (number) in H5D__open_name(): not found
     major: Dataset
     minor: Object not found
-  #003: (file name) line (number) in H5G_loc_find(): can't find object
+  #004: (file name) line (number) in H5G_loc_find(): can't find object
     major: Symbol table
     minor: Object not found
-  #004: (file name) line (number) in H5G_traverse(): internal path traversal failed
+  #005: (file name) line (number) in H5G_traverse(): internal path traversal failed
     major: Symbol table
     minor: Object not found
-  #005: (file name) line (number) in H5G_traverse_real(): traversal operator failed
+  #006: (file name) line (number) in H5G_traverse_real(): traversal operator failed
     major: Symbol table
     minor: Callback failed
-  #006: (file name) line (number) in H5G_loc_find_cb(): object 'dset3' doesn't exist
-=======
-  #001: (file name) line (number) in H5D__open_name(): not found
-    major: Dataset
-    minor: Object not found
-  #002: (file name) line (number) in H5G_loc_find(): can't find object
-    major: Symbol table
-    minor: Object not found
-  #003: (file name) line (number) in H5G_traverse(): internal path traversal failed
-    major: Symbol table
-    minor: Object not found
-  #004: (file name) line (number) in H5G_traverse_real(): traversal operator failed
-    major: Symbol table
-    minor: Callback failed
-  #005: (file name) line (number) in H5G_loc_find_cb(): object 'dset3' doesn't exist
->>>>>>> b2f94f9f
+  #007: (file name) line (number) in H5G_loc_find_cb(): object 'dset3' doesn't exist
     major: Symbol table
     minor: Object not found
 HDF5-DIAG: Error detected in HDF5 (version (number)) thread (IDs):
