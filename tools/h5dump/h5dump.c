/* * * * * * * * * * * * * * * * * * * * * * * * * * * * * * * * * * * * * * *
 * Copyright by The HDF Group.                                               *
 * Copyright by the Board of Trustees of the University of Illinois.         *
 * All rights reserved.                                                      *
 *                                                                           *
 * This file is part of HDF5.  The full HDF5 copyright notice, including     *
 * terms governing use, modification, and redistribution, is contained in    *
 * the files COPYING and Copyright.html.  COPYING can be found at the root   *
 * of the source code distribution tree; Copyright.html can be found at the  *
 * root level of an installed copy of the electronic HDF5 document set and   *
 * is linked from the top-level documents page.  It can also be found at     *
 * http://hdfgroup.org/HDF5/doc/Copyright.html.  If you do not have          *
 * access to either file, you may request a copy from help@hdfgroup.org.     *
 * * * * * * * * * * * * * * * * * * * * * * * * * * * * * * * * * * * * * * */
#include <stdio.h>
#include <stdlib.h>

#include "h5dump.h"
#include "h5dump_ddl.h"
#include "h5dump_xml.h"

/* Name of tool */
#define PROGRAMNAME "h5dump"

static const char   *driver = NULL;      /* The driver to open the file with. */
const char          *outfname=NULL;
static int           doxml = 0;
static int           useschema = 1;
static const char   *xml_dtd_uri = NULL;

/* module-scoped variables for XML option */
#define DEFAULT_XSD     "http://www.hdfgroup.org/HDF5/XML/schema/HDF5-File.xsd"
#define DEFAULT_DTD     "http://www.hdfgroup.org/HDF5/XML/DTD/HDF5-File.dtd"

/* Standard DDL output */
static const dump_functions ddl_function_table = {
    dump_group,
    dump_named_datatype,
    dump_dataset,
    dump_dataspace,
    dump_datatype,
    dump_attr_cb,
    dump_data
};

/* XML output */
static const dump_functions xml_function_table = {
    xml_dump_group,
    xml_dump_named_datatype,
    xml_dump_dataset,
    xml_dump_dataspace,
    xml_dump_datatype,
    xml_dump_attr,
    xml_dump_data
};

/* internal functions */
static void     init_prefix(char **prfx, size_t prfx_len);

/* a structure for handling the order command-line parameters come in */
struct handler_t {
    void (*func)(hid_t, const char *, void *, int, const char *);
    char *obj;
    struct subset_t *subset_info;
};

/*
 * Command-line options: The user can specify short or long-named
 * parameters. The long-named ones can be partially spelled. When
 * adding more, make sure that they don't clash with each other.
 */
/* The following initialization makes use of C language cancatenating */
/* "xxx" "yyy" into "xxxyyy". */
static const char *s_opts = "hn*peyBHirVa:c:d:f:g:k:l:t:w:xD:uX:o*b*F:s:S:A*q:z:m:RECM:O*N:";
static struct long_options l_opts[] = {
    { "help", no_arg, 'h' },
    { "hel", no_arg, 'h' },
    { "contents", optional_arg, 'n' },
    { "properties", no_arg, 'p' },
    { "superblock", no_arg, 'B' },
    { "boot-block", no_arg, 'B' },
    { "boot-bloc", no_arg, 'B' },
    { "boot-blo", no_arg, 'B' },
    { "boot-bl", no_arg, 'B' },
    { "boot-b", no_arg, 'B' },
    { "boot", no_arg, 'B' },
    { "boo", no_arg, 'B' },
    { "bo", no_arg, 'B' },
    { "header", no_arg, 'H' },
    { "heade", no_arg, 'H' },
    { "head", no_arg, 'H' },
    { "hea", no_arg, 'H' },
    { "object-ids", no_arg, 'i' },
    { "object-id", no_arg, 'i' },
    { "object-i", no_arg, 'i' },
    { "object", no_arg, 'i' },
    { "objec", no_arg, 'i' },
    { "obje", no_arg, 'i' },
    { "obj", no_arg, 'i' },
    { "ob", no_arg, 'i' },
    { "version", no_arg, 'V' },
    { "versio", no_arg, 'V' },
    { "versi", no_arg, 'V' },
    { "vers", no_arg, 'V' },
    { "ver", no_arg, 'V' },
    { "ve", no_arg, 'V' },
    { "attribute", require_arg, 'a' },
    { "attribut", require_arg, 'a' },
    { "attribu", require_arg, 'a' },
    { "attrib", require_arg, 'a' },
    { "attri", require_arg, 'a' },
    { "attr", require_arg, 'a' },
    { "att", require_arg, 'a' },
    { "at", require_arg, 'a' },
    { "block", require_arg, 'k' },
    { "bloc", require_arg, 'k' },
    { "blo", require_arg, 'k' },
    { "bl", require_arg, 'k' },
    { "count", require_arg, 'c' },
    { "coun", require_arg, 'c' },
    { "cou", require_arg, 'c' },
    { "co", require_arg, 'c' },
    { "dataset", require_arg, 'd' },
    { "datase", require_arg, 'd' },
    { "datas", require_arg, 'd' },
    { "datatype", require_arg, 't' },
    { "datatyp", require_arg, 't' },
    { "dataty", require_arg, 't' },
    { "datat", require_arg, 't' },
    { "filedriver", require_arg, 'f' },
    { "filedrive", require_arg, 'f' },
    { "filedriv", require_arg, 'f' },
    { "filedri", require_arg, 'f' },
    { "filedr", require_arg, 'f' },
    { "filed", require_arg, 'f' },
    { "file", require_arg, 'f' },
    { "fil", require_arg, 'f' },
    { "fi", require_arg, 'f' },
    { "group", require_arg, 'g' },
    { "grou", require_arg, 'g' },
    { "gro", require_arg, 'g' },
    { "gr", require_arg, 'g' },
    { "output", optional_arg, 'o' },
    { "outpu", optional_arg, 'o' },
    { "outp", optional_arg, 'o' },
    { "out", optional_arg, 'o' },
    { "ou", optional_arg, 'o' },
    { "soft-link", require_arg, 'l' },
    { "soft-lin", require_arg, 'l' },
    { "soft-li", require_arg, 'l' },
    { "soft-l", require_arg, 'l' },
    { "soft", require_arg, 'l' },
    { "sof", require_arg, 'l' },
    { "start", require_arg, 's' },
    { "star", require_arg, 's' },
    { "sta", require_arg, 's' },
    { "stride", require_arg, 'S' },
    { "strid", require_arg, 'S' },
    { "string", no_arg, 'r' },
    { "strin", no_arg, 'r' },
    { "use-dtd", no_arg, 'u' },
    { "use-dt", no_arg, 'u' },
    { "use-d", no_arg, 'u' },
    { "use-", no_arg, 'u' },
    { "use", no_arg, 'u' },
    { "us", no_arg, 'u' },
    { "u", no_arg, 'u' },
    { "width", require_arg, 'w' },
    { "widt", require_arg, 'w' },
    { "wid", require_arg, 'w' },
    { "wi", require_arg, 'w' },
    { "xml-dtd", require_arg, 'D' },
    { "xml-dt", require_arg, 'D' },
    { "xml-d", require_arg, 'D' },
    { "xml-ns", require_arg, 'X' },
    { "xml-n", require_arg, 'X' },
    { "xml", no_arg, 'x' },
    { "xm", no_arg, 'x' },
    { "onlyattr", optional_arg, 'A' },
    { "escape", no_arg, 'e' },
    { "noindex", no_arg, 'y' },
    { "binary", optional_arg, 'b' },
    { "form", require_arg, 'F' },
    { "sort_by", require_arg, 'q' },
    { "sort_order", require_arg, 'z' },
    { "format", require_arg, 'm' },
    { "region", no_arg, 'R' },
    { "enable-error-stack", no_arg, 'E' },
    { "packed-bits", require_arg, 'M' },
    { "no-compact-subset", no_arg, 'C' },
    { "ddl", optional_arg, 'O' },
    { "any_path", require_arg, 'N' },
    { NULL, 0, '\0' }
};


/*-------------------------------------------------------------------------
 * Function:    leave
 *
 * Purpose:     Shutdown MPI & HDF5 and call exit()
 *
 * Return:      Does not return
 *
 * Programmer:  Quincey Koziol
 *              Saturday, 31. January 2004
 *
 * Modifications:
 *
 *-------------------------------------------------------------------------
 */
static void
leave(int ret)
{
    h5tools_close();

    HDexit(ret);
}


/*-------------------------------------------------------------------------
 * Function:    usage
 *
 * Purpose:     Print the usage message about dumper
 *
 * Return:      void
 *-------------------------------------------------------------------------
 */
static void
usage(const char *prog)
{
    FLUSHSTREAM(rawoutstream);
    PRINTSTREAM(rawoutstream, "usage: %s [OPTIONS] files\n", prog)
    PRINTVALSTREAM(rawoutstream, "  OPTIONS\n");
    PRINTVALSTREAM(rawoutstream, "     -h,   --help         Print a usage message and exit\n");
    PRINTVALSTREAM(rawoutstream, "     -V,   --version      Print version number and exit\n");
    PRINTVALSTREAM(rawoutstream, "--------------- File Options ---------------\n");
    PRINTVALSTREAM(rawoutstream, "     -n,   --contents     Print a list of the file contents and exit\n");
    PRINTVALSTREAM(rawoutstream, "                          Optional value 1 also prints attributes.\n");
    PRINTVALSTREAM(rawoutstream, "     -B,   --superblock   Print the content of the super block\n");
    PRINTVALSTREAM(rawoutstream, "     -H,   --header       Print the header only; no data is displayed\n");
    PRINTVALSTREAM(rawoutstream, "     -f D, --filedriver=D Specify which driver to open the file with\n");
    PRINTVALSTREAM(rawoutstream, "     -o F, --output=F     Output raw data into file F\n");
    PRINTVALSTREAM(rawoutstream, "     -b B, --binary=B     Binary file output, of form B\n");
    PRINTVALSTREAM(rawoutstream, "     -O F, --ddl=F        Output ddl text into file F\n");
    PRINTVALSTREAM(rawoutstream, "                          Do not use filename F to suppress ddl display\n");
    PRINTVALSTREAM(rawoutstream, "--------------- Object Options ---------------\n");
    PRINTVALSTREAM(rawoutstream, "     -a P, --attribute=P  Print the specified attribute\n");
    PRINTVALSTREAM(rawoutstream, "                          If an attribute name contains a slash (/), escape the\n");
    PRINTVALSTREAM(rawoutstream, "                          slash with a preceding backslash (\\).\n");
    PRINTVALSTREAM(rawoutstream, "                          (See example section below.)\n");
    PRINTVALSTREAM(rawoutstream, "     -d P, --dataset=P    Print the specified dataset\n");
    PRINTVALSTREAM(rawoutstream, "     -g P, --group=P      Print the specified group and all members\n");
    PRINTVALSTREAM(rawoutstream, "     -l P, --soft-link=P  Print the value(s) of the specified soft link\n");
    PRINTVALSTREAM(rawoutstream, "     -t P, --datatype=P   Print the specified named datatype\n");
    PRINTVALSTREAM(rawoutstream, "     -N P, --any_path=P   Print any attribute, dataset, group, datatype, or link that matches P\n");
    PRINTVALSTREAM(rawoutstream, "                          P can be the absolute path or just a relative path.\n");
    PRINTVALSTREAM(rawoutstream, "     -A,   --onlyattr     Print the header and value of attributes\n");
    PRINTVALSTREAM(rawoutstream, "                          Optional value 0 suppresses printing attributes.\n");
    PRINTVALSTREAM(rawoutstream, "--------------- Object Property Options ---------------\n");
    PRINTVALSTREAM(rawoutstream, "     -i,   --object-ids   Print the object ids\n");
    PRINTVALSTREAM(rawoutstream, "     -p,   --properties   Print dataset filters, storage layout and fill value\n");
    PRINTVALSTREAM(rawoutstream, "     -M L, --packedbits=L Print packed bits as unsigned integers, using mask\n");
    PRINTVALSTREAM(rawoutstream, "                          format L for an integer dataset specified with\n");
    PRINTVALSTREAM(rawoutstream, "                          option -d. L is a list of offset,length values,\n");
    PRINTVALSTREAM(rawoutstream, "                          separated by commas. Offset is the beginning bit in\n");
    PRINTVALSTREAM(rawoutstream, "                          the data value and length is the number of bits of\n");
    PRINTVALSTREAM(rawoutstream, "                          the mask.\n");
    PRINTVALSTREAM(rawoutstream, "     -R,   --region       Print dataset pointed by region references\n");
    PRINTVALSTREAM(rawoutstream, "--------------- Formatting Options ---------------\n");
    PRINTVALSTREAM(rawoutstream, "     -e,   --escape       Escape non printing characters\n");
    PRINTVALSTREAM(rawoutstream, "     -r,   --string       Print 1-byte integer datasets as ASCII\n");
    PRINTVALSTREAM(rawoutstream, "     -y,   --noindex      Do not print array indices with the data\n");
    PRINTVALSTREAM(rawoutstream, "     -m T, --format=T     Set the floating point output format\n");
    PRINTVALSTREAM(rawoutstream, "     -q Q, --sort_by=Q    Sort groups and attributes by index Q\n");
    PRINTVALSTREAM(rawoutstream, "     -z Z, --sort_order=Z Sort groups and attributes by order Z\n");
    PRINTVALSTREAM(rawoutstream, "     --enable-error-stack Prints messages from the HDF5 error stack as they\n");
    PRINTVALSTREAM(rawoutstream, "                          occur.\n");
    PRINTVALSTREAM(rawoutstream, "     --no-compact-subset  Disable compact form of subsetting and allow the use\n");
    PRINTVALSTREAM(rawoutstream, "                          of \"[\" in dataset names.\n");
    PRINTVALSTREAM(rawoutstream, "     -w N, --width=N      Set the number of columns of output. A value of 0 (zero)\n");
    PRINTVALSTREAM(rawoutstream, "                          sets the number of columns to the maximum (65535).\n");
    PRINTVALSTREAM(rawoutstream, "                          Default width is 80 columns.\n");
    PRINTVALSTREAM(rawoutstream, "--------------- XML Options ---------------\n");
    PRINTVALSTREAM(rawoutstream, "     -x,   --xml          Output in XML using Schema\n");
    PRINTVALSTREAM(rawoutstream, "     -u,   --use-dtd      Output in XML using DTD\n");
    PRINTVALSTREAM(rawoutstream, "     -D U, --xml-dtd=U    Use the DTD or schema at U\n");
    PRINTVALSTREAM(rawoutstream, "     -X S, --xml-ns=S     (XML Schema) Use qualified names n the XML\n");
    PRINTVALSTREAM(rawoutstream, "                          \":\": no namespace, default: \"hdf5:\"\n");
    PRINTVALSTREAM(rawoutstream, "                          E.g., to dump a file called `-f', use h5dump -- -f\n");
    PRINTVALSTREAM(rawoutstream, "\n");
    PRINTVALSTREAM(rawoutstream, "--------------- Subsetting Options ---------------\n");
    PRINTVALSTREAM(rawoutstream, " Subsetting is available by using the following options with a dataset\n");
    PRINTVALSTREAM(rawoutstream, " option. Subsetting is done by selecting a hyperslab from the data.\n");
    PRINTVALSTREAM(rawoutstream, " Thus, the options mirror those for performing a hyperslab selection.\n");
    PRINTVALSTREAM(rawoutstream, " One of the START, COUNT, STRIDE, or BLOCK parameters are mandatory if you do subsetting.\n");
    PRINTVALSTREAM(rawoutstream, " The STRIDE, COUNT, and BLOCK parameters are optional and will default to 1 in\n");
    PRINTVALSTREAM(rawoutstream, " each dimension. START is optional and will default to 0 in each dimension.\n");
    PRINTVALSTREAM(rawoutstream, "\n");
    PRINTVALSTREAM(rawoutstream, "      -s START,  --start=START    Offset of start of subsetting selection\n");
    PRINTVALSTREAM(rawoutstream, "      -S STRIDE, --stride=STRIDE  Hyperslab stride\n");
    PRINTVALSTREAM(rawoutstream, "      -c COUNT,  --count=COUNT    Number of blocks to include in selection\n");
    PRINTVALSTREAM(rawoutstream, "      -k BLOCK,  --block=BLOCK    Size of block in hyperslab\n");
    PRINTVALSTREAM(rawoutstream, "  START, COUNT, STRIDE, and BLOCK - is a list of integers the number of which are equal to the\n");
    PRINTVALSTREAM(rawoutstream, "      number of dimensions in the dataspace being queried\n");
    PRINTVALSTREAM(rawoutstream, "      (Alternate compact form of subsetting is described in the Reference Manual)\n");
    PRINTVALSTREAM(rawoutstream, "\n");
    PRINTVALSTREAM(rawoutstream, "--------------- Option Argument Conventions ---------------\n");
    PRINTVALSTREAM(rawoutstream, "  D - is the file driver to use in opening the file. Acceptable values\n");
    PRINTVALSTREAM(rawoutstream, "      are \"sec2\", \"family\", \"split\", \"multi\", \"direct\", and \"stream\". Without\n");
    PRINTVALSTREAM(rawoutstream, "      the file driver flag, the file will be opened with each driver in\n");
    PRINTVALSTREAM(rawoutstream, "      turn and in the order specified above until one driver succeeds\n");
    PRINTVALSTREAM(rawoutstream, "      in opening the file.\n");
    PRINTVALSTREAM(rawoutstream, "      See examples below for family, split, and multi driver special file name usage.\n");
    PRINTVALSTREAM(rawoutstream, "\n");
    PRINTVALSTREAM(rawoutstream, "  F - is a filename.\n");
    PRINTVALSTREAM(rawoutstream, "  P - is the full path from the root group to the object.\n");
    PRINTVALSTREAM(rawoutstream, "  N - is an integer greater than 1.\n");
    PRINTVALSTREAM(rawoutstream, "  T - is a string containing the floating point format, e.g '%%.3f'\n");
    PRINTVALSTREAM(rawoutstream, "  U - is a URI reference (as defined in [IETF RFC 2396],\n");
    PRINTVALSTREAM(rawoutstream, "        updated by [IETF RFC 2732])\n");
    PRINTVALSTREAM(rawoutstream, "  B - is the form of binary output: NATIVE for a memory type, FILE for the\n");
    PRINTVALSTREAM(rawoutstream, "        file type, LE or BE for pre-existing little or big endian types.\n");
    PRINTVALSTREAM(rawoutstream, "        Must be used with -o (output file) and it is recommended that\n");
    PRINTVALSTREAM(rawoutstream, "        -d (dataset) is used. B is an optional argument, defaults to NATIVE\n");
    PRINTVALSTREAM(rawoutstream, "  Q - is the sort index type. It can be \"creation_order\" or \"name\" (default)\n");
    PRINTVALSTREAM(rawoutstream, "  Z - is the sort order type. It can be \"descending\" or \"ascending\" (default)\n");
    PRINTVALSTREAM(rawoutstream, "\n");
    PRINTVALSTREAM(rawoutstream, "--------------- Examples ---------------\n");
    PRINTVALSTREAM(rawoutstream, "\n");
    PRINTVALSTREAM(rawoutstream, "  1) Attribute foo of the group /bar_none in file quux.h5\n");
    PRINTVALSTREAM(rawoutstream, "\n");
    PRINTVALSTREAM(rawoutstream, "      h5dump -a /bar_none/foo quux.h5\n");
    PRINTVALSTREAM(rawoutstream, "\n");
    PRINTVALSTREAM(rawoutstream, "     Attribute \"high/low\" of the group /bar_none in the file quux.h5\n");
    PRINTVALSTREAM(rawoutstream, "\n");
    PRINTVALSTREAM(rawoutstream, "      h5dump -a \"/bar_none/high\\/low\" quux.h5\n");
    PRINTVALSTREAM(rawoutstream, "\n");
    PRINTVALSTREAM(rawoutstream, "  2) Selecting a subset from dataset /foo in file quux.h5\n");
    PRINTVALSTREAM(rawoutstream, "\n");
    PRINTVALSTREAM(rawoutstream, "      h5dump -d /foo -s \"0,1\" -S \"1,1\" -c \"2,3\" -k \"2,2\" quux.h5\n");
    PRINTVALSTREAM(rawoutstream, "\n");
    PRINTVALSTREAM(rawoutstream, "  3) Saving dataset 'dset' in file quux.h5 to binary file 'out.bin'\n");
    PRINTVALSTREAM(rawoutstream, "        using a little-endian type\n");
    PRINTVALSTREAM(rawoutstream, "\n");
    PRINTVALSTREAM(rawoutstream, "      h5dump -d /dset -b LE -o out.bin quux.h5\n");
    PRINTVALSTREAM(rawoutstream, "\n");
    PRINTVALSTREAM(rawoutstream, "  4) Display two packed bits (bits 0-1 and bits 4-6) in the dataset /dset\n");
    PRINTVALSTREAM(rawoutstream, "\n");
    PRINTVALSTREAM(rawoutstream, "      h5dump -d /dset -M 0,1,4,3 quux.h5\n");
    PRINTVALSTREAM(rawoutstream, "\n");
    PRINTVALSTREAM(rawoutstream, "  5) Dataset foo in files file1.h5 file2.h5 file3.h5\n");
    PRINTVALSTREAM(rawoutstream, "\n");
    PRINTVALSTREAM(rawoutstream, "      h5dump -d /foo file1.h5 file2.h5 file3.h5\n");
    PRINTVALSTREAM(rawoutstream, "\n");
    PRINTVALSTREAM(rawoutstream, "  6) Dataset foo in split files splitfile-m.h5 splitfile-r.h5\n");
    PRINTVALSTREAM(rawoutstream, "\n");
    PRINTVALSTREAM(rawoutstream, "      h5dump -d /foo -f split splitfile\n");
    PRINTVALSTREAM(rawoutstream, "\n");
    PRINTVALSTREAM(rawoutstream, "  7) Dataset foo in multi files mf-s.h5, mf-b.h5, mf-r.h5, mf-g.h5, mf-l.h5 and mf-o.h5\n");
    PRINTVALSTREAM(rawoutstream, "\n");
    PRINTVALSTREAM(rawoutstream, "      h5dump -d /foo -f multi mf\n");
    PRINTVALSTREAM(rawoutstream, "\n");
    PRINTVALSTREAM(rawoutstream, "  8) Dataset foo in family files fam00000.h5 fam00001.h5 and fam00002.h5\n");
    PRINTVALSTREAM(rawoutstream, "\n");
    PRINTVALSTREAM(rawoutstream, "      h5dump -d /foo -f family fam%%05d.h5\n");
    PRINTVALSTREAM(rawoutstream, "\n");
}


/*-------------------------------------------------------------------------
 * Function: table_list_add
 *
 * Purpose: Add a new set of tables
 *
 * Return: index of added table on success, -1 on failure
 *
 * Programmer: Neil Fortner, nfortne2@hdfgroup.org
 *             Adapted from trav_addr_add in h5trav.c by Quincey Koziol
 *
 * Date: October 13, 2008
 *
 *-------------------------------------------------------------------------
 */
ssize_t
table_list_add(hid_t oid, unsigned long file_no)
{
    size_t      idx;         /* Index of table to use */
    find_objs_t info;

    /* Allocate space if necessary */
    if(table_list.nused == table_list.nalloc) {
        h5dump_table_items_t    *tmp_ptr;

        table_list.nalloc = MAX(1, table_list.nalloc * 2);
        if(NULL == (tmp_ptr = (h5dump_table_items_t *)HDrealloc(table_list.tables, table_list.nalloc * sizeof(table_list.tables[0]))))
            return -1;
        table_list.tables = tmp_ptr;
    } /* end if */

    /* Append it */
    idx = table_list.nused++;
    table_list.tables[idx].fileno = file_no;
    table_list.tables[idx].oid = oid;
    if(H5Iinc_ref(oid) < 0) {
        table_list.nused--;
        return -1;
    }
    if(init_objs(oid, &info, &table_list.tables[idx].group_table,
                 &table_list.tables[idx].dset_table, &table_list.tables[idx].type_table) < 0) {
        H5Idec_ref(oid);
        table_list.nused--;
        return -1;
    }

#ifdef H5DUMP_DEBUG
    dump_tables(&info);
#endif /* H5DUMP_DEBUG */

    return((ssize_t) idx);
} /* end table_list_add() */


/*-------------------------------------------------------------------------
 * Function: table_list_visited
 *
 * Purpose: Check if a table already exists for the specified fileno
 *
 * Return: The index of the matching table, or -1 if no matches found
 *
 * Programmer: Neil Fortner, nfortne2@hdfgroup.org
 *             Adapted from trav_addr_visited in h5trav.c by Quincey Koziol
 *
 * Date: October 13, 2008
 *
 *-------------------------------------------------------------------------
 */
ssize_t
table_list_visited(unsigned long file_no)
{
    size_t u;           /* Local index variable */

    /* Look for table */
    for(u = 0; u < table_list.nused; u++)
        /* Check for fileno value already in array */
        if(table_list.tables[u].fileno == file_no)
            return((ssize_t) u);

    /* Didn't find table */
    return(-1);
} /* end table_list_visited() */


/*-------------------------------------------------------------------------
 * Function: table_list_free
 *
 * Purpose: Frees the table list
 *
 * Return: void
 *
 * Programmer: Neil Fortner, nfortne2@hdfgroup.org
 *
 * Date: October 13, 2008
 *
 *-------------------------------------------------------------------------
 */
static void
table_list_free(void)
{
    size_t u;           /* Local index variable */

    /* Iterate over tables */
    for(u = 0; u < table_list.nused; u++) {
        /* Release object id */
        if(H5Idec_ref(table_list.tables[u].oid) < 0)
            h5tools_setstatus(EXIT_FAILURE);

        /* Free each table */
        free_table(table_list.tables[u].group_table);
        HDfree(table_list.tables[u].group_table);
        free_table(table_list.tables[u].dset_table);
        HDfree(table_list.tables[u].dset_table);
        free_table(table_list.tables[u].type_table);
        HDfree(table_list.tables[u].type_table);
    }

    /* Free the table list */
    HDfree(table_list.tables);
    table_list.tables = NULL;
    table_list.nalloc = table_list.nused = 0;
} /* end table_list_free() */

/*-------------------------------------------------------------------------
 * Function:    set_binary_form
 *
 * Purpose: set the binary form of output by translating from a string input
 *          parameter to a integer return value
 *
 * Return: integer form of binary output or -1 if none found
 *
 * Programmer:  Pedro Vicente Nunes
 *             June 28, 2006
 *
 * Modifications:
 *
 *-------------------------------------------------------------------------
 */
static int
set_binary_form(const char *form)
{
    int bform = -1;

    if (HDstrcmp(form,"NATIVE") == 0 || HDstrcmp(form,"MEMORY") == 0) {
        /* native form */
        bform = 0;
    }
    else if (HDstrcmp(form,"FILE") == 0) /* file type form */
        bform = 1;
    else if (HDstrcmp(form,"LE") == 0) /* convert to little endian */
        bform = 2;
    else if (HDstrcmp(form,"BE") == 0) /* convert to big endian */
        bform = 3;

    return bform;
}

/*-------------------------------------------------------------------------
 * Function:    set_sort_by
 *
 * Purpose: set the "by" form of sorting by translating from a string input
 *          parameter to a H5_index_t return value
 *          current sort values are [creation_order | name]
 *
 * Return: H5_index_t form of sort or H5_INDEX_UNKNOWN if none found
 *
 * Programmer:  Pedro Vicente Nunes
 *              October 1, 2007
 *
 * Modifications:
 *
 *-------------------------------------------------------------------------
 */
static H5_index_t
set_sort_by(const char *form)
{
    H5_index_t idx_type = H5_INDEX_UNKNOWN;

    if (HDstrcmp(form,"name")==0) /* H5_INDEX_NAME */
        idx_type = H5_INDEX_NAME;
    else if (HDstrcmp(form,"creation_order")==0) /* H5_INDEX_CRT_ORDER */
        idx_type = H5_INDEX_CRT_ORDER;

    return idx_type;
}

/*-------------------------------------------------------------------------
 * Function:    set_sort_order
 *
 * Purpose: set the order of sorting by translating from a string input
 *          parameter to a H5_iter_order_t return value
 *          current order values are [ascending | descending ]
 *
 * Return: H5_iter_order_t form of order or H5_ITER_UNKNOWN if none found
 *
 * Programmer:  Pedro Vicente Nunes
 *              October 1, 2007
 *
 * Modifications:
 *
 *-------------------------------------------------------------------------
 */
static H5_iter_order_t
set_sort_order(const char *form)
{
    H5_iter_order_t iter_order = H5_ITER_UNKNOWN;

    if (HDstrcmp(form,"ascending")==0) /* H5_ITER_INC */
        iter_order = H5_ITER_INC;
    else if (HDstrcmp(form,"descending")==0) /* H5_ITER_DEC */
        iter_order = H5_ITER_DEC;

    return iter_order;
}

/*-------------------------------------------------------------------------
 * Function:    parse_hsize_list
 *
 * Purpose:     Parse a list of comma or space separated integers and return
 *              them in a list. The string being passed into this function
 *              should be at the start of the list you want to parse. You are
 *              responsible for freeing the array returned from here.
 *
 *              Lists in the so-called "terse" syntax are separated by
 *              semicolons (;). The lists themselves can be separated by
 *              either commas (,) or white spaces.
 *
 * Return:      <none>
 *
 * Programmer:  Bill Wendling
 *              Tuesday, 6. February 2001
 *
 *-------------------------------------------------------------------------
 */
static void
parse_hsize_list(const char *h_list, subset_d *d)
{
    hsize_t        *p_list;
    const char     *ptr;
    unsigned int    size_count = 0;
    unsigned int    i = 0;
    unsigned int    last_digit = 0;

    if (!h_list || !*h_list || *h_list == ';')
        return;

    /* count how many integers do we have */
    for (ptr = h_list; ptr && *ptr && *ptr != ';' && *ptr != ']'; ptr++)
        if (HDisdigit(*ptr)) {
            if (!last_digit)
                /* the last read character wasn't a digit */
                size_count++;

            last_digit = 1;
        }
        else {
            last_digit = 0;
        }

    if (size_count == 0)
        /* there aren't any integers to read */
        return;

    /* allocate an array for the integers in the list */
    p_list = (hsize_t *)HDcalloc(size_count, sizeof(hsize_t));

    for (ptr = h_list; i < size_count && ptr && *ptr && *ptr != ';' && *ptr != ']'; ptr++)
        if(HDisdigit(*ptr)) {
            /* we should have an integer now */
            p_list[i++] = (hsize_t)HDatof(ptr);

            while (HDisdigit(*ptr))
                /* scroll to end of integer */
                ptr++;
        }
    d->data = p_list;
    d->len = size_count;

    return;
}

/*-------------------------------------------------------------------------
 * Function:    parse_subset_params
 *
 * Purpose:     Parse the so-called "terse" syntax for specifying subsetting
 *              parameters.
 *
 * Return:      Success:    struct subset_t object
 *              Failure:    NULL
 *
 * Programmer:  Bill Wendling
 *              Tuesday, 6. February 2001
 *
 * Modifications:
 *
 *-------------------------------------------------------------------------
 */
static struct subset_t *
parse_subset_params(char *dset)
{
    struct subset_t *s = NULL;
    register char   *brace;

    if (!disable_compact_subset && ((brace = HDstrrchr(dset, '[')) != NULL)) {
        *brace++ = '\0';

        s = (struct subset_t *)HDcalloc(1, sizeof(struct subset_t));
        parse_hsize_list(brace, &s->start);

        while (*brace && *brace != ';')
            brace++;

        if (*brace) brace++;

        parse_hsize_list(brace, &s->stride);

        while (*brace && *brace != ';')
            brace++;

        if (*brace) brace++;

        parse_hsize_list(brace, &s->count);

        while (*brace && *brace != ';')
            brace++;

        if (*brace) brace++;

        parse_hsize_list(brace, &s->block);
    }

    return s;
}

/*-------------------------------------------------------------------------
 * Function:    parse_mask_list
 *
 * Purpose:     Parse a list of comma or space separated integers and fill
 *              the packed_bits list and counter. The string being passed into this function
 *              should be at the start of the list you want to parse.
 *
 * Return:      Success:        SUCCEED
 *
 *              Failure:        FAIL
 *
 *
 *-------------------------------------------------------------------------
 */
static int
parse_mask_list(const char *h_list)
{
    int                offset_value;
    int                length_value;
    unsigned long long temp_mask;
    const char        *ptr = NULL;

    /* sanity check */
    HDassert(h_list);

    HDmemset(packed_mask,0,sizeof(packed_mask));

    packed_bits_num = 0;
    /* scan in pair of offset,length separated by commas. */
    ptr = h_list;
    while (*ptr) {
        /* scan for an offset which is an unsigned int */
        if (!HDisdigit(*ptr)) {
            error_msg("Bad mask list(%s)\n", h_list);
            return FAIL;
        }
        offset_value = HDatoi(ptr);
        if (offset_value < 0 || offset_value >= PACKED_BITS_SIZE_MAX) {
            error_msg("Packed Bit offset value(%d) must be between 0 and %d\n",
                    offset_value, PACKED_BITS_SIZE_MAX - 1);
            return FAIL;
        }

        /* skip to end of integer */
        while (HDisdigit(*++ptr))
            ;
        /* Look for the common separator */
        if (*ptr++ != ',') {
            error_msg("Bad mask list(%s), missing expected comma separator.\n", h_list);
            return FAIL;
        }

        /* scan for a length which is a positive int */
        if (!HDisdigit(*ptr)) {
            error_msg("Bad mask list(%s)\n", h_list);
            return FAIL;
        }
        length_value = HDatoi(ptr);
        if (length_value <= 0) {
            error_msg("Packed Bit length value(%d) must be positive.\n", length_value);
            return FAIL;
        }
        if ((offset_value + length_value) > PACKED_BITS_SIZE_MAX){
            error_msg("Packed Bit offset+length value(%d) too large. Max is %d\n",
                       offset_value+length_value, PACKED_BITS_SIZE_MAX);
            return FAIL;
        }

        /* skip to end of int */
        while (HDisdigit(*++ptr))
            ;

        /* store the offset,length pair */
        if (packed_bits_num >= PACKED_BITS_MAX) {
            /* too many requests */
            error_msg("Too many masks requested (max. %d). Mask list(%s)\n", PACKED_BITS_MAX, h_list);
            return FAIL;
        }
        packed_offset[packed_bits_num] = offset_value;
        packed_length[packed_bits_num] = length_value;
        /* create the bit mask by left shift 1's by length, then negate it. */
        /* After packed_mask is calculated, packed_length is not needed but  */
        /* keep it for debug purpose. */
        temp_mask = ~0L;
        if(length_value<8*sizeof(unsigned long long)) {
            temp_mask = temp_mask << length_value;
            packed_mask[packed_bits_num] = ~temp_mask;
        }
        else
            packed_mask[packed_bits_num] = temp_mask;
        packed_bits_num++;

        /* skip a possible comma separator */
        if (*ptr == ',') {
            if (!(*++ptr)) {
                /* unexpected end of string */
                error_msg("Bad mask list(%s), unexpected end of string.\n", h_list);
                return FAIL;
            }
        }
    }
    HDassert(packed_bits_num <= PACKED_BITS_MAX);
    if (packed_bits_num == 0) {
        /* got no masks! */
        error_msg("Bad mask list(%s)\n", h_list);
        return FAIL;
    }
    return SUCCEED;
}


/*-------------------------------------------------------------------------
 * Function:    free_handler
 *
 * Purpose:     Convenience function to free the handler_t structures. Needs a
 *              length variable (LEN) to know how many in the array it needs
 *              to free
 *
 * Return:      Nothing
 *
 * Programmer:  Bill Wendling
 *              Tuesday, 20. February 2001
 *
 * Modifications:
 *
 *-------------------------------------------------------------------------
 */
static void
free_handler(struct handler_t *hand, int len)
{
    int i;

    if(hand) {
        for (i = 0; i < len; i++) {
            if(hand[i].obj) {
                HDfree(hand[i].obj);
                hand[i].obj=NULL;
            }

            if (hand[i].subset_info) {
                if(hand[i].subset_info->start.data)
                    HDfree(hand[i].subset_info->start.data);
                if(hand[i].subset_info->stride.data)
                    HDfree(hand[i].subset_info->stride.data);
                if(hand[i].subset_info->count.data)
                    HDfree(hand[i].subset_info->count.data);
                if(hand[i].subset_info->block.data)
                    HDfree(hand[i].subset_info->block.data);

                HDfree(hand[i].subset_info);
                hand[i].subset_info=NULL;
            }
        }

        HDfree(hand);
    }
}


/*-------------------------------------------------------------------------
 * Function:    parse_command_line
 *
 * Purpose:     Parse the command line for the h5dumper.
 *
 * Return:      Success:    A pointer to an array of handler_t structures.
 *                          These contain all the information needed to dump
 *                          the necessary object.
 *
 *              Failure:    Exits program with EXIT_FAILURE value.
 *
 * Programmer:  Bill Wendling
 *              Tuesday, 20. February 2001
 *
 * Modifications:
 *  pvn June, 1, 2006. Add a switch for binary output
 *
 *-------------------------------------------------------------------------
 */
static struct handler_t *
parse_command_line(int argc, const char *argv[])
{
    struct handler_t   *hand = NULL;
    struct handler_t   *last_dset = NULL;
    int                 i;
    int                 opt;
    int                 last_was_dset = FALSE;

     /* no arguments */
    if (argc == 1) {
        usage(h5tools_getprogname());
        goto error;
    }

    /* this will be plenty big enough to hold the info */
    if((hand = (struct handler_t *)HDcalloc((size_t)argc, sizeof(struct handler_t)))==NULL) {
        goto error;
    }

    /* parse command line options */
    while ((opt = get_option(argc, argv, s_opts, l_opts)) != EOF) {
parse_start:
        switch ((char)opt) {
        case 'R':
            display_region = TRUE;
            region_output = TRUE;
            break;
        case 'B':
            display_bb = TRUE;
            last_was_dset = FALSE;
            break;
        case 'n':
            display_fi = TRUE;
            last_was_dset = FALSE;
            if ( opt_arg != NULL) {
                h5trav_set_verbose(HDatoi(opt_arg));
            }
            break;
        case 'p':
            display_dcpl = TRUE;
            break;
        case 'y':
            display_ai = FALSE;
            break;
        case 'e':
            display_escape = TRUE;
            break;
        case 'H':
            display_data = FALSE;
            display_attr_data = FALSE;
            last_was_dset = FALSE;
            break;
        case 'A':
            if ( opt_arg != NULL) {
                if(0 == HDatoi(opt_arg)) include_attrs = FALSE;
            }
            else {
                display_data = FALSE;
                display_attr_data = TRUE;
                last_was_dset = FALSE;
            }
            break;
        case 'i':
            display_oid = TRUE;
            last_was_dset = FALSE;
            break;
        case 'r':
            display_char = TRUE;
            break;
        case 'V':
            print_version(h5tools_getprogname());
            free_handler(hand, argc);
            hand = NULL;
            h5tools_setstatus(EXIT_SUCCESS);
            goto done;
            break;
        case 'w':
            h5tools_nCols = HDatoi(opt_arg);
            if (h5tools_nCols <= 0) {
                h5tools_nCols = 65535;
            }
            last_was_dset = FALSE;
            break;
        case 'N':
            display_all = 0;

            for (i = 0; i < argc; i++)
                if (!hand[i].func) {
                    hand[i].func = handle_paths;
                    hand[i].obj = HDstrdup(opt_arg);
                    break;
                }

            last_was_dset = FALSE;
            break;
        case 'a':
            display_all = 0;

            for (i = 0; i < argc; i++)
                if (!hand[i].func) {
                    hand[i].func = handle_attributes;
                    hand[i].obj = HDstrdup(opt_arg);
                    break;
                }

            last_was_dset = FALSE;
            break;
        case 'd':
            display_all = 0;

            for (i = 0; i < argc; i++)
                if (!hand[i].func) {
                    hand[i].func = handle_datasets;
                    hand[i].obj = HDstrdup(opt_arg);
                    hand[i].subset_info = parse_subset_params(hand[i].obj);
                    last_dset = &hand[i];
                    break;
                }

            last_was_dset = TRUE;
            break;
        case 'f':
            driver = opt_arg;
            break;
        case 'g':
            display_all = 0;

            for (i = 0; i < argc; i++)
                if (!hand[i].func) {
                    hand[i].func = handle_groups;
                    hand[i].obj = HDstrdup(opt_arg);
                    break;
                }

            last_was_dset = FALSE;
            break;
        case 'l':
            display_all = 0;

            for (i = 0; i < argc; i++)
                if (!hand[i].func) {
                    hand[i].func = handle_links;
                    hand[i].obj = HDstrdup(opt_arg);
                    break;
                }

            last_was_dset = FALSE;
            break;
        case 't':
            display_all = 0;

            for (i = 0; i < argc; i++)
                if (!hand[i].func) {
                    hand[i].func = handle_datatypes;
                    hand[i].obj = HDstrdup(opt_arg);
                    break;
                }

            last_was_dset = FALSE;
            break;

        case 'O':
            if (h5tools_set_output_file(opt_arg, 0) < 0) {
                usage(h5tools_getprogname());
                goto error;
            }
            break;

        case 'o':
            if ( bin_output ) {
                if (h5tools_set_data_output_file(opt_arg, 1) < 0) {
                    usage(h5tools_getprogname());
                    goto error;
                }
            }
            else {
                if(display_attr_data && !display_data) {
                    if (h5tools_set_attr_output_file(opt_arg, 0) < 0) {
                        usage(h5tools_getprogname());
                        goto error;
                    }
                }
                if(display_data || display_all) {
                    if (h5tools_set_data_output_file(opt_arg, 0) < 0) {
                        usage(h5tools_getprogname());
                        goto error;
                    }
                }
            }

            usingdasho = TRUE;
            last_was_dset = FALSE;
            outfname = opt_arg;
            break;

        case 'b':
            if ( opt_arg != NULL) {
                if ( ( bin_form = set_binary_form(opt_arg)) < 0) {
                    /* failed to set binary form */
                    usage(h5tools_getprogname());
                    goto error;
                }
            }
            bin_output = TRUE;
            if (outfname!=NULL) {
                if (h5tools_set_data_output_file(outfname, 1) < 0)  {
                    /* failed to set output file */
                    usage(h5tools_getprogname());
                    goto error;
                }

                last_was_dset = FALSE;
            }
            break;

        case 'q':
            if ( ( sort_by = set_sort_by(opt_arg)) < 0) {
                /* failed to set "sort by" form */
                usage(h5tools_getprogname());
                goto error;
            }
            break;

        case 'z':
            if ( ( sort_order = set_sort_order(opt_arg)) < 0) {
                /* failed to set "sort order" form */
                usage(h5tools_getprogname());
                goto error;
            }
            break;

        case 'M':
            if (!last_was_dset) {
                error_msg("option `-%c' can only be used after --dataset option\n", opt);
                goto error;
            }
            if (parse_mask_list(opt_arg) != SUCCEED){
                usage(h5tools_getprogname());
                goto error;
            }
            display_packed_bits = TRUE;
            break;

        /** begin XML parameters **/
        case 'x':
            /* select XML output */
            doxml = TRUE;
            useschema = TRUE;
            h5tools_dump_header_format = NULL;
            dump_function_table = &xml_function_table;
            h5tools_nCols = 0;
            break;
        case 'u':
            doxml = TRUE;
            useschema = FALSE;
            xmlnsprefix = "";
            h5tools_dump_header_format = NULL;
            dump_function_table = &xml_function_table;
            h5tools_nCols = 0;
            break;
        case 'D':
            /* specify alternative XML DTD or schema */
            /* To Do: check format of this value?  */
            xml_dtd_uri = opt_arg;
            h5tools_nCols = 0;
            break;

        case 'm':
            /* specify alternative floating point printing format */
            fp_format = opt_arg;
            h5tools_nCols = 0;
            break;

        case 'X':
            /* specify XML namespace (default="hdf5:"), or none */
            /* To Do: check format of this value?  */
            if (!useschema) {
                usage(h5tools_getprogname());
                goto error;
            }
            if (HDstrcmp(opt_arg,":") == 0) {
                xmlnsprefix = "";
            }
            else {
                xmlnsprefix = opt_arg;
            }
            h5tools_nCols = 0;
            break;
        /** end XML parameters **/

        /** begin subsetting parameters **/
        case 's':
        case 'S':
        case 'c':
        case 'k': {
            struct subset_t *s;

            if (!last_was_dset) {
                error_msg("option `-%c' can only be used after --dataset option\n", opt);
                goto error;
            }

            if (last_dset->subset_info) {
                /*
                 * This overrides the "terse" syntax if they actually mixed
                 * the two.
                 */
                s = last_dset->subset_info;
            }
            else {
                last_dset->subset_info = s = (struct subset_t *)HDcalloc(1, sizeof(struct subset_t));
            }

            /*
             * slightly convoluted, but...we are only interested in options
             * for subsetting: "--start", "--stride", "--count", and "--block"
             * which can come in any order. If we run out of parameters (EOF)
             * or run into one which isn't a subsetting parameter (NOT s, S,
             * c, or K), then we exit the do-while look, set the subset_info
             * to the structure we've been filling. If we've reached the end
             * of the options, we exit the parsing (goto parse_end) otherwise,
             * since we've "read" the next option, we need to parse it. So we
             * jump to the beginning of the switch statement (goto parse_start).
             */
            do {
                switch ((char)opt) {
                case 's':
                    if (s->start.data) {
                        HDfree(s->start.data);
                        s->start.data = NULL;
                    }
                    parse_hsize_list(opt_arg, &s->start);
                    break;
                case 'S':
                    if (s->stride.data) {
                        HDfree(s->stride.data);
                        s->stride.data = NULL;
                    }
                    parse_hsize_list(opt_arg, &s->stride);
                    break;
                case 'c':
                    if (s->count.data) {
                        HDfree(s->count.data);
                        s->count.data = NULL;
                    }
                    parse_hsize_list(opt_arg, &s->count);
                    break;
                case 'k':
                    if (s->block.data) {
                        HDfree(s->block.data);
                        s->block.data = NULL;
                    }
                    parse_hsize_list(opt_arg, &s->block);
                    break;
                default:
                    goto end_collect;
                }
            } while ((opt = get_option(argc, argv, s_opts, l_opts)) != EOF);

end_collect:
            last_was_dset = FALSE;

            if (opt != EOF)
                goto parse_start;
            else
                goto parse_end;
        }
        /** end subsetting parameters **/

        case 'E':
            enable_error_stack = TRUE;
            break;
        case 'C':
            disable_compact_subset = TRUE;
            break;
        case 'h':
            usage(h5tools_getprogname());
            free_handler(hand, argc);
            hand = NULL;
            h5tools_setstatus(EXIT_SUCCESS);
            goto done;
        case '?':
        default:
            usage(h5tools_getprogname());
            goto error;
        }
    }

parse_end:
    /* check for file name to be processed */
    if (argc <= opt_ind) {
        error_msg("missing file name\n");
        usage(h5tools_getprogname());
        goto error;
    }
done:
    return hand;

error:
    if (hand) {
        free_handler(hand, argc);
        hand = NULL;
    }
    h5tools_setstatus(EXIT_FAILURE);

    return hand;
}


/*-------------------------------------------------------------------------
 * Function:    main
 *
 * Purpose:     HDF5 dumper
 *
 * Return:      Success:    0
 *              Failure:    1
 *
 * Programmer:  Ruey-Hsia Li
 *
 * Modifications:
 *        Albert Cheng
 *        30. September 2000
 *        Add the -o option--output file for datasets raw data
 *
 *        REMcG
 *        November 2000
 *        Changes to support XML.
 *
 *        Bill Wendling
 *        Wednesday, 10. January 2001
 *        Modified the way command line parameters are interpreted. They go
 *        through one function call now (get_option).
 *
 *        Bill Wendling
 *        Tuesday, 20. February 2001
 *        Moved command line parsing to separate function. Made various
 *        "display_*" flags global.
 *
 *        REMcG
 *        August 2003
 *        Major upgrade to XML support.
 *
 *        Pedro Vicente
 *        September 2007
 *        list objects in requested order (creation order or alphabetically)
 *
 *-------------------------------------------------------------------------
 */
int
main(int argc, const char *argv[])
{
    hid_t               fid = -1;
    hid_t               gid = -1;
    H5E_auto2_t         func;
    H5E_auto2_t         tools_func;
    H5O_info_t          oi;
    struct handler_t   *hand = NULL;
    int                 i;
    unsigned            u;
    void               *edata;
    void               *tools_edata;
    char               *fname = NULL;

    h5tools_setprogname(PROGRAMNAME);
    h5tools_setstatus(EXIT_SUCCESS);
    h5tools_dump_header_format = &h5tools_standardformat;
    dump_function_table = &ddl_function_table;
    dump_indent = 0;

    /* Disable error reporting */
    H5Eget_auto2(H5E_DEFAULT, &func, &edata);
    H5Eset_auto2(H5E_DEFAULT, NULL, NULL);

    /* Initialize h5tools lib */
    h5tools_init();

    /* Disable tools error reporting */
    H5Eget_auto2(H5tools_ERR_STACK_g, &tools_func, &tools_edata);
    H5Eset_auto2(H5tools_ERR_STACK_g, NULL, NULL);

    if((hand = parse_command_line(argc, argv))==NULL) {
        goto done;
    }

    if (bin_output && outfname == NULL) {
        error_msg("binary output requires a file name, use -o <filename>\n");
        h5tools_setstatus(EXIT_FAILURE);
        goto done;
    }

    if (enable_error_stack) {
        H5Eset_auto2(H5E_DEFAULT, func, edata);
        H5Eset_auto2(H5tools_ERR_STACK_g, tools_func, tools_edata);
    }

    /* Check for conflicting options */
    if (doxml) {
        if (!display_all) {
            error_msg("option \"%s\" not available for XML\n",
                    "to display selected objects");
            h5tools_setstatus(EXIT_FAILURE);
            goto done;
        }
        else if (display_bb) {
            error_msg("option \"%s\" not available for XML\n", "--boot-block");
            h5tools_setstatus(EXIT_FAILURE);
            goto done;
        }
        else if (display_oid == 1) {
            error_msg("option \"%s\" not available for XML\n", "--object-ids");
            h5tools_setstatus(EXIT_FAILURE);
            goto done;
        }
        else if (display_char == TRUE) {
            error_msg("option \"%s\" not available for XML\n", "--string");
            h5tools_setstatus(EXIT_FAILURE);
            goto done;
        }
        else if (usingdasho) {
            error_msg("option \"%s\" not available for XML\n", "--output");
            h5tools_setstatus(EXIT_FAILURE);
            goto done;
        }
    }
    else {
        if (xml_dtd_uri) {
            warn_msg("option \"%s\" only applies with XML: %s\n", "--xml-dtd", xml_dtd_uri);
        }
    }

    if (argc <= opt_ind) {
        error_msg("missing file name\n");
        usage(h5tools_getprogname());
        h5tools_setstatus(EXIT_FAILURE);
        goto done;
    }
    /* Initialize indexing options */
    h5trav_set_index(sort_by, sort_order);

    while(opt_ind < argc) {
        fname = HDstrdup(argv[opt_ind++]);

        fid = h5tools_fopen(fname, H5F_ACC_RDONLY, H5P_DEFAULT, driver, NULL, 0);

        if (fid < 0) {
            error_msg("unable to open file \"%s\"\n", fname);
            h5tools_setstatus(EXIT_FAILURE);
            goto done;
        }

        /* allocate and initialize internal data structure */
        init_prefix(&prefix, prefix_len);

        /* Prepare to find objects that might be targets of a reference */
        fill_ref_path_table(fid);

        if(doxml) {
            /* initialize XML */
            /* reset prefix! */
            HDstrcpy(prefix, "");

            /* make sure the URI is initialized to something */
            if (xml_dtd_uri == NULL) {
                if (useschema) {
                    xml_dtd_uri = DEFAULT_XSD;
                }
                else {
                    xml_dtd_uri = DEFAULT_DTD;
                    xmlnsprefix = "";
                }
            }
            else {
                if (useschema && HDstrcmp(xmlnsprefix,"")) {
                    error_msg("Cannot set Schema URL for a qualified namespace--use -X or -U option with -D \n");
                    h5tools_setstatus(EXIT_FAILURE);
                    goto done;
                }
            }
        }

        /* Get object info for root group */
        if(H5Oget_info_by_name(fid, "/", &oi, H5P_DEFAULT) < 0) {
            error_msg("internal error (file %s:line %d)\n", __FILE__, __LINE__);
            h5tools_setstatus(EXIT_FAILURE);
            goto done;
        }

        /* Initialize object tables */
        if(table_list_add(fid, oi.fileno) < 0) {
            error_msg("internal error (file %s:line %d)\n", __FILE__, __LINE__);
            h5tools_setstatus(EXIT_FAILURE);
            goto done;
        }
        group_table = table_list.tables[0].group_table;
        dset_table = table_list.tables[0].dset_table;
        type_table = table_list.tables[0].type_table;

        /* does there exist unamed committed datatype */
        for (u = 0; u < type_table->nobjs; u++)
            if (!type_table->objs[u].recorded) {
                unamedtype = 1;
                break;
            } /* end if */

        /* start to dump - display file header information */
        if (!doxml) {
            begin_obj(h5tools_dump_header_format->filebegin, fname, h5tools_dump_header_format->fileblockbegin);
        }
        else {
            PRINTVALSTREAM(rawoutstream, "<?xml version=\"1.0\" encoding=\"UTF-8\"?>\n");

            /* alternative first element, depending on schema or DTD. */
            if (useschema) {
                if (HDstrcmp(xmlnsprefix,"") == 0) {
                    PRINTSTREAM(rawoutstream, "<HDF5-File xmlns:xsi=\"http://www.w3.org/2001/XMLSchema-instance\" xsi:noNamespaceSchemaLocation=\"%s\">\n",
<<<<<<< HEAD
                            xml_dtd_uri)
                } 
=======
                            xml_dtd_uri);
                }
>>>>>>> 6a566cdc
                else {
                    /*  TO DO: make -url option work in this case (may need new option) */
                    char *ns;
                    char *indx;

                    ns = HDstrdup(xmlnsprefix);
                    indx = HDstrrchr(ns,(int)':');
                    if (indx) *indx = '\0';

                    PRINTSTREAM(rawoutstream, "<%sHDF5-File xmlns:%s=\"http://hdfgroup.org/HDF5/XML/schema/HDF5-File.xsd\" "
                            "xmlns:xsi=\"http://www.w3.org/2001/XMLSchema-instance\" "
                            "xsi:schemaLocation=\"http://hdfgroup.org/HDF5/XML/schema/HDF5-File "
                            "http://www.hdfgroup.org/HDF5/XML/schema/HDF5-File.xsd\">\n",xmlnsprefix,ns)
                    HDfree(ns);
                }
            }
            else {
                PRINTSTREAM(rawoutstream, "<!DOCTYPE HDF5-File PUBLIC \"HDF5-File.dtd\" \"%s\">\n", xml_dtd_uri)
                PRINTVALSTREAM(rawoutstream, "<HDF5-File>\n");
            }
        }

        if (!doxml) {
            if (display_fi) {
                PRINTVALSTREAM(rawoutstream, "\n");
                dump_fcontents(fid);
                end_obj(h5tools_dump_header_format->fileend,h5tools_dump_header_format->fileblockend);
                PRINTVALSTREAM(rawoutstream, "\n");
                goto done;
            }

            if (display_bb)
                dump_fcpl(fid);
        }

        if(display_all) {
            if((gid = H5Gopen2(fid, "/", H5P_DEFAULT)) < 0) {
                error_msg("unable to open root group\n");
                h5tools_setstatus(EXIT_FAILURE);
            }
            else {
                if (!doxml)
                    dump_indent += COL;
                dump_function_table->dump_group_function(gid, "/" );
                if (!doxml)
                    dump_indent -= COL;
                PRINTVALSTREAM(rawoutstream, "\n");
            }

            if(H5Gclose(gid) < 0) {
                error_msg("unable to close root group\n");
                h5tools_setstatus(EXIT_FAILURE);
            }

        }
        else {
            /* Note: this option is not supported for XML */
            if(doxml) {
                error_msg("internal error (file %s:line %d)\n", __FILE__, __LINE__);
                h5tools_setstatus(EXIT_FAILURE);
                goto done;
            } /* end if */

            for(i = 0; i < argc; i++) {
                if(hand[i].func) {
                    hand[i].func(fid, hand[i].obj, hand[i].subset_info, 1, NULL);
                }
            }
            PRINTVALSTREAM(rawoutstream, "\n");
        }

        if (!doxml) {
            end_obj(h5tools_dump_header_format->fileend, h5tools_dump_header_format->fileblockend);
            PRINTVALSTREAM(rawoutstream, "\n");
        }
        else {
            PRINTSTREAM(rawoutstream, "</%sHDF5-File>\n", xmlnsprefix)
        }
        /* Free tables for objects */
        table_list_free();

        if(fid >=0)
            if (H5Fclose(fid) < 0)
                h5tools_setstatus(EXIT_FAILURE);

        if(prefix) {
            HDfree(prefix);
            prefix = NULL;
        }
        if(fname) {
            HDfree(fname);
            fname = NULL;
        }
    } /* end while */

    if(hand)
        free_handler(hand, argc);

    /* To Do:  clean up XML table */

    leave(h5tools_getstatus());

done:
    /* Free tables for objects */
    table_list_free();

    if(fid >=0)
        if (H5Fclose(fid) < 0)
            h5tools_setstatus(EXIT_FAILURE);

    if(prefix) {
        HDfree(prefix);
        prefix = NULL;
    }
    if(fname) {
        HDfree(fname);
        fname = NULL;
    }

    if(hand)
        free_handler(hand, argc);

    /* To Do:  clean up XML table */

    H5Eset_auto2(H5E_DEFAULT, func, edata);

    leave(h5tools_getstatus());
}

/*-------------------------------------------------------------------------
 * Function:    h5_fileaccess
 *
 * Purpose: Returns a file access template which is the default template
 *      but with a file driver set according to the constant or
 *      environment variable HDF5_DRIVER
 *
 * Return:  Success:    A file access property list
 *
 *      Failure:    -1
 *
 * Programmer:  Robb Matzke
 *              Thursday, November 19, 1998
 *
 * Modifications:
 *
 *-------------------------------------------------------------------------
 */
hid_t
h5_fileaccess(void)
{
    static const char *multi_letters = "msbrglo";
    const char  *val = NULL;
    const char  *name;
    char         s[1024];
    hid_t        fapl = -1;

    /* First use the environment variable, then the constant */
    val = HDgetenv("HDF5_DRIVER");
#ifdef HDF5_DRIVER
    if (!val) val = HDF5_DRIVER;
#endif

    if ((fapl=H5Pcreate(H5P_FILE_ACCESS))<0) return -1;
    if (!val || !*val) return fapl; /*use default*/

    HDstrncpy(s, val, sizeof s);
    s[sizeof(s)-1] = '\0';
    if (NULL==(name=HDstrtok(s, " \t\n\r"))) return fapl;

    if (!HDstrcmp(name, "sec2")) {
        /* Unix read() and write() system calls */
        if (H5Pset_fapl_sec2(fapl)<0) return -1;
    }
    else if (!HDstrcmp(name, "stdio")) {
        /* Standard C fread() and fwrite() system calls */
        if (H5Pset_fapl_stdio(fapl)<0) return -1;
    }
    else if (!HDstrcmp(name, "core")) {
        /* In-core temporary file with 1MB increment */
        if (H5Pset_fapl_core(fapl, 1024*1024, FALSE)<0) return -1;
    }
    else if (!HDstrcmp(name, "split")) {
        /* Split meta data and raw data each using default driver */
        if (H5Pset_fapl_split(fapl, "-m.h5", H5P_DEFAULT, "-r.h5", H5P_DEFAULT) < 0)
            return -1;
    }
    else if (!HDstrcmp(name, "multi")) {
        /* Multi-file driver, general case of the split driver */
        H5FD_mem_t      memb_map[H5FD_MEM_NTYPES];
        hid_t           memb_fapl[H5FD_MEM_NTYPES];
        const char     *memb_name[H5FD_MEM_NTYPES];
        char            sv[H5FD_MEM_NTYPES][1024];
        haddr_t         memb_addr[H5FD_MEM_NTYPES];
        H5FD_mem_t      mt;

        HDmemset(memb_map, 0, sizeof memb_map);
        HDmemset(memb_fapl, 0, sizeof memb_fapl);
        HDmemset(memb_name, 0, sizeof memb_name);
        HDmemset(memb_addr, 0, sizeof memb_addr);

        HDassert(HDstrlen(multi_letters)==H5FD_MEM_NTYPES);
        for (mt=H5FD_MEM_DEFAULT; mt<H5FD_MEM_NTYPES; H5_INC_ENUM(H5FD_mem_t,mt)) {
            memb_fapl[mt] = H5P_DEFAULT;
            memb_map[mt] = mt;
            sprintf(sv[mt], "%%s-%c.h5", multi_letters[mt]);
            memb_name[mt] = sv[mt];
            memb_addr[mt] = MAX(mt-1,0)*(HADDR_MAX/10);
        }

        if (H5Pset_fapl_multi(fapl, memb_map, memb_fapl, memb_name, memb_addr, FALSE) < 0)
            return -1;
    }
    else if (!HDstrcmp(name, "family")) {
        hsize_t fam_size = 100*1024*1024; /*100 MB*/

        /* Family of files, each 1MB and using the default driver */
        if ((val=HDstrtok(NULL, " \t\n\r")))
            fam_size = (hsize_t)(HDstrtod(val, NULL) * 1024*1024);
        if (H5Pset_fapl_family(fapl, fam_size, H5P_DEFAULT)<0)
            return -1;
    }
    else if (!HDstrcmp(name, "log")) {
        long log_flags = H5FD_LOG_LOC_IO;

        /* Log file access */
        if ((val = HDstrtok(NULL, " \t\n\r")))
            log_flags = HDstrtol(val, NULL, 0);

        if (H5Pset_fapl_log(fapl, NULL, (unsigned)log_flags, 0) < 0)
            return -1;
    }
    else if (!HDstrcmp(name, "direct")) {
        /* Substitute Direct I/O driver with sec2 driver temporarily because
         * some output has sec2 driver as the standard. */
        if (H5Pset_fapl_sec2(fapl)<0) return -1;
    }
    else {
        /* Unknown driver */
        return -1;
    }

    return fapl;
}


/*-------------------------------------------------------------------------
 * Function:    init_prefix
 *
 * Purpose:     allocate and initialize prefix
 *
 * Return:      void
 *
 * Modifications:
 *
 *-------------------------------------------------------------------------
 */
static void
init_prefix(char **prfx, size_t prfx_len)
{
    HDassert(prfx_len > 0);
    *prfx = (char *)HDcalloc(prfx_len, 1);
}


/*-------------------------------------------------------------------------
 * Function:    add_prefix
 *
 * Purpose:     Add object to prefix
 *
 * Return:      void
 *
 *-------------------------------------------------------------------------
 */
void
add_prefix(char **prfx, size_t *prfx_len, const char *name)
{
    size_t new_len = HDstrlen(*prfx) + HDstrlen(name) + 2;

    /* Check if we need more space */
    if(*prfx_len <= new_len) {
        *prfx_len = new_len + 1;
        *prfx = (char *)HDrealloc(*prfx, *prfx_len);
    }

    /* Append object name to prefix */
    HDstrcat(HDstrcat(*prfx, "/"), name);
} /* end add_prefix */
<|MERGE_RESOLUTION|>--- conflicted
+++ resolved
@@ -1502,13 +1502,8 @@
             if (useschema) {
                 if (HDstrcmp(xmlnsprefix,"") == 0) {
                     PRINTSTREAM(rawoutstream, "<HDF5-File xmlns:xsi=\"http://www.w3.org/2001/XMLSchema-instance\" xsi:noNamespaceSchemaLocation=\"%s\">\n",
-<<<<<<< HEAD
                             xml_dtd_uri)
-                } 
-=======
-                            xml_dtd_uri);
                 }
->>>>>>> 6a566cdc
                 else {
                     /*  TO DO: make -url option work in this case (may need new option) */
                     char *ns;
