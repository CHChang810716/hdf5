--- conflicted
+++ resolved
@@ -117,13 +117,8 @@
     const int	   nelmts = NTESTELEM;
     const hsize_t  four = 4;
     int		   i;
-<<<<<<< HEAD
-    unsigned char *buf=NULL, *orig=NULL, *bkg=NULL;
-    ArrayType* array_dt = NULL;
-=======
     unsigned char *buf = NULL, *orig = NULL, *bkg = NULL;
     ArrayType *array_dt = NULL;
->>>>>>> 84ef7b0a
 
     // Output message about test being performed
     SUBTEST("Compound Element Reordering");
@@ -211,12 +206,8 @@
 cerr << "test_compound_2 in catch" << endl;
         issue_fail_msg(E.getCFuncName(), __LINE__, __FILE__, E.getCDetailMsg());
     }
-<<<<<<< HEAD
-    if (array_dt)
-=======
 
     if(array_dt)
->>>>>>> 84ef7b0a
         delete array_dt;
 }   // test_compound_2()
 
@@ -252,11 +243,7 @@
     int		   i;
     const int	   nelmts = NTESTELEM;
     const hsize_t  four = 4;
-<<<<<<< HEAD
-    unsigned char *buf=NULL, *orig=NULL, *bkg=NULL;
-=======
     unsigned char *buf = NULL, *orig = NULL, *bkg = NULL;
->>>>>>> 84ef7b0a
     ArrayType* array_dt = NULL;
 
     // Output message about test being performed
@@ -342,12 +329,8 @@
 cerr << "test_compound_3 in catch" << endl;
 	issue_fail_msg(E.getCFuncName(), __LINE__, __FILE__, E.getCDetailMsg());
     }
-<<<<<<< HEAD
-    if (array_dt)
-=======
 
     if(array_dt)
->>>>>>> 84ef7b0a
         delete array_dt;
 }   // test_compound_3()
 
@@ -388,11 +371,7 @@
     int		   i;
     const int	   nelmts = NTESTELEM;
     const hsize_t  four = 4;
-<<<<<<< HEAD
-    unsigned char *buf=NULL, *orig=NULL, *bkg=NULL;
-=======
     unsigned char *buf = NULL, *orig = NULL, *bkg = NULL;
->>>>>>> 84ef7b0a
     ArrayType* array_dt = NULL;
 
     // Output message about test being performed
@@ -416,11 +395,7 @@
 	memcpy(buf, orig, nelmts*sizeof(src_typ_t));
 
 	/* Build hdf5 datatypes */
-<<<<<<< HEAD
-        array_dt = new ArrayType(PredType::NATIVE_INT, 1, &four);
-=======
 	array_dt = new ArrayType(PredType::NATIVE_INT, 1, &four);
->>>>>>> 84ef7b0a
 
 	// Create an empty compound datatype
 	CompType st(sizeof(src_typ_t));
@@ -487,12 +462,8 @@
 cerr << "test_compound_4 in catch" << endl;
         issue_fail_msg(E.getCFuncName(), __LINE__, __FILE__, E.getCDetailMsg());
     }
-<<<<<<< HEAD
-    if (array_dt)
-=======
 
     if(array_dt)
->>>>>>> 84ef7b0a
         delete array_dt;
 }   // test_compound_4()
 
@@ -549,7 +520,6 @@
         delete array_dt;
 
 	CompType int_array(4*sizeof(int));
-        delete array_dt;
 	array_dt = new ArrayType(PredType::NATIVE_INT, 1, dims);
 	int_array.insertMember("_", 0, *array_dt);
 	array_dt->close();
@@ -597,12 +567,8 @@
 cerr << "test_compound_5 in catch" << endl;
         issue_fail_msg(E.getCFuncName(), __LINE__, __FILE__, E.getCDetailMsg());
     }
-<<<<<<< HEAD
-    if (array_dt)
-=======
 
     if(array_dt)
->>>>>>> 84ef7b0a
         delete array_dt;
 }   // test_compound_5()
 
