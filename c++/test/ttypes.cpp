/* * * * * * * * * * * * * * * * * * * * * * * * * * * * * * * * * * * * * * *
 * Copyright by The HDF Group.                                               *
 * Copyright by the Board of Trustees of the University of Illinois.         *
 * All rights reserved.                                                      *
 *                                                                           *
 * This file is part of HDF5.  The full HDF5 copyright notice, including     *
 * terms governing use, modification, and redistribution, is contained in    *
 * the files COPYING and Copyright.html.  COPYING can be found at the root   *
 * of the source code distribution tree; Copyright.html can be found at the  *
 * root level of an installed copy of the electronic HDF5 document set and   *
 * is linked from the top-level documents page.  It can also be found at     *
 * http://hdfgroup.org/HDF5/doc/Copyright.html.  If you do not have          *
 * access to either file, you may request a copy from help@hdfgroup.org.     *
 * * * * * * * * * * * * * * * * * * * * * * * * * * * * * * * * * * * * * * */

/*****************************************************************************
   FILE
   ttypes.cpp - HDF5 C++ testing the general datatype functionality

 ***************************************************************************/

#ifdef OLD_HEADER_FILENAME
#include <iostream.h>
#else
#include <iostream>
#endif
#include <string>

#ifndef H5_NO_NAMESPACE
#ifndef H5_NO_STD
    using std::cerr;
    using std::endl;
#endif  // H5_NO_STD
#endif

#include "H5Cpp.h"      // C++ API header file

#ifndef H5_NO_NAMESPACE
    using namespace H5;
#endif

#include "h5cpputil.h"  // C++ utilility header file

/*
 * Offset from alinged memory returned by malloc().  This can be used to test
 * that type conversions handle non-aligned buffers correctly.
 */
#define ALIGNMENT	1

/*
 * Define if you want to test alignment code on a machine that doesn't
 * normally require alignment. When set, all native datatypes must be aligned
 * on a byte boundary equal to the data size.
 */
#define TEST_ALIGNMENT

/* Alignment test stuff */
#ifdef TEST_ALIGNMENT
#define H5T_PACKAGE
#include "H5Tpkg.h"
#endif
#define SET_ALIGNMENT(TYPE,VAL) \
    H5T_NATIVE_##TYPE##_ALIGN_g=MAX(H5T_NATIVE_##TYPE##_ALIGN_g, VAL)

const char *FILENAME[] = {
    "dtypes1.h5",
    "dtypes2.h5",
    "dtypes3.h5",
    NULL
};

/*
 * Count up or down depending on whether the machine is big endian or little
 * endian.  If local variable `endian' is H5T_ORDER_BE then the result will
 * be I, otherwise the result will be Z-(I+1).
 */
#define ENDIAN(Z,I)	(H5T_ORDER_BE==endian?(I):(Z)-((I)+1))


typedef enum flt_t {
    FLT_FLOAT, FLT_DOUBLE, FLT_LDOUBLE, FLT_OTHER
} flt_t;

typedef enum int_t {
    INT_CHAR, INT_UCHAR, INT_SHORT, INT_USHORT, INT_INT, INT_UINT,
    INT_LONG, INT_ULONG, INT_LLONG, INT_ULLONG, INT_OTHER
} int_t;


/*-------------------------------------------------------------------------
 * Function:    test_classes
 *
 * Purpose:     Test type classes
 *
 * Return:      None.
 *
 * Programmer:  Binh-Minh Ribler (using C version)
 *		January, 2007
 *
 * Modifications:
 *
 *-------------------------------------------------------------------------
 */
static void test_classes()
{
    SUBTEST("PredType::getClass()");
    try {
	int curr_nerrors = GetTestNumErrs();

	// PredType::NATIVE_INT should be in H5T_INTEGER class
	H5T_class_t tcls = PredType::NATIVE_INT.getClass();
	if (H5T_INTEGER!=tcls) {
	    puts("    Invalid type class for H5T_NATIVE_INT");
	}

	// PredType::NATIVE_DOUBLE should be in H5T_FLOAT class
	tcls = PredType::NATIVE_DOUBLE.getClass();
	if (H5T_FLOAT!=tcls) {
	verify_val(tcls, H5T_FLOAT, "test_class: invalid type class for NATIVE_DOUBLE -", __LINE__, __FILE__);
	}
	PASSED();
    }   // end of try block
    catch (Exception E) {
	issue_fail_msg("test_classes", __LINE__, __FILE__, E.getCDetailMsg());
    }
}

/*-------------------------------------------------------------------------
 * Function:    test_copy
 *
 * Purpose:     Test datatype copy functionality
 *
 * Return:      Success:        0
 *
 *              Failure:        number of errors
 *
 * Programmer:  Binh-Minh Ribler (using C version)
 *		January, 2007
 *
 * Modifications:
 *
 *-------------------------------------------------------------------------
 */
static void test_copy()
{
    hid_t               a_copy;
    herr_t		status;

    SUBTEST("DataType::copy() and DataType::operator=");
    try {
	// Test copying from a predefined datatype using DataType::operator=
	DataType assigned_type;
	assigned_type = PredType::NATIVE_SHORT;

        // Test copying a predefined type using DataType::copy
	DataType copied_type;
        copied_type.copy (PredType::STD_B8LE);

	// Test copying a user-defined type using DataType::operator=
	DataType assigned_usertype;
	assigned_usertype = copied_type;

	// Test copying from a user-defined datatype using DataType::copy
	DataType copied_usertype;
	copied_usertype.copy(copied_type);

        // Test copying a user-defined int type using DataType::operator=
        IntType orig_int(PredType::STD_B8LE);
        DataType generic_type;
        generic_type = orig_int;

        // Test copying an integer predefined type
        IntType new_int_type(PredType::STD_B8LE);

        // Test copying an int predefined type using DataType::operator=
        IntType another_int_type;
        another_int_type = new_int_type;

	PASSED();
    }
    catch (Exception E) {
	issue_fail_msg("test_copy", __LINE__, __FILE__, E.getCDetailMsg());
    }
}


/*-------------------------------------------------------------------------
 * Function:	test_query
 *
 * Purpose:	Tests query functions of compound and enumeration types.
 *
 * Return:	Success: 	0
 *
 *		Failure:	number of errors
 *
 * Programmer:	Binh-Minh Ribler (use C version)
 *		January, 2007
 *
 * Modifications:
 *
 *-------------------------------------------------------------------------
 */

const H5std_string CompT_NAME("Compound_type");
const H5std_string EnumT_NAME("Enum_type");

static void test_query()
{
    typedef struct {
	int    a;
	float  b;
	long   c;
	double d;
    } s_type_t;
    char	filename[1024];
    short	enum_val;

    // Output message about test being performed
    SUBTEST("Query functions of compound and enumeration types");
    try
    {
	// Create File
	H5File file(FILENAME[2], H5F_ACC_TRUNC);

	// Create a compound datatype
	CompType tid1(sizeof(s_type_t));

	tid1.insertMember("a", HOFFSET(s_type_t, a), PredType::NATIVE_INT);
	tid1.insertMember("b", HOFFSET(s_type_t, b), PredType::NATIVE_FLOAT);
	tid1.insertMember("c", HOFFSET(s_type_t, c), PredType::NATIVE_LONG);
	tid1.insertMember("d", HOFFSET(s_type_t, d), PredType::NATIVE_DOUBLE);

	// Create a enumerate datatype
	EnumType tid2(sizeof(short));

	tid2.insert("RED", (enum_val=0,&enum_val));
	tid2.insert("GREEN", (enum_val=1,&enum_val));
	tid2.insert("BLUE", (enum_val=2,&enum_val));
	tid2.insert("ORANGE", (enum_val=3,&enum_val));
	tid2.insert("YELLOW", (enum_val=4,&enum_val));

	// Query member number and member index by name, for compound type
	int nmembs = tid1.getNmembers();
	verify_val(nmembs, 4, "CompType::getNmembers()", __LINE__, __FILE__);

	int index = tid1.getMemberIndex("c");
	verify_val(index, 2, "CompType::getMemberIndex()", __LINE__, __FILE__);

	// Query member number and member index by name, for enumeration type.
	nmembs = tid2.getNmembers();
	verify_val(nmembs, 5, "EnumType::getNmembers()", __LINE__, __FILE__);

	index = tid2.getMemberIndex("ORANGE");
	verify_val(index, 3, "EnumType::getMemberIndex()", __LINE__, __FILE__);

	// Commit compound datatype and close it
	tid1.commit(file, CompT_NAME);
	tid1.close();

	// Commit enumeration datatype and close it
	tid2.commit(file, EnumT_NAME);
	tid2.close();

	// Open the datatypes for query
	tid1 = file.openCompType(CompT_NAME);
	tid2 = file.openEnumType(EnumT_NAME);

	// Query member number and member index by name, for compound type
	nmembs = tid1.getNmembers();
	verify_val(nmembs, 4, "CompType::getNmembers()", __LINE__, __FILE__);
	index = tid1.getMemberIndex("c");
	verify_val(index, 2, "CompType::getMemberIndex()", __LINE__, __FILE__);

	// Query member number and member index by name, for enumeration type
	nmembs = tid2.getNmembers();
	verify_val(nmembs, 5, "EnumType::getNmembers()", __LINE__, __FILE__);
	index = tid2.getMemberIndex("ORANGE");
	verify_val(index, 3, "EnumType::getMemberIndex()", __LINE__, __FILE__);

	// Close datatypes and file
	tid1.close();
	tid2.close();
	file.close();

	PASSED();
    }   // end of try block
    catch (Exception E) {
        issue_fail_msg("test_query", __LINE__, __FILE__, E.getCDetailMsg());
    }
}   // test_query


/*-------------------------------------------------------------------------
 * Function:	test_transient
 *
 * Purpose:	Tests transient datatypes.
 *
 * Return:	Success:	0
 *
 *		Failure:	number of errors
 *
 * Programmer:	Binh-Minh Ribler (use C version)
 *		January, 2007
 *
 * Modifications:
 *
 *-------------------------------------------------------------------------
 */
const char* filename1 = "dtypes1.h5";
static void test_transient ()
{
    static hsize_t	ds_size[2] = {10, 20};

    SUBTEST("Transient datatypes");
    try {

	// Create the file and the dataspace.
	H5File file(filename1, H5F_ACC_TRUNC);
	DataSpace space(2, ds_size, ds_size);

	// Copying a predefined type results in a modifiable copy
	IntType type(PredType::NATIVE_INT);
	type.setPrecision(256);

	// It should not be possible to create an attribute for a transient type
	try {
	    Attribute attr(type.createAttribute("attr1", PredType::NATIVE_INT, space));
	    // Should FAIL but didn't, so throw an invalid action exception
	    throw InvalidActionException("H5Object::createAttribute", "Attempted to commit a predefined datatype.");
	} catch (AttributeIException err) {}  // do nothing, failure expected

	// Create a dataset from a transient datatype
	// type.close(); - put trace in H5Tclose to make sure it's closed
	type.copy(PredType::NATIVE_INT);
	DataSet dset(file.createDataSet("dset1", type, space));

	// The type returned from a dataset should not be modifiable
	IntType itype(dset);
	try {
	    itype.setPrecision(256);

	    // Should FAIL but didn't, so throw an invalid action exception
	    throw InvalidActionException("PredType::setPrecision", "Dataset datatypes should not be modifiable!");
	} catch (DataTypeIException err) {}
	itype.close();

	// Get a copy of the dataset's datatype by applying DataType::copy()
	// to the dataset. The resulted datatype should be modifiable.
	itype.copy(dset);
	itype.setPrecision(256);
	itype.close();

	// Close the dataset and reopen it, testing that its type is still
	// read-only.  (Note that a copy of it is modifiable.)
	dset.close();
	dset = file.openDataSet("dset1");

	// Close objects and file.
	dset.close();
	file.close();
	type.close();
	space.close();
	PASSED();
    }   // end of try block
    catch (Exception E) {
        issue_fail_msg("test_transient", __LINE__, __FILE__, E.getCDetailMsg());
    }
}   // test_transient


/*-------------------------------------------------------------------------
 * Function:	test_named
 *
 * Purpose:	Tests named datatypes.
 *
 * Return:	Success:	0
 *
 *		Failure:	number of errors
 *
 * Programmer:	Binh-Minh Ribler (use C version)
 *		January, 2007
 *
 * Modifications:
 *
 *-------------------------------------------------------------------------
 */
const H5std_string filename2("dtypes2.h5");
static void test_named ()
{
    herr_t		status;
    static hsize_t	ds_size[2] = {10, 20};
    hsize_t		i;
    unsigned 		attr_data[10][20];
<<<<<<< HEAD
    char		filename[1024];
=======
>>>>>>> 84ef7b0a
    DataType           *ds_type = NULL;

    SUBTEST("Named datatypes");
    try {
	// Create the file.
	H5File file(filename2, H5F_ACC_TRUNC);

	// Create a simple dataspace.
	DataSpace space(2, ds_size, ds_size);

	// Predefined types cannot be committed.
	try {
	    PredType nativeint(PredType::NATIVE_INT);
	    nativeint.commit(file, "test_named_1 (should not exist)");

	    // Should FAIL but didn't, so throw an invalid action exception
	    throw InvalidActionException("PredType::commit", "Attempted to commit a predefined datatype.");
	} catch (DataTypeIException err) {}

	// Copy a predefined datatype and commit the copy.
        IntType itype(PredType::NATIVE_INT);
        itype.commit(file, "native-int");

	// Check that it is committed.
	if (itype.committed() == false)
	    cerr << "IntType::committed() returned false" << endl;

	// We should not be able to modify a type after it has been committed.
	try {
	    itype.setPrecision(256);	// attempt an invalid action...

	    // Should FAIL but didn't, so throw an invalid action exception
	    throw InvalidActionException("IntType::setPrecision", "Attempted to modify a committed datatype.");
	} catch (DataTypeIException err) {}

	// We should not be able to re-commit a committed type
	try {
	    itype.commit(file, "test_named_2 (should not exist)");

	    // Should FAIL but didn't, so throw an invalid action exception
	    throw InvalidActionException("IntType::commit", "Attempted to re-commit a committed datatype.");
	} catch (DataTypeIException err) {} // do nothing, failure expected

	// It should be possible to define an attribute for the named type
	Attribute attr1 = itype.createAttribute("attr1", PredType::NATIVE_UCHAR, space);
	for (i=0; i<ds_size[0]*ds_size[1]; i++)
	    attr_data[0][i] = (int)i;/*tricky*/
	attr1.write(PredType::NATIVE_UINT, attr_data);
	attr1.close();

	// Copying a committed type should result in a transient type which is
	// not locked.
	IntType trans_type;
	trans_type.copy(itype);
	bool iscommitted = trans_type.committed();
	verify_val(iscommitted, 0, "DataType::committed() - Copying a named type should result in a transient type!", __LINE__, __FILE__);
	trans_type.setPrecision(256);
	trans_type.close();

    /*
     * Close the committed type and reopen it.  It should return a named type.
* This had something to do with the way IntType was returned and assigned
and caused itype.committed not working correctly.  So, use another_type for
now.
	itype.close();
	itype = file.openIntType("native-int");
	iscommitted = itype.committed();
*/
	IntType another_type = file.openIntType("native-int");
	iscommitted = another_type.committed();
	if (!iscommitted)
	    throw InvalidActionException("IntType::committed()", "Opened named types should be named types!");

	// Create a dataset that uses the named type, then get the dataset's
	// datatype and make sure it's a named type.
	DataSet dset = file.createDataSet("dset1", another_type, space);
	ds_type = new DataType(dset.getDataType());
	iscommitted = ds_type->committed();
	if (!iscommitted)
	    throw InvalidActionException("IntType::committed()", "1 Dataset type should be named type!");
	dset.close();
	ds_type->close();
        delete ds_type;

	// Reopen the dataset and its type, then make sure the type is
	// a named type.
	dset = file.openDataSet("dset1");
        delete ds_type;
	ds_type = new DataType(dset.getDataType());
	iscommitted = ds_type->committed();
	if (!iscommitted)
	    throw InvalidActionException("IntType::committed()", "Dataset type should be named type!");

	// Close the dataset and create another with the type returned from
	// the first dataset.
	dset.close();
	dset = file.createDataSet("dset2", *ds_type, space);
	ds_type->close();
	dset.close();
        delete ds_type;

	// Reopen the second dataset and make sure the type is shared
	dset = file.openDataSet("dset2");
        delete ds_type;
	ds_type = new DataType(dset.getDataType());
	iscommitted = ds_type->committed();
	if (!iscommitted)
	    throw InvalidActionException("DataType::iscommitted()", "Dataset type should be named type!");
	ds_type->close();

	// Get the dataset datatype by applying DataType::copy() to the
	// dataset. The resulted datatype should be modifiable.
	IntType copied_type;
	copied_type.copy(dset);
	copied_type.setPrecision(256);
	copied_type.close();

	// Clean up
	dset.close();
	itype.close();
	space.close();
	file.close();
	PASSED();
    }   // end of try block
    catch (Exception E) {
        issue_fail_msg("test_named", __LINE__, __FILE__, E.getCDetailMsg());
    }
<<<<<<< HEAD
    if (ds_type)
=======

    if(ds_type)
>>>>>>> 84ef7b0a
        delete ds_type;
}   // test_named


/****************************************************************
**
**  test_types(): Main datatypes testing routine.
**
****************************************************************/
#ifdef __cplusplus
extern "C"
#endif
void test_types()
{
    // Output message about test being performed
    //MESSAGE("Testing Generic Data Types\n");
    MESSAGE(5, ("Testing Generic Data Types\n"));

    // Test basic datatypes
    test_classes();
    test_copy();
    test_query();
    test_transient();
    test_named();

}   // test_types()


/*-------------------------------------------------------------------------
 * Function:	cleanup_types
 *
 * Purpose:	Cleanup temporary test files
 *
 * Return:	none
 *
 * Programmer:	Quincey Koziol
 *		September 10, 1999
 *
 * Modifications:
 *
 *-------------------------------------------------------------------------
 */
#ifdef __cplusplus
extern "C"
#endif
void cleanup_types()
{
    for (int i = 0; i < 3; i++)
	HDremove(FILENAME[i]);
}  // cleanup_types<|MERGE_RESOLUTION|>--- conflicted
+++ resolved
@@ -396,10 +396,6 @@
     static hsize_t	ds_size[2] = {10, 20};
     hsize_t		i;
     unsigned 		attr_data[10][20];
-<<<<<<< HEAD
-    char		filename[1024];
-=======
->>>>>>> 84ef7b0a
     DataType           *ds_type = NULL;
 
     SUBTEST("Named datatypes");
@@ -487,7 +483,6 @@
 	// Reopen the dataset and its type, then make sure the type is
 	// a named type.
 	dset = file.openDataSet("dset1");
-        delete ds_type;
 	ds_type = new DataType(dset.getDataType());
 	iscommitted = ds_type->committed();
 	if (!iscommitted)
@@ -503,7 +498,6 @@
 
 	// Reopen the second dataset and make sure the type is shared
 	dset = file.openDataSet("dset2");
-        delete ds_type;
 	ds_type = new DataType(dset.getDataType());
 	iscommitted = ds_type->committed();
 	if (!iscommitted)
@@ -527,12 +521,8 @@
     catch (Exception E) {
         issue_fail_msg("test_named", __LINE__, __FILE__, E.getCDetailMsg());
     }
-<<<<<<< HEAD
-    if (ds_type)
-=======
 
     if(ds_type)
->>>>>>> 84ef7b0a
         delete ds_type;
 }   // test_named
 
