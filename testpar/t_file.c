--- conflicted
+++ resolved
@@ -118,7 +118,6 @@
 }
 
 void
-<<<<<<< HEAD
 test_page_buffer_access(void)
 {
     hid_t file_id = -1;          /* File ID */
@@ -186,18 +185,18 @@
         VRFY((f->shared->page_buf != NULL), "Page Buffer created with 1 process");
 
         /* allocate space for 200 raw elements */
-        raw_addr = H5MF_alloc(f, H5FD_MEM_DRAW, H5AC_dxpl_id, sizeof(int)*(size_t)num_elements);
+        raw_addr = H5MF_alloc(f, H5FD_MEM_DRAW, H5AC_ind_read_dxpl_id, sizeof(int)*(size_t)num_elements);
         VRFY((raw_addr != HADDR_UNDEF), "");
 
         /* allocate space for 200 metadata elements */
-        meta_addr = H5MF_alloc(f, H5FD_MEM_SUPER, H5AC_dxpl_id, sizeof(int)*(size_t)num_elements);
+        meta_addr = H5MF_alloc(f, H5FD_MEM_SUPER, H5AC_ind_read_dxpl_id, sizeof(int)*(size_t)num_elements);
         VRFY((meta_addr != HADDR_UNDEF), "");
 
         page_count = 0;
 
-        ret = H5F_block_write(f, H5FD_MEM_SUPER, meta_addr, sizeof(int)*(size_t)num_elements, H5AC_dxpl_id, data);
-        VRFY((ret == 0), "");
-        ret = H5F_block_write(f, H5FD_MEM_SUPER, meta_addr, sizeof(int)*(size_t)num_elements, H5AC_dxpl_id, data);
+        ret = H5F_block_write(f, H5FD_MEM_SUPER, meta_addr, sizeof(int)*(size_t)num_elements, H5AC_ind_read_dxpl_id, data);
+        VRFY((ret == 0), "");
+        ret = H5F_block_write(f, H5FD_MEM_SUPER, meta_addr, sizeof(int)*(size_t)num_elements, H5AC_ind_read_dxpl_id, data);
         ret = H5F_block_write(f, H5FD_MEM_DRAW, raw_addr, sizeof(int)*(size_t)num_elements, H5AC_rawdata_dxpl_id, data);
         VRFY((ret == 0), "");
 
@@ -209,7 +208,7 @@
         ret = H5F_block_write(f, H5FD_MEM_DRAW, raw_addr, sizeof(int)*50, H5AC_rawdata_dxpl_id, data);
         H5Eprint2(H5E_DEFAULT, stderr);
         VRFY((ret == 0), "");
-        ret = H5F_block_write(f, H5FD_MEM_SUPER, meta_addr, sizeof(int)*50, H5AC_dxpl_id, data);
+        ret = H5F_block_write(f, H5FD_MEM_SUPER, meta_addr, sizeof(int)*50, H5AC_ind_read_dxpl_id, data);
         VRFY((ret == 0), "");
         page_count += 2;
         VRFY((H5SL_count(f->shared->page_buf->slist_ptr) == page_count), "Wrong number of pages in PB");
@@ -219,7 +218,7 @@
             data[i] = i+50;
         ret = H5F_block_write(f, H5FD_MEM_DRAW, raw_addr+(sizeof(int)*50), sizeof(int)*50, H5AC_rawdata_dxpl_id, data);
         VRFY((ret == 0), "");
-        ret = H5F_block_write(f, H5FD_MEM_SUPER, meta_addr+(sizeof(int)*50), sizeof(int)*50, H5AC_dxpl_id, data);
+        ret = H5F_block_write(f, H5FD_MEM_SUPER, meta_addr+(sizeof(int)*50), sizeof(int)*50, H5AC_ind_read_dxpl_id, data);
         VRFY((ret == 0), "");
         VRFY((H5SL_count(f->shared->page_buf->slist_ptr) == page_count), "Wrong number of pages in PB");
 
@@ -228,7 +227,7 @@
             data[i] = i+100;
         ret = H5F_block_write(f, H5FD_MEM_DRAW, raw_addr+(sizeof(int)*100), sizeof(int)*100, H5AC_rawdata_dxpl_id, data);
         VRFY((ret == 0), "");
-        ret = H5F_block_write(f, H5FD_MEM_SUPER, meta_addr+(sizeof(int)*100), sizeof(int)*100, H5AC_dxpl_id, data);
+        ret = H5F_block_write(f, H5FD_MEM_SUPER, meta_addr+(sizeof(int)*100), sizeof(int)*100, H5AC_ind_read_dxpl_id, data);
         VRFY((ret == 0), "");
         VRFY((H5SL_count(f->shared->page_buf->slist_ptr) == page_count), "Wrong number of pages in PB");
 
@@ -241,7 +240,7 @@
         VRFY((H5SL_count(f->shared->page_buf->slist_ptr) == page_count), "Wrong number of pages in PB");
         for (i=0; i < 200; i++)
             VRFY((data[i] == i), "Read different values than written");
-        ret = H5F_block_read(f, H5FD_MEM_SUPER, meta_addr, sizeof(int)*200, H5AC_dxpl_id, data);
+        ret = H5F_block_read(f, H5FD_MEM_SUPER, meta_addr, sizeof(int)*200, H5AC_ind_read_dxpl_id, data);
         VRFY((ret == 0), "");
         VRFY((H5SL_count(f->shared->page_buf->slist_ptr) == page_count), "Wrong number of pages in PB");
         for (i=0; i < 200; i++)
@@ -253,7 +252,7 @@
         VRFY((H5SL_count(f->shared->page_buf->slist_ptr) == page_count), "Wrong number of pages in PB");
         for (i=0; i < 50; i++)
             VRFY((data[i] == i), "Read different values than written");
-        ret = H5F_block_read(f, H5FD_MEM_SUPER, meta_addr, sizeof(int)*50, H5AC_dxpl_id, data);
+        ret = H5F_block_read(f, H5FD_MEM_SUPER, meta_addr, sizeof(int)*50, H5AC_ind_read_dxpl_id, data);
         VRFY((ret == 0), "");
         VRFY((H5SL_count(f->shared->page_buf->slist_ptr) == page_count), "Wrong number of pages in PB");
         for (i=0; i < 50; i++)
@@ -281,15 +280,15 @@
         VRFY((f->shared->page_buf != NULL), "Page Buffer created with 1 process");
 
         /* allocate space for 200 raw elements */
-        raw_addr = H5MF_alloc(f, H5FD_MEM_DRAW, H5AC_dxpl_id, sizeof(int)*(size_t)num_elements);
+        raw_addr = H5MF_alloc(f, H5FD_MEM_DRAW, H5AC_ind_read_dxpl_id, sizeof(int)*(size_t)num_elements);
         VRFY((raw_addr != HADDR_UNDEF), "");
         /* allocate space for 200 metadata elements */
-        meta_addr = H5MF_alloc(f, H5FD_MEM_SUPER, H5AC_dxpl_id, sizeof(int)*(size_t)num_elements);
+        meta_addr = H5MF_alloc(f, H5FD_MEM_SUPER, H5AC_ind_read_dxpl_id, sizeof(int)*(size_t)num_elements);
         VRFY((meta_addr != HADDR_UNDEF), "");
 
         page_count = 0;
 
-        ret = H5F_block_write(f, H5FD_MEM_SUPER, meta_addr, sizeof(int)*(size_t)num_elements, H5AC_dxpl_id, data);
+        ret = H5F_block_write(f, H5FD_MEM_SUPER, meta_addr, sizeof(int)*(size_t)num_elements, H5AC_ind_read_dxpl_id, data);
         VRFY((ret == 0), "");
         ret = H5F_block_write(f, H5FD_MEM_DRAW, raw_addr, sizeof(int)*(size_t)num_elements, H5AC_rawdata_dxpl_id, data);
         VRFY((ret == 0), "");
@@ -301,7 +300,7 @@
             data[i] = i;
         ret = H5F_block_write(f, H5FD_MEM_DRAW, raw_addr, sizeof(int)*50, H5AC_rawdata_dxpl_id, data);
         VRFY((ret == 0), "");
-        ret = H5F_block_write(f, H5FD_MEM_SUPER, meta_addr, sizeof(int)*50, H5AC_dxpl_id, data);
+        ret = H5F_block_write(f, H5FD_MEM_SUPER, meta_addr, sizeof(int)*50, H5AC_ind_read_dxpl_id, data);
         VRFY((ret == 0), "");
         VRFY((H5SL_count(f->shared->page_buf->slist_ptr) == page_count), "Wrong number of pages in PB");
 
@@ -310,7 +309,7 @@
             data[i] = i+50;
         ret = H5F_block_write(f, H5FD_MEM_DRAW, raw_addr+(sizeof(int)*50), sizeof(int)*50, H5AC_rawdata_dxpl_id, data);
         VRFY((ret == 0), "");
-        ret = H5F_block_write(f, H5FD_MEM_SUPER, meta_addr+(sizeof(int)*50), sizeof(int)*50, H5AC_dxpl_id, data);
+        ret = H5F_block_write(f, H5FD_MEM_SUPER, meta_addr+(sizeof(int)*50), sizeof(int)*50, H5AC_ind_read_dxpl_id, data);
         VRFY((ret == 0), "");
         VRFY((H5SL_count(f->shared->page_buf->slist_ptr) == page_count), "Wrong number of pages in PB");
 
@@ -319,7 +318,7 @@
             data[i] = i+100;
         ret = H5F_block_write(f, H5FD_MEM_DRAW, raw_addr+(sizeof(int)*100), sizeof(int)*100, H5AC_rawdata_dxpl_id, data);
         VRFY((ret == 0), "");
-        ret = H5F_block_write(f, H5FD_MEM_SUPER, meta_addr+(sizeof(int)*100), sizeof(int)*100, H5AC_dxpl_id, data);
+        ret = H5F_block_write(f, H5FD_MEM_SUPER, meta_addr+(sizeof(int)*100), sizeof(int)*100, H5AC_ind_read_dxpl_id, data);
         VRFY((ret == 0), "");
         VRFY((H5SL_count(f->shared->page_buf->slist_ptr) == page_count), "Wrong number of pages in PB");
 
@@ -332,7 +331,7 @@
         VRFY((H5SL_count(f->shared->page_buf->slist_ptr) == page_count), "Wrong number of pages in PB");
         for (i=0; i < 200; i++)
             VRFY((data[i] == i), "Read different values than written");
-        ret = H5F_block_read(f, H5FD_MEM_SUPER, meta_addr, sizeof(int)*200, H5AC_dxpl_id, data);
+        ret = H5F_block_read(f, H5FD_MEM_SUPER, meta_addr, sizeof(int)*200, H5AC_ind_read_dxpl_id, data);
         VRFY((ret == 0), "");
         VRFY((H5SL_count(f->shared->page_buf->slist_ptr) == page_count), "Wrong number of pages in PB");
         for (i=0; i < 200; i++)
@@ -344,7 +343,7 @@
         VRFY((H5SL_count(f->shared->page_buf->slist_ptr) == page_count), "Wrong number of pages in PB");
         for (i=0; i < 50; i++)
             VRFY((data[i] == i), "Read different values than written");
-        ret = H5F_block_read(f, H5FD_MEM_SUPER, meta_addr, sizeof(int)*50, H5AC_dxpl_id, data);
+        ret = H5F_block_read(f, H5FD_MEM_SUPER, meta_addr, sizeof(int)*50, H5AC_ind_read_dxpl_id, data);
         VRFY((ret == 0), "");
         page_count += 1;
         VRFY((H5SL_count(f->shared->page_buf->slist_ptr) == page_count), "Wrong number of pages in PB");
@@ -358,7 +357,7 @@
         ret = H5F_block_write(f, H5FD_MEM_DRAW, raw_addr, sizeof(int)*50, H5AC_rawdata_dxpl_id, data);
         VRFY((ret == 0), "");
         VRFY((H5SL_count(f->shared->page_buf->slist_ptr) == page_count), "Wrong number of pages in PB");
-        ret = H5F_block_write(f, H5FD_MEM_SUPER, meta_addr, sizeof(int)*50, H5AC_dxpl_id, data);
+        ret = H5F_block_write(f, H5FD_MEM_SUPER, meta_addr, sizeof(int)*50, H5AC_ind_read_dxpl_id, data);
         VRFY((ret == 0), "");
         VRFY((H5SL_count(f->shared->page_buf->slist_ptr) == page_count), "Wrong number of pages in PB");
 
@@ -368,7 +367,7 @@
         VRFY((H5SL_count(f->shared->page_buf->slist_ptr) == page_count), "Wrong number of pages in PB");
         for (i=0; i < 50; i++)
             VRFY((data[i] == -1), "Read different values than written");
-        ret = H5F_block_read(f, H5FD_MEM_SUPER, meta_addr, sizeof(int)*50, H5AC_dxpl_id, data);
+        ret = H5F_block_read(f, H5FD_MEM_SUPER, meta_addr, sizeof(int)*50, H5AC_ind_read_dxpl_id, data);
         VRFY((ret == 0), "");
         VRFY((H5SL_count(f->shared->page_buf->slist_ptr) == page_count), "Wrong number of pages in PB");
         for (i=0; i < 50; i++) 
@@ -655,7 +654,7 @@
             HDassert(entry_ptr->is_dirty == FALSE);
 
             if(!entry_ptr->is_pinned && !entry_ptr->is_protected) {
-                ret = H5AC_expunge_entry(f, H5AC_dxpl_id, entry_ptr->type, entry_ptr->addr, 0);
+                ret = H5AC_expunge_entry(f, H5AC_ind_read_dxpl_id, entry_ptr->type, entry_ptr->addr, 0);
                 VRFY((ret == 0), "");
             }
 
@@ -680,7 +679,9 @@
     HDfree(data_array);
 
     return nerrors;
-=======
+}
+
+void
 test_file_properties(void)
 {
     hid_t fid;                  /* HDF5 file ID */
@@ -793,5 +794,4 @@
     /* Release file-access plist */
     ret = H5Pclose(fapl_id);
     VRFY((ret >= 0), "H5Pclose succeeded");
->>>>>>> 8025f6b7
 }