--- conflicted
+++ resolved
@@ -5733,8 +5733,6 @@
      } /* end else */
 } /* end Java_hdf_hdf5lib_H5_H5Pset_1metadata_1read_1attempts */
 
-<<<<<<< HEAD
-=======
 
 /*
  * Class:     hdf_hdf5lib_H5
@@ -5802,7 +5800,6 @@
     return (jstring)str;
 } /* end Java_hdf_hdf5lib_H5_H5Pget_1virtual_1prefix */
 
->>>>>>> 994611a2
 /*
  * Class:     hdf_hdf5lib_H5
  * Method:    H5Pset_efile_prefix
