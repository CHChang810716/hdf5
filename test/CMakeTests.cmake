--- conflicted
+++ resolved
@@ -543,106 +543,43 @@
         ${HDF5_TEST_BINARY_DIR}/H5TEST
 )
 
-<<<<<<< HEAD
-set (H5TEST_TESTS
-    #testhdf5
-    #cache
-    cache_api
-    cache_tagging
-    lheap
-    ohdr
-    stab
-    gheap
-    evict_on_close
-    farray
-    earray
-    btree2
-    fheap
-    pool
-    accum
-    #hyperslab
-    istore
-    bittests
-    dt_arith
-    dtypes
-    dsets
-    cmpd_dset
-    filter_fail
-    extend
-    external
-    efc
-    objcopy
-    links
-    unlink
-    twriteorder
-    big
-    mtime
-    fillval
-    mount
-    flush1
-    flush2
-    app_ref
-    enum
-    set_extent
-    ttsafe
-    enc_dec_plist
-    enc_dec_plist_cross_platform
-    getname
-    vfd
-    ntypes
-    dangle
-    dtransform
-    reserved
-    cross_read
-    freespace
-    mf
-    page_buffer
-    vds
-    file_image
-    unregister
-    cache_logging
-    cork
-    swmr
-    vol
-=======
 set (H5TEST_SEPARATE_TESTS
     testhdf5
     cache
     cache_image
->>>>>>> 0e01f589
 )
 foreach (test ${H5_TESTS})
   if (NOT ${test} IN_LIST H5TEST_SEPARATE_TESTS)
-    if (HDF5_ENABLE_USING_MEMCHECKER)
-      add_test (NAME H5TEST-${test} COMMAND $<TARGET_FILE:${test}>)
-      set_tests_properties (H5TEST-${test} PROPERTIES
-          DEPENDS H5TEST-clear-objects
-          ENVIRONMENT "srcdir=${HDF5_TEST_BINARY_DIR}/H5TEST"
-          WORKING_DIRECTORY ${HDF5_TEST_BINARY_DIR}/H5TEST
+  if (HDF5_ENABLE_USING_MEMCHECKER)
+    add_test (NAME H5TEST-${test} COMMAND $<TARGET_FILE:${test}>)
+    set_tests_properties (H5TEST-${test} PROPERTIES
+        DEPENDS H5TEST-clear-objects
+        ENVIRONMENT "srcdir=${HDF5_TEST_BINARY_DIR}/H5TEST"
+        WORKING_DIRECTORY ${HDF5_TEST_BINARY_DIR}/H5TEST
+    )
+  else ()
+    if ("${test}" STREQUAL "big" AND CYGWIN)
+      add_test (NAME H5TEST-${test}
+          COMMAND ${CMAKE_COMMAND} -E echo "SKIP ${test}"
       )
     else ()
-      if ("${test}" STREQUAL "big" AND CYGWIN)
-        add_test (NAME H5TEST-${test}
-            COMMAND ${CMAKE_COMMAND} -E echo "SKIP ${test}"
-        )
-      else ()
-        add_test (NAME H5TEST-${test} COMMAND "${CMAKE_COMMAND}"
-            -D "TEST_PROGRAM=$<TARGET_FILE:${test}>"
-            -D "TEST_ARGS:STRING="
-            -D "TEST_EXPECT=0"
-            -D "TEST_SKIP_COMPARE=TRUE"
-            -D "TEST_OUTPUT=${test}.txt"
-            #-D "TEST_REFERENCE=${test}.out"
-            -D "TEST_FOLDER=${HDF5_TEST_BINARY_DIR}/H5TEST"
-            -P "${HDF_RESOURCES_EXT_DIR}/runTest.cmake"
-        )
-      endif ()
-      set_tests_properties (H5TEST-${test} PROPERTIES
-          DEPENDS H5TEST-clear-objects
-          ENVIRONMENT "srcdir=${HDF5_TEST_BINARY_DIR}/H5TEST"
-          WORKING_DIRECTORY ${HDF5_TEST_BINARY_DIR}/H5TEST
+      add_test (NAME H5TEST-${test} COMMAND "${CMAKE_COMMAND}"
+          -D "TEST_PROGRAM=$<TARGET_FILE:${test}>"
+          -D "TEST_ARGS:STRING="
+          -D "TEST_EXPECT=0"
+          -D "TEST_SKIP_COMPARE=TRUE"
+          -D "TEST_OUTPUT=${test}.txt"
+          #-D "TEST_REFERENCE=${test}.out"
+          -D "TEST_FOLDER=${HDF5_TEST_BINARY_DIR}/H5TEST"
+          -P "${HDF_RESOURCES_EXT_DIR}/runTest.cmake"
       )
     endif ()
+    set_tests_properties (H5TEST-${test} PROPERTIES
+        DEPENDS H5TEST-clear-objects
+        ENVIRONMENT "srcdir=${HDF5_TEST_BINARY_DIR}/H5TEST"
+        WORKING_DIRECTORY ${HDF5_TEST_BINARY_DIR}/H5TEST
+    )
+  endif ()
   endif ()
 endforeach ()
 
@@ -664,27 +601,27 @@
 
   foreach (test ${H5_TESTS})
     if (NOT ${test} IN_LIST H5TEST_SEPARATE_TESTS)
-      if ("${test}" STREQUAL "big" AND CYGWIN)
-        add_test (NAME H5TEST-shared-${test}
-            COMMAND ${CMAKE_COMMAND} -E echo "SKIP ${test}-shared"
-        )
-      else ()
-        add_test (NAME H5TEST-shared-${test} COMMAND "${CMAKE_COMMAND}"
-            -D "TEST_PROGRAM=$<TARGET_FILE:${test}-shared>"
-            -D "TEST_ARGS:STRING="
-            -D "TEST_EXPECT=0"
-            -D "TEST_SKIP_COMPARE=TRUE"
-            -D "TEST_OUTPUT=${test}.txt"
-            #-D "TEST_REFERENCE=${test}.out"
-            -D "TEST_FOLDER=${HDF5_TEST_BINARY_DIR}/H5TEST-shared"
-            -P "${HDF_RESOURCES_EXT_DIR}/runTest.cmake"
-        )
-      endif ()
-      set_tests_properties (H5TEST-shared-${test} PROPERTIES
-          DEPENDS H5TEST-shared-clear-objects
-          ENVIRONMENT "srcdir=${HDF5_TEST_BINARY_DIR}/H5TEST-shared"
-          WORKING_DIRECTORY ${HDF5_TEST_BINARY_DIR}/H5TEST-shared
+    if ("${test}" STREQUAL "big" AND CYGWIN)
+      add_test (NAME H5TEST-shared-${test}
+          COMMAND ${CMAKE_COMMAND} -E echo "SKIP ${test}-shared"
       )
+    else ()
+      add_test (NAME H5TEST-shared-${test} COMMAND "${CMAKE_COMMAND}"
+          -D "TEST_PROGRAM=$<TARGET_FILE:${test}-shared>"
+          -D "TEST_ARGS:STRING="
+          -D "TEST_EXPECT=0"
+          -D "TEST_SKIP_COMPARE=TRUE"
+          -D "TEST_OUTPUT=${test}.txt"
+          #-D "TEST_REFERENCE=${test}.out"
+          -D "TEST_FOLDER=${HDF5_TEST_BINARY_DIR}/H5TEST-shared"
+          -P "${HDF_RESOURCES_EXT_DIR}/runTest.cmake"
+      )
+    endif ()
+    set_tests_properties (H5TEST-shared-${test} PROPERTIES
+        DEPENDS H5TEST-shared-clear-objects
+        ENVIRONMENT "srcdir=${HDF5_TEST_BINARY_DIR}/H5TEST-shared"
+        WORKING_DIRECTORY ${HDF5_TEST_BINARY_DIR}/H5TEST-shared
+    )
     endif ()
   endforeach ()
 
