--- conflicted
+++ resolved
@@ -4420,10 +4420,6 @@
     HDremove(FILE3);
     HDremove(FILE4);
     HDremove(FILE5);
-<<<<<<< HEAD
-}
-=======
     HDremove(FILE6);
     HDremove(FILE7);
-}
->>>>>>> 6a566cdc
+}