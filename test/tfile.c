--- conflicted
+++ resolved
@@ -3084,9 +3084,9 @@
     H5F_fspace_strategy_t strategy;		/* File space strategy */
     hbool_t persist;			/* Persist free-space or not */
     hsize_t threshold;			/* Free-space section threshold */
-    hbool_t new_format;			/* New or old format */
+    unsigned new_format;			/* New or old format */
     H5F_fspace_strategy_t fs_strategy;	/* File space strategy--iteration variable */
-    hbool_t fs_persist;			/* Persist free-space or not--iteration variable */
+    unsigned fs_persist;		/* Persist free-space or not--iteration variable */
     hsize_t fs_threshold;		/* Free-space section threshold--iteration variable */
     int pp;				/* Iteration variable for setting file space page size */
     hsize_t fsp_size;			/* File space page size */
@@ -3261,7 +3261,7 @@
 			CHECK(fcpl, FAIL, "H5Pcreate");
 
 			/* Set file space information */
-			ret = H5Pset_file_space_strategy(fcpl, fs_strategy, fs_persist, fs_threshold);
+			ret = H5Pset_file_space_strategy(fcpl, fs_strategy, (hbool_t)fs_persist, fs_threshold);
 			CHECK(ret, FAIL, "H5Pset_file_space_strategy");
 
 			/* Do not set file space page size if pp is negative */
@@ -3276,7 +3276,7 @@
 
 			/* Verify file space information */
 			VERIFY(strategy, fs_strategy, "H5Pget_file_space_strategy");
-			VERIFY(persist, fs_persist, "H5Pget_file_space_strategy");
+			VERIFY(persist, (hbool_t)fs_persist, "H5Pget_file_space_strategy");
 			VERIFY(threshold, fs_threshold, "H5Pget_file_space_strategy");
 
 			/* Retrieve and verify file space page size */
@@ -3377,7 +3377,6 @@
 static void
 test_file_freespace(const char *env_h5_drvr)
 {
-<<<<<<< HEAD
     hid_t    file;      		/* File opened with read-write permission */
     h5_stat_size_t empty_filesize;      /* Size of file when empty */
     h5_stat_size_t mod_filesize;        /* Size of file after being modified */
@@ -3391,19 +3390,9 @@
     unsigned u;         /* Local index variable */
     char     filename[FILENAME_LEN]; 	/* Filename to use */
     char     name[32];  		/* Dataset name */
-    hbool_t  new_format;		/* To use old or new format */
+    unsigned new_format;		/* To use old or new format */
     hbool_t  contig_addr_vfd; 		/* Whether VFD used has a contigous address space */
     herr_t   ret;
-=======
-    hid_t	fid1, fid2; 		/* HDF5 File IDs	*/
-    hid_t	fapl, new_fapl;		/* File access property */
-    hid_t	fcpl, fcpl1, fcpl2;	/* File creation property */
-    char        filename[FILENAME_LEN];	/* Filename to use */
-    H5F_file_space_type_t	strategy, fs_type, def_type;	/* File space handling strategy */
-    hsize_t	threshold, fs_size, def_size;			/* Free space section threshold */
-    unsigned 	new_format;	/* new format or old format */
-    herr_t	ret;			/* return value	*/
->>>>>>> 2094d864
 
     /* Current VFD that does not support contigous address space */
     contig_addr_vfd = (hbool_t)(HDstrcmp(env_h5_drvr, "split") && HDstrcmp(env_h5_drvr, "multi") && HDstrcmp(env_h5_drvr, "family"));
@@ -3483,29 +3472,17 @@
 	    dset = H5Dcreate2(file, name, H5T_STD_U32LE, dspace, H5P_DEFAULT, dcpl, H5P_DEFAULT);
 	    CHECK(dset, FAIL, "H5Dcreate2");
 
-<<<<<<< HEAD
 	    ret = H5Dclose(dset);
 	    CHECK(ret, FAIL, "H5Dclose");
 	} /* end for */
-=======
-                /* Create the file with the specified file space info */
-                fid1 = H5Fcreate(filename, H5F_ACC_TRUNC, fcpl1, my_fapl);
-                CHECK(fid1, FAIL, "H5Fcreate");
->>>>>>> 2094d864
 
 	/* Close dataspace */
 	ret = H5Sclose(dspace);
 	CHECK(ret, FAIL, "H5Sclose");
 
-<<<<<<< HEAD
 	/* Close dataset creation property list */
 	ret = H5Pclose(dcpl);
 	CHECK(ret, FAIL, "H5Pclose");
-=======
-                /* Re-open the file */
-                fid2 = H5Fopen(filename, H5F_ACC_RDWR, my_fapl);
-                CHECK(fid2, FAIL, "H5Fopen");
->>>>>>> 2094d864
 
 	/* Check that there is the right amount of free space in the file */
 	free_space = H5Fget_freespace(file);
