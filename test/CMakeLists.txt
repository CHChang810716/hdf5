cmake_minimum_required (VERSION 3.10)
PROJECT (HDF5_TEST)

#-----------------------------------------------------------------------------
# Apply Definitions to compiler in this directory and below
#-----------------------------------------------------------------------------
add_definitions (${HDF_EXTRA_C_FLAGS})

#-----------------------------------------------------------------------------
# Generate the H5srcdir_str.h file containing user settings needed by compilation
#-----------------------------------------------------------------------------
set (srcdir ${CMAKE_CURRENT_SOURCE_DIR})
configure_file (${HDF5_TEST_SOURCE_DIR}/H5srcdir_str.h.in H5srcdir_str.h  @ONLY)
INCLUDE_DIRECTORIES (${CMAKE_CURRENT_BINARY_DIR})

#################################################################################
# Define Test Library Sources
#################################################################################
set (TEST_LIB_SOURCES
    ${HDF5_TEST_SOURCE_DIR}/h5test.c
    ${HDF5_TEST_SOURCE_DIR}/testframe.c
    ${HDF5_TEST_SOURCE_DIR}/cache_common.c
    ${HDF5_TEST_SOURCE_DIR}/swmr_common.c
)

set (TEST_LIB_HEADERS
    ${HDF5_TEST_SOURCE_DIR}/h5test.h
    ${HDF5_TEST_SOURCE_DIR}/cache_common.h
    ${HDF5_TEST_SOURCE_DIR}/swmr_common.h
)

add_library (${HDF5_TEST_LIB_TARGET} STATIC ${TEST_LIB_SOURCES} ${TEST_LIB_HEADERS})
TARGET_C_PROPERTIES (${HDF5_TEST_LIB_TARGET} STATIC " " " ")
if (MSVC)
  target_link_libraries (${HDF5_TEST_LIB_TARGET} PRIVATE "ws2_32.lib")
endif ()
if (MINGW)
  target_link_libraries (${HDF5_TEST_LIB_TARGET} PRIVATE "wsock32.lib")
endif ()
target_link_libraries (${HDF5_TEST_LIB_TARGET} PUBLIC ${LINK_LIBS})
target_link_libraries (${HDF5_TEST_LIB_TARGET} PUBLIC ${HDF5_LIB_TARGET})
H5_SET_LIB_OPTIONS (${HDF5_TEST_LIB_TARGET} ${HDF5_TEST_LIB_NAME} STATIC)
set_target_properties (${HDF5_TEST_LIB_TARGET} PROPERTIES
    FOLDER libraries/test
    INTERFACE_INCLUDE_DIRECTORIES "$<INSTALL_INTERFACE:$<INSTALL_PREFIX>/include>"
)

if (BUILD_SHARED_LIBS)
  add_library (${HDF5_TEST_LIBSH_TARGET} SHARED ${TEST_LIB_SOURCES} ${TEST_LIB_HEADERS})
  TARGET_C_PROPERTIES (${HDF5_TEST_LIBSH_TARGET} SHARED " " " ")
  if (MSVC)
    target_link_libraries (${HDF5_TEST_LIBSH_TARGET} PRIVATE "ws2_32.lib")
  endif ()
  if (MINGW)
    target_link_libraries (${HDF5_TEST_LIBSH_TARGET} PRIVATE "wsock32.lib")
  endif ()
  target_link_libraries (${HDF5_TEST_LIBSH_TARGET} PUBLIC ${LINK_LIBS})
  target_link_libraries (${HDF5_TEST_LIBSH_TARGET} PUBLIC ${HDF5_LIBSH_TARGET})
  H5_SET_LIB_OPTIONS (${HDF5_TEST_LIBSH_TARGET} ${HDF5_TEST_LIB_NAME} SHARED ${HDF5_PACKAGE_SOVERSION})
  set_target_properties (${HDF5_TEST_LIBSH_TARGET} PROPERTIES
      FOLDER libraries/test
      COMPILE_DEFINITIONS "H5_BUILT_AS_DYNAMIC_LIB"
      INTERFACE_INCLUDE_DIRECTORIES "$<INSTALL_INTERFACE:$<INSTALL_PREFIX>/include>"
      INTERFACE_COMPILE_DEFINITIONS H5_BUILT_AS_DYNAMIC_LIB=1
  )
  if (HDF5_ENABLE_THREADSAFE)
    set_property (TARGET ${HDF5_TEST_LIBSH_TARGET}
        APPEND PROPERTY COMPILE_DEFINITIONS
            "H5_HAVE_THREADSAFE"
    )
  endif ()
endif ()

#################################################################################
# If filter plugin tests can be tested
#################################################################################
  # make plugins dir
  file (MAKE_DIRECTORY "${CMAKE_BINARY_DIR}/filter_plugin_dir1")
  file (MAKE_DIRECTORY "${CMAKE_BINARY_DIR}/filter_plugin_dir2")

  #-----------------------------------------------------------------------------
  # Define Filter Plugin Test Sources
  #-----------------------------------------------------------------------------
  set (FILTER_PLUGINS_FOR_DIR1
      filter_plugin1_dsets
      filter_plugin3_dsets
  )
  set (FILTER_PLUGINS_FOR_DIR2
      filter_plugin2_dsets
      filter_plugin4_groups
  )

  foreach (plugin_name ${FILTER_PLUGINS_FOR_DIR1})
    set (HDF5_TEST_PLUGIN_CORENAME          "${plugin_name}")
    set (HDF5_TEST_PLUGIN_NAME              "${HDF5_EXTERNAL_LIB_PREFIX}${HDF5_TEST_PLUGIN_CORENAME}")
    set (HDF5_TEST_PLUGIN_TARGET            ${HDF5_TEST_PLUGIN_CORENAME})
    add_definitions (${HDF_EXTRA_C_FLAGS})
    INCLUDE_DIRECTORIES (${HDF5_SRC_DIR})

    add_library (${HDF5_TEST_PLUGIN_TARGET} SHARED ${HDF5_TEST_SOURCE_DIR}/${plugin_name}.c)
    TARGET_C_PROPERTIES (${HDF5_TEST_PLUGIN_TARGET} SHARED " " " ")
    target_link_libraries (${HDF5_TEST_PLUGIN_TARGET} PUBLIC ${HDF5_TEST_LIB_TARGET})
    H5_SET_LIB_OPTIONS (${HDF5_TEST_PLUGIN_TARGET} ${HDF5_TEST_PLUGIN_NAME} SHARED ${HDF5_PACKAGE_SOVERSION})
    set_target_properties (${HDF5_TEST_PLUGIN_TARGET} PROPERTIES FOLDER libraries/TEST_PLUGIN)

    #-----------------------------------------------------------------------------
    # Copy the filter plugin to a plugins folder
    #-----------------------------------------------------------------------------
    add_custom_command (
        TARGET     ${HDF5_TEST_PLUGIN_TARGET}
        POST_BUILD
        COMMAND    ${CMAKE_COMMAND}
        ARGS       -E copy_if_different
          "$<TARGET_FILE:${HDF5_TEST_PLUGIN_TARGET}>"
          "${CMAKE_BINARY_DIR}/filter_plugin_dir1/$<TARGET_FILE_NAME:${HDF5_TEST_PLUGIN_TARGET}>"
    )
  endforeach ()

  foreach (plugin_name ${FILTER_PLUGINS_FOR_DIR2})
    set (HDF5_TEST_PLUGIN_CORENAME          "${plugin_name}")
    set (HDF5_TEST_PLUGIN_NAME              "${HDF5_EXTERNAL_LIB_PREFIX}${HDF5_TEST_PLUGIN_CORENAME}")
    set (HDF5_TEST_PLUGIN_TARGET            ${HDF5_TEST_PLUGIN_CORENAME})
    add_definitions (${HDF_EXTRA_C_FLAGS})
    INCLUDE_DIRECTORIES (${HDF5_SRC_DIR})

    add_library (${HDF5_TEST_PLUGIN_TARGET} SHARED ${HDF5_TEST_SOURCE_DIR}/${plugin_name}.c)
    TARGET_C_PROPERTIES (${HDF5_TEST_PLUGIN_TARGET} SHARED " " " ")
    target_link_libraries (${HDF5_TEST_PLUGIN_TARGET} PUBLIC ${HDF5_TEST_LIB_TARGET})
    H5_SET_LIB_OPTIONS (${HDF5_TEST_PLUGIN_TARGET} ${HDF5_TEST_PLUGIN_NAME} SHARED ${HDF5_PACKAGE_SOVERSION})
    set_target_properties (${HDF5_TEST_PLUGIN_TARGET} PROPERTIES FOLDER libraries/TEST_PLUGIN)

    #-----------------------------------------------------------------------------
    # Copy the filter plugin to a plugins folder
    #-----------------------------------------------------------------------------
    add_custom_command (
        TARGET     ${HDF5_TEST_PLUGIN_TARGET}
        POST_BUILD
        COMMAND    ${CMAKE_COMMAND}
        ARGS       -E copy_if_different
          "$<TARGET_FILE:${HDF5_TEST_PLUGIN_TARGET}>"
          "${CMAKE_BINARY_DIR}/filter_plugin_dir2/$<TARGET_FILE_NAME:${HDF5_TEST_PLUGIN_TARGET}>"
    )
  endforeach ()

<<<<<<< HEAD
  #-----------------------------------------------------------------------------
  # Define VOL Plugin Test Sources
  #-----------------------------------------------------------------------------
  set (VOL_PLUGIN_LIBS
      echo_vol
  )

  foreach (vol_lib ${VOL_PLUGIN_LIBS})
    set (HDF5_VOL_PLUGIN_LIB_CORENAME           "${vol_lib}")
    set (HDF5_VOL_PLUGIN_LIB_NAME               "${HDF5_EXTERNAL_LIB_PREFIX}${HDF5_VOL_PLUGIN_LIB_CORENAME}")
    set (HDF5_VOL_PLUGIN_LIB_TARGET             ${HDF5_VOL_PLUGIN_LIB_CORENAME})
    add_definitions (${HDF_EXTRA_C_FLAGS})
    INCLUDE_DIRECTORIES (${HDF5_SRC_DIR})

    add_library (${HDF5_VOL_PLUGIN_LIB_TARGET} SHARED ${HDF5_TEST_SOURCE_DIR}/${vol_lib}.c)
    TARGET_C_PROPERTIES (${HDF5_VOL_PLUGIN_LIB_TARGET} SHARED " " " ")
    target_link_libraries (${HDF5_VOL_PLUGIN_LIB_TARGET} ${HDF5_TEST_LIB_TARGET})
    H5_SET_LIB_OPTIONS (${HDF5_VOL_PLUGIN_LIB_TARGET} ${HDF5_VOL_PLUGIN_LIB_NAME} SHARED ${HDF5_PACKAGE_SOVERSION})
    set_target_properties (${HDF5_VOL_PLUGIN_LIB_TARGET} PROPERTIES FOLDER libraries/TEST_PLUGIN)

    #-----------------------------------------------------------------------------
    # Copy VOL plugin to a plugins folder
    #-----------------------------------------------------------------------------
    add_custom_command (
        TARGET     ${HDF5_VOL_PLUGIN_LIB_TARGET}
        POST_BUILD
        COMMAND    ${CMAKE_COMMAND}
        ARGS       -E copy_if_different
          "$<TARGET_FILE:${HDF5_VOL_PLUGIN_LIB_TARGET}>"
          "${CMAKE_BINARY_DIR}/vol/$<TARGET_FILE_NAME:${HDF5_VOL_PLUGIN_LIB_TARGET}>"
    )
  endforeach ()
=======
#################################################################################
#  Test program sources
#################################################################################
>>>>>>> 0e01f589

set (testhdf5_SOURCES
    ${HDF5_TEST_SOURCE_DIR}/testhdf5.c
    ${HDF5_TEST_SOURCE_DIR}/tarray.c
    ${HDF5_TEST_SOURCE_DIR}/tattr.c
    ${HDF5_TEST_SOURCE_DIR}/tchecksum.c
    ${HDF5_TEST_SOURCE_DIR}/tconfig.c
    ${HDF5_TEST_SOURCE_DIR}/tcoords.c
    ${HDF5_TEST_SOURCE_DIR}/tfile.c
    ${HDF5_TEST_SOURCE_DIR}/tgenprop.c
    ${HDF5_TEST_SOURCE_DIR}/th5o.c
    ${HDF5_TEST_SOURCE_DIR}/th5s.c
    ${HDF5_TEST_SOURCE_DIR}/theap.c
    ${HDF5_TEST_SOURCE_DIR}/tid.c
    ${HDF5_TEST_SOURCE_DIR}/titerate.c
    ${HDF5_TEST_SOURCE_DIR}/tmeta.c
    ${HDF5_TEST_SOURCE_DIR}/tmisc.c
    ${HDF5_TEST_SOURCE_DIR}/trefer.c
    ${HDF5_TEST_SOURCE_DIR}/trefstr.c
    ${HDF5_TEST_SOURCE_DIR}/tselect.c
    ${HDF5_TEST_SOURCE_DIR}/tskiplist.c
    ${HDF5_TEST_SOURCE_DIR}/tsohm.c
    ${HDF5_TEST_SOURCE_DIR}/ttime.c
    ${HDF5_TEST_SOURCE_DIR}/ttst.c
    ${HDF5_TEST_SOURCE_DIR}/tunicode.c
    ${HDF5_TEST_SOURCE_DIR}/tvltypes.c
    ${HDF5_TEST_SOURCE_DIR}/tvlstr.c
)

set (cache_image_SOURCES
    ${HDF5_TEST_SOURCE_DIR}/cache_image.c
    ${HDF5_TEST_SOURCE_DIR}/genall5.c
)

set (ttsafe_SOURCES
    ${HDF5_TEST_SOURCE_DIR}/ttsafe.c
    ${HDF5_TEST_SOURCE_DIR}/ttsafe_dcreate.c
    ${HDF5_TEST_SOURCE_DIR}/ttsafe_error.c
    ${HDF5_TEST_SOURCE_DIR}/ttsafe_cancel.c
    ${HDF5_TEST_SOURCE_DIR}/ttsafe_acreate.c
)

set (H5_TESTS
    testhdf5 # multiple source
    cache
    cache_api
    cache_image # multiple source
    cache_tagging
    lheap
    ohdr
    stab
    gheap
    evict_on_close
    farray
    earray
    btree2
    fheap
    pool
    accum
    hyperslab
    istore
    bittests
    dt_arith
    page_buffer
    dtypes
    dsets
    cmpd_dset
    filter_fail
    extend
    external
    efc
    objcopy
    links
    unlink
    twriteorder
    big
    mtime
    fillval
    mount
    flush1
    flush2
    app_ref
    enum
    set_extent
    ttsafe # multiple source
    enc_dec_plist
    enc_dec_plist_cross_platform
    getname
    vfd
    ntypes
    dangle
    dtransform
    reserved
    cross_read
    freespace
    mf
    vds
    file_image
    unregister
    cache_logging
    cork
    swmr
    vol
)

macro (ADD_H5_EXE file)
  add_executable (${file} ${HDF5_TEST_SOURCE_DIR}/${file}.c)
  TARGET_C_PROPERTIES (${file} STATIC " " " ")
  target_link_libraries (${file} PUBLIC ${HDF5_TEST_LIB_TARGET})
  set_target_properties (${file} PROPERTIES FOLDER test)
  if (BUILD_SHARED_LIBS)
    add_executable (${file}-shared ${HDF5_TEST_SOURCE_DIR}/${file}.c)
    TARGET_C_PROPERTIES (${file}-shared SHARED " " " ")
    target_link_libraries (${file}-shared PUBLIC ${HDF5_TEST_LIBSH_TARGET})
    set_target_properties (${file}-shared PROPERTIES FOLDER test)
  endif ()
endmacro ()

set (H5_TESTS_MULTIPLE
    testhdf5
    cache_image
    ttsafe
)
# Only build single source tests here
foreach (test ${H5_TESTS})
  if (NOT ${test} IN_LIST H5_TESTS_MULTIPLE)
    ADD_H5_EXE(${test})
  endif ()
endforeach ()

##############################################################################
###           M U L T I P L E  S O U R C E   T E S T S                     ###
##############################################################################

#-- Adding test for testhdf5
add_executable (testhdf5 ${testhdf5_SOURCES})
TARGET_C_PROPERTIES (testhdf5 STATIC " " " ")
target_link_libraries (testhdf5 ${HDF5_TEST_LIB_TARGET})
set_target_properties (testhdf5 PROPERTIES FOLDER test)
if (BUILD_SHARED_LIBS)
  add_executable (testhdf5-shared ${testhdf5_SOURCES})
  TARGET_C_PROPERTIES (testhdf5-shared SHARED " " " ")
  target_link_libraries (testhdf5-shared PUBLIC ${HDF5_TEST_LIBSH_TARGET})
  set_target_properties (testhdf5-shared PROPERTIES FOLDER test)
endif ()

#-- Adding test for cache_image
add_executable (cache_image ${cache_image_SOURCES})
TARGET_C_PROPERTIES (cache_image STATIC " " " ")
target_link_libraries (cache_image ${HDF5_LIB_TARGET} ${HDF5_TEST_LIB_TARGET})
set_target_properties (cache_image PROPERTIES FOLDER test)
if (BUILD_SHARED_LIBS)
  add_executable (cache_image-shared ${cache_image_SOURCES})
  TARGET_C_PROPERTIES (cache_image-shared SHARED " " " ")
  target_link_libraries (cache_image-shared ${HDF5_TEST_LIBSH_TARGET} ${HDF5_LIBSH_TARGET})
  set_target_properties (cache_image-shared PROPERTIES FOLDER test)
endif ()

#-- Adding test for ttsafe
add_executable (ttsafe ${ttsafe_SOURCES})
TARGET_C_PROPERTIES (ttsafe STATIC " " " ")
target_link_libraries (ttsafe ${HDF5_LIB_TARGET} ${HDF5_TEST_LIB_TARGET})
set_target_properties (ttsafe PROPERTIES FOLDER test)
if (BUILD_SHARED_LIBS)
  add_executable (ttsafe-shared ${ttsafe_SOURCES})
  TARGET_C_PROPERTIES (ttsafe-shared SHARED " " " ")
  target_link_libraries (ttsafe-shared ${HDF5_TEST_LIBSH_TARGET} ${HDF5_LIBSH_TARGET})
  set_target_properties (ttsafe-shared PROPERTIES FOLDER test)
  if (HDF5_ENABLE_THREADSAFE)
    set_property (TARGET ttsafe-shared
        APPEND PROPERTY COMPILE_DEFINITIONS
            "H5_HAVE_THREADSAFE"
    )
  endif ()
endif ()

##############################################################################
###           A D D I T I O N A L   T E S T S                              ###
##############################################################################

set (H5_CHECK_TESTS
    error_test
    err_compat
    tcheck_version
    testmeta
    atomic_writer
    atomic_reader
    links_env
    filenotclosed
    flushrefresh
)

foreach (test ${H5_CHECK_TESTS})
  ADD_H5_EXE(${test})
endforeach ()

#-- Adding test for libinfo
set (GREP_RUNNER ${PROJECT_BINARY_DIR}/GrepRunner.cmake)
file (WRITE ${GREP_RUNNER}
  "file (STRINGS \${TEST_PROGRAM} TEST_RESULT REGEX \"SUMMARY OF THE HDF5 CONFIGURATION\")
if (\${TEST_RESULT} STREQUAL \"0\")
  message (FATAL_ERROR \"Failed: The output: \${TEST_RESULT} of \${TEST_PROGRAM} did not contain SUMMARY OF THE HDF5 CONFIGURATION\")
else ()
  message (STATUS \"COMMAND Result: \${TEST_RESULT}\")
endif ()
"
)

##############################################################################
###                S W I M M E R   T E S T S                              ###
##############################################################################

set (H5_SWMR_TESTS
    swmr_addrem_writer
    swmr_check_compat_vfd
    swmr_generator
    swmr_reader
    swmr_remove_reader
    swmr_remove_writer
    swmr_sparse_reader
    swmr_sparse_writer
    swmr_start_write
    swmr_writer
)

foreach (test ${H5_SWMR_TESTS})
  ADD_H5_EXE(${test})
endforeach ()

set (H5_VDS_SWMR_TESTS
    vds_swmr_gen
    vds_swmr_reader
    vds_swmr_writer
)

foreach (test ${H5_VDS_SWMR_TESTS})
  ADD_H5_EXE(${test})
endforeach ()

#-- Adding test for accum_swmr_reader
#   This has to be copied to the test directory for execve() to find it
#   and it can't be renamed (i.e., no <foo>-shared).
add_executable (accum_swmr_reader ${HDF5_TEST_SOURCE_DIR}/accum_swmr_reader.c)
TARGET_C_PROPERTIES (accum_swmr_reader STATIC " " " ")
target_link_libraries (accum_swmr_reader ${HDF5_LIB_TARGET} ${HDF5_TEST_LIB_TARGET})
set_target_properties (accum_swmr_reader PROPERTIES FOLDER test)

#-- Set accum dependencies
set_target_properties (accum PROPERTIES DEPENDS accum_swmr_reader)
if (BUILD_SHARED_LIBS)
  set_target_properties (accum-shared PROPERTIES DEPENDS accum_swmr_reader)
endif ()

##############################################################################
###    P L U G I N  T E S T S
##############################################################################
if (BUILD_SHARED_LIBS)
  add_executable (filter_plugin ${HDF5_TEST_SOURCE_DIR}/filter_plugin.c)
  TARGET_C_PROPERTIES (filter_plugin SHARED " " " ")
  target_link_libraries (filter_plugin ${HDF5_TEST_LIB_TARGET})
  set_target_properties (filter_plugin PROPERTIES FOLDER test)
else ()
  add_executable (filter_plugin ${HDF5_TEST_SOURCE_DIR}/filter_plugin.c)
  TARGET_C_PROPERTIES (filter_plugin STATIC " " " ")
  target_link_libraries (filter_plugin ${HDF5_TEST_LIB_TARGET})
  set_target_properties (filter_plugin PROPERTIES FOLDER test)
endif ()

##############################################################################
###    U S E  C A S E S  T E S T S
##############################################################################
set (use_append_chunk_SOURCES ${HDF5_TEST_SOURCE_DIR}/use_append_chunk.c ${HDF5_TEST_SOURCE_DIR}/use_common.c)
add_executable (use_append_chunk ${use_append_chunk_SOURCES})
TARGET_C_PROPERTIES (use_append_chunk STATIC " " " ")
target_link_libraries (use_append_chunk ${HDF5_LIB_TARGET} ${HDF5_TEST_LIB_TARGET})
set_target_properties (use_append_chunk PROPERTIES FOLDER test)
if (BUILD_SHARED_LIBS)
  add_executable (use_append_chunk-shared ${use_append_chunk_SOURCES})
  TARGET_C_PROPERTIES (use_append_chunk-shared SHARED " " " ")
  target_link_libraries (use_append_chunk-shared ${HDF5_TEST_LIBSH_TARGET} ${HDF5_LIBSH_TARGET})
  set_target_properties (use_append_chunk-shared PROPERTIES FOLDER test)
endif ()

set (use_append_mchunks_SOURCES ${HDF5_TEST_SOURCE_DIR}/use_append_mchunks.c ${HDF5_TEST_SOURCE_DIR}/use_common.c)
add_executable (use_append_mchunks ${use_append_mchunks_SOURCES})
TARGET_C_PROPERTIES (use_append_mchunks STATIC " " " ")
target_link_libraries (use_append_mchunks ${HDF5_LIB_TARGET} ${HDF5_TEST_LIB_TARGET})
set_target_properties (use_append_mchunks PROPERTIES FOLDER test)
if (BUILD_SHARED_LIBS)
  add_executable (use_append_mchunks-shared ${use_append_mchunks_SOURCES})
  TARGET_C_PROPERTIES (use_append_mchunks-shared SHARED " " " ")
  target_link_libraries (use_append_mchunks-shared ${HDF5_TEST_LIBSH_TARGET} ${HDF5_LIBSH_TARGET})
  set_target_properties (use_append_mchunks-shared PROPERTIES FOLDER test)
endif ()

set (use_disable_mdc_flushes_SOURCES ${HDF5_TEST_SOURCE_DIR}/use_disable_mdc_flushes.c)
add_executable (use_disable_mdc_flushes ${use_disable_mdc_flushes_SOURCES})
TARGET_C_PROPERTIES (use_disable_mdc_flushes STATIC " " " ")
target_link_libraries (use_disable_mdc_flushes ${HDF5_LIB_TARGET} ${HDF5_TEST_LIB_TARGET})
set_target_properties (use_disable_mdc_flushes PROPERTIES FOLDER test)
if (BUILD_SHARED_LIBS)
  add_executable (use_disable_mdc_flushes-shared ${use_disable_mdc_flushes_SOURCES})
  TARGET_C_PROPERTIES (use_disable_mdc_flushes-shared SHARED " " " ")
  target_link_libraries (use_disable_mdc_flushes-shared ${HDF5_TEST_LIBSH_TARGET} ${HDF5_LIBSH_TARGET})
  set_target_properties (use_disable_mdc_flushes-shared PROPERTIES FOLDER test)
endif ()

include (CMakeTests.cmake)<|MERGE_RESOLUTION|>--- conflicted
+++ resolved
@@ -142,7 +142,6 @@
     )
   endforeach ()
 
-<<<<<<< HEAD
   #-----------------------------------------------------------------------------
   # Define VOL Plugin Test Sources
   #-----------------------------------------------------------------------------
@@ -175,11 +174,10 @@
           "${CMAKE_BINARY_DIR}/vol/$<TARGET_FILE_NAME:${HDF5_VOL_PLUGIN_LIB_TARGET}>"
     )
   endforeach ()
-=======
+
 #################################################################################
 #  Test program sources
 #################################################################################
->>>>>>> 0e01f589
 
 set (testhdf5_SOURCES
     ${HDF5_TEST_SOURCE_DIR}/testhdf5.c
@@ -306,7 +304,7 @@
 # Only build single source tests here
 foreach (test ${H5_TESTS})
   if (NOT ${test} IN_LIST H5_TESTS_MULTIPLE)
-    ADD_H5_EXE(${test})
+  ADD_H5_EXE(${test})
   endif ()
 endforeach ()
 
