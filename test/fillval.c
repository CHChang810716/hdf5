--- conflicted
+++ resolved
@@ -2385,9 +2385,8 @@
 {
     int	nerrors=0, argno, test_contig=1, test_chunk=1, test_compact=1;
     hid_t	fapl = (-1), fapl2 = (-1);    /* File access property lists */
-<<<<<<< HEAD
     hid_t	fcpl = (-1), fcpl2 = (-1);    /* File creation property lists */
-    hbool_t new_format;     	/* Whether to use the new format or not */
+    unsigned 	new_format;     	/* Whether to use the new format or not */
     const char  *env_h5_drvr;	/* File Driver value from environment */
     hbool_t contig_addr_vfd;
 
@@ -2397,9 +2396,6 @@
 
     /* Current VFD that does not support contigous address space */
     contig_addr_vfd = (hbool_t)(HDstrcmp(env_h5_drvr, "split") && HDstrcmp(env_h5_drvr, "multi"));
-=======
-    unsigned new_format;     /* Whether to use the new format or not */
->>>>>>> 2094d864
 
     if(argc >= 2) {
         test_contig = test_chunk = test_compact = 0;
