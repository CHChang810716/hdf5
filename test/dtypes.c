/* * * * * * * * * * * * * * * * * * * * * * * * * * * * * * * * * * * * * * *
 * Copyright by The HDF Group.                                               *
 * Copyright by the Board of Trustees of the University of Illinois.         *
 * All rights reserved.                                                      *
 *                                                                           *
 * This file is part of HDF5.  The full HDF5 copyright notice, including     *
 * terms governing use, modification, and redistribution, is contained in    *
 * the COPYING file, which can be found at the root of the source code       *
 * distribution tree, or in https://support.hdfgroup.org/ftp/HDF5/releases.  *
 * If you do not have access to either file, you may request a copy from     *
 * help@hdfgroup.org.                                                        *
 * * * * * * * * * * * * * * * * * * * * * * * * * * * * * * * * * * * * * * */

/*
 * Programmer:  Robb Matzke <matzke@llnl.gov>
 *              Tuesday, December  9, 1997
 *
 * Purpose:     Tests the datatype interface (H5T)
 */

#include "testhdf5.h"
#include "H5srcdir.h"
#include "H5Iprivate.h"     /* For checking that datatype id's don't leak */

/* Number of elements in each test */
#define NTESTELEM	100000

/* For test_compound_8 and test_compound_10 */
#define ARRAY_DIM       4

/*
 * Offset from alinged memory returned by malloc().  This can be used to test
 * that type conversions handle non-aligned buffers correctly.
 */
#define ALIGNMENT	1

/*
 * Define if you want to test alignment code on a machine that doesn't
 * normally require alignment. When set, all native datatypes must be aligned
 * on a byte boundary equal to the data size.
 */
#define TEST_ALIGNMENT

/* Alignment test stuff */
#ifdef TEST_ALIGNMENT
#define H5T_FRIEND		/*suppress error about including H5Tpkg	  */
#include "H5Tpkg.h"
#endif

/* Use in version bound test */
#define H5F_FRIEND      /*suppress error about including H5Fpkg */
#define H5F_TESTING
#include "H5Fpkg.h"     /* File access                          */

/* Use in version bound test */
#define H5O_FRIEND      /*suppress error about including H5Opkg */
#include "H5Opkg.h"     /* Object headers                       */

#define SET_ALIGNMENT(TYPE,VAL) \
    H5T_NATIVE_##TYPE##_ALIGN_g=MAX(H5T_NATIVE_##TYPE##_ALIGN_g, VAL)

/*
 * Macro for checking that the correct number of datatype ids are present.  Be
 * careful as the call to H5Tunregister removes *ALL* compound conversions from
 * the soft conversion list.  One must call reset_hdf5() after this.
 */
#define CHECK_NMEMBS(NMEMBS,SRC_ID,DST_ID)                                     \
    if(H5Tunregister(H5T_PERS_SOFT, NULL, SRC_ID, DST_ID, NULL) < 0)           \
        FAIL_STACK_ERROR                                                       \
    if(H5Tclose(SRC_ID) < 0 || ((SRC_ID) != (DST_ID) && H5Tclose(DST_ID) < 0)) \
        FAIL_STACK_ERROR                                                       \
    if((NMEMBS) != H5I_nmembers(H5I_DATATYPE)) {                               \
        H5_FAILED();                                                           \
        printf("    #dtype ids expected: %lld; found: %lld\n",                 \
               (long long)NMEMBS, (long long)H5I_nmembers(H5I_DATATYPE));      \
        goto error;                                                            \
    }

const char *FILENAME[] = {
    "dtypes0",
    "dtypes1",
    "dtypes2",
    "dtypes3",
    "dtypes4",
    "dtypes5",
    "dtypes6",
    "dtypes7",
    "dtypes8",
    "dtypes9",
    "dtypes10",
    NULL
};

#define TESTFILE   "bad_compound.h5"

typedef struct complex_t {
    double                  re;
    double                  im;
} complex_t;

typedef enum dtype_t {
    INT_SCHAR, INT_UCHAR, INT_SHORT, INT_USHORT, INT_INT, INT_UINT,
    INT_LONG, INT_ULONG, INT_LLONG, INT_ULLONG, FLT_FLOAT, FLT_DOUBLE,
    FLT_LDOUBLE, OTHER
} dtype_t; /* This doesn't seem to be used anywhere... -BMR */

typedef enum {
    E1_RED,
    E1_GREEN,
    E1_BLUE,
    E1_ORANGE,
    E1_YELLOW
} color_t;

/* Constant for size of conversion buffer for int <-> float exception test */
#define CONVERT_SIZE    4

/* Constants for compound_13 test */
#define COMPOUND13_ARRAY_SIZE   256
#define COMPOUND13_ATTR_NAME    "attr"

/* Constants for delete_obj_named test */
#define DEL_OBJ_NAMED_DATASET           "/Dataset"
#define DEL_OBJ_NAMED_NAMED_DTYPE       "/Dtype"
#define DEL_OBJ_NAMED_ATTRIBUTE         "Attr"

/* Constant for testing conversion of UTF-8 characters */
#define UTF8_DATASET                    "utf8"
#define UTF8_DATASET2                   "2nd_utf8"
#define ASCII_DATASET                   "ascii"
#define ASCII_DATASET2                  "2nd_ascii"

/* Count opaque conversions */
static int num_opaque_conversions_g = 0;

static int opaque_check(int tag_it);
static herr_t convert_opaque(hid_t st, hid_t dt,
               H5T_cdata_t *cdata,
	       size_t nelmts, size_t buf_stride,
               size_t bkg_stride, void *_buf,
	       void *bkg, hid_t dset_xfer_plid);
static int opaque_long(void);
static int opaque_funcs(void);


/*-------------------------------------------------------------------------
 * Function:	reset_hdf5
 *
 * Purpose:	Reset the hdf5 library.  This causes statistics to be printed
 *		and counters to be reset.
 *
 * Return:	void
 *
 * Programmer:	Robb Matzke
 *              Monday, November 16, 1998
 *
 * Modifications:
 *
 *-------------------------------------------------------------------------
 */
static void
reset_hdf5(void)
{
    h5_reset();
#ifdef TEST_ALIGNMENT
    SET_ALIGNMENT(SCHAR,   H5_SIZEOF_CHAR);
    SET_ALIGNMENT(UCHAR,   H5_SIZEOF_CHAR);
    SET_ALIGNMENT(SHORT,   H5_SIZEOF_SHORT);
    SET_ALIGNMENT(USHORT,  H5_SIZEOF_SHORT);
    SET_ALIGNMENT(INT,     H5_SIZEOF_INT);
    SET_ALIGNMENT(UINT,    H5_SIZEOF_INT);
    SET_ALIGNMENT(LONG,    H5_SIZEOF_LONG);
    SET_ALIGNMENT(ULONG,   H5_SIZEOF_LONG);
    SET_ALIGNMENT(LLONG,   H5_SIZEOF_LONG_LONG);
    SET_ALIGNMENT(ULLONG,  H5_SIZEOF_LONG_LONG);
    SET_ALIGNMENT(FLOAT,   H5_SIZEOF_FLOAT);
    SET_ALIGNMENT(DOUBLE,  H5_SIZEOF_DOUBLE);
#if H5_SIZEOF_LONG_DOUBLE !=0
    SET_ALIGNMENT(LDOUBLE, H5_SIZEOF_LONG_DOUBLE);
#endif
#endif

}


/*-------------------------------------------------------------------------
 * Function:    test_classes
 *
 * Purpose:     Test type classes
 *
 * Return:      Success:        0
 *
 *              Failure:        number of errors
 *
 * Programmer:  Robb Matzke
 *              Tuesday, December  9, 1997
 *
 * Modifications:
 *
 *-------------------------------------------------------------------------
 */
static int
test_classes(void)
{
    struct complex {    /* Struct with complex fields */
        hvl_t vl_c;
        hvl_t vl_s;
    };
    hid_t cmpd_id;      /* Compound datatype */
    hid_t vlc_id;       /* VL type of char   */
    hid_t vls_id;       /* VL string         */
    hid_t memb_id;      /* Compound member datatype */
    H5T_class_t         memb_cls;
    H5T_class_t         tcls;
    int                 nmembs;
    unsigned            u;

    TESTING("H5Tget_class()");

    /*-------------------------------------------------------------
     *  Check class of some atomic types.
     *-----------------------------------------------------------*/
    if((tcls = H5Tget_class(H5T_NATIVE_INT)) < 0) TEST_ERROR
    if(H5T_INTEGER != tcls) TEST_ERROR

    if((tcls = H5Tget_class(H5T_NATIVE_DOUBLE)) < 0) TEST_ERROR
    if(H5T_FLOAT != tcls) TEST_ERROR

    /* Create a VL datatype of char.  It should be a VL, not a string class. */
    if((vlc_id = H5Tvlen_create(H5T_NATIVE_CHAR)) < 0) TEST_ERROR

    /* Make certain that the correct classes can be detected */
    if((tcls = H5Tget_class(vlc_id)) < 0) TEST_ERROR
    if(H5T_VLEN != tcls) TEST_ERROR

    /* Make certain that an incorrect class is not detected */
    if(H5T_STRING == tcls) TEST_ERROR

    /* Create a VL string.  It should be a string, not a VL class. */
    if((vls_id = H5Tcopy(H5T_C_S1)) < 0) TEST_ERROR
    if(H5Tset_size(vls_id, H5T_VARIABLE) < 0) TEST_ERROR;

    /* Make certain that the correct classes can be detected */
    if((tcls = H5Tget_class(vls_id)) < 0) TEST_ERROR
    if(H5T_STRING != tcls) TEST_ERROR

    /* Make certain that an incorrect class is not detected */
    if(H5T_VLEN == tcls) TEST_ERROR

    /*-------------------------------------------------------------
     *  Check class for member types of compound type.
     *-----------------------------------------------------------*/
    /* Create a compound datatype and insert some complex types */
    if((cmpd_id = H5Tcreate(H5T_COMPOUND, sizeof(struct complex))) < 0) TEST_ERROR
    if(H5Tinsert(cmpd_id, "vl_c", HOFFSET(struct complex, vl_c), vlc_id) < 0) TEST_ERROR
    if(H5Tinsert(cmpd_id, "vl_s", HOFFSET(struct complex, vl_s), vls_id) < 0) TEST_ERROR

    if((nmembs = H5Tget_nmembers(cmpd_id)) < 0) TEST_ERROR

    for(u = 0; u < (unsigned)nmembs; u++) {
        /* Get member type ID */
        if((memb_id = H5Tget_member_type(cmpd_id, u)) < 0) TEST_ERROR

        /* Get member type class */
        if((memb_cls = H5Tget_member_class (cmpd_id, u)) < 0) TEST_ERROR

        /* Verify member class */
        if(H5Tdetect_class(memb_id, memb_cls) < 0) TEST_ERROR

        /* Close member type ID */
        if(H5Tclose(memb_id) < 0) TEST_ERROR
    } /* end for */

    /* Close datatypes */
    if(H5Tclose(cmpd_id) < 0) TEST_ERROR
    if(H5Tclose(vlc_id) < 0) TEST_ERROR
    if(H5Tclose(vls_id) < 0) TEST_ERROR

    PASSED();
    return 0;

  error:
    return 1;
}


/*-------------------------------------------------------------------------
 * Function:    test_copy
 *
 * Purpose:     Are we able to copy a datatype?
 *
 * Return:      Success:        0
 *
 *              Failure:        number of errors
 *
 * Programmer:  Robb Matzke
 *              Tuesday, December  9, 1997
 *
 *-------------------------------------------------------------------------
 */
static int
test_copy(void)
{
    hid_t               a_copy;
    herr_t		status;

    TESTING("H5Tcopy()");

    if ((a_copy = H5Tcopy(H5T_NATIVE_SHORT)) < 0) goto error;
    if (H5Tclose(a_copy) < 0) goto error;

    /* We should not be able to close a built-in byte */
    H5E_BEGIN_TRY {
	status = H5Tclose (H5T_NATIVE_SCHAR);
    } H5E_END_TRY;
    if (status>=0) {
	H5_FAILED();
	HDputs ("    Should not be able to close a predefined type!");
	goto error;
    }

    PASSED();
    return 0;

  error:
    return 1;
}


/*-------------------------------------------------------------------------
 * Function:    test_detect
 *
 * Purpose:     Are we able to detect datatype classes correctly?  (Especially
 *              in nested types)
 *
 * Return:      Success:        0
 *
 *              Failure:        number of errors
 *
 * Programmer:  Quincey Koziol
 *              Saturday, August 30, 2003
 *
 *-------------------------------------------------------------------------
 */
static int
test_detect(void)
{
    struct atomic {     /* Struct with atomic fields */
        int i;
        float f;
        char c;
        double d;
        short s;
    };
    struct complex {    /* Struct with complex fields */
        hobj_ref_t arr_r[3][3];
        int i;
        hvl_t vl_f;
        hvl_t vl_s;
        char c;
        short s;
    };
    hid_t atom_cmpd_id; /* Atomic Compound datatype */
    hid_t atom_arr_id;  /* Atomic Array datatype */
    hid_t atom_vlf_id;  /* Atomic VL datatype of float */
    hid_t atom_vlc_id;  /* Atomic VL datatype of char */
    hid_t atom_vls_id;  /* Atomic VL string datatype */
    hid_t cplx_cmpd_id; /* Complex Compound datatype */
    unsigned rank = 2;  /* Rank for array datatype */
    hsize_t dims[2] = {3,3};    /* Dimensions for array datatype */

    TESTING("H5Tdetect_class()");

    /*--------------------------------------------------------------------------------
     *  Test class of some atomic types.
     *------------------------------------------------------------------------------*/
    /* Native integers should be in the integer class */
    if(H5Tdetect_class(H5T_NATIVE_INT,H5T_INTEGER)!=TRUE) TEST_ERROR

    /* Native integers should _not_ be in other classes */
    if(H5Tdetect_class(H5T_NATIVE_INT,H5T_FLOAT)!=FALSE) TEST_ERROR
    if(H5Tdetect_class(H5T_NATIVE_INT,H5T_ARRAY)!=FALSE) TEST_ERROR
    if(H5Tdetect_class(H5T_NATIVE_INT,H5T_ENUM)!=FALSE) TEST_ERROR

    /*--------------------------------------------------------------------------------
     *  Test class of a compound type with some atomic types as fields.
     *------------------------------------------------------------------------------*/
    /* Create a compound datatype and insert some atomic types */
    if ((atom_cmpd_id = H5Tcreate(H5T_COMPOUND, sizeof(struct atomic))) < 0) TEST_ERROR
    if (H5Tinsert(atom_cmpd_id, "i", HOFFSET(struct atomic, i), H5T_NATIVE_INT) < 0) TEST_ERROR
    if (H5Tinsert(atom_cmpd_id, "f", HOFFSET(struct atomic, f), H5T_NATIVE_FLOAT) < 0) TEST_ERROR
    if (H5Tinsert(atom_cmpd_id, "c", HOFFSET(struct atomic, c), H5T_NATIVE_CHAR) < 0) TEST_ERROR
    if (H5Tinsert(atom_cmpd_id, "d", HOFFSET(struct atomic, d), H5T_NATIVE_DOUBLE) < 0) TEST_ERROR
    if (H5Tinsert(atom_cmpd_id, "s", HOFFSET(struct atomic, s), H5T_NATIVE_SHORT) < 0) TEST_ERROR

    /* Make certain that the correct classes can be detected */
    if(H5Tdetect_class(atom_cmpd_id,H5T_COMPOUND)!=TRUE) TEST_ERROR
    if(H5Tdetect_class(atom_cmpd_id,H5T_INTEGER)!=TRUE) TEST_ERROR
    if(H5Tdetect_class(atom_cmpd_id,H5T_FLOAT)!=TRUE) TEST_ERROR

    /* Make certain that an incorrect class is not detected */
    if(H5Tdetect_class(atom_cmpd_id,H5T_VLEN)!=FALSE) TEST_ERROR

    /*--------------------------------------------------------------------------------
     *  Test class of some complex types.
     *------------------------------------------------------------------------------*/
    /* Create an array datatype with an atomic base type */
    if((atom_arr_id = H5Tarray_create2(H5T_STD_REF_OBJ, rank, dims)) < 0) TEST_ERROR

    /* Make certain that the correct classes can be detected */
    if(H5Tdetect_class(atom_arr_id,H5T_ARRAY)!=TRUE) TEST_ERROR
    if(H5Tdetect_class(atom_arr_id,H5T_REFERENCE)!=TRUE) TEST_ERROR

    /* Make certain that an incorrect class is not detected */
    if(H5Tdetect_class(atom_arr_id,H5T_VLEN)!=FALSE) TEST_ERROR
    if(H5Tdetect_class(atom_arr_id,H5T_FLOAT)!=FALSE) TEST_ERROR
    if(H5Tdetect_class(atom_arr_id,H5T_INTEGER)!=FALSE) TEST_ERROR

    /* Create a VL datatype with an atomic base type of float*/
    if((atom_vlf_id=H5Tvlen_create(H5T_NATIVE_FLOAT)) < 0) TEST_ERROR

    /* Make certain that the correct classes can be detected */
    if(H5Tdetect_class(atom_vlf_id,H5T_VLEN)!=TRUE) TEST_ERROR
    if(H5Tdetect_class(atom_vlf_id,H5T_FLOAT)!=TRUE) TEST_ERROR

    /* Make certain that an incorrect class is not detected */
    if(H5Tdetect_class(atom_vlf_id,H5T_COMPOUND)!=FALSE) TEST_ERROR
    if(H5Tdetect_class(atom_vlf_id,H5T_INTEGER)!=FALSE) TEST_ERROR

    /* Create a VL datatype with an atomic base type of char.  It should be a VL
     * but not a string class. */
    if((atom_vlc_id=H5Tvlen_create(H5T_NATIVE_CHAR)) < 0) TEST_ERROR

    /* Make certain that the correct classes can be detected */
    if(H5Tdetect_class(atom_vlc_id,H5T_VLEN)!=TRUE) TEST_ERROR
    if(H5Tdetect_class(atom_vlc_id,H5T_INTEGER)!=TRUE) TEST_ERROR

    /* Make certain that an incorrect class is not detected */
    if(H5Tdetect_class(atom_vlc_id,H5T_STRING)!=FALSE) TEST_ERROR

    /* Create a VL string.  It should be a string, not a VL class. */
    if((atom_vls_id=H5Tcopy(H5T_C_S1)) < 0) TEST_ERROR
    if(H5Tset_size(atom_vls_id, H5T_VARIABLE) < 0) TEST_ERROR;

    /* Make certain that the correct classes can be detected */
    if(H5Tdetect_class(atom_vls_id,H5T_STRING)!=TRUE) TEST_ERROR

    /* Make certain that an incorrect class is not detected */
    if(H5Tdetect_class(atom_vls_id,H5T_VLEN)!=FALSE) TEST_ERROR

    /*--------------------------------------------------------------------------------
     *  Test class of a compound type with some complex types as fields.
     *------------------------------------------------------------------------------*/
    /* Create a compound datatype and insert some complex types */
    if ((cplx_cmpd_id = H5Tcreate(H5T_COMPOUND, sizeof(struct complex))) < 0) TEST_ERROR
    if (H5Tinsert(cplx_cmpd_id, "arr_r", HOFFSET(struct complex, arr_r), atom_arr_id) < 0) TEST_ERROR
    if (H5Tinsert(cplx_cmpd_id, "i", HOFFSET(struct complex, i), H5T_NATIVE_INT) < 0) TEST_ERROR
    if (H5Tinsert(cplx_cmpd_id, "vl_f", HOFFSET(struct complex, vl_f), atom_vlf_id) < 0) TEST_ERROR
    if (H5Tinsert(cplx_cmpd_id, "vl_s", HOFFSET(struct complex, vl_s), atom_vls_id) < 0) TEST_ERROR
    if (H5Tinsert(cplx_cmpd_id, "c", HOFFSET(struct complex, c), H5T_NATIVE_CHAR) < 0) TEST_ERROR
    if (H5Tinsert(cplx_cmpd_id, "s", HOFFSET(struct complex, s), H5T_NATIVE_SHORT) < 0) TEST_ERROR

    /* Make certain that the correct classes can be detected */
    if(H5Tdetect_class(cplx_cmpd_id,H5T_COMPOUND)!=TRUE) TEST_ERROR
    if(H5Tdetect_class(cplx_cmpd_id,H5T_ARRAY)!=TRUE) TEST_ERROR
    if(H5Tdetect_class(cplx_cmpd_id,H5T_REFERENCE)!=TRUE) TEST_ERROR
    if(H5Tdetect_class(cplx_cmpd_id,H5T_INTEGER)!=TRUE) TEST_ERROR
    if(H5Tdetect_class(cplx_cmpd_id,H5T_FLOAT)!=TRUE) TEST_ERROR
    if(H5Tdetect_class(cplx_cmpd_id,H5T_STRING)!=TRUE) TEST_ERROR
    if(H5Tdetect_class(cplx_cmpd_id,H5T_VLEN)!=TRUE) TEST_ERROR

    /* Make certain that an incorrect class is not detected */
    if(H5Tdetect_class(cplx_cmpd_id,H5T_TIME)!=FALSE) TEST_ERROR
    if(H5Tdetect_class(cplx_cmpd_id,H5T_ENUM)!=FALSE) TEST_ERROR

    /* Close complex compound datatype */
    if(H5Tclose(cplx_cmpd_id) < 0) TEST_ERROR

    /* Close atomic VL datatype of float */
    if(H5Tclose(atom_vlf_id) < 0) TEST_ERROR

    /* Close atomic VL datatype of char */
    if(H5Tclose(atom_vlc_id) < 0) TEST_ERROR

    /* Close atomic VL string datatype  */
    if(H5Tclose(atom_vls_id) < 0) TEST_ERROR

    /* Close atomic array datatype */
    if(H5Tclose(atom_arr_id) < 0) TEST_ERROR

    /* Close atomic compound datatype */
    if(H5Tclose(atom_cmpd_id) < 0) TEST_ERROR

    PASSED();
    return 0;

error:
    return 1;
}


/*-------------------------------------------------------------------------
 * Function:    test_compound_1
 *
 * Purpose:     Tests various things about compound datatypes.
 *
 * Return:      Success:        0
 *
 *              Failure:        number of errors
 *
 * Programmer:  Robb Matzke
 *              Wednesday, January  7, 1998
 *
 *-------------------------------------------------------------------------
 */
static int
test_compound_1(void)
{
    hid_t               complex_id;
    hid_t               super;
    size_t              size;
    H5T_pad_t           lsb, msb;
    H5T_cset_t          cset;
    H5T_str_t           strpad;
    H5T_order_t         order;
    H5T_sign_t          sign;
    char               *tag = NULL;
    int                 offset;
    herr_t ret;
    int                 retval = 1;

    TESTING("compound datatypes");

    /* Create the empty type */
    if ((complex_id = H5Tcreate(H5T_COMPOUND, sizeof(complex_t))) < 0)
        goto error;

    /* Try to shrink and expand the size */
    if(H5Tset_size(complex_id, sizeof(double)) < 0)
        goto error;
    if(H5Tset_size(complex_id, sizeof(complex_t)) < 0)
        goto error;

    /* Attempt to add the new compound datatype as a field within itself */
    H5E_BEGIN_TRY {
        ret=H5Tinsert(complex_id, "compound", (size_t)0, complex_id);
    } H5E_END_TRY;
    if (ret>=0) {
        FAIL_PUTS_ERROR("Inserted compound datatype into itself?");
    } /* end if */

    /* Add a couple fields */
    if(H5Tinsert(complex_id, "real", HOFFSET(complex_t, re), H5T_NATIVE_DOUBLE) < 0)
        goto error;
    if(H5Tinsert(complex_id, "imaginary", HOFFSET(complex_t, im), H5T_NATIVE_DOUBLE) < 0)
        goto error;

    /* Test some functions that aren't supposed to work for compound type */
    /* Tries to shrink the size and trail the last member */
    H5E_BEGIN_TRY {
        ret=H5Tset_size(complex_id, sizeof(double));
    } H5E_END_TRY;
    if (ret>=0) {
        FAIL_PUTS_ERROR("Operation not allowed for this type.");
    } /* end if */

    H5E_BEGIN_TRY {
        size=H5Tget_precision(complex_id);
    } H5E_END_TRY;
    if (size>0) {
        FAIL_PUTS_ERROR("Operation not allowed for this type.");
    } /* end if */

    size = 128;
    H5E_BEGIN_TRY {
        ret = H5Tset_precision(complex_id, size);
    } H5E_END_TRY;
    if (ret>=0) {
        FAIL_PUTS_ERROR("Operation not allowed for this type.");
    } /* end if */

    H5E_BEGIN_TRY {
        ret = H5Tget_pad(complex_id, &lsb, &msb);
    } H5E_END_TRY;
    if (ret>=0) {
        FAIL_PUTS_ERROR("Operation not allowed for this type.");
    } /* end if */

    H5E_BEGIN_TRY {
        size = H5Tget_ebias(complex_id);
    } H5E_END_TRY;
    if (size>0) {
        FAIL_PUTS_ERROR("Operation not allowed for this type.");
    } /* end if */

    H5E_BEGIN_TRY {
        lsb = H5Tget_inpad(complex_id);
    } H5E_END_TRY;
    if (lsb>=0) {
        FAIL_PUTS_ERROR("Operation not allowed for this type.");
    } /* end if */

    H5E_BEGIN_TRY {
        cset = H5Tget_cset(complex_id);
    } H5E_END_TRY;
    if (cset>-1) {
        FAIL_PUTS_ERROR("Operation not allowed for this type.");
    } /* end if */

    H5E_BEGIN_TRY {
        strpad = H5Tget_strpad(complex_id);
    } H5E_END_TRY;
    if (strpad>-1) {
        FAIL_PUTS_ERROR("Operation not allowed for this type.");
    } /* end if */

    H5E_BEGIN_TRY {
        offset = H5Tget_offset(complex_id);
    } H5E_END_TRY;
    if (offset>=0) {
        FAIL_PUTS_ERROR("Operation not allowed for this type.");
    } /* end if */

    /* We started to support this function for compound type in 1.8.6 release. */
    if((order = H5Tget_order(complex_id)) == H5T_ORDER_ERROR)
        FAIL_PUTS_ERROR("Can't get order for compound type.");
    if(order != H5T_ORDER_LE && order != H5T_ORDER_BE)
        FAIL_PUTS_ERROR("Wrong order for this type.");

    H5E_BEGIN_TRY {
        sign = H5Tget_sign(complex_id);
    } H5E_END_TRY;
    if (sign>-1) {
        FAIL_PUTS_ERROR("Operation not allowed for this type.");
    } /* end if */

    H5E_BEGIN_TRY {
        tag = H5Tget_tag(complex_id);
    } H5E_END_TRY;
    if (tag) {
        FAIL_PUTS_ERROR("Operation not allowed for this type.");
    } /* end if */

    H5E_BEGIN_TRY {
        super = H5Tget_super(complex_id);
    } H5E_END_TRY;
    if (super>=0) {
        FAIL_PUTS_ERROR("Operation not allowed for this type.");
    } /* end if */

    if (H5Tclose (complex_id) < 0)
        goto error;

    PASSED();
    retval = 0;

error:
    if(tag)
        H5free_memory(tag);
    return retval;
}


/*-------------------------------------------------------------------------
 * Function:	test_compound_2
 *
 * Purpose:	Tests a compound type conversion where the source and
 *		destination are the same except for the order of the
 *		elements.
 *
 * Return:	Success:	0
 *
 *		Failure:	number of errors
 *
 * Programmer:	Robb Matzke
 *              Thursday, June 17, 1999
 *
 *-------------------------------------------------------------------------
 */
static int
test_compound_2(void)
{
    struct st {
	int a, b, c[4], d, e;
    } *s_ptr;
    struct dt {
	int e, d, c[4], b, a;
    } *d_ptr;

    const size_t	nelmts = NTESTELEM;
    const hsize_t	four = 4;
    unsigned char	*buf=NULL, *orig=NULL, *bkg=NULL;
    hid_t		st=-1, dt=-1;
    hid_t               array_dt;
    int64_t		nmembs;
    int			i;

    TESTING("compound element reordering");

    if ((nmembs = H5I_nmembers(H5I_DATATYPE)) < 0)
        FAIL_STACK_ERROR

    /* Sizes should be the same, but be careful just in case */
    buf = (unsigned char*)HDmalloc(nelmts * MAX(sizeof(struct st), sizeof(struct dt)));
    bkg = (unsigned char*)HDmalloc(nelmts * sizeof(struct dt));
    orig = (unsigned char*)HDmalloc(nelmts * sizeof(struct st));
    for (i=0; i<(int)nelmts; i++) {
	s_ptr = ((struct st*)orig) + i;
	s_ptr->a    = i*8+0;
	s_ptr->b    = i*8+1;
	s_ptr->c[0] = i*8+2;
	s_ptr->c[1] = i*8+3;
	s_ptr->c[2] = i*8+4;
	s_ptr->c[3] = i*8+5;
	s_ptr->d    = i*8+6;
	s_ptr->e    = i*8+7;
    }
    HDmemcpy(buf, orig, nelmts*sizeof(struct st));

    /* Build hdf5 datatypes */
    array_dt = H5Tarray_create2(H5T_NATIVE_INT,1, &four);
    if((st = H5Tcreate(H5T_COMPOUND, sizeof(struct st))) < 0 ||
            H5Tinsert(st, "a", HOFFSET(struct st, a), H5T_NATIVE_INT) < 0 ||
            H5Tinsert(st, "b", HOFFSET(struct st, b), H5T_NATIVE_INT) < 0 ||
            H5Tinsert(st, "c", HOFFSET(struct st, c), array_dt) < 0 ||
            H5Tinsert(st, "d", HOFFSET(struct st, d), H5T_NATIVE_INT) < 0 ||
            H5Tinsert(st, "e", HOFFSET(struct st, e), H5T_NATIVE_INT) < 0)
        goto error;
    H5Tclose(array_dt);

    array_dt = H5Tarray_create2(H5T_NATIVE_INT, 1, &four);
    if((dt = H5Tcreate(H5T_COMPOUND, sizeof(struct dt))) < 0 ||
            H5Tinsert(dt, "a", HOFFSET(struct dt, a), H5T_NATIVE_INT) < 0 ||
            H5Tinsert(dt, "b", HOFFSET(struct dt, b), H5T_NATIVE_INT) < 0 ||
            H5Tinsert(dt, "c", HOFFSET(struct dt, c), array_dt) < 0 ||
            H5Tinsert(dt, "d", HOFFSET(struct dt, d), H5T_NATIVE_INT) < 0 ||
            H5Tinsert(dt, "e", HOFFSET(struct dt, e), H5T_NATIVE_INT) < 0)
        goto error;
    H5Tclose(array_dt);

    /* Perform the conversion */
    if (H5Tconvert(st, dt, nelmts, buf, bkg, H5P_DEFAULT) < 0) goto error;

    /* Compare results */
    for (i=0; i<(int)nelmts; i++) {
	s_ptr = ((struct st*)orig) + i;
	d_ptr = ((struct dt*)buf)  + i;
	if (s_ptr->a    != d_ptr->a    ||
	    s_ptr->b    != d_ptr->b    ||
	    s_ptr->c[0] != d_ptr->c[0] ||
	    s_ptr->c[1] != d_ptr->c[1] ||
	    s_ptr->c[2] != d_ptr->c[2] ||
	    s_ptr->c[3] != d_ptr->c[3] ||
	    s_ptr->d    != d_ptr->d    ||
	    s_ptr->e    != d_ptr->e) {
	    H5_FAILED();
	    printf("    i=%d\n", i);
	    printf("    src={a=%d, b=%d, c=[%d,%d,%d,%d], d=%d, e=%d\n",
		   s_ptr->a, s_ptr->b, s_ptr->c[0], s_ptr->c[1], s_ptr->c[2],
		   s_ptr->c[3], s_ptr->d, s_ptr->e);
	    printf("    dst={a=%d, b=%d, c=[%d,%d,%d,%d], d=%d, e=%d\n",
		   d_ptr->a, d_ptr->b, d_ptr->c[0], d_ptr->c[1], d_ptr->c[2],
		   d_ptr->c[3], d_ptr->d, d_ptr->e);
	    goto error;
	}
    }

    /* Release resources */
    HDfree(buf);
    HDfree(bkg);
    HDfree(orig);
    CHECK_NMEMBS(nmembs , st, dt)

    PASSED();

    /* Restore the default error handler (set in h5_reset()) */
    h5_restore_err();

    reset_hdf5();

    return 0;

error:
    /* Restore the default error handler (set in h5_reset()) */
    h5_restore_err();

    reset_hdf5();

    return 1;
}


/*-------------------------------------------------------------------------
 * Function:	test_compound_3
 *
 * Purpose:	Tests compound conversions where the source and destination
 *		are the same except the destination is missing a couple
 *		members which appear in the source.
 *
 * Return:	Success:	0
 *
 *		Failure:	number of errors
 *
 * Programmer:	Robb Matzke
 *              Thursday, June 17, 1999
 *
 *-------------------------------------------------------------------------
 */
static int
test_compound_3(void)
{
    struct st {
	int a, b, c[4], d, e;
    } *s_ptr;
    struct dt {
	int a,    c[4],    e;
    } *d_ptr;

    const size_t	nelmts = NTESTELEM;
    const hsize_t	four = 4;
    unsigned char	*buf=NULL, *orig=NULL, *bkg=NULL;
    hid_t		st=-1, dt=-1;
    hid_t               array_dt;
    int64_t		nmembs;
    int			i;

    TESTING("compound subset conversions");

    if ((nmembs = H5I_nmembers(H5I_DATATYPE)) < 0)
        FAIL_STACK_ERROR

    /* Initialize */
    buf = (unsigned char*)HDmalloc(nelmts * MAX(sizeof(struct st), sizeof(struct dt)));
    bkg = (unsigned char*)HDmalloc(nelmts * sizeof(struct dt));
    orig = (unsigned char*)HDmalloc(nelmts * sizeof(struct st));
    for (i=0; i<(int)nelmts; i++) {
        s_ptr = ((struct st*)orig) + i;
        s_ptr->a    = i*8+0;
        s_ptr->b    = i*8+1;
        s_ptr->c[0] = i*8+2;
        s_ptr->c[1] = i*8+3;
        s_ptr->c[2] = i*8+4;
        s_ptr->c[3] = i*8+5;
        s_ptr->d    = i*8+6;
        s_ptr->e    = i*8+7;
    }
    HDmemcpy(buf, orig, nelmts*sizeof(struct st));

    /* Build hdf5 datatypes */
    array_dt = H5Tarray_create2(H5T_NATIVE_INT, 1, &four);
    if((st = H5Tcreate(H5T_COMPOUND, sizeof(struct st))) < 0 ||
            H5Tinsert(st, "a", HOFFSET(struct st, a), H5T_NATIVE_INT) < 0 ||
            H5Tinsert(st, "b", HOFFSET(struct st, b), H5T_NATIVE_INT) < 0 ||
            H5Tinsert(st, "c", HOFFSET(struct st, c), array_dt) < 0 ||
            H5Tinsert(st, "d", HOFFSET(struct st, d), H5T_NATIVE_INT) < 0 ||
            H5Tinsert(st, "e", HOFFSET(struct st, e), H5T_NATIVE_INT) < 0)
        goto error;
    H5Tclose(array_dt);

    array_dt = H5Tarray_create2(H5T_NATIVE_INT, 1, &four);
    if((dt = H5Tcreate(H5T_COMPOUND, sizeof(struct dt))) < 0 ||
            H5Tinsert(dt, "a", HOFFSET(struct dt, a), H5T_NATIVE_INT) < 0 ||
            H5Tinsert(dt, "c", HOFFSET(struct dt, c), array_dt) < 0 ||
            H5Tinsert(dt, "e", HOFFSET(struct dt, e), H5T_NATIVE_INT) < 0)
        goto error;
    H5Tclose(array_dt);

    /* Perform the conversion */
    if (H5Tconvert(st, dt, nelmts, buf, bkg, H5P_DEFAULT) < 0)
        goto error;

    /* Compare results */
    for (i=0; i<(int)nelmts; i++) {
	s_ptr = ((struct st*)orig) + i;
	d_ptr = ((struct dt*)buf)  + i;
	if (s_ptr->a    != d_ptr->a    ||
	    s_ptr->c[0] != d_ptr->c[0] ||
	    s_ptr->c[1] != d_ptr->c[1] ||
	    s_ptr->c[2] != d_ptr->c[2] ||
	    s_ptr->c[3] != d_ptr->c[3] ||
	    s_ptr->e    != d_ptr->e) {
	    H5_FAILED();
	    printf("    i=%d\n", i);
	    printf("    src={a=%d, b=%d, c=[%d,%d,%d,%d], d=%d, e=%d\n",
		   s_ptr->a, s_ptr->b, s_ptr->c[0], s_ptr->c[1], s_ptr->c[2],
		   s_ptr->c[3], s_ptr->d, s_ptr->e);
	    printf("    dst={a=%d, c=[%d,%d,%d,%d], e=%d\n",
		   d_ptr->a, d_ptr->c[0], d_ptr->c[1], d_ptr->c[2],
		   d_ptr->c[3], d_ptr->e);
	    goto error;
	}
    }

    /* Release resources */
    HDfree(buf);
    HDfree(bkg);
    HDfree(orig);
    CHECK_NMEMBS(nmembs, st, dt)

    PASSED();

    /* Restore the default error handler (set in h5_reset()) */
    h5_restore_err();

    reset_hdf5();
    return 0;

error:
    /* Restore the default error handler (set in h5_reset()) */
    h5_restore_err();

    reset_hdf5();

    return 1;
}


/*-------------------------------------------------------------------------
 * Function:	test_compound_4
 *
 * Purpose:	Tests compound conversions when the destination has the same
 *		fields as the source but one or more of the fields are
 *		smaller.
 *
 * Return:	Success:	0
 *
 *		Failure:	number of errors
 *
 * Programmer:	Robb Matzke
 *              Thursday, June 17, 1999
 *
 *-------------------------------------------------------------------------
 */
static int
test_compound_4(void)
{

    struct st {
	int a, b, c[4], d, e;
    } *s_ptr;
    struct dt {
	short b;
	int a, c[4];
	short d;
	int e;
    } *d_ptr;

    const size_t	nelmts = NTESTELEM;
    const hsize_t	four = 4;
    unsigned char	*buf=NULL, *orig=NULL, *bkg=NULL;
    hid_t		st=-1, dt=-1;
    hid_t               array_dt;
    int64_t		nmembs;
    int			i;

    TESTING("compound element shrinking & reordering");

    if ((nmembs = H5I_nmembers(H5I_DATATYPE)) < 0)
        FAIL_STACK_ERROR

    /* Sizes should be the same, but be careful just in case */
    buf = (unsigned char*)HDmalloc(nelmts * MAX(sizeof(struct st), sizeof(struct dt)));
    bkg = (unsigned char*)HDmalloc(nelmts * sizeof(struct dt));
    orig = (unsigned char*)HDmalloc(nelmts * sizeof(struct st));
    for (i=0; i<(int)nelmts; i++) {
        s_ptr = ((struct st*)orig) + i;
        s_ptr->a    = i*8+0;
        s_ptr->b    = (i*8+1) & 0x7fff;
        s_ptr->c[0] = i*8+2;
        s_ptr->c[1] = i*8+3;
        s_ptr->c[2] = i*8+4;
        s_ptr->c[3] = i*8+5;
        s_ptr->d    = (i*8+6) & 0x7fff;
        s_ptr->e    = i*8+7;
    }
    HDmemcpy(buf, orig, nelmts*sizeof(struct st));

    /* Build hdf5 datatypes */
    array_dt = H5Tarray_create2(H5T_NATIVE_INT, 1, &four);
    if((st = H5Tcreate(H5T_COMPOUND, sizeof(struct st))) < 0 ||
            H5Tinsert(st, "a", HOFFSET(struct st, a), H5T_NATIVE_INT) < 0 ||
            H5Tinsert(st, "b", HOFFSET(struct st, b), H5T_NATIVE_INT) < 0 ||
            H5Tinsert(st, "c", HOFFSET(struct st, c), array_dt) < 0 ||
            H5Tinsert(st, "d", HOFFSET(struct st, d), H5T_NATIVE_INT) < 0 ||
            H5Tinsert(st, "e", HOFFSET(struct st, e), H5T_NATIVE_INT) < 0)
        goto error;
    H5Tclose(array_dt);

    array_dt = H5Tarray_create2(H5T_NATIVE_INT, 1, &four);
    if((dt = H5Tcreate(H5T_COMPOUND, sizeof(struct dt))) < 0 ||
            H5Tinsert(dt, "a", HOFFSET(struct dt, a), H5T_NATIVE_INT) < 0 ||
            H5Tinsert(dt, "b", HOFFSET(struct dt, b), H5T_NATIVE_SHORT) < 0 ||
            H5Tinsert(dt, "c", HOFFSET(struct dt, c), array_dt) < 0 ||
            H5Tinsert(dt, "d", HOFFSET(struct dt, d), H5T_NATIVE_SHORT) < 0 ||
            H5Tinsert(dt, "e", HOFFSET(struct dt, e), H5T_NATIVE_INT) < 0)
        goto error;
    H5Tclose(array_dt);

    /* Perform the conversion */
    if (H5Tconvert(st, dt, nelmts, buf, bkg, H5P_DEFAULT) < 0)
        goto error;

    /* Compare results */
    for (i=0; i<(int)nelmts; i++) {
	s_ptr = ((struct st*)orig) + i;
	d_ptr = ((struct dt*)buf)  + i;
	if (s_ptr->a    != d_ptr->a    ||
	    s_ptr->b    != d_ptr->b    ||
	    s_ptr->c[0] != d_ptr->c[0] ||
	    s_ptr->c[1] != d_ptr->c[1] ||
	    s_ptr->c[2] != d_ptr->c[2] ||
	    s_ptr->c[3] != d_ptr->c[3] ||
	    s_ptr->d    != d_ptr->d    ||
	    s_ptr->e    != d_ptr->e) {
	    H5_FAILED();
	    printf("    i=%d\n", i);
	    printf("    src={a=%d, b=%d, c=[%d,%d,%d,%d], d=%d, e=%d\n",
		   s_ptr->a, s_ptr->b, s_ptr->c[0], s_ptr->c[1], s_ptr->c[2],
		   s_ptr->c[3], s_ptr->d, s_ptr->e);
	    printf("    dst={a=%d, b=%d, c=[%d,%d,%d,%d], d=%d, e=%d\n",
		   d_ptr->a, d_ptr->b, d_ptr->c[0], d_ptr->c[1], d_ptr->c[2],
		   d_ptr->c[3], d_ptr->d, d_ptr->e);
	    goto error;
	}
    }

    /* Release resources */
    HDfree(buf);
    HDfree(bkg);
    HDfree(orig);
    CHECK_NMEMBS(nmembs, st, dt)

    PASSED();

    /* Restore the default error handler (set in h5_reset()) */
    h5_restore_err();

    reset_hdf5();
    return 0;

error:
    /* Restore the default error handler (set in h5_reset()) */
    h5_restore_err();

    reset_hdf5();

    return 1;
}


/*-------------------------------------------------------------------------
 * Function:	test_compound_5
 *
 * Purpose:	Many versions of HDF5 have a bug in the optimized compound
 *              datatype conversion function, H5T_conv_struct_opt(), which
 *              is triggered when the top-level type contains a struct
 *              which must undergo a conversion.
 *
 * Return:	Success:	0
 *
 *		Failure:	number of errors
 *
 * Programmer:	Robb Matzke
 *              Thursday, June 17, 1999
 *
 *-------------------------------------------------------------------------
 */
static int
test_compound_5(void)
{
    typedef struct {
        char    name[16];
        short   tdim;
        short   coll_ids[4];
    } src_type_t;

    typedef struct {
        char    name[16];
        short   tdim;
        int     coll_ids[4];
    } dst_type_t;

    hsize_t      dims[1] = {4};
    hid_t       src_type, dst_type, short_array, int_array, string;
    hid_t       array_dt;
    src_type_t  src[2] = {{"one", 102, {104, 105, 106, 107}},
                          {"two", 202, {204, 205, 206, 207}}};

    dst_type_t  *dst;
    void        *buf = HDcalloc((size_t)2, sizeof(dst_type_t));
    void        *bkg = HDcalloc((size_t)2, sizeof(dst_type_t));
    int          retval = 1;

    TESTING("optimized struct converter");

    /* Build datatypes */
    short_array = H5Tcreate(H5T_COMPOUND, 4*sizeof(short));
    array_dt = H5Tarray_create2(H5T_NATIVE_SHORT, 1, dims);
    H5Tinsert(short_array, "_", (size_t)0, array_dt);
    H5Tclose(array_dt);

    int_array   = H5Tcreate(H5T_COMPOUND, 4*sizeof(int));
    array_dt = H5Tarray_create2(H5T_NATIVE_INT, 1, dims);
    H5Tinsert(int_array, "_", (size_t)0, array_dt);
    H5Tclose(array_dt);

    string = H5Tcopy(H5T_C_S1);
    H5Tset_size(string, (size_t)16);

    src_type = H5Tcreate(H5T_COMPOUND, sizeof(src_type_t));
    H5Tinsert(src_type, "name",     HOFFSET(src_type_t, name),             string          );
    H5Tinsert(src_type, "tdim",     HOFFSET(src_type_t, tdim),             H5T_NATIVE_SHORT);
    H5Tinsert(src_type, "coll_ids", HOFFSET(src_type_t, coll_ids),         short_array     );

    dst_type = H5Tcreate(H5T_COMPOUND, sizeof(dst_type_t));
    H5Tinsert(dst_type, "name",     HOFFSET(dst_type_t, name),             string          );
    H5Tinsert(dst_type, "tdim",     HOFFSET(dst_type_t, tdim),             H5T_NATIVE_SHORT);
    H5Tinsert(dst_type, "coll_ids", HOFFSET(dst_type_t, coll_ids),         int_array       );

    /* Convert data */
    HDmemcpy(buf, src, sizeof(src));
    H5Tconvert(src_type, dst_type, (size_t)2, buf, bkg, H5P_DEFAULT);
    dst = (dst_type_t*)buf;

    /* Cleanup */
    H5Tclose(src_type);
    H5Tclose(dst_type);
    H5Tclose(string);
    H5Tclose(short_array);
    H5Tclose(int_array);



    /* Check results */
    if (HDmemcmp(src[1].name, dst[1].name, sizeof(src[1].name)) ||
        src[1].tdim!=dst[1].tdim ||
        src[1].coll_ids[0]!=dst[1].coll_ids[0] ||
        src[1].coll_ids[1]!=dst[1].coll_ids[1] ||
        src[1].coll_ids[2]!=dst[1].coll_ids[2] ||
        src[1].coll_ids[3]!=dst[1].coll_ids[3]) {
        H5_FAILED();
    } else {
        PASSED();
        retval = 0;
    }

    /* Free memory buffers */
    HDfree(buf);
    HDfree(bkg);
    return retval;
}


/*-------------------------------------------------------------------------
 * Function:	test_compound_6
 *
 * Purpose:	Tests compound conversions when the destination has the same
 *		fields as the source but one or more of the fields are
 *		larger.
 *
 * Return:	Success:	0
 *
 *		Failure:	number of errors
 *
 * Programmer:	Quincey Koziol
 *              Wednesday, December 13, 2000
 *
 *-------------------------------------------------------------------------
 */
static int
test_compound_6(void)
{

    struct st {
        short b;
        short d;
    } *s_ptr;
    struct dt {
        long b;
        long d;
    } *d_ptr;

    const size_t	nelmts = NTESTELEM;
    unsigned char	*buf=NULL, *orig=NULL, *bkg=NULL;
    hid_t		st=-1, dt=-1;
    int64_t		nmembs;
    int			i;

    TESTING("compound element growing");

    if ((nmembs = H5I_nmembers(H5I_DATATYPE)) < 0)
        FAIL_STACK_ERROR

    /* Sizes should be the same, but be careful just in case */
    buf = (unsigned char*)HDmalloc(nelmts * MAX(sizeof(struct st), sizeof(struct dt)));
    bkg = (unsigned char*)HDmalloc(nelmts * sizeof(struct dt));
    orig = (unsigned char*)HDmalloc(nelmts * sizeof(struct st));
    for (i=0; i<(int)nelmts; i++) {
        s_ptr = ((struct st*)orig) + i;
        s_ptr->b    = (i*8+1) & 0x7fff;
        s_ptr->d    = (i*8+6) & 0x7fff;
    }
    HDmemcpy(buf, orig, nelmts*sizeof(struct st));

    /* Build hdf5 datatypes */
    if ((st=H5Tcreate(H5T_COMPOUND, sizeof(struct st))) < 0 ||
            H5Tinsert(st, "b", HOFFSET(struct st, b), H5T_NATIVE_SHORT) < 0 ||
            H5Tinsert(st, "d", HOFFSET(struct st, d), H5T_NATIVE_SHORT) < 0) {
        H5_FAILED();
        goto error;
    }

    if ((dt=H5Tcreate(H5T_COMPOUND, sizeof(struct dt))) < 0 ||
            H5Tinsert(dt, "b", HOFFSET(struct dt, b), H5T_NATIVE_LONG) < 0 ||
            H5Tinsert(dt, "d", HOFFSET(struct dt, d), H5T_NATIVE_LONG) < 0) {
        H5_FAILED();
        goto error;
    }

    /* Perform the conversion */
    if (H5Tconvert(st, dt, nelmts, buf, bkg, H5P_DEFAULT) < 0) {
        H5_FAILED();
        goto error;
    }

    /* Compare results */
    for (i=0; i<(int)nelmts; i++) {
	s_ptr = ((struct st*)orig) + i;
	d_ptr = ((struct dt*)buf)  + i;
	if (s_ptr->b    != d_ptr->b    ||
	    s_ptr->d    != d_ptr->d) {
	    H5_FAILED();
	    printf("    i=%d\n", i);
	    printf("    src={b=%d, d=%d\n",
           (int)s_ptr->b, (int)s_ptr->d);
	    printf("    dst={b=%ld, d=%ld\n",
           d_ptr->b, d_ptr->d);
	    goto error;
	}
    }

    /* Release resources */
    HDfree(buf);
    HDfree(bkg);
    HDfree(orig);
    CHECK_NMEMBS(nmembs, st, dt)

    PASSED();

    /* Restore the default error handler (set in h5_reset()) */
    h5_restore_err();

    reset_hdf5();
    return 0;

error:
    /* Restore the default error handler (set in h5_reset()) */
    h5_restore_err();

    reset_hdf5();

    return 1;
}

/*-------------------------------------------------------------------------
 * Function:	test_compound_7
 *
 * Purpose:	Tests inserting fields into compound datatypes when the field
 *              overlaps the end of the compound datatype.  Also, tests
 *              increasing compound type size.
 *
 * Return:	Success:	0
 *
 *		Failure:	number of errors
 *
 * Programmer:	Quincey Koziol
 *              Tuesday, December 18, 2001
 *
 *-------------------------------------------------------------------------
 */
static int
test_compound_7(void)
{
    struct s1 {
        int a;
        float b;
        long c;
    };

    struct s2 {
        int a;
        float b;
        long c;
        double d;
    };

    hid_t tid1,tid2;
    herr_t ret;

    TESTING("compound element insertion");

    if((tid1= H5Tcreate( H5T_COMPOUND, sizeof(struct s1))) < 0) {
        H5_FAILED();
        printf("Can't create datatype!\n");
        goto error;
    } /* end if */

    if(H5Tinsert(tid1,"a",HOFFSET(struct s1,a),H5T_NATIVE_INT) < 0) {
        H5_FAILED();
        printf("Can't insert field 'a'\n");
        goto error;
    } /* end if */

    if(H5Tinsert(tid1,"b",HOFFSET(struct s1,b),H5T_NATIVE_FLOAT) < 0) {
        H5_FAILED();
        printf("Can't insert field 'b'\n");
        goto error;
    } /* end if */

    if(H5Tinsert(tid1,"c",HOFFSET(struct s1,c),H5T_NATIVE_LONG) < 0) {
        H5_FAILED();
        printf("Can't insert field 'c'\n");
        goto error;
    } /* end if */

    if(H5Tget_size(tid1)!=sizeof(struct s1)) {
        H5_FAILED();
        printf("Incorrect size for struct 1\n");
        goto error;
    } /* end if */

    if((tid2= H5Tcopy(tid1)) < 0) {
        H5_FAILED();
        printf("Can't copy datatype\n");
        goto error;
    } /* end if */

    if(H5Tget_size(tid2)==sizeof(struct s2)) {
        H5_FAILED();
        printf("Incorrect size for struct 2\n");
        goto error;
    } /* end if */

    /* Should not be able to insert field past end of compound datatype */
    H5E_BEGIN_TRY {
        ret=H5Tinsert(tid2,"d",HOFFSET(struct s2,d),H5T_NATIVE_DOUBLE);
    } H5E_END_TRY;
    if(ret>=0) {
        H5_FAILED();
        printf("Inserted field 'd'?\n");
        goto error;
    } /* end if */

    /* Should not be able to shrink size of compound datatype */
    H5E_BEGIN_TRY {
        ret=H5Tset_size(tid2, sizeof(struct s1)/2);
    } H5E_END_TRY;
    if(ret>=0) {
        H5_FAILED();
        printf("Shrunk compound type?\n");
        goto error;
    } /* end if */

    /* Increase compound type size and try inserting field again */
    if(H5Tset_size(tid2, sizeof(struct s2)) < 0) {
        H5_FAILED();
        printf("Can't increase size for compound type\n");
        goto error;
    } /* end if */

    if( H5Tinsert(tid2,"d",HOFFSET(struct s2,d),H5T_NATIVE_DOUBLE) < 0) {
        H5_FAILED();
        printf("Can't expand compound datatype\n");
        goto error;
    } /* end if */

    if(H5Tget_size(tid2)!=sizeof(struct s2)) {
        H5_FAILED();
        printf("Incorrect size for struct 2\n");
        goto error;
    } /* end if */

    /* Release resources */
    if (H5Tclose(tid1) < 0 || H5Tclose(tid2) < 0) {
        H5_FAILED();
        printf("Can't close datatypes\n");
        goto error;
    } /* end if */

    PASSED();

    /* Restore the default error handler (set in h5_reset()) */
    h5_restore_err();

    reset_hdf5();
    return 0;

error:
    /* Restore the default error handler (set in h5_reset()) */
    h5_restore_err();

    reset_hdf5();

    return 1;
}


/*-------------------------------------------------------------------------
 * Function:    test_compound_8
 *
 * Purpose:     Tests H5Tpack for compound datatypes.
 *
 * Return:      Success:        0
 *
 *              Failure:        number of errors
 *
 * Programmer:  Robb Matzke
 *              Wednesday, January  7, 1998
 *
 *-------------------------------------------------------------------------
 */
static int
test_compound_8(void)
{
    typedef struct s1 {
        char    a;
        int     b;
    } s1;

    typedef struct s2 {
        char    c;
        s1      d;
    } s2;
    hid_t  tid1, tid1_copy, tid2, tid2_copy, tid3, arr_tid;
    size_t tsize;
    hsize_t dims[1] = {ARRAY_DIM};
    herr_t ret;

    TESTING("packing compound datatypes");

    /*------------------------------------------------------------
     *    Test H5Tpack for compound type
     */
    /* Create first compound datatype */
    if((tid1 = H5Tcreate( H5T_COMPOUND, sizeof(struct s1))) < 0) {
        H5_FAILED(); AT();
        printf("Can't create datatype!\n");
        goto error;
    } /* end if */

    if(H5Tinsert(tid1,"a",HOFFSET(struct s1,a),H5T_NATIVE_CHAR) < 0) {
        H5_FAILED(); AT();
        printf("Can't insert field 'a'\n");
        goto error;
    } /* end if */

    if(H5Tinsert(tid1,"b",HOFFSET(struct s1,b),H5T_NATIVE_INT) < 0) {
        H5_FAILED(); AT();
        printf("Can't insert field 'b'\n");
        goto error;
    } /* end if */

    /* Make a copy of the type for later use */
    if((tid1_copy = H5Tcopy(tid1)) < 0) {
        H5_FAILED(); AT();
        printf("Can't copy type #1\n");
        goto error;
    } /* end if */

    /* Test H5Tpack for the first compound type */
    if(H5Tpack(tid1) < 0) {
        H5_FAILED(); AT();
        printf("Can't pack the compound datatype\n");
        goto error;
    } /* end if */

    if(H5Tlock(tid1) < 0) {
        H5_FAILED(); AT();
        printf("Can't lock the compound datatype\n");
        goto error;
    } /* end if */

    /* If the type is already packed, packing a locked type is OK */
    if(H5Tpack(tid1) < 0) {
        H5_FAILED(); AT();
        printf("Can't pack the compound datatype for second time\n");
        goto error;
    } /* end if */

    /* Verify the size of packed compound type */
    if((tsize = H5Tget_size(tid1)) == 0) {
        H5_FAILED(); AT();
        printf("Can't get size of the compound datatype\n");
        goto error;
    } /* end if */

    if(tsize != (sizeof(char) + sizeof(int))) {
        H5_FAILED(); AT();
        printf("The size of the packed compound datatype is incorrect\n");
        goto error;
    } /* end if */

    /*------------------------------------------------------------
     *    Test H5Tpack for nested compound type
     */
    /* Create second compound datatype */
    if((tid2 = H5Tcreate( H5T_COMPOUND, sizeof(struct s2))) < 0) {
        H5_FAILED(); AT();
        printf("Can't create datatype!\n");
        goto error;
    } /* end if */

    if(H5Tinsert(tid2,"c",HOFFSET(struct s2,c),H5T_NATIVE_CHAR) < 0) {
        H5_FAILED(); AT();
        printf("Can't insert field 'c'\n");
        goto error;
    } /* end if */

    /* Insert the member of unpacked compound type */
    if(H5Tinsert(tid2,"d",HOFFSET(struct s2,d),tid1_copy) < 0) {
        H5_FAILED(); AT();
        printf("Can't insert field 'd'\n");
        goto error;
    } /* end if */

    /* Make a copy of the type for later */
    if((tid3=H5Tcopy(tid2)) < 0) {
        H5_FAILED(); AT();
        printf("Can't copy type #2\n");
        goto error;
    } /* end if */

    /* Make a copy of the type for later */
    if((tid2_copy = H5Tcopy(tid2)) < 0) {
        H5_FAILED(); AT();
        printf("Can't copy type #2\n");
        goto error;
    } /* end if */

    /* Test H5Tpack for the second compound type */
    if(H5Tpack(tid2) < 0) {
        H5_FAILED(); AT();
        printf("Can't pack the compound datatype\n");
        goto error;
    } /* end if */

    if(H5Tlock(tid2) < 0) {
        H5_FAILED(); AT();
        printf("Can't lock the compound datatype\n");
        goto error;
    } /* end if */

    /* If the type is already packed, packing a locked type is OK */
    if(H5Tpack(tid2) < 0) {
        H5_FAILED(); AT();
        printf("Can't pack the compound datatype for second time\n");
        goto error;
    } /* end if */

    /* Lock unpacked type */
    if(H5Tlock(tid3) < 0) {
        H5_FAILED(); AT();
        printf("Can't lock the compound datatype\n");
        goto error;
    } /* end if */

    /* If the type is not packed, packing a locked type shouldn't work */
    H5E_BEGIN_TRY {
        ret=H5Tpack(tid3);
    } H5E_END_TRY;
    if(ret>=0) {
        H5_FAILED(); AT();
        printf("Packing locked datatype worked?\n");
        goto error;
    } /* end if */

    /* Verify the size of packed compound type */
    if((tsize = H5Tget_size(tid2)) == 0) {
        H5_FAILED(); AT();
        printf("Can't get size of the compound datatype\n");
        goto error;
    } /* end if */

    if(tsize != (sizeof(char) + sizeof(char) + sizeof(int))) {
        H5_FAILED(); AT();
        printf("The size of the packed compound datatype is incorrect: tsize = %zu\n", tsize);
        goto error;
    } /* end if */

    /*------------------------------------------------------------
     *    Test H5Tpack for array type of nested compound type
     */
    /* Create an array type of compound type */
    if((arr_tid = H5Tarray_create2(tid2_copy, 1, dims)) < 0) {
        H5_FAILED(); AT();
        printf("Can't create an array datatype\n");
        goto error;
    } /* end if */

    /* Test H5Tpack for the array type */
    if(H5Tpack(arr_tid) < 0) {
        H5_FAILED(); AT();
        printf("Can't pack the array datatype\n");
        goto error;
    } /* end if */

    /* Verify the size of packed compound type */
    if((tsize = H5Tget_size(arr_tid)) == 0) {
        H5_FAILED(); AT();
        printf("Can't get size of the array datatype\n");
        goto error;
    } /* end if */

    if(tsize != ARRAY_DIM * (sizeof(char) + sizeof(char) + sizeof(int))) {
        H5_FAILED(); AT();
        printf("The size of the packed array datatype is incorrect\n");
        goto error;
    } /* end if */


    if(H5Tclose(tid1_copy) < 0) {
        H5_FAILED(); AT();
        printf("Can't close the compound datatype\n");
        goto error;
    } /* end if */

    if(H5Tclose(tid2_copy) < 0) {
        H5_FAILED(); AT();
        printf("Can't close the compound datatype\n");
        goto error;
    } /* end if */

    if(H5Tclose(arr_tid) < 0) {
        H5_FAILED(); AT();
        printf("Can't close the array datatype\n");
        goto error;
    } /* end if */

    /* Can't release resources - they are locked */

    PASSED();
    return 0;

  error:
    return 1;
}


/*-------------------------------------------------------------------------
 * Function:    test_compound_9
 *
 * Purpose:     Tests compound datatype with VL string as field.
 *
 * Return:      Success:        0
 *
 *              Failure:        number of errors
 *
 * Programmer:  Raymond Lu
 *              Wednesday, June 9, 2004
 *
 *-------------------------------------------------------------------------
 */
static int
test_compound_9(void)
{
    typedef struct cmpd_struct {
       int    i1;
       const char* str;
       int    i2;
    } cmpd_struct;

    cmpd_struct wdata = {11, "variable-length string", 22};
    cmpd_struct rdata;
    hid_t       file;
    hid_t       cmpd_tid, str_id, dup_tid;
    hid_t       space_id;
    hid_t       dset_id;
    hsize_t     dim1[1];
    char        filename[1024];

    TESTING("compound datatype with VL string");

    /* Create File */
    h5_fixname(FILENAME[3], H5P_DEFAULT, filename, sizeof filename);
    if((file=H5Fcreate(filename, H5F_ACC_TRUNC, H5P_DEFAULT, H5P_DEFAULT)) < 0) {
        H5_FAILED(); AT();
        printf("Can't create file!\n");
        goto error;
    } /* end if */

    /* Create first compound datatype */
    if((cmpd_tid = H5Tcreate( H5T_COMPOUND, sizeof(struct cmpd_struct))) < 0) {
        H5_FAILED(); AT();
        printf("Can't create datatype!\n");
        goto error;
    } /* end if */

    if(H5Tinsert(cmpd_tid,"i1",HOFFSET(struct cmpd_struct,i1),H5T_NATIVE_INT) < 0) {
        H5_FAILED(); AT();
        printf("Can't insert field 'i1'\n");
        goto error;
    } /* end if */

    str_id = H5Tcopy(H5T_C_S1);
    if(H5Tset_size(str_id,H5T_VARIABLE) < 0) {
        H5_FAILED(); AT();
        printf("Can't set size for VL string\n");
        goto error;
    } /* end if */

    if(H5Tinsert(cmpd_tid, "vl_string", HOFFSET(cmpd_struct, str), str_id) < 0) {
        H5_FAILED(); AT();
        printf("Can't insert field 'i1'\n");
        goto error;
    } /* end if */

    if(H5Tinsert(cmpd_tid, "i2", HOFFSET(struct cmpd_struct, i2), H5T_NATIVE_INT) < 0) {
        H5_FAILED(); AT();
        printf("Can't insert field 'i2'\n");
        goto error;
    } /* end if */

    if(H5Tcommit2(file, "compound", cmpd_tid, H5P_DEFAULT, H5P_DEFAULT, H5P_DEFAULT) < 0) {
        H5_FAILED(); AT();
        printf("Can't commit datatype\n");
        goto error;
    } /* end if */

    if(H5Tclose(cmpd_tid) < 0) {
        H5_FAILED(); AT();
        printf("Can't close datatype\n");
        goto error;
    } /* end if */

    if((cmpd_tid = H5Topen2(file, "compound", H5P_DEFAULT)) < 0)
        FAIL_STACK_ERROR

    if((dup_tid = H5Tcopy(cmpd_tid)) < 0) {
        H5_FAILED(); AT();
        printf("Can't copy datatype\n");
        goto error;
    } /* end if */

    dim1[0] = 1;
    if((space_id = H5Screate_simple(1, dim1, NULL)) < 0) {
        H5_FAILED(); AT();
        printf("Can't create space\n");
        goto error;
    } /* end if */

    if((dset_id = H5Dcreate2(file, "Dataset", dup_tid, space_id, H5P_DEFAULT, H5P_DEFAULT, H5P_DEFAULT)) < 0) {
        H5_FAILED(); AT();
        printf("Can't create dataset\n");
        goto error;
    } /* end if */

    if(H5Dwrite(dset_id, dup_tid, H5S_ALL, H5S_ALL, H5P_DEFAULT, &wdata) < 0) {
        H5_FAILED(); AT();
        printf("Can't write data\n");
        goto error;
    } /* end if */

    if(H5Dread(dset_id, dup_tid, H5S_ALL, H5S_ALL, H5P_DEFAULT, &rdata) < 0) {
        H5_FAILED(); AT();
        printf("Can't read data\n");
        goto error;
    } /* end if */

    if(rdata.i1 != wdata.i1 || rdata.i2 != wdata.i2 || HDstrcmp(rdata.str, wdata.str)) {
        H5_FAILED(); AT();
        printf("incorrect read data\n");
        goto error;
    } /* end if */

    if(H5Dvlen_reclaim(dup_tid, space_id, H5P_DEFAULT, &rdata) < 0) {
        H5_FAILED(); AT();
        printf("Can't reclaim read data\n");
        goto error;
    } /* end if */
    rdata.str = NULL;

    if(H5Dclose(dset_id) < 0)
        goto error;
    if(H5Tclose(cmpd_tid) < 0)
        goto error;
    if(H5Tclose(dup_tid) < 0)
        goto error;
    if(H5Tclose(str_id) < 0)
        goto error;
    if(H5Sclose(space_id) < 0)
        goto error;
    if(H5Fclose(file) < 0)
        goto error;


    if((file = H5Fopen(filename, H5F_ACC_RDONLY, H5P_DEFAULT)) < 0) {
        H5_FAILED(); AT();
        printf("cannot open file\n");
        goto error;
    } /* end if */

    if((dset_id = H5Dopen2(file, "Dataset", H5P_DEFAULT)) < 0) {
        H5_FAILED(); AT();
        printf("cannot open dataset\n");
        goto error;
    } /* end if */

    if((space_id = H5Dget_space(dset_id)) < 0) {
        H5_FAILED(); AT();
        printf("Can't get space\n");
        goto error;
    } /* end if */

    if((cmpd_tid = H5Dget_type(dset_id)) < 0) {
         H5_FAILED(); AT();
        printf("cannot open dataset\n");
        goto error;
    } /* end if */

    if((dup_tid = H5Tcopy(cmpd_tid)) < 0) {
        H5_FAILED(); AT();
        printf("Can't copy datatype\n");
        goto error;
    } /* end if */

    rdata.i1 = rdata.i2 = 0;
    if(rdata.str) HDfree(rdata.str);

    if(H5Dread(dset_id, dup_tid, H5S_ALL, H5S_ALL, H5P_DEFAULT, &rdata) < 0) {
        H5_FAILED(); AT();
        printf("Can't read data\n");
        goto error;
    } /* end if */

    if(rdata.i1!=wdata.i1 || rdata.i2!=wdata.i2 || strcmp(rdata.str, wdata.str)) {
        H5_FAILED(); AT();
        printf("incorrect read data\n");
        goto error;
    } /* end if */

    if(H5Dvlen_reclaim(dup_tid, space_id, H5P_DEFAULT, &rdata) < 0) {
        H5_FAILED(); AT();
        printf("Can't read data\n");
        goto error;
    } /* end if */
    rdata.str = NULL;

    if(rdata.str) HDfree(rdata.str);

    if(H5Dclose(dset_id) < 0)
        goto error;
    if(H5Sclose(space_id) < 0)
        goto error;
    if(H5Tclose(cmpd_tid) < 0)
        goto error;
    if(H5Tclose(dup_tid) < 0)
        goto error;
    if(H5Fclose(file) < 0)
        goto error;

    PASSED();
    return 0;

 error:
    return 1;
}


/*-------------------------------------------------------------------------
 * Function:    test_compound_10
 *
 * Purpose:     Tests array datatype of compound type with VL string as field.
 *
 * Return:      Success:        0
 *
 *              Failure:        number of errors
 *
 * Programmer:  Raymond Lu
 *              Tuesday, June 15, 2004
 *
 *-------------------------------------------------------------------------
 */
static int
test_compound_10(void)
{
    typedef struct cmpd_struct {
       int          i1;
       char*        str;
       hvl_t        text;
       int          i2;
    } cmpd_struct;

    cmpd_struct wdata[ARRAY_DIM];
    cmpd_struct rdata[ARRAY_DIM];
    hid_t       file;
    hid_t       arr_tid, cmpd_tid, cstr_id, vlstr_id;
    hid_t       space_id;
    hid_t       dset_id;
    hsize_t     arr_dim[1] = {ARRAY_DIM};  /* Array dimensions */
    hsize_t     dim1[1];
    void        *t1, *t2;
    char        filename[1024];
    size_t      len;
    int         i;

    TESTING("array datatype of compound type with VL string");

    for(i=0; i<ARRAY_DIM; i++) {
        wdata[i].i1 = i*10+i;
        wdata[i].str = HDstrdup("C string A");
        wdata[i].str[9] = (char)(wdata[i].str[9] + i);
        wdata[i].i2 = i*1000+i*10;

        wdata[i].text.p   = (void*)HDstrdup("variable-length text A\0");
        len = wdata[i].text.len = HDstrlen((char*)wdata[i].text.p)+1;
        ((char *)(wdata[i].text.p))[len - 2] = (char)(((char *)(wdata[i].text.p))[len - 2] + i);
        ((char*)(wdata[i].text.p))[len-1] = '\0';
    }

    /* Create File */
    h5_fixname(FILENAME[4], H5P_DEFAULT, filename, sizeof filename);
    if((file=H5Fcreate(filename, H5F_ACC_TRUNC, H5P_DEFAULT, H5P_DEFAULT)) < 0) {
        H5_FAILED(); AT();
        printf("Can't create file!\n");
        goto error;
    } /* end if */

    /* Create first compound datatype */
    if((cmpd_tid = H5Tcreate( H5T_COMPOUND, sizeof(struct cmpd_struct))) < 0) {
        H5_FAILED(); AT();
        printf("Can't create datatype!\n");
        goto error;
    } /* end if */

    if(H5Tinsert(cmpd_tid,"i1",HOFFSET(struct cmpd_struct,i1),H5T_NATIVE_INT) < 0) {
        H5_FAILED(); AT();
        printf("Can't insert field 'i1'\n");
        goto error;
    } /* end if */

    cstr_id = H5Tcopy(H5T_C_S1);
    if(H5Tset_size(cstr_id,H5T_VARIABLE) < 0) {
        H5_FAILED(); AT();
        printf("Can't set size for C string\n");
        goto error;
    } /* end if */

    if(H5Tinsert(cmpd_tid,"c_string",HOFFSET(cmpd_struct,str),cstr_id) < 0) {
        H5_FAILED(); AT();
        printf("Can't insert field 'str'\n");
        goto error;
    } /* end if */

    /* Create vl-string datatype */
    if((vlstr_id =  H5Tvlen_create(H5T_NATIVE_CHAR)) < 0) {
        H5_FAILED(); AT();
        printf("Can't create VL string\n");
        goto error;
    } /* end if */

    if(H5Tinsert(cmpd_tid, "vl_string",HOFFSET(cmpd_struct, text), vlstr_id) < 0) {
        H5_FAILED(); AT();
        printf("Can't insert field 'text'\n");
        goto error;
    } /* end if */

    if(H5Tinsert(cmpd_tid,"i2",HOFFSET(struct cmpd_struct,i2),H5T_NATIVE_INT) < 0) {
        H5_FAILED(); AT();
        printf("Can't insert field 'i2'\n");
        goto error;
    } /* end if */

    /* Create the array datatype for c_string data */
    if((arr_tid = H5Tarray_create2(cmpd_tid, 1, arr_dim)) < 0) {
        H5_FAILED(); AT();
        printf("Can't create array type\n");
        goto error;
    } /* end if */

    dim1[0] = 1;
    if((space_id = H5Screate_simple(1,dim1,NULL)) < 0) {
        H5_FAILED(); AT();
        printf("Can't create space\n");
        goto error;
    } /* end if */

    if((dset_id = H5Dcreate2(file, "Dataset", arr_tid, space_id, H5P_DEFAULT, H5P_DEFAULT, H5P_DEFAULT)) < 0) {
        H5_FAILED(); AT();
        printf("Can't create dataset\n");
        goto error;
    } /* end if */

    if(H5Dwrite(dset_id, arr_tid, H5S_ALL, H5S_ALL, H5P_DEFAULT, &wdata) < 0) {
        H5_FAILED(); AT();
        printf("Can't write data\n");
        goto error;
    } /* end if */

    if(H5Dread(dset_id, arr_tid, H5S_ALL, H5S_ALL, H5P_DEFAULT, &rdata) < 0) {
        H5_FAILED(); AT();
        printf("Can't read data\n");
        goto error;
    } /* end if */

    for(i = 0; i < ARRAY_DIM; i++) {
        if(rdata[i].i1 != wdata[i].i1 || rdata[i].i2 != wdata[i].i2 ||
            HDstrcmp(rdata[i].str, wdata[i].str)) {
            H5_FAILED(); AT();
            printf("incorrect read data\n");
            goto error;
        } /* end if */

        if(rdata[i].text.len!=wdata[i].text.len) {
            H5_FAILED(); AT();
            printf("incorrect VL length\n");
            goto error;
        } /* end if */

        t1 = rdata[i].text.p;
        t2 = wdata[i].text.p;
        if(strcmp((char*)t1, (char*)t2)) {
            H5_FAILED(); AT();
            printf("incorrect VL read data\n");
            goto error;
        }
    } /* end for */
    if(H5Dvlen_reclaim(arr_tid, space_id, H5P_DEFAULT, &rdata) < 0) {
        H5_FAILED(); AT();
        printf("Can't reclaim read data\n");
        goto error;
    } /* end if */
    if(H5Dvlen_reclaim(arr_tid, space_id, H5P_DEFAULT, &wdata) < 0) {
        H5_FAILED(); AT();
        printf("Can't reclaim read data\n");
        goto error;
    } /* end if */

    if(H5Dclose(dset_id) < 0)
        goto error;
    if(H5Tclose(arr_tid) < 0)
        goto error;
    if(H5Tclose(cmpd_tid) < 0)
        goto error;
    if(H5Tclose(cstr_id) < 0)
        goto error;
    if(H5Tclose(vlstr_id) < 0)
        goto error;
    if(H5Sclose(space_id) < 0)
        goto error;
    if(H5Fclose(file) < 0)
        goto error;

    PASSED();
    return 0;

 error:
    return 1;
}


/*-------------------------------------------------------------------------
 * Function:    test_compound_11
 *
 * Purpose:     Tests whether registering/unregistering a type conversion
 *              function correctly causes compound datatypes to recalculate
 *              their cached field conversion information
 *
 * Return:      Success:        0
 *
 *              Failure:        number of errors
 *
 * Programmer:  Quincey Koziol
 *              Saturday, August 7, 2004
 *
 *-------------------------------------------------------------------------
 */
static int
test_compound_11(void)
{
    typedef struct {
        double d1;
        int i1;
        char *s1;
        int i2;
        double d2;
        double d3;
    } big_t;

    typedef struct {
        double d1;
        int i1;
        char *s1;
    } little_t;

    hid_t var_string_tid;  /* Datatype IDs for type conversion */
    hid_t big_tid, little_tid;  /* Datatype IDs for type conversion */
    hid_t big_tid2, little_tid2;  /* Datatype IDs for type conversion */
    hid_t opaq_src_tid, opaq_dst_tid;  /* Datatype IDs for type conversion */
    hid_t space_id;             /* Dataspace for buffer elements */
    hsize_t dim[1];             /* Dimensions for dataspace */
    void *buf = NULL;          /* Conversion buffer */
    void *buf_orig = NULL;      /* Copy of original conversion buffer */
    void *bkg = NULL;           /* Background buffer */
    size_t u;           /* Local index variable */
    int retval = 1;

    TESTING("registering type conversion routine with compound conversions");

    /* Create variable string type for use in both structs */
    if((var_string_tid=H5Tcopy(H5T_C_S1)) < 0) TEST_ERROR
    if(H5Tset_size(var_string_tid,H5T_VARIABLE) < 0) TEST_ERROR

    /* Create type for 'big' struct */
    if((big_tid = H5Tcreate(H5T_COMPOUND, sizeof(big_t))) < 0) TEST_ERROR

    if(H5Tinsert(big_tid, "d1", HOFFSET(big_t, d1), H5T_NATIVE_DOUBLE) < 0) TEST_ERROR
    if(H5Tinsert(big_tid, "i1", HOFFSET(big_t, i1), H5T_NATIVE_INT) < 0) TEST_ERROR
    if(H5Tinsert(big_tid, "s1", HOFFSET(big_t, s1), var_string_tid) < 0) TEST_ERROR
    if(H5Tinsert(big_tid, "i2", HOFFSET(big_t, i2), H5T_NATIVE_INT) < 0) TEST_ERROR
    if(H5Tinsert(big_tid, "d2", HOFFSET(big_t, d2), H5T_NATIVE_DOUBLE) < 0) TEST_ERROR
    if(H5Tinsert(big_tid, "d3", HOFFSET(big_t, d3), H5T_NATIVE_DOUBLE) < 0) TEST_ERROR

    /* Create type for 'little' struct (with "out of order" inserts) */
    if((little_tid = H5Tcreate(H5T_COMPOUND, sizeof(little_t))) < 0) TEST_ERROR

    if(H5Tinsert(little_tid, "d1", HOFFSET(little_t, d1), H5T_NATIVE_DOUBLE) < 0) TEST_ERROR
    if(H5Tinsert(little_tid, "s1", HOFFSET(little_t, s1), var_string_tid) < 0) TEST_ERROR
    if(H5Tinsert(little_tid, "i1", HOFFSET(little_t, i1), H5T_NATIVE_INT) < 0) TEST_ERROR

    /* Allocate buffers */
    if((buf=HDmalloc(sizeof(big_t)*NTESTELEM))==NULL) TEST_ERROR
    if((buf_orig=HDmalloc(sizeof(big_t)*NTESTELEM))==NULL) TEST_ERROR
    if((bkg=HDmalloc(sizeof(big_t)*NTESTELEM))==NULL) TEST_ERROR

    /* Initialize buffer */
    for(u = 0; u < NTESTELEM; u++) {
        ((big_t *)buf)[u].d1 = (double)u * (double)1.5f;
        ((big_t *)buf)[u].d2 = (double)u * (double)2.5f;
        ((big_t *)buf)[u].d3 = (double)u * (double)3.5f;
        ((big_t *)buf)[u].i1 = (int)(u * 3);
        ((big_t *)buf)[u].i2 = (int)(u * 5);
        ((big_t *)buf)[u].s1 = (char *)HDmalloc((size_t)32);
        sprintf(((big_t *)buf)[u].s1, "%u", (unsigned)u);
    } /* end for */

    /* Make copy of buffer before conversion */
    HDmemcpy(buf_orig,buf,sizeof(big_t)*NTESTELEM);

    dim[0] = NTESTELEM;
    if((space_id = H5Screate_simple(1, dim, NULL)) < 0) {
        H5_FAILED(); AT();
        printf("Can't create space\n");
        goto error;
    } /* end if */

    /* Make copies of the 'big' and 'little' datatypes, so the type
     * conversion routine doesn't use the same ones this time and next time
     */
    if((big_tid2=H5Tcopy(big_tid)) < 0) TEST_ERROR
    if((little_tid2=H5Tcopy(little_tid)) < 0) TEST_ERROR

    /* Convert buffer from 'big' to 'little' struct */
    if(H5Tconvert(big_tid2,little_tid2,(size_t)NTESTELEM,buf,bkg,H5P_DEFAULT) < 0) TEST_ERROR

    /* Verify converted buffer is correct */
    for(u=0; u<NTESTELEM; u++) {
        if(!H5_DBL_ABS_EQUAL(((big_t *)buf_orig)[u].d1, ((little_t *)buf)[u].d1)) {
            printf("Error, line #%d: buf_orig[%u].d1=%f, buf[%u].d1=%f\n",__LINE__,
                    (unsigned)u,((big_t *)buf_orig)[u].d1,(unsigned)u,((little_t *)buf)[u].d1);
            TEST_ERROR
        } /* end if */
        if(((big_t *)buf_orig)[u].i1!=((little_t *)buf)[u].i1) {
            printf("Error, line #%d: buf_orig[%u].i1=%d, buf[%u].i1=%d\n",__LINE__,
                    (unsigned)u,((big_t *)buf_orig)[u].i1,(unsigned)u,((little_t *)buf)[u].i1);
            TEST_ERROR
        } /* end if */
        if(((big_t *)buf_orig)[u].s1==NULL || ((little_t *)buf)[u].s1==NULL) {
            printf("Error, line #%d: buf_orig[%u].s1=%p, buf[%u].s1=%p\n",__LINE__,
                    (unsigned)u,((big_t *)buf_orig)[u].s1,(unsigned)u,((little_t *)buf)[u].s1);
            TEST_ERROR
        } /* end if */
        else if(HDstrcmp(((big_t *)buf_orig)[u].s1,((little_t *)buf)[u].s1)) {
            printf("Error, line #%d: buf_orig[%u].s1=%s, buf[%u].s1=%s\n",__LINE__,
                    (unsigned)u,((big_t *)buf_orig)[u].s1,(unsigned)u,((little_t *)buf)[u].s1);
            TEST_ERROR
        } /* end if */
    } /* end for */
    if(H5Dvlen_reclaim(little_tid2, space_id, H5P_DEFAULT, buf) < 0) {
        H5_FAILED(); AT();
        printf("Can't reclaim data\n");
        goto error;
    } /* end if */

    /* Build source and destination types for conversion routine */
    if((opaq_src_tid=H5Tcreate(H5T_OPAQUE, (size_t)4)) < 0) TEST_ERROR
    if(H5Tset_tag(opaq_src_tid, "opaque source type") < 0) TEST_ERROR
    if((opaq_dst_tid=H5Tcreate(H5T_OPAQUE, (size_t)4)) < 0) TEST_ERROR
    if(H5Tset_tag(opaq_dst_tid, "opaque destination type") < 0) TEST_ERROR

    /* Register new type conversion routine */
    if(H5Tregister(H5T_PERS_HARD, "opaq_test", opaq_src_tid, opaq_dst_tid, convert_opaque) < 0) TEST_ERROR

    /* Recover the original buffer information */
    HDmemcpy(buf,buf_orig,sizeof(big_t)*NTESTELEM);

    /* Convert buffer from 'big' to 'little' struct */
    if(H5Tconvert(big_tid,little_tid,(size_t)NTESTELEM,buf,bkg,H5P_DEFAULT) < 0) TEST_ERROR

    /* Verify converted buffer is correct */
    for(u=0; u<NTESTELEM; u++) {
        if(!H5_DBL_ABS_EQUAL(((big_t *)buf_orig)[u].d1, ((little_t *)buf)[u].d1)) {
            printf("Error, line #%d: buf_orig[%u].d1=%f, buf[%u].d1=%f\n",__LINE__,
                    (unsigned)u,((big_t *)buf_orig)[u].d1,(unsigned)u,((little_t *)buf)[u].d1);
            TEST_ERROR
        } /* end if */
        if(((big_t *)buf_orig)[u].i1!=((little_t *)buf)[u].i1) {
            printf("Error, line #%d: buf_orig[%u].i1=%d, buf[%u].i1=%d\n",__LINE__,
                    (unsigned)u,((big_t *)buf_orig)[u].i1,(unsigned)u,((little_t *)buf)[u].i1);
            TEST_ERROR
        } /* end if */
        if(((big_t *)buf_orig)[u].s1==NULL || ((little_t *)buf)[u].s1==NULL) {
            printf("Error, line #%d: buf_orig[%u].s1=%p, buf[%u].s1=%p\n",__LINE__,
                    (unsigned)u,((big_t *)buf_orig)[u].s1,(unsigned)u,((little_t *)buf)[u].s1);
            TEST_ERROR
        } /* end if */
        else if(HDstrcmp(((big_t *)buf_orig)[u].s1,((little_t *)buf)[u].s1)) {
            printf("Error, line #%d: buf_orig[%u].s1=%s, buf[%u].s1=%s\n",__LINE__,
                    (unsigned)u,((big_t *)buf_orig)[u].s1,(unsigned)u,((little_t *)buf)[u].s1);
            TEST_ERROR
        } /* end if */
    } /* end for */
    if(H5Dvlen_reclaim(little_tid, space_id, H5P_DEFAULT, buf) < 0) {
        H5_FAILED(); AT();
        printf("Can't reclaim data\n");
        goto error;
    } /* end if */

    /* Unregister the conversion routine */
    if(H5Tunregister(H5T_PERS_HARD, "opaq_test", opaq_src_tid, opaq_dst_tid, convert_opaque) < 0) TEST_ERROR

    /* Recover the original buffer information */
    HDmemcpy(buf,buf_orig,sizeof(big_t)*NTESTELEM);

    /* Convert buffer from 'big' to 'little' struct */
    if(H5Tconvert(big_tid,little_tid,(size_t)NTESTELEM,buf,bkg,H5P_DEFAULT) < 0) TEST_ERROR

    /* Verify converted buffer is correct */
    for(u=0; u<NTESTELEM; u++) {
        if(!H5_DBL_ABS_EQUAL(((big_t *)buf_orig)[u].d1, ((little_t *)buf)[u].d1)) {
            printf("Error, line #%d: buf_orig[%u].d1=%f, buf[%u].d1=%f\n",__LINE__,
                    (unsigned)u,((big_t *)buf_orig)[u].d1,(unsigned)u,((little_t *)buf)[u].d1);
            TEST_ERROR
        } /* end if */
        if(((big_t *)buf_orig)[u].i1!=((little_t *)buf)[u].i1) {
            printf("Error, line #%d: buf_orig[%u].i1=%d, buf[%u].i1=%d\n",__LINE__,
                    (unsigned)u,((big_t *)buf_orig)[u].i1,(unsigned)u,((little_t *)buf)[u].i1);
            TEST_ERROR
        } /* end if */
        if(((big_t *)buf_orig)[u].s1==NULL || ((little_t *)buf)[u].s1==NULL) {
            printf("Error, line #%d: buf_orig[%u].s1=%p, buf[%u].s1=%p\n",__LINE__,
                    (unsigned)u,((big_t *)buf_orig)[u].s1,(unsigned)u,((little_t *)buf)[u].s1);
            TEST_ERROR
        } /* end if */
        else if(HDstrcmp(((big_t *)buf_orig)[u].s1,((little_t *)buf)[u].s1)) {
            printf("Error, line #%d: buf_orig[%u].s1=%s, buf[%u].s1=%s\n",__LINE__,
                    (unsigned)u,((big_t *)buf_orig)[u].s1,(unsigned)u,((little_t *)buf)[u].s1);
            TEST_ERROR
        } /* end if */
    } /* end for */
    if(H5Dvlen_reclaim(little_tid, space_id, H5P_DEFAULT, buf) < 0) {
        H5_FAILED(); AT();
        printf("Can't reclaim data\n");
        goto error;
    } /* end if */

    /* Free everything */
    for(u=0; u<NTESTELEM; u++)
        HDfree(((big_t *)buf_orig)[u].s1);
    if(H5Sclose(space_id) < 0) TEST_ERROR
    if(H5Tclose(opaq_dst_tid) < 0) TEST_ERROR
    if(H5Tclose(opaq_src_tid) < 0) TEST_ERROR
    if(H5Tclose(little_tid2) < 0) TEST_ERROR
    if(H5Tclose(big_tid2) < 0) TEST_ERROR
    if(H5Tclose(little_tid) < 0) TEST_ERROR
    if(H5Tclose(big_tid) < 0) TEST_ERROR
    if(H5Tclose(var_string_tid) < 0) TEST_ERROR

    PASSED();
    retval = 0;

error:
    if(buf)
        HDfree(buf);
    if(buf_orig)
        HDfree(buf_orig);
    if(bkg)
        HDfree(bkg);
    return retval;
}


/*-------------------------------------------------------------------------
 * Function:    test_compound_12
 *
 * Purpose:     Tests size adjustment of compound datatypes.  Start with
 *              no member and 0 size, increase the size as inserting
 *              members.
 *
 * Return:      Success:        0
 *
 *              Failure:        number of errors
 *
 * Programmer:  Raymond Lu
 *              Wednesday, September 29, 2004
 *
 *-------------------------------------------------------------------------
 */
static int
test_compound_12(void)
{
    hid_t                   complex_id;
    size_t                  size = 0;
    size_t                  offset, new_size, tmp_size;
    herr_t ret;

    TESTING("adjust size of compound datatypes");

    /* Create a compound type of minimal size */
    if ((complex_id = H5Tcreate(H5T_COMPOUND, (size_t)1)) < 0) goto error;

    /* Verify the size */
    if((new_size=H5Tget_size(complex_id))==0) goto error;
    if(new_size!=1) goto error;

    /* Add a couple fields and adjust the size */
    offset = size;
    if((tmp_size=H5Tget_size(H5T_NATIVE_DOUBLE))==0) goto error;
    size+=tmp_size;
    if (H5Tset_size(complex_id, size) < 0) goto error;
    if (H5Tinsert(complex_id, "real", offset,
		  H5T_NATIVE_DOUBLE) < 0) goto error;

    offset = size;
    if((tmp_size=H5Tget_size(H5T_NATIVE_DOUBLE))==0) goto error;
    size+=tmp_size;
    if (H5Tset_size(complex_id, size) < 0) goto error;
    if (H5Tinsert(complex_id, "imaginary", offset,
		  H5T_NATIVE_DOUBLE) < 0) goto error;

    /* Increase and decrease the size. */
    if((tmp_size=H5Tget_size(H5T_NATIVE_DOUBLE))==0) goto error;
    size+=tmp_size;
    if (H5Tset_size(complex_id, size) < 0) goto error;

    if((tmp_size=H5Tget_size(H5T_NATIVE_DOUBLE))==0) goto error;
    size-=tmp_size;
    if (H5Tset_size(complex_id, size) < 0) goto error;

    /* Verify the size */
    if((new_size=H5Tget_size(complex_id))==0) goto error;
    if(new_size!=size) goto error;

    /* Tries to cut last member.  Supposed to fail. */
    size--;
    H5E_BEGIN_TRY {
        ret = H5Tset_size(complex_id, size);
    } H5E_END_TRY;
    if(ret>=0) {
        H5_FAILED();
        puts("  Tries to cut off the last member. Should have failed.");
        goto error;
    }

    if (H5Tclose (complex_id) < 0) goto error;
    PASSED();
    return 0;

  error:
    return 1;
}


/*-------------------------------------------------------------------------
 * Function:    test_compound_13
 *
 * Purpose:     Tests compound datatypes whose size is at the boundary for
 *              needing 2 bytes for the datatype size and "use the latest
 *              format" flag is enabled so that the size of the offsets uses
 *              the smallest # of bytes possible.
 *
 * Return:      Success:        0
 *              Failure:        number of errors
 *
 * Programmer:  Quincey Koziol
 *              Thursday, March 13, 2008
 *
 *-------------------------------------------------------------------------
 */
static int
test_compound_13(void)
{
    struct s1 {
        unsigned char x[COMPOUND13_ARRAY_SIZE + 1];
        float y;
    };
    struct s1   data_out, data_in;
    hid_t       fileid, grpid, dtypeid, array1_tid, spaceid, attid;
    hid_t       fapl_id;
    hsize_t     dims[1] = {COMPOUND13_ARRAY_SIZE + 1};
    char        filename[1024];
    unsigned    u;

    TESTING("compound datatypes of boundary size with latest format");

    /* Create some phony data. */
    HDmemset(&data_out, 0, sizeof(data_out));
    for(u = 0; u < COMPOUND13_ARRAY_SIZE + 1; u++)
        data_out.x[u] = (unsigned char)u;
    data_out.y = 99.99f;

    /* Set latest_format in access propertly list to enable the latest
     * compound datatype format.
     */
    if((fapl_id = H5Pcreate(H5P_FILE_ACCESS)) < 0) FAIL_STACK_ERROR
    if(H5Pset_libver_bounds(fapl_id, H5F_LIBVER_LATEST, H5F_LIBVER_LATEST) < 0) FAIL_STACK_ERROR

    /* Open file and get root group. */
    h5_fixname(FILENAME[4], H5P_DEFAULT, filename, sizeof filename);
    if((fileid = H5Fcreate(filename, H5F_ACC_TRUNC, H5P_DEFAULT, fapl_id)) < 0) FAIL_STACK_ERROR
    if((grpid = H5Gopen2(fileid, "/", H5P_DEFAULT)) < 0) FAIL_STACK_ERROR

    /* Create a compound type. */
    if((dtypeid = H5Tcreate(H5T_COMPOUND, sizeof(struct s1))) < 0) FAIL_STACK_ERROR
    if((array1_tid = H5Tarray_create2(H5T_NATIVE_UCHAR, 1, dims)) < 0) FAIL_STACK_ERROR
    if(H5Tinsert(dtypeid, "x", HOFFSET(struct s1, x), array1_tid) < 0) FAIL_STACK_ERROR
    if(H5Tinsert(dtypeid, "y", HOFFSET(struct s1, y), H5T_NATIVE_FLOAT) < 0) FAIL_STACK_ERROR

    /* Create a space. */
    if((spaceid = H5Screate(H5S_SCALAR)) < 0) FAIL_STACK_ERROR

    /* Create an attribute of this compound type. */
    if((attid = H5Acreate2(grpid, COMPOUND13_ATTR_NAME, dtypeid, spaceid, H5P_DEFAULT, H5P_DEFAULT)) < 0) FAIL_STACK_ERROR

    /* Write some data. */
    if(H5Awrite(attid, dtypeid, &data_out) < 0) FAIL_STACK_ERROR

    /* Release all resources. */
    if(H5Aclose(attid) < 0) FAIL_STACK_ERROR
    if(H5Tclose(array1_tid) < 0) FAIL_STACK_ERROR
    if(H5Tclose(dtypeid) < 0) FAIL_STACK_ERROR
    if(H5Sclose(spaceid) < 0) FAIL_STACK_ERROR
    if(H5Gclose(grpid) < 0) FAIL_STACK_ERROR
    if(H5Fclose(fileid) < 0) FAIL_STACK_ERROR
    if(H5Pclose(fapl_id) < 0) FAIL_STACK_ERROR

    /* Now open the file and read it. */
    if((fileid = H5Fopen(filename, H5F_ACC_RDONLY, H5P_DEFAULT)) < 0) FAIL_STACK_ERROR
    if((grpid = H5Gopen2(fileid, "/", H5P_DEFAULT)) < 0) FAIL_STACK_ERROR
    if((attid = H5Aopen(grpid, COMPOUND13_ATTR_NAME, H5P_DEFAULT)) < 0) FAIL_STACK_ERROR
    if((dtypeid = H5Aget_type(attid)) < 0) FAIL_STACK_ERROR
    if(H5Tget_class(dtypeid) != H5T_COMPOUND) FAIL_STACK_ERROR
    if(HOFFSET(struct s1, x) != H5Tget_member_offset(dtypeid, 0)) TEST_ERROR
    if(HOFFSET(struct s1, y) != H5Tget_member_offset(dtypeid, 1)) TEST_ERROR
    if(H5Aread(attid, dtypeid, &data_in) < 0) FAIL_STACK_ERROR

    /* Check the data. */
    for (u = 0; u < COMPOUND13_ARRAY_SIZE + 1; u++)
        if(data_out.x[u] != data_in.x[u]) TEST_ERROR
    if(!H5_FLT_ABS_EQUAL(data_out.y, data_in.y)) TEST_ERROR

    /* Release all resources. */
    if(H5Aclose(attid) < 0) FAIL_STACK_ERROR
    if(H5Tclose(dtypeid) < 0) FAIL_STACK_ERROR
    if(H5Gclose(grpid) < 0) FAIL_STACK_ERROR
    if(H5Fclose(fileid) < 0) FAIL_STACK_ERROR

    PASSED();
    return 0;

error:
    return 1;
} /* end test_compound_13() */


/*-------------------------------------------------------------------------
 * Function:    test_compound_14
 *
 * Purpose:     Tests compound type conversions where a vlen string will
                be misaligned in the conversion buffer and the file.  The
                two compound types are meant to trigger two different
                conversion routines.
 *
 * Return:      Success:        0
 *
 *              Failure:        number of errors
 *
 * Programmer:  Neil Fortner
 *              Monday, August 25, 2008
 *
 *-------------------------------------------------------------------------
 */
static int
test_compound_14(void)
{
    typedef struct cmpd_struct_1 {
       char         c1;
       char         c2;
       const char*  str;
    } cmpd_struct_1;

    typedef struct cmpd_struct_2 {
       char         c1;
       char         c2;
       char*        str;
       long         l1;
       long         l2;
       long         l3;
       long         l4;
    } cmpd_struct_2;

    cmpd_struct_1 wdata1 = {'A', 'B', "variable-length string"};

    cmpd_struct_1 rdata1;
    cmpd_struct_2 wdata2 = {'C', 'D', "another vlen!", 1, 2, -1, 9001};
    cmpd_struct_2 rdata2;
    hid_t       file;
    hid_t       cmpd_m1_tid, cmpd_f1_tid, cmpd_m2_tid, cmpd_f2_tid, str_id;
    hid_t       space_id;
    hid_t       dset1_id, dset2_id;
    hsize_t     dim1[1];
    char        filename[1024];

    TESTING("unaligned VL strings in compound");

    /* Create File */
    h5_fixname(FILENAME[3], H5P_DEFAULT, filename, sizeof filename);
    if((file=H5Fcreate(filename, H5F_ACC_TRUNC, H5P_DEFAULT, H5P_DEFAULT)) < 0) {
        H5_FAILED(); AT();
        printf("Can't create file!\n");
        goto error;
    } /* end if */

    /* Create memory compound datatype 1 */
    if((cmpd_m1_tid = H5Tcreate( H5T_COMPOUND, sizeof(struct cmpd_struct_1))) < 0) {
        H5_FAILED(); AT();
        printf("Can't create datatype!\n");
        goto error;
    } /* end if */

    if(H5Tinsert(cmpd_m1_tid,"c1",HOFFSET(struct cmpd_struct_1,c1),H5T_NATIVE_CHAR) < 0) {
        H5_FAILED(); AT();
        printf("Can't insert field 'c1'\n");
        goto error;
    } /* end if */

    if(H5Tinsert(cmpd_m1_tid,"c2",HOFFSET(struct cmpd_struct_1,c2),H5T_NATIVE_CHAR) < 0) {
        H5_FAILED(); AT();
        printf("Can't insert field 'c2'\n");
        goto error;
    } /* end if */

    str_id = H5Tcopy(H5T_C_S1);
    if(H5Tset_size(str_id,H5T_VARIABLE) < 0) {
        H5_FAILED(); AT();
        printf("Can't set size for VL string\n");
        goto error;
    } /* end if */

    if(H5Tinsert(cmpd_m1_tid, "vl_string", HOFFSET(cmpd_struct_1, str), str_id) < 0) {
        H5_FAILED(); AT();
        printf("Can't insert field 'vl_string'\n");
        goto error;
    } /* end if */

    /* Create file compound datatype 1 */
    if((cmpd_f1_tid = H5Tcreate( H5T_COMPOUND, 8 + 1 + sizeof(hvl_t))) < 0) {
        H5_FAILED(); AT();
        printf("Can't create datatype!\n");
        goto error;
    } /* end if */

    if(H5Tinsert(cmpd_f1_tid,"c1",(size_t)0,H5T_STD_I64BE) < 0) {
        H5_FAILED(); AT();
        printf("Can't insert field 'c1'\n");
        goto error;
    } /* end if */

    if(H5Tinsert(cmpd_f1_tid,"c2",(size_t)8,H5T_NATIVE_CHAR) < 0) {
        H5_FAILED(); AT();
        printf("Can't insert field 'c2'\n");
        goto error;
    } /* end if */

    if(H5Tinsert(cmpd_f1_tid, "vl_string",(size_t)(8 + 1), str_id) < 0) {
        H5_FAILED(); AT();
        printf("Can't insert field 'vl_string'\n");
        goto error;
    } /* end if */

    /* Create memory compound datatype 2 */
    if((cmpd_m2_tid = H5Tcreate( H5T_COMPOUND, sizeof(struct cmpd_struct_2))) < 0) {
        H5_FAILED(); AT();
        printf("Can't create datatype!\n");
        goto error;
    } /* end if */

    if(H5Tinsert(cmpd_m2_tid,"c1",HOFFSET(struct cmpd_struct_2,c1),H5T_NATIVE_CHAR) < 0) {
        H5_FAILED(); AT();
        printf("Can't insert field 'c1'\n");
        goto error;
    } /* end if */

    if(H5Tinsert(cmpd_m2_tid,"c2",HOFFSET(struct cmpd_struct_2,c2),H5T_NATIVE_CHAR) < 0) {
        H5_FAILED(); AT();
        printf("Can't insert field 'c2'\n");
        goto error;
    } /* end if */

    if(H5Tinsert(cmpd_m2_tid, "vl_string", HOFFSET(cmpd_struct_2, str), str_id) < 0) {
        H5_FAILED(); AT();
        printf("Can't insert field 'vl_string'\n");
        goto error;
    } /* end if */

    if(H5Tinsert(cmpd_m2_tid,"l1",HOFFSET(struct cmpd_struct_2,l1),H5T_NATIVE_LONG) < 0) {
        H5_FAILED(); AT();
        printf("Can't insert field 'l1'\n");
        goto error;
    } /* end if */

    if(H5Tinsert(cmpd_m2_tid,"l2",HOFFSET(struct cmpd_struct_2,l2),H5T_NATIVE_LONG) < 0) {
        H5_FAILED(); AT();
        printf("Can't insert field 'l2'\n");
        goto error;
    } /* end if */

    if(H5Tinsert(cmpd_m2_tid,"l3",HOFFSET(struct cmpd_struct_2,l3),H5T_NATIVE_LONG) < 0) {
        H5_FAILED(); AT();
        printf("Can't insert field 'l3'\n");
        goto error;
    } /* end if */

    if(H5Tinsert(cmpd_m2_tid,"l4",HOFFSET(struct cmpd_struct_2,l4),H5T_NATIVE_LONG) < 0) {
        H5_FAILED(); AT();
        printf("Can't insert field 'l4'\n");
        goto error;
    } /* end if */

    /* Create file compound datatype 2 */
    if((cmpd_f2_tid = H5Tcreate( H5T_COMPOUND, 8 + 1 + sizeof(hvl_t) + 4*sizeof(long))) < 0) {
        H5_FAILED(); AT();
        printf("Can't create datatype!\n");
        goto error;
    } /* end if */

    if(H5Tinsert(cmpd_f2_tid,"c1",(size_t)0,H5T_STD_I64BE) < 0) {
        H5_FAILED(); AT();
        printf("Can't insert field 'c1'\n");
        goto error;
    } /* end if */

    if(H5Tinsert(cmpd_f2_tid,"c2",(size_t)8,H5T_NATIVE_CHAR) < 0) {
        H5_FAILED(); AT();
        printf("Can't insert field 'c2'\n");
        goto error;
    } /* end if */

    if(H5Tinsert(cmpd_f2_tid, "vl_string", (size_t)(8 + 1), str_id) < 0) {
        H5_FAILED(); AT();
        printf("Can't insert field 'vl_string'\n");
        goto error;
    } /* end if */

    if(H5Tinsert(cmpd_f2_tid,"l1",8 + 1 + sizeof(hvl_t),H5T_NATIVE_LONG) < 0) {
        H5_FAILED(); AT();
        printf("Can't insert field 'l1'\n");
        goto error;
    } /* end if */

    if(H5Tinsert(cmpd_f2_tid,"l2",8 + 1 + sizeof(hvl_t) + sizeof(long),H5T_NATIVE_LONG) < 0) {
        H5_FAILED(); AT();
        printf("Can't insert field 'l2'\n");
        goto error;
    } /* end if */

    if(H5Tinsert(cmpd_f2_tid,"l3",8 + 1 + sizeof(hvl_t) + 2*sizeof(long),H5T_NATIVE_LONG) < 0) {
        H5_FAILED(); AT();
        printf("Can't insert field 'l3'\n");
        goto error;
    } /* end if */

    if(H5Tinsert(cmpd_f2_tid,"l4",8 + 1 + sizeof(hvl_t) + 3*sizeof(long),H5T_NATIVE_LONG) < 0) {
        H5_FAILED(); AT();
        printf("Can't insert field 'l4'\n");
        goto error;
    } /* end if */

    dim1[0] = 1;
    if((space_id = H5Screate_simple(1, dim1, NULL)) < 0) {
        H5_FAILED(); AT();
        printf("Can't create space\n");
        goto error;
    } /* end if */

    if((dset1_id = H5Dcreate2(file, "Dataset1", cmpd_f1_tid, space_id, H5P_DEFAULT, H5P_DEFAULT, H5P_DEFAULT)) < 0) {
        H5_FAILED(); AT();
        printf("Can't create dataset\n");
        goto error;
    } /* end if */

    if((dset2_id = H5Dcreate2(file, "Dataset2", cmpd_f2_tid, space_id, H5P_DEFAULT, H5P_DEFAULT, H5P_DEFAULT)) < 0) {
        H5_FAILED(); AT();
        printf("Can't create dataset\n");
        goto error;
    } /* end if */

    if(H5Dwrite(dset1_id, cmpd_m1_tid, H5S_ALL, H5S_ALL, H5P_DEFAULT, &wdata1) < 0) {
        H5_FAILED(); AT();
        printf("Can't write data\n");
        goto error;
    } /* end if */

    if(H5Dwrite(dset2_id, cmpd_m2_tid, H5S_ALL, H5S_ALL, H5P_DEFAULT, &wdata2) < 0) {
        H5_FAILED(); AT();
        printf("Can't write data\n");
        goto error;
    } /* end if */

    if(H5Dread(dset1_id, cmpd_m1_tid, H5S_ALL, H5S_ALL, H5P_DEFAULT, &rdata1) < 0) {
        H5_FAILED(); AT();
        printf("Can't read data\n");
        goto error;
    } /* end if */

    if(H5Dread(dset2_id, cmpd_m2_tid, H5S_ALL, H5S_ALL, H5P_DEFAULT, &rdata2) < 0) {
        H5_FAILED(); AT();
        printf("Can't read data\n");
        goto error;
    } /* end if */

    if(rdata1.c1 != wdata1.c1 || rdata1.c2 != wdata1.c2 || HDstrcmp(rdata1.str, wdata1.str)) {
        H5_FAILED(); AT();
        printf("incorrect read data\n");
        goto error;
    } /* end if */

    if(rdata2.c1 != wdata2.c1 || rdata2.c2 != wdata2.c2 || HDstrcmp(rdata2.str, wdata2.str) ||
        rdata2.l1 != wdata2.l1 || rdata2.l2 != wdata2.l2 || rdata2.l3 != wdata2.l3 || rdata2.l4 != wdata2.l4) {
        H5_FAILED(); AT();
        printf("incorrect read data\n");
        goto error;
    } /* end if */

    if(H5Dvlen_reclaim(cmpd_m1_tid, space_id, H5P_DEFAULT, &rdata1) < 0) {
        H5_FAILED(); AT();
        printf("Can't reclaim read data\n");
        goto error;
    } /* end if */
    rdata1.str = NULL;
    if(H5Dvlen_reclaim(cmpd_m2_tid, space_id, H5P_DEFAULT, &rdata2) < 0) {
        H5_FAILED(); AT();
        printf("Can't reclaim read data\n");
        goto error;
    } /* end if */
    rdata2.str = NULL;
    if(H5Dclose(dset1_id) < 0)
        goto error;
    if(H5Dclose(dset2_id) < 0)
        goto error;
    if(H5Tclose(cmpd_f1_tid) < 0)
        goto error;
    if(H5Tclose(cmpd_f2_tid) < 0)
        goto error;
    if(H5Tclose(str_id) < 0)
        goto error;
    if(H5Sclose(space_id) < 0)
        goto error;
    if(H5Fclose(file) < 0)
        goto error;


    if((file = H5Fopen(filename, H5F_ACC_RDONLY, H5P_DEFAULT)) < 0) {
        H5_FAILED(); AT();
        printf("cannot open file\n");
        goto error;
    } /* end if */

    if((dset1_id = H5Dopen2(file, "Dataset1", H5P_DEFAULT)) < 0) {
        H5_FAILED(); AT();
        printf("cannot open dataset\n");
        goto error;
    } /* end if */

    if((dset2_id = H5Dopen2(file, "Dataset2", H5P_DEFAULT)) < 0) {
        H5_FAILED(); AT();
        printf("cannot open dataset\n");
        goto error;
    } /* end if */

    if((space_id = H5Dget_space(dset2_id)) < 0) {
        H5_FAILED(); AT();
        printf("Can't get space\n");
        goto error;
    } /* end if */

    rdata1.c1 = rdata1.c2 = 0;
    if(rdata1.str) HDfree(rdata1.str);

    rdata2.c1 = rdata2.c2 = 0;
    rdata2.l1 = rdata2.l2 = rdata2.l3 = rdata2.l4 = 0;
    if(rdata2.str) {
        HDfree(rdata2.str);
        rdata2.str = NULL;
    } /* end if */

    if(H5Dread(dset1_id, cmpd_m1_tid, H5S_ALL, H5S_ALL, H5P_DEFAULT, &rdata1) < 0) {
        H5_FAILED(); AT();
        printf("Can't read data\n");
        goto error;
    } /* end if */

    if(H5Dread(dset2_id, cmpd_m2_tid, H5S_ALL, H5S_ALL, H5P_DEFAULT, &rdata2) < 0) {
        H5_FAILED(); AT();
        printf("Can't read data\n");
        goto error;
    } /* end if */

    if(rdata1.c1!=wdata1.c1 || rdata1.c2!=wdata1.c2 || strcmp(rdata1.str, wdata1.str)) {
        H5_FAILED(); AT();
        printf("incorrect read data\n");
        goto error;
    } /* end if */

    if(rdata2.c1 != wdata2.c1 || rdata2.c2 != wdata2.c2 || HDstrcmp(rdata2.str, wdata2.str) ||
        rdata2.l1 != wdata2.l1 || rdata2.l2 != wdata2.l2 || rdata2.l3 != wdata2.l3 || rdata2.l4 != wdata2.l4) {
        H5_FAILED(); AT();
        printf("incorrect read data\n");
        goto error;
    } /* end if */

    if(H5Dvlen_reclaim(cmpd_m1_tid, space_id, H5P_DEFAULT, &rdata1) < 0) {
        H5_FAILED(); AT();
        printf("Can't reclaim read data\n");
        goto error;
    } /* end if */
    rdata1.str = NULL;
    if(H5Dvlen_reclaim(cmpd_m2_tid, space_id, H5P_DEFAULT, &rdata2) < 0) {
        H5_FAILED(); AT();
        printf("Can't reclaim read data\n");
        goto error;
    } /* end if */
    rdata2.str = NULL;

    if(H5Dclose(dset1_id) < 0)
        goto error;
    if(H5Dclose(dset2_id) < 0)
        goto error;
    if(H5Sclose(space_id) < 0)
        goto error;
    if(H5Tclose(cmpd_m1_tid) < 0)
        goto error;
    if(H5Tclose(cmpd_m2_tid) < 0)
        goto error;
    if(H5Fclose(file) < 0)
        goto error;

    PASSED();
    return 0;

 error:
    return 1;
} /* end test_compound_14() */


/*-------------------------------------------------------------------------
 * Function:    test_compound_15
 *
 * Purpose:     Tests that conversion occurs correctly when the source is
 *              subset of the destination, but there is extra space at the
 *              end of the source type.
 *
 * Return:      Success:        0
 *
 *              Failure:        number of errors
 *
 * Programmer:  Neil Fortner
 *              Friday, September 19, 2008
 *
 *-------------------------------------------------------------------------
 */
static int
test_compound_15(void)
{
    typedef struct cmpd_struct {
       int  i1;
       int  i2;
    } cmpd_struct;

    cmpd_struct wdata1 = {1254, 5471};
    cmpd_struct rdata;
    int         wdata2[2] = {1, 2};
    hid_t       file;
    hid_t       cmpd_m_tid, cmpd_f_tid;
    hid_t       space_id;
    hid_t       dset_id;
    hsize_t     dim1[1];
    char        filename[1024];

    TESTING("compound subset conversion with extra space in source");

    /* Create File */
    h5_fixname(FILENAME[3], H5P_DEFAULT, filename, sizeof filename);
    if((file=H5Fcreate(filename, H5F_ACC_TRUNC, H5P_DEFAULT, H5P_DEFAULT)) < 0) {
        H5_FAILED(); AT();
        printf("Can't create file!\n");
        goto error;
    } /* end if */

    /* Create file compound datatype */
    if((cmpd_f_tid = H5Tcreate( H5T_COMPOUND, sizeof(struct cmpd_struct))) < 0) {
        H5_FAILED(); AT();
        printf("Can't create datatype!\n");
        goto error;
    } /* end if */

    if(H5Tinsert(cmpd_f_tid,"i1",HOFFSET(struct cmpd_struct,i1),H5T_NATIVE_INT) < 0) {
        H5_FAILED(); AT();
        printf("Can't insert field 'i1'\n");
        goto error;
    } /* end if */

    if(H5Tinsert(cmpd_f_tid,"i2",HOFFSET(struct cmpd_struct,i2),H5T_NATIVE_INT) < 0) {
        H5_FAILED(); AT();
        printf("Can't insert field 'i2'\n");
        goto error;
    } /* end if */

    /* Create memory compound datatype */
    if((cmpd_m_tid = H5Tcreate( H5T_COMPOUND, sizeof(struct cmpd_struct))) < 0) {
        H5_FAILED(); AT();
        printf("Can't create datatype!\n");
        goto error;
    } /* end if */

    if(H5Tinsert(cmpd_m_tid,"i1",(size_t)0,H5T_NATIVE_INT) < 0) {
        H5_FAILED(); AT();
        printf("Can't insert field 'i1'\n");
        goto error;
    } /* end if */

    /* Create space, dataset, write wdata1 */
    dim1[0] = 1;
    if((space_id = H5Screate_simple(1, dim1, NULL)) < 0) {
        H5_FAILED(); AT();
        printf("Can't create space\n");
        goto error;
    } /* end if */

    if((dset_id = H5Dcreate2(file, "Dataset", cmpd_f_tid, space_id, H5P_DEFAULT, H5P_DEFAULT, H5P_DEFAULT)) < 0) {
        H5_FAILED(); AT();
        printf("Can't create dataset\n");
        goto error;
    } /* end if */

    if(H5Dwrite(dset_id, cmpd_f_tid, H5S_ALL, H5S_ALL, H5P_DEFAULT, &wdata1) < 0) {
        H5_FAILED(); AT();
        printf("Can't write data\n");
        goto error;
    } /* end if */

    /* Write wdata2.  The use of cmpd_m_tid here should cause only the first
     * element of wdata2 to be written. */
    if(H5Dwrite(dset_id, cmpd_m_tid, H5S_ALL, H5S_ALL, H5P_DEFAULT, &wdata2) < 0) {
        H5_FAILED(); AT();
        printf("Can't write data\n");
        goto error;
    } /* end if */

    /* Read data */
    if(H5Dread(dset_id, cmpd_f_tid, H5S_ALL, H5S_ALL, H5P_DEFAULT, &rdata) < 0) {
        H5_FAILED(); AT();
        printf("Can't read data\n");
        goto error;
    } /* end if */

    /* Check for correctness of read data */
    if(rdata.i1 != wdata2[0] || rdata.i2 != wdata1.i2) {
        H5_FAILED(); AT();
        printf("incorrect read data\n");
        goto error;
    } /* end if */

    /* Now try reading only the i1 field, verify it does not overwrite i2 in the
     * read buffer */
    rdata.i1 = wdata1.i1;
    rdata.i2 = wdata2[1];

    /* Read data */
    if(H5Dread(dset_id, cmpd_m_tid, H5S_ALL, H5S_ALL, H5P_DEFAULT, &rdata) < 0) {
        H5_FAILED(); AT();
        printf("Can't read data\n");
        goto error;
    } /* end if */

    /* Check for correctness of read data */
    if(rdata.i1 != wdata2[0] || rdata.i2 != wdata2[1]) {
        H5_FAILED(); AT();
        printf("incorrect read data\n");
        goto error;
    } /* end if */

    /* Close */
    if(H5Dclose(dset_id) < 0)
        goto error;
    if(H5Tclose(cmpd_f_tid) < 0)
        goto error;
    if(H5Tclose(cmpd_m_tid) < 0)
        goto error;
    if(H5Sclose(space_id) < 0)
        goto error;
    if(H5Fclose(file) < 0)
        goto error;

    PASSED();
    return 0;

 error:
    return 1;
} /* end test_compound_15() */


/*-------------------------------------------------------------------------
 * Function:    test_compound_16
 *
 * Purpose:     Tests that committed types that can be registered during
 *              compound conversion are not visible to the application
 *              with H5Fget_obj_count or H5Fget_obj_ids.
 *
 * Return:      Success:        0
 *
 *              Failure:        number of errors
 *
 * Programmer:  Neil Fortner
 *              Friday, October 3, 2008
 *
 *-------------------------------------------------------------------------
 */
static int
test_compound_16(void)
{
    typedef struct cmpd_struct {
       int  i1;
       int  i2;
    } cmpd_struct;

    cmpd_struct wdata1 = {1254, 5471};
    ssize_t     obj_count;
    hid_t       file;
    hid_t       cmpd_m_tid, cmpd_f_tid, int_id;
    hid_t       space_id;
    hid_t       dset_id;
    hid_t       open_dtypes[2] = {0, 0};
    hsize_t     dim1[1] = {1};
    char        filename[1024];

    TESTING("visibility of internally registered type ids");

    /* Create File */
    h5_fixname(FILENAME[3], H5P_DEFAULT, filename, sizeof filename);
    if((file=H5Fcreate(filename, H5F_ACC_TRUNC, H5P_DEFAULT, H5P_DEFAULT)) < 0) TEST_ERROR

    /* Copy and commit integer datatype */
    if((int_id = H5Tcopy(H5T_NATIVE_INT)) < 0) TEST_ERROR
    if(H5Tcommit2(file, "int", int_id, H5P_DEFAULT, H5P_DEFAULT, H5P_DEFAULT) < 0) TEST_ERROR

    /* Create file compound datatype */
    if((cmpd_f_tid = H5Tcreate(H5T_COMPOUND, 2 * sizeof(int) + 2)) < 0) TEST_ERROR
    if(H5Tinsert(cmpd_f_tid, "i1", (size_t)0, int_id) < 0) TEST_ERROR
    if(H5Tinsert(cmpd_f_tid, "i2", sizeof(int) + 1, int_id) < 0) TEST_ERROR

    /* Create memory compound datatype */
    if((cmpd_m_tid = H5Tcreate(H5T_COMPOUND, sizeof(struct cmpd_struct))) < 0) TEST_ERROR
    if(H5Tinsert(cmpd_m_tid, "i1", HOFFSET(struct cmpd_struct, i1), int_id) < 0) TEST_ERROR
    if(H5Tinsert(cmpd_m_tid, "i2", HOFFSET(struct cmpd_struct, i2), int_id) < 0) TEST_ERROR

    /* Create space, dataset, write wdata1 */
    if((space_id = H5Screate_simple(1, dim1, NULL)) < 0) TEST_ERROR
    if((dset_id = H5Dcreate2(file, "Dataset", cmpd_f_tid, space_id, H5P_DEFAULT, H5P_DEFAULT, H5P_DEFAULT)) < 0) TEST_ERROR
    if(H5Dwrite(dset_id, cmpd_m_tid, H5S_ALL, H5S_ALL, H5P_DEFAULT, &wdata1) < 0) TEST_ERROR

    /* Check behavior of H5Fget_obj_count */
    if((obj_count = H5Fget_obj_count(file, H5F_OBJ_DATATYPE)) != 1) {
        H5_FAILED(); AT();
        printf("    H5Fget_obj_count returned: %zd; expected: 1\n", obj_count);
        goto error;
    }

    /* Check behavior of H5Fget_obj_ids */
    if(H5Fget_obj_ids(file, H5F_OBJ_DATATYPE, (size_t)2, open_dtypes) < 0) TEST_ERROR
    if(open_dtypes[1]) {
        H5_FAILED(); AT();
        printf("    H5Fget_obj_ids returned as second id: %lld; expected: 0\n", (long long)open_dtypes[1]);
        goto error;
    }

    /* Close */
    if(H5Dclose(dset_id) < 0) TEST_ERROR
    if(H5Sclose(space_id) < 0) TEST_ERROR
    if(H5Tclose(cmpd_f_tid) < 0) TEST_ERROR
    if(H5Tclose(cmpd_m_tid) < 0) TEST_ERROR
    if(H5Tclose(int_id) < 0) TEST_ERROR
    if(H5Fclose(file) < 0) TEST_ERROR

    PASSED();
    return 0;

error:
    return 1;
} /* end test_compound_16() */


/*-------------------------------------------------------------------------
 * Function:    test_compound_17
 *
 * Purpose:     Tests that compound types are packed correctly when they
 *              only have extra space at the end.  The compounds are
 *              "hidden" inside arrays to make sure that they are still
 *              detected correctly.
 *
 * Return:      Success:        0
 *
 *              Failure:        number of errors
 *
 * Programmer:  Neil Fortner
 *              Tuesday, January 13, 2009
 *
 *-------------------------------------------------------------------------
 */
static int
test_compound_17(void)
{
    hid_t       file;
    hid_t       cmpd_int, arr_int, cmpd_ext, arr_ext, tmp_dt;
    hsize_t     dims[1] = {2};
    char        filename[1024];

    TESTING("that H5Tpack removes trailing bytes");

    /* Create inner compound datatype.  This type will be "packed" according
     * to the internal field, but will have trailing space at the end. */
    if((cmpd_int = H5Tcreate(H5T_COMPOUND, (size_t)4)) < 0) TEST_ERROR
    if(H5Tinsert(cmpd_int, "c", (size_t)0, H5T_NATIVE_CHAR) < 0) TEST_ERROR

    /* Create inner array datatype */
    if((arr_int = H5Tarray_create2(cmpd_int, 1, dims)) < 0) TEST_ERROR

    /* Create outer compound datatype.  This type will be truly packed, with no
     * trailing space.  However, the internal compound contained within is not
     * packed. */
    if((cmpd_ext = H5Tcreate(H5T_COMPOUND, (size_t)8)) < 0) TEST_ERROR
    if(H5Tinsert(cmpd_ext, "arr", (size_t)0, arr_int) < 0) TEST_ERROR

    /* Create outer array datatype */
    if((arr_ext = H5Tarray_create2(cmpd_ext, 1, dims)) < 0) TEST_ERROR

    /* Try packing the internal array.  Size should be 2 after packing. */
    if((tmp_dt = H5Tcopy(arr_int)) < 0) TEST_ERROR
    if(H5Tpack(tmp_dt) < 0) TEST_ERROR
    if(2 != H5Tget_size(tmp_dt)) {
        H5_FAILED(); AT();
        printf("    Size after packing: %u; expected: 2\n", (unsigned)H5Tget_size(tmp_dt));
        goto error;
    }
    if(H5Tclose(tmp_dt) < 0) TEST_ERROR

    /* Try packing the external array.  Size should be 4 after packing. */
    if((tmp_dt = H5Tcopy(arr_ext)) < 0) TEST_ERROR
    if(H5Tpack(tmp_dt) < 0) TEST_ERROR
    if(4 != H5Tget_size(tmp_dt)) {
        H5_FAILED(); AT();
        printf("    Size after packing: %u; expected: 4\n", (unsigned)H5Tget_size(tmp_dt));
        goto error;
    }
    if(H5Tclose(tmp_dt) < 0) TEST_ERROR

    /* Now we will commit arr_int and arr_ext to a file, and verify that they
     * are still packed correctly after opening them from the file */
    /* Create File */
    h5_fixname(FILENAME[3], H5P_DEFAULT, filename, sizeof filename);
    if((file=H5Fcreate(filename, H5F_ACC_TRUNC, H5P_DEFAULT, H5P_DEFAULT)) < 0) TEST_ERROR

    /* Commit the datatypes.  Note that they are still unpacked. */
    if(H5Tcommit2(file, "arr_int", arr_int, H5P_DEFAULT, H5P_DEFAULT, H5P_DEFAULT) < 0) TEST_ERROR
    if(H5Tcommit2(file, "arr_ext", arr_ext, H5P_DEFAULT, H5P_DEFAULT, H5P_DEFAULT) < 0) TEST_ERROR

    /* Close IDs */
    if(H5Tclose(cmpd_int) < 0) TEST_ERROR
    if(H5Tclose(arr_int) < 0) TEST_ERROR
    if(H5Tclose(cmpd_ext) < 0) TEST_ERROR
    if(H5Tclose(arr_ext) < 0) TEST_ERROR
    if(H5Fclose(file) < 0) TEST_ERROR

    /* Reopen file */
    if((file = H5Fopen(filename, H5F_ACC_RDONLY, H5P_DEFAULT)) < 0) TEST_ERROR

    /* Open committed array datatypes */
    if((arr_int = H5Topen2(file, "arr_int", H5P_DEFAULT)) < 0) TEST_ERROR
    if((arr_ext = H5Topen2(file, "arr_ext", H5P_DEFAULT)) < 0) TEST_ERROR

    /* Try packing the internal array.  Size should be 2 after packing. */
    if((tmp_dt = H5Tcopy(arr_int)) < 0) TEST_ERROR
    if(H5Tpack(tmp_dt) < 0) TEST_ERROR
    if(2 != H5Tget_size(tmp_dt)) {
        H5_FAILED(); AT();
        printf("    Size after packing: %u; expected: 2\n", (unsigned)H5Tget_size(tmp_dt));
        goto error;
    }
    if(H5Tclose(tmp_dt) < 0) TEST_ERROR

    /* Try packing the external array.  Size should be 4 after packing. */
    if((tmp_dt = H5Tcopy(arr_ext)) < 0) TEST_ERROR
    if(H5Tpack(tmp_dt) < 0) TEST_ERROR
    if(4 != H5Tget_size(tmp_dt)) {
        H5_FAILED(); AT();
        printf("    Size after packing: %u; expected: 4\n", (unsigned)H5Tget_size(tmp_dt));
        goto error;
    }
    if(H5Tclose(tmp_dt) < 0) TEST_ERROR

    /* Close IDs */
    if(H5Tclose(arr_int) < 0) TEST_ERROR
    if(H5Tclose(arr_ext) < 0) TEST_ERROR
    if(H5Fclose(file) < 0) TEST_ERROR

    PASSED();
    return 0;

error:
    return 1;
} /* end test_compound_17() */


/*-------------------------------------------------------------------------
 * Function:    test_compound_18
 *
 * Purpose:     Tests that library fails correctly when opening a dataset
 *              a compound datatype with zero fields.
 *
 * Return:      Success:        0
 *              Failure:        number of errors
 *
 * Programmer:  Quincey Koziol
 *              Thursday, April 14, 2011
 *
 *-------------------------------------------------------------------------
 */
static int
test_compound_18(void)
{
    hid_t       file = -1;
    hid_t       gid = -1;
    hid_t       did = -1;
    hid_t       aid = -1;
    hid_t       tid = -1;
    hid_t       sid = -1;
    hsize_t     dim = 1;
    const char *testfile = H5_get_srcdir_filename(TESTFILE); /* Corrected test file name */
    char        filename[1024];
    herr_t      ret;

    TESTING("accessing objects with compound datatypes that have no fields");

    /* Create compound datatype, but don't insert fields */
    tid = H5Tcreate(H5T_COMPOUND, (size_t)8);
    HDassert(tid > 0);

    /* Attempt to create file with compound datatype that has no fields */
    /* Create File */
    h5_fixname(FILENAME[3], H5P_DEFAULT, filename, sizeof filename);
    if((file = H5Fcreate(filename, H5F_ACC_TRUNC, H5P_DEFAULT, H5P_DEFAULT)) < 0) FAIL_STACK_ERROR

    /* Create a dataspace to use */
    sid = H5Screate_simple(1, &dim, NULL);
    HDassert(sid > 0);

    /* Create a dataset with the bad compound datatype */
    H5E_BEGIN_TRY {
        did = H5Dcreate2(file, "dataset", tid, sid, H5P_DEFAULT, H5P_DEFAULT, H5P_DEFAULT);
    } H5E_END_TRY;
    if(did > 0) {
        H5Dclose(did);
        FAIL_PUTS_ERROR("created dataset with bad compound datatype")
    } /* end if */

    /* Create a group */
    gid = H5Gcreate2(file, "group", H5P_DEFAULT, H5P_DEFAULT, H5P_DEFAULT);
    HDassert(gid > 0);

    /* Create an attribute with the bad compound datatype */
    H5E_BEGIN_TRY {
        aid = H5Acreate2(gid, "attr", tid, sid, H5P_DEFAULT, H5P_DEFAULT);
    } H5E_END_TRY;
    if(aid > 0) {
        H5Aclose(aid);
        FAIL_PUTS_ERROR("created attribute with bad compound datatype")
    } /* end if */

    /* Commit the datatype */ 
    H5E_BEGIN_TRY {
        ret = H5Tcommit2(file, "cmpnd", tid, H5P_DEFAULT, H5P_DEFAULT, H5P_DEFAULT);
    } H5E_END_TRY;
    if(ret >= 0) {
        FAIL_PUTS_ERROR("committed named datatype with bad compound datatype")
    } /* end if */

    /* Close IDs */
    if(H5Tclose(tid) < 0) FAIL_STACK_ERROR
    if(H5Sclose(sid) < 0) FAIL_STACK_ERROR
    if(H5Gclose(gid) < 0) FAIL_STACK_ERROR
    if(H5Fclose(file) < 0) FAIL_STACK_ERROR


    /* Open Generated File */
    /* (generated with gen_bad_compound.c) */
    if((file = H5Fopen(testfile, H5F_ACC_RDONLY, H5P_DEFAULT)) < 0) FAIL_STACK_ERROR

    /* Try to open the datatype */
    H5E_BEGIN_TRY {
        tid = H5Topen2(file, "cmpnd", H5P_DEFAULT);
    } H5E_END_TRY;
    if(tid > 0) {
        H5Tclose(tid);
        FAIL_PUTS_ERROR("opened named datatype with bad compound datatype")
    } /* end if */

    /* Try to open the dataset */
    H5E_BEGIN_TRY {
        did = H5Dopen2(file, "dataset", H5P_DEFAULT);
    } H5E_END_TRY;
    if(did > 0) {
        H5Dclose(did);
        FAIL_PUTS_ERROR("opened dataset with bad compound datatype")
    } /* end if */

    /* Open the group with the attribute */
    if((gid = H5Gopen2(file, "group", H5P_DEFAULT)) < 0) TEST_ERROR

    /* Try to open the dataset */
    H5E_BEGIN_TRY {
        aid = H5Aopen(gid, "attr", H5P_DEFAULT);
    } H5E_END_TRY;
    if(aid > 0) {
        H5Aclose(aid);
        FAIL_PUTS_ERROR("opened attribute with bad compound datatype")
    } /* end if */

    /* Close IDs */
    if(H5Gclose(gid) < 0) FAIL_STACK_ERROR
    if(H5Fclose(file) < 0) FAIL_STACK_ERROR

    PASSED();
    return 0;

error:
    return 1;
} /* end test_compound_18() */


/*-------------------------------------------------------------------------
 * Function:    test_query
 *
 * Purpose:     Tests query functions of compound and enumeration types.
 *
 * Return:      Success:        0
 *
 *              Failure:        number of errors
 *
 * Programmer:  Raymond Lu
 *              Thursday, April 4, 2002
 *
 *-------------------------------------------------------------------------
 */
static int
test_query(void)
{
    struct s1 {
        int    a;
        float  b;
        long   c;
        double d;
    };
    hid_t       file=-1, tid1=-1, tid2=-1;
    char        filename[1024];
    char        compnd_type[]="Compound_type", enum_type[]="Enum_type";
    short       enum_val;
    char        enum_name[16];

    TESTING("query functions of compound and enumeration types");

    /* Create File */
    h5_fixname(FILENAME[2], H5P_DEFAULT, filename, sizeof filename);
    if((file=H5Fcreate(filename, H5F_ACC_TRUNC, H5P_DEFAULT, H5P_DEFAULT)) < 0)
        goto error;

    /* Create a compound datatype */
    if((tid1=H5Tcreate(H5T_COMPOUND, sizeof(struct s1))) < 0) {
        H5_FAILED();
        printf("Can't create datatype!\n");
        goto error;
    } /* end if */
    if(H5Tinsert(tid1, "a", HOFFSET(struct s1, a), H5T_NATIVE_INT) < 0) {
        H5_FAILED();
        printf("Can't insert field 'a'\n");
        goto error;
    } /* end if */
    if(H5Tinsert(tid1, "b", HOFFSET(struct s1, b), H5T_NATIVE_FLOAT) < 0) {
        H5_FAILED();
        printf("Can't insert field 'b'\n");
        goto error;
    } /* end if */
    if(H5Tinsert(tid1, "c", HOFFSET(struct s1, c), H5T_NATIVE_LONG) < 0) {
        H5_FAILED();
        printf("Can't insert field 'c'\n");
        goto error;
    } /* end if */
    if(H5Tinsert(tid1, "d", HOFFSET(struct s1, d), H5T_NATIVE_DOUBLE) < 0) {
        H5_FAILED();
        printf("Can't insert field 'd'\n");
        goto error;
    } /* end if */

    /* Create a enumerate datatype */
    if((tid2=H5Tcreate(H5T_ENUM, sizeof(short))) < 0) {
        H5_FAILED();
        printf("Can't create enumerate type\n");
        goto error;
    } /* end if */
    if(H5Tenum_insert(tid2, "RED", (enum_val=10,&enum_val)) < 0) {
        H5_FAILED();
        printf("Can't insert field into enumeration type\n");
        goto error;
    } /* end if */
    if(H5Tenum_insert(tid2, "GREEN", (enum_val=11,&enum_val)) < 0) {
        H5_FAILED();
        printf("Can't insert field into enumeration type\n");
        goto error;
    } /* end if */
    if(H5Tenum_insert(tid2, "BLUE", (enum_val=12,&enum_val)) < 0) {
        H5_FAILED();
        printf("Can't insert field into enumeration type\n");
        goto error;
    } /* end if */
    if(H5Tenum_insert(tid2, "ORANGE", (enum_val=13,&enum_val)) < 0) {
        H5_FAILED();
        printf("Can't insert field into enumeration type\n");
        goto error;
    } /* end if */
    if(H5Tenum_insert(tid2, "YELLOW", (enum_val=14,&enum_val)) < 0) {
        H5_FAILED();
        printf("Can't insert field into enumeration type\n");
        goto error;
    } /* end if */

    /* Query member number and member index by name, for compound type. */
    if(H5Tget_nmembers(tid1)!=4) {
        H5_FAILED();
        printf("Can't get member number\n");
        goto error;
    } /* end if */
    if(H5Tget_member_index(tid1, "c")!=2) {
        H5_FAILED();
        printf("Can't get correct index number\n");
        goto error;
    } /* end if */

    /* Query member number and member index by member name, for enumeration type. */
    if(H5Tget_nmembers(tid2) != 5) {
        H5_FAILED();
        printf("Can't get member number\n");
        goto error;
    } /* end if */
    if(H5Tget_member_index(tid2, "ORANGE") != 3) {
        H5_FAILED();
        printf("Can't get correct index number\n");
        goto error;
    } /* end if */

    /* Commit compound datatype and close it */
    if(H5Tcommit2(file, compnd_type, tid1, H5P_DEFAULT, H5P_DEFAULT, H5P_DEFAULT) < 0) {
        H5_FAILED();
        printf("Can't commit compound datatype\n");
        goto error;
    } /* end if */
    if(H5Tclose(tid1) < 0) {
        H5_FAILED();
        printf("Can't close datatype\n");
        goto error;
    } /* end if */

    /* Commit enumeration datatype and close it */
    if(H5Tcommit2(file, enum_type, tid2, H5P_DEFAULT, H5P_DEFAULT, H5P_DEFAULT) < 0) {
        H5_FAILED();
        printf("Can't commit compound datatype\n");
        goto error;
    } /* end if */
    if(H5Tclose(tid2) < 0) {
        H5_FAILED();
        printf("Can't close datatype\n");
        goto error;
    } /* end if */

    /* Open the dataytpe for query */
    if((tid1 = H5Topen2(file, compnd_type, H5P_DEFAULT)) < 0)
        FAIL_STACK_ERROR
    if((tid2 = H5Topen2(file, enum_type, H5P_DEFAULT)) < 0)
        FAIL_STACK_ERROR

    /* Query member number and member index by name, for compound type */
    if(H5Tget_nmembers(tid1) != 4) {
        H5_FAILED();
        printf("Can't get member number\n");
        goto error;
    } /* end if */
    if(H5Tget_member_index(tid1, "c") != 2) {
        H5_FAILED();
        printf("Can't get correct index number\n");
        goto error;
    } /* end if */

    /* Query member number and member index by member name, for enumeration type */
    if(H5Tget_nmembers(tid2)!=5) {
        H5_FAILED();
        printf("Can't get member number\n");
        goto error;
    } /* end if */
    if(H5Tget_member_index(tid2, "ORANGE")!=3) {
        H5_FAILED();
        printf("Can't get correct index number\n");
        goto error;
    } /* end if */

    /* Query member value by member name, for enumeration type */
    if(H5Tenum_valueof (tid2, "ORANGE", &enum_val) < 0) {
        H5_FAILED();
        printf("Can't get value for enumerate member\n");
        goto error;
    } /* end if */
    if(enum_val!=13) {
        H5_FAILED();
        printf("Incorrect value for enum member\n");
        goto error;
    } /* end if */

    /* Query member value by member index, for enumeration type */
    if(H5Tget_member_value (tid2, 2, &enum_val) < 0) {
        H5_FAILED();
        printf("Can't get value for enum member\n");
        goto error;
    } /* end if */
    if(enum_val!=12) {
        H5_FAILED();
        printf("Incorrect value for enum member\n");
        goto error;
    } /* end if */

    /* Query member name by member value, for enumeration type */
    enum_val = 14;
    if(H5Tenum_nameof(tid2, &enum_val, enum_name, (size_t)16) < 0) {
        H5_FAILED();
        printf("Can't get name for enum member\n");
        goto error;
    } /* end if */
    if(strcmp("YELLOW", enum_name)) {
        H5_FAILED();
        printf("Incorrect name for enum member\n");
        goto error;
    } /* end if */

    /* Close datatype and file */
    if(H5Tclose(tid1) < 0) {
        H5_FAILED();
        printf("Can't close datatype\n");
        goto error;
    } /* end if */
    if(H5Tclose(tid2) < 0) {
        H5_FAILED();
        printf("Can't close datatype\n");
        goto error;
    } /* end if */

    if(H5Fclose(file) < 0) {
        H5_FAILED();
        printf("Can't close file\n");
        goto error;
    } /* end if */

    PASSED();
    return 0;

 error:
    H5E_BEGIN_TRY {
        H5Tclose (tid1);
        H5Tclose (tid2);
        H5Fclose (file);
    } H5E_END_TRY;
    return 1;
}


/*-------------------------------------------------------------------------
 * Function:	test_transient
 *
 * Purpose:	Tests transient datatypes.
 *
 * Return:	Success:	0
 *
 *		Failure:	number of errors
 *
 * Programmer:	Robb Matzke
 *              Thursday, June  4, 1998
 *
 *-------------------------------------------------------------------------
 */
static int
test_transient (hid_t fapl)
{
    static hsize_t	ds_size[2] = {10, 20};
    hid_t		file=-1, type=-1, space=-1, dset=-1, t2=-1;
    char		filename[1024];
    hid_t		ret_id;		/* Generic hid_t return value	*/
    herr_t		status;

    TESTING("transient datatypes");

    h5_fixname(FILENAME[0], fapl, filename, sizeof filename);
    if ((file=H5Fcreate (filename, H5F_ACC_TRUNC, H5P_DEFAULT, fapl)) < 0) {
	goto error;
    }
    if ((space = H5Screate_simple (2, ds_size, ds_size)) < 0) goto error;

    /* Predefined types cannot be modified or closed */
    H5E_BEGIN_TRY {
	status = H5Tset_precision(H5T_NATIVE_INT, (size_t)256);
    } H5E_END_TRY;
    if (status>=0) {
	H5_FAILED();
	HDputs ("    Predefined types should not be modifiable!");
	goto error;
    }
    H5E_BEGIN_TRY {
	status = H5Tclose (H5T_NATIVE_INT);
    } H5E_END_TRY;
    if (status>=0) {
	H5_FAILED();
	HDputs ("    Predefined types should not be closable!");
	goto error;
    }

    /* Copying a predefined type results in a modifiable copy */
    if((type=H5Tcopy(H5T_NATIVE_INT)) < 0) goto error;
    if(H5Tset_precision(type, (size_t)256) < 0) goto error;

    /* It should not be possible to create an attribute for a transient type */
    H5E_BEGIN_TRY {
	ret_id = H5Acreate2(type, "attr1", H5T_NATIVE_INT, space, H5P_DEFAULT, H5P_DEFAULT);
    } H5E_END_TRY;
    if (ret_id>=0) {
	H5_FAILED();
	HDputs ("    Attributes should not be allowed for transient types!");
	goto error;
    }

    /* Create a dataset from a transient datatype */
    if(H5Tclose(type) < 0) goto error;
    if((type = H5Tcopy(H5T_NATIVE_INT)) < 0) goto error;
    if((dset = H5Dcreate2(file, "dset1", type, space, H5P_DEFAULT, H5P_DEFAULT, H5P_DEFAULT)) < 0)
	goto error;

    /* The type returned from a dataset should not be modifiable */
    if((t2 = H5Dget_type(dset)) < 0) goto error;
    H5E_BEGIN_TRY {
	status = H5Tset_precision(t2, (size_t)256);
    } H5E_END_TRY;
    if(status >= 0) {
	H5_FAILED();
	HDputs ("    Dataset datatypes should not be modifiable!");
	goto error;
    }
    if(H5Tclose(t2) < 0) goto error;

    /*
     * Close the dataset and reopen it, testing that it's type is still
     * read-only.
     */
    if(H5Dclose(dset) < 0) goto error;
    if((dset = H5Dopen2(file, "dset1", H5P_DEFAULT)) < 0) goto error;
    if((t2 = H5Dget_type(dset)) < 0) goto error;
    H5E_BEGIN_TRY {
	status = H5Tset_precision(t2, (size_t)256);
    } H5E_END_TRY;
    if(status >= 0) {
	H5_FAILED();
	HDputs ("    Dataset datatypes should not be modifiable!");
	goto error;
    }
    if(H5Tclose(t2) < 0) goto error;

    /*
     * Get the dataset datatype by applying H5Tcopy() to the dataset. The
     * result should be modifiable.
     */
    if((t2=H5Tcopy(dset)) < 0) goto error;
    if(H5Tset_precision(t2, (size_t)256) < 0) goto error;
    if(H5Tclose(t2) < 0) goto error;


    if(H5Dclose(dset) < 0) goto error;
    if(H5Fclose(file) < 0) goto error;
    if(H5Tclose(type) < 0) goto error;
    if(H5Sclose(space) < 0) goto error;

    PASSED();
    return 0;

 error:
    H5E_BEGIN_TRY {
	H5Tclose (t2);
	H5Tclose (type);
	H5Sclose (space);
	H5Dclose (dset);
	H5Fclose (file);
    } H5E_END_TRY;
    return 1;
}


/*-------------------------------------------------------------------------
 * Function:	test_named
 *
 * Purpose:	Tests named datatypes.
 *
 * Return:	Success:	0
 *
 *		Failure:	number of errors
 *
 * Programmer:	Robb Matzke
 *              Monday, June  1, 1998
 *
 *-------------------------------------------------------------------------
 */
static int
test_named (hid_t fapl)
{
    hid_t		file=-1, type=-1, space=-1, dset=-1, t2=-1, t3=-1, attr1=-1;
    herr_t		status;
    static hsize_t	ds_size[2] = {10, 20};
    size_t		i,j;
    unsigned 		attr_data[10][20];
    char		filename[1024];

    TESTING("named datatypes");

    h5_fixname(FILENAME[1], fapl, filename, sizeof filename);
    if ((file = H5Fcreate(filename, H5F_ACC_TRUNC, H5P_DEFAULT, fapl)) < 0)
        goto error;
    if ((space = H5Screate_simple (2, ds_size, ds_size)) < 0)
        goto error;

    /* Predefined types cannot be committed */
    H5E_BEGIN_TRY {
        status = H5Tcommit2(file, "test_named_1 (should not exist)", H5T_NATIVE_INT, H5P_DEFAULT, H5P_DEFAULT, H5P_DEFAULT);
    } H5E_END_TRY;
    if (status >= 0) {
        H5_FAILED();
        HDputs("    Predefined types should not be committable!");
        goto error;
    }

    /* Copy a predefined datatype and commit the copy */
    if ((type = H5Tcopy(H5T_NATIVE_INT)) < 0)
        goto error;
    if (H5Tcommit2(file, "native-int", type, H5P_DEFAULT, H5P_DEFAULT, H5P_DEFAULT) < 0)
        goto error;
    if ((status = H5Tcommitted(type)) < 0)
        goto error;
    if (0 == status) {
        H5_FAILED();
        HDputs("    H5Tcommitted() returned false!");
        goto error;
    }

    /* We should not be able to modify a type after it has been committed. */
    H5E_BEGIN_TRY {
        status = H5Tset_precision(type, (size_t)256);
    } H5E_END_TRY;
    if (status >= 0) {
        H5_FAILED();
        HDputs("    Committed type is not constant!");
        goto error;
    }

    /* We should not be able to re-commit a committed type */
    H5E_BEGIN_TRY {
        status = H5Tcommit2(file, "test_named_2 (should not exist)", type, H5P_DEFAULT, H5P_DEFAULT, H5P_DEFAULT);
    } H5E_END_TRY;
    if (status >= 0) {
        H5_FAILED();
        HDputs("    Committed types should not be recommitted!");
        goto error;
    }

    /* It should be possible to define an attribute for the named type */
    if ((attr1 = H5Acreate2(type, "attr1", H5T_NATIVE_UCHAR, space, H5P_DEFAULT, H5P_DEFAULT)) < 0)
        goto error;
    for (i = 0; i < (size_t)ds_size[0]; i++)
        for (j = 0; j < (size_t)ds_size[1]; j++)
            attr_data[i][j] = (unsigned)(i * ds_size[1] + j);
    if (H5Awrite(attr1, H5T_NATIVE_UINT, attr_data) < 0)
        goto error;
    if (H5Aclose(attr1) < 0)
        goto error;

    /* Copying a committed type should result in a transient type which is
     * not locked.
     */
    if ((t2 = H5Tcopy(type)) < 0)
        goto error;
    if ((status = H5Tcommitted(t2)) < 0)
        goto error;
    if (status) {
        H5_FAILED();
        HDputs("    Copying a named type should result in a transient type!");
        goto error;
    }
    if (H5Tset_precision(t2, (size_t)256) < 0)
        goto error;
    if (H5Tclose(t2) < 0)
        goto error;

    /* Close the committed type and reopen it.  It should return a named type.
     */
    if (H5Tclose(type) < 0)
        goto error;
    if ((type = H5Topen2(file, "native-int", H5P_DEFAULT)) < 0)
        FAIL_STACK_ERROR
    if ((status = H5Tcommitted(type)) < 0)
        goto error;
    if (!status) {
        H5_FAILED();
        HDputs("    Opened named types should be named types!");
        goto error;
    }

    /* Create a dataset that uses the named type */
    if ((dset = H5Dcreate2(file, "dset1", type, space, H5P_DEFAULT, H5P_DEFAULT, H5P_DEFAULT)) < 0)
        goto error;

    /* Get the dataset's datatype and make sure it's a named type */
    if ((t2 = H5Dget_type(dset)) < 0)
        goto error;
    if ((status = H5Tcommitted(t2)) < 0)
        goto error;
    if (!status) {
        H5_FAILED();
        HDputs("    Dataset type should be a named type!");
        goto error;
    }

    /* Close the dataset, then close its type, then reopen the dataset */
    if (H5Dclose(dset) < 0)
        goto error;
    if (H5Tclose(t2) < 0)
        goto error;
    if ((dset = H5Dopen2(file, "dset1", H5P_DEFAULT)) < 0)
        goto error;

    /* Get the dataset's type and make sure it's named */
    if ((t2 = H5Dget_type(dset)) < 0)
        goto error;
    if ((status = H5Tcommitted(t2)) < 0)
        goto error;
    if (!status) {
        H5_FAILED();
        HDputs("    Dataset type should be a named type!");
        goto error;
    }

    /* Close the dataset and create another with the type returned from the
     * first dataset.
     */
    if(H5Dclose(dset) < 0) goto error;
    if((dset = H5Dcreate2(file, "dset2", t2, space, H5P_DEFAULT, H5P_DEFAULT, H5P_DEFAULT)) < 0) goto error;

    /* Reopen the second dataset and make sure the type is shared */
    if(H5Tclose(t2) < 0) goto error;
    if(H5Dclose(dset) < 0) goto error;
    if((dset = H5Dopen2(file, "dset2", H5P_DEFAULT)) < 0) goto error;
    if((t2 = H5Dget_type(dset)) < 0) goto error;
    if((status = H5Tcommitted(t2)) < 0) goto error;
    if(!status) {
	H5_FAILED();
	HDputs ("    Dataset type should be a named type!");
	goto error;
    }
    if(H5Tclose(t2) < 0) goto error;

    /*
     * Get the dataset datatype by applying H5Tcopy() to the dataset. The
     * result should be modifiable.
     */
    if((t2 = H5Tcopy(dset)) < 0) goto error;
    if(H5Tset_precision(t2, (size_t)256) < 0) goto error;
    if(H5Tclose(t2) < 0) goto error;
    if(H5Dclose(dset) < 0) goto error;

    /*
     * Copy of committed type used as dataset type should not be name type
     */
    if((t2 = H5Tcopy(type)) < 0) goto error;
    if((status = H5Tcommitted(t2)) < 0) goto error;
    if(status) {
	H5_FAILED();
	HDputs ("    Copied type should not be a named type!");
	goto error;
    }
    if((dset = H5Dcreate2(file, "dset3", t2, space, H5P_DEFAULT, H5P_DEFAULT, H5P_DEFAULT)) < 0) goto error;
    if((t3 = H5Dget_type(dset)) < 0) goto error;
    if((status = H5Tcommitted(t3)) < 0) goto error;
    if(status) {
	H5_FAILED();
	HDputs ("    Datatype from dataset using copied type should not be a named type!");
	goto error;
    }
    if(H5Tclose(t3) < 0) goto error;
    if(H5Dclose(dset) < 0) goto error;

    /* Close */
    if(H5Tclose(type) < 0) goto error;
    if(H5Sclose(space) < 0) goto error;
    if(H5Fclose(file) < 0) goto error;

    /* Reopen file with read only access */
    if ((file = H5Fopen(filename, H5F_ACC_RDONLY, fapl)) < 0)
        goto error;

    /* Verify that H5Tcommit2 returns an error */
    if((type = H5Tcopy(H5T_NATIVE_INT)) < 0) goto error;
    H5E_BEGIN_TRY {
        status = H5Tcommit2(file, "test_named_3 (should not exist)", type, H5P_DEFAULT, H5P_DEFAULT, H5P_DEFAULT);
    } H5E_END_TRY;
    if(status >= 0) {
        H5_FAILED();
        HDputs ("    Types should not be committable to a read-only file!");
        goto error;
    }

    /* Verify that H5Tcommit_anon returns an error */
    if((type = H5Tcopy(H5T_NATIVE_INT)) < 0) goto error;
    H5E_BEGIN_TRY {
        status = H5Tcommit_anon(file, type, H5P_DEFAULT, H5P_DEFAULT);
    } H5E_END_TRY;
    if(status >= 0) {
        H5_FAILED();
        HDputs ("    Types should not be committable to a read-only file!");
        goto error;
    }

    /* Close */
    if(H5Tclose(type) < 0) goto error;
    if(H5Fclose(file) < 0) goto error;

    PASSED();
    return 0;

error:
    H5E_BEGIN_TRY {
	H5Tclose(t3);
	H5Tclose(t2);
	H5Tclose(type);
	H5Sclose(space);
	H5Dclose(dset);
	H5Fclose(file);
    } H5E_END_TRY;
    return 1;
}


/*-------------------------------------------------------------------------
 * Function:	mkstr
 *
 * Purpose:	Create a new string datatype
 *
 * Return:	Success:	New type
 *		Failure:	-1
 *
 * Programmer:	Robb Matzke
 *              Monday, August 10, 1998
 *
 *-------------------------------------------------------------------------
 */
static hid_t
mkstr(size_t len, H5T_str_t strpad)
{
    hid_t	t;

    if((t = H5Tcopy(H5T_C_S1)) < 0)
        return -1;
    if(H5Tset_size(t, len) < 0)
        return -1;
    if(H5Tset_strpad(t, strpad) < 0)
        return -1;

    return t;
}


/*-------------------------------------------------------------------------
 * Function:	test_str_create
 *
 * Purpose:	Test string type creation using H5Tcreate
 *
 * Return:	Success:	0
 *		Failure:	number of errors
 *
 * Programmer:	Raymond Lu
 *              19 May 2011
 *
 *-------------------------------------------------------------------------
 */
static int
test_str_create(void)
{
    hid_t  fixed_str1, fixed_str2;
    hid_t  vlen_str1,  vlen_str2;
    htri_t is_vl_str = FALSE;
    size_t query_size, str_size = 10;

    TESTING("string type creation using H5Tcreate");

    /* Create fixed-length string in two ways and make sure they are the same */
    if((fixed_str1 = mkstr(str_size, H5T_STR_NULLTERM)) < 0) goto error;

    if((fixed_str2 = H5Tcreate(H5T_STRING, str_size)) < 0) goto error;
    if(H5Tset_strpad(fixed_str2, H5T_STR_NULLTERM) < 0) goto error;

    if(!H5Tequal(fixed_str1, fixed_str2)) goto error;

    if((query_size = H5Tget_size(fixed_str1)) == 0) goto error;
    if(query_size != str_size) goto error;

    if((query_size = H5Tget_size(fixed_str2)) == 0) goto error;
    if(query_size != str_size) goto error;

    if(H5Tclose(fixed_str1) < 0) goto error;
    if(H5Tclose(fixed_str2) < 0) goto error;

    /* Create variable-length string in two ways and make sure they are the same */
    if((vlen_str1 = mkstr((size_t)H5T_VARIABLE, H5T_STR_NULLTERM)) < 0) goto error;

    if((vlen_str2 = H5Tcreate(H5T_STRING, (size_t)H5T_VARIABLE)) < 0) goto error;
    if(H5Tset_strpad(vlen_str2, H5T_STR_NULLTERM) < 0) goto error;

    if(!H5Tequal(vlen_str1, vlen_str2)) goto error;

    if((is_vl_str = H5Tis_variable_str(vlen_str1)) < 0) goto error;
    if(!is_vl_str) goto error; 

    if((is_vl_str = H5Tis_variable_str(vlen_str2)) < 0) goto error;
    if(!is_vl_str) goto error; 

    if(H5Tclose(vlen_str1) < 0) goto error;
    if(H5Tclose(vlen_str2) < 0) goto error;

    PASSED();
    return 0;

error:
    H5_FAILED();
    return 1;
}


/*-------------------------------------------------------------------------
 * Function:	test_conv_str_1
 *
 * Purpose:	Test string conversions
 *
 * Return:	Success:	0
 *		Failure:	number of errors
 *
 * Programmer:	Robb Matzke
 *              Monday, August 10, 1998
 *
 *-------------------------------------------------------------------------
 */
static int
test_conv_str_1(void)
{
    char	*buf = NULL;
    hid_t	src_type = -1;
    hid_t   dst_type = -1;

    TESTING("string conversions");

    /*
     * Convert a null-terminated string to a shorter and longer null
     * terminated string.
     */
    if((src_type = mkstr((size_t)10, H5T_STR_NULLTERM)) < 0) goto error;
    if((dst_type = mkstr((size_t)5, H5T_STR_NULLTERM)) < 0) goto error;
    if(NULL == (buf = (char*)HDcalloc((size_t)2, (size_t)10))) goto error;
    HDmemcpy(buf, "abcdefghi\0abcdefghi\0", (size_t)20);
    if (H5Tconvert(src_type, dst_type, (size_t)2, buf, NULL, H5P_DEFAULT) < 0) goto error;
    if (HDmemcmp(buf, "abcd\0abcd\0abcdefghi\0", (size_t)20)) {
	H5_FAILED();
	HDputs("    Truncated C-string test failed");
	goto error;
    }
    if (H5Tconvert(dst_type, src_type, (size_t)2, buf, NULL, H5P_DEFAULT) < 0) goto error;
    if (HDmemcmp(buf, "abcd\0\0\0\0\0\0abcd\0\0\0\0\0\0", (size_t)20)) {
	H5_FAILED();
	HDputs("    Extended C-string test failed");
	goto error;
    }
    HDfree(buf);
    buf = NULL;
    if (H5Tclose(src_type) < 0) goto error;
    if (H5Tclose(dst_type) < 0) goto error;

    /*
     * Convert a null padded string to a shorter and then longer string.
     */
    if((src_type = mkstr((size_t)10, H5T_STR_NULLPAD)) < 0) goto error;
    if((dst_type = mkstr((size_t)5, H5T_STR_NULLPAD)) < 0) goto error;
    if(NULL == (buf = (char*)HDcalloc((size_t)2, (size_t)10))) goto error;
    HDmemcpy(buf, "abcdefghijabcdefghij", (size_t)20);
    if (H5Tconvert(src_type, dst_type, (size_t)2, buf, NULL, H5P_DEFAULT) < 0) goto error;
    if (HDmemcmp(buf, "abcdeabcdeabcdefghij", (size_t)20)) {
	H5_FAILED();
	HDputs("    Truncated C buffer test failed");
	goto error;
    }
    if (H5Tconvert(dst_type, src_type, (size_t)2, buf, NULL, H5P_DEFAULT) < 0) goto error;
    if (HDmemcmp(buf, "abcde\0\0\0\0\0abcde\0\0\0\0\0", (size_t)20)) {
	H5_FAILED();
	HDputs("    Extended C buffer test failed");
	goto error;
    }
    HDfree(buf);
    buf = NULL;
    if (H5Tclose(src_type) < 0) goto error;
    if (H5Tclose(dst_type) < 0) goto error;

    /*
     * Convert a space-padded string to a shorter and then longer string.
     */
    if((src_type = mkstr((size_t)10, H5T_STR_SPACEPAD)) < 0) goto error;
    if((dst_type = mkstr((size_t)5, H5T_STR_SPACEPAD)) < 0) goto error;
    if(NULL == (buf = (char*)HDcalloc((size_t)2, (size_t)10))) goto error;
    HDmemcpy(buf, "abcdefghijabcdefghij", (size_t)20);
    if (H5Tconvert(src_type, dst_type, (size_t)2, buf, NULL, H5P_DEFAULT) < 0) goto error;
    if (HDmemcmp(buf, "abcdeabcdeabcdefghij", (size_t)20)) {
	H5_FAILED();
	HDputs("    Truncated Fortran-string test failed");
	goto error;
    }
    if (H5Tconvert(dst_type, src_type, (size_t)2, buf, NULL, H5P_DEFAULT) < 0) goto error;
    if (HDmemcmp(buf, "abcde     abcde     ", (size_t)20)) {
	H5_FAILED();
	HDputs("    Extended Fortran-string test failed");
	goto error;
    }
    HDfree(buf);
    buf = NULL;
    if (H5Tclose(src_type) < 0) goto error;
    if (H5Tclose(dst_type) < 0) goto error;

    /*
     * What happens if a null-terminated string is not null terminated?  If
     * the conversion is to an identical string then nothing happens but if
     * the destination is a different size or type of string then the right
     * thing should happen.
     */
    if((src_type = mkstr((size_t)10, H5T_STR_NULLTERM)) < 0) goto error;
    if((dst_type = mkstr((size_t)10, H5T_STR_NULLTERM)) < 0) goto error;
    if(NULL == (buf = (char*)HDcalloc((size_t)2, (size_t)10))) goto error;
    HDmemcpy(buf, "abcdefghijabcdefghij", (size_t)20);
    if (H5Tconvert(src_type, dst_type, (size_t)2, buf, NULL, H5P_DEFAULT) < 0) goto error;
    if (HDmemcmp(buf, "abcdefghijabcdefghij", (size_t)20)) {
	H5_FAILED();
	HDputs("    Non-terminated string test 1");
	goto error;
    }
    H5Tclose(dst_type);
    if((dst_type = mkstr((size_t)5, H5T_STR_NULLTERM)) < 0) goto error;
    HDmemcpy(buf, "abcdefghijabcdefghij", (size_t)20);
    if (H5Tconvert(src_type, dst_type, (size_t)2, buf, NULL, H5P_DEFAULT) < 0) goto error;
    if (HDmemcmp(buf, "abcd\0abcd\0abcdefghij", (size_t)20)) {
	H5_FAILED();
	HDputs("    Non-terminated string test 2");
	goto error;
    }
    HDmemcpy(buf, "abcdeabcdexxxxxxxxxx", (size_t)20);
    if (H5Tconvert(dst_type, src_type, (size_t)2, buf, NULL, H5P_DEFAULT) < 0) goto error;
    if (HDmemcmp(buf, "abcde\0\0\0\0\0abcde\0\0\0\0\0", (size_t)20)) {
	H5_FAILED();
	HDputs("    Non-terminated string test 2");
	goto error;
    }
    HDfree(buf);
    buf = NULL;
    if (H5Tclose(src_type) < 0) goto error;
    if (H5Tclose(dst_type) < 0) goto error;

    /*
     * Test C string to Fortran and vice versa.
     */
    if((src_type = mkstr((size_t)10, H5T_STR_NULLTERM)) < 0) goto error;
    if((dst_type = mkstr((size_t)10, H5T_STR_SPACEPAD)) < 0) goto error;
    if(NULL == (buf = (char*)HDcalloc((size_t)2, (size_t)10))) goto error;
    HDmemcpy(buf, "abcdefghi\0abcdefghi\0", (size_t)20);
    if (H5Tconvert(src_type, dst_type, (size_t)2, buf, NULL, H5P_DEFAULT) < 0) goto error;
    if (HDmemcmp(buf, "abcdefghi abcdefghi ", (size_t)20)) {
	H5_FAILED();
	HDputs("    C string to Fortran test 1");
	goto error;
    }
    if (H5Tconvert(dst_type, src_type, (size_t)2, buf, NULL, H5P_DEFAULT) < 0) goto error;
    if (HDmemcmp(buf, "abcdefghi\0abcdefghi\0", (size_t)20)) {
	H5_FAILED();
	HDputs("    Fortran to C string test 1");
	goto error;
    }
    if (H5Tclose(dst_type) < 0) goto error;
    if((dst_type = mkstr((size_t)5, H5T_STR_SPACEPAD)) < 0) goto error;
    HDmemcpy(buf, "abcdefgh\0\0abcdefgh\0\0", (size_t)20);
    if (H5Tconvert(src_type, dst_type, (size_t)2, buf, NULL, H5P_DEFAULT) < 0) goto error;
    if (HDmemcmp(buf, "abcdeabcdeabcdefgh\0\0", (size_t)20)) {
	H5_FAILED();
	HDputs("    C string to Fortran test 2");
	goto error;
    }
    if (H5Tconvert(dst_type, src_type, (size_t)2, buf, NULL, H5P_DEFAULT) < 0) goto error;
    if (HDmemcmp(buf, "abcde\0\0\0\0\0abcde\0\0\0\0\0", (size_t)20)) {
	H5_FAILED();
	HDputs("    Fortran to C string test 2");
	goto error;
    }
    if (H5Tclose(src_type) < 0) goto error;
    if (H5Tclose(dst_type) < 0) goto error;
    if((src_type = mkstr((size_t)5, H5T_STR_NULLTERM)) < 0) goto error;
    if((dst_type = mkstr((size_t)10, H5T_STR_SPACEPAD)) < 0) goto error;
    HDmemcpy(buf, "abcd\0abcd\0xxxxxxxxxx", (size_t)20);
    if (H5Tconvert(src_type, dst_type, (size_t)2, buf, NULL, H5P_DEFAULT) < 0) goto error;
    if (HDmemcmp(buf, "abcd      abcd      ", (size_t)20)) {
	H5_FAILED();
	HDputs("    C string to Fortran test 3");
	goto error;
    }
    if (H5Tconvert(dst_type, src_type, (size_t)2, buf, NULL, H5P_DEFAULT) < 0) goto error;
    if (HDmemcmp(buf, "abcd\0abcd\0abcd      ", (size_t)20)) {
	H5_FAILED();
	HDputs("    Fortran to C string test 3");
	goto error;
    }
    HDfree(buf);
    buf = NULL;
    if (H5Tclose(src_type) < 0) goto error;
    if (H5Tclose(dst_type) < 0) goto error;

    /*
     * Test C buffer to Fortran and vice versa.
     */
    if((src_type = mkstr((size_t)10, H5T_STR_NULLPAD)) < 0) goto error;
    if((dst_type = mkstr((size_t)10, H5T_STR_SPACEPAD)) < 0) goto error;
    if(NULL == (buf = (char*)HDcalloc((size_t)2, (size_t)10))) goto error;
    HDmemcpy(buf, "abcdefghijabcdefghij", (size_t)20);
    if (H5Tconvert(src_type, dst_type, (size_t)2, buf, NULL, H5P_DEFAULT) < 0) goto error;
    if (HDmemcmp(buf, "abcdefghijabcdefghij", (size_t)20)) {
	H5_FAILED();
	HDputs("    C buffer to Fortran test 1");
	goto error;
    }
    if (H5Tconvert(dst_type, src_type, (size_t)2, buf, NULL, H5P_DEFAULT) < 0) goto error;
    if (HDmemcmp(buf, "abcdefghijabcdefghij", (size_t)20)) {
	H5_FAILED();
	HDputs("    Fortran to C buffer test 1");
	goto error;
    }
    if (H5Tclose(dst_type) < 0) goto error;
    if((dst_type = mkstr((size_t)5, H5T_STR_SPACEPAD)) < 0) goto error;
    HDmemcpy(buf, "abcdefgh\0\0abcdefgh\0\0", (size_t)20);
    if (H5Tconvert(src_type, dst_type, (size_t)2, buf, NULL, H5P_DEFAULT) < 0) goto error;
    if (HDmemcmp(buf, "abcdeabcdeabcdefgh\0\0", (size_t)20)) {
	H5_FAILED();
	HDputs("    C buffer to Fortran test 2");
	goto error;
    }
    if (H5Tconvert(dst_type, src_type, (size_t)2, buf, NULL, H5P_DEFAULT) < 0) goto error;
    if (HDmemcmp(buf, "abcde\0\0\0\0\0abcde\0\0\0\0\0", (size_t)20)) {
	H5_FAILED();
	HDputs("    Fortran to C buffer test 2");
	goto error;
    }
    if (H5Tclose(src_type) < 0) goto error;
    if (H5Tclose(dst_type) < 0) goto error;
    if((src_type = mkstr((size_t)5, H5T_STR_NULLPAD)) < 0) goto error;
    if((dst_type = mkstr((size_t)10, H5T_STR_SPACEPAD)) < 0) goto error;
    HDmemcpy(buf, "abcd\0abcd\0xxxxxxxxxx", (size_t)20);
    if (H5Tconvert(src_type, dst_type, (size_t)2, buf, NULL, H5P_DEFAULT) < 0) goto error;
    if (HDmemcmp(buf, "abcd      abcd      ", (size_t)20)) {
	H5_FAILED();
	HDputs("    C buffer to Fortran test 3");
	goto error;
    }
    if (H5Tconvert(dst_type, src_type, (size_t)2, buf, NULL, H5P_DEFAULT) < 0) goto error;
    if (HDmemcmp(buf, "abcd\0abcd\0abcd      ", (size_t)20)) {
	H5_FAILED();
	HDputs("    Fortran to C buffer test 3");
	goto error;
    }
    if(H5Tclose(src_type) < 0) goto error;
    if(H5Tclose(dst_type) < 0) goto error;
    HDfree(buf);

    PASSED();

    /* Restore the default error handler (set in h5_reset()) */
    h5_restore_err();

    reset_hdf5();
    return 0;

error:
    H5E_BEGIN_TRY {
        H5Tclose(src_type); 
        H5Tclose(dst_type);
    } H5E_END_TRY;

    if(buf)
        HDfree(buf);

    /* Restore the default error handler (set in h5_reset()) */
    h5_restore_err();

    reset_hdf5();

    return 1;
}


/*-------------------------------------------------------------------------
 * Function:	test_conv_str_2
 *
 * Purpose:	Tests C-to-Fortran and Fortran-to-C string conversion speed.
 *
 * Return:	Success:	0
 *		Failure:	number of errors
 *
 * Programmer:	Robb Matzke
 *              Monday, August 10, 1998
 *
 *-------------------------------------------------------------------------
 */
static int
test_conv_str_2(void)
{
    char		*buf = NULL, s[80];
    hid_t		c_type = -1;
    hid_t       	f_type = -1;
    const size_t	nelmts = NTESTELEM;
    size_t		i, j, nchars;
    int			ret_value = 1;

    /*
     * Initialize types and buffer.
     */
    if((c_type = mkstr((size_t)8, H5T_STR_NULLPAD)) < 0) goto error;
    if((f_type = mkstr((size_t)8, H5T_STR_SPACEPAD)) < 0) goto error;
    if(NULL == (buf = (char*)HDcalloc(nelmts, (size_t)8))) goto error;
    for(i = 0; i < nelmts; i++) {
	nchars = (size_t)(HDrand() % 8);
	for(j = 0; j < nchars; j++)
	    buf[i * 8 + j] = (char)('a' + HDrand() % 26);
	while(j < nchars)
            buf[i * 8 + j++] = '\0';
    } /* end for */

    /* Do the conversions */
    sprintf(s, "Testing random string conversion speed");
    printf("%-70s", s);
    HDfflush(stdout);
    if(H5Tconvert(c_type, f_type, nelmts, buf, NULL, H5P_DEFAULT) < 0)
        goto error;
    if(H5Tconvert(f_type, c_type, nelmts, buf, NULL, H5P_DEFAULT) < 0)
        goto error;
    PASSED();

    ret_value = 0;

error:
    H5E_BEGIN_TRY {
        H5Tclose(c_type);
        H5Tclose(f_type);
    } H5E_END_TRY;

    if(buf)
        HDfree(buf);

    /* Restore the default error handler (set in h5_reset()) */
    h5_restore_err();

    reset_hdf5();

    return ret_value;
}


/*-------------------------------------------------------------------------
 * Function:	test_conv_str_3
 *
 * Purpose:	Tests some functions that are or aren't supposed to work
 *              for string type.
 *
 * Return:	Success:	0
 *		Failure:	number of errors
 *
 * Programmer:	Raymond Lu
 *              Tuesday, April 4, 2006
 *
 *-------------------------------------------------------------------------
 */
static int
test_conv_str_3(void)
{
    char		*buf=NULL;
    hid_t		type = -1;
    hid_t       	super = -1;
    const size_t	nelmts = NTESTELEM;
    size_t		i, j, nchars;
    int			ret_value = 1;
    size_t              size;
    H5T_pad_t           inpad;
    H5T_sign_t          sign;
    char               *tag = NULL;
    herr_t              ret;

    TESTING("some type functions for string");

    /*
     * Initialize types and buffer.
     */
    if((type = mkstr((size_t)8, H5T_STR_NULLPAD)) < 0) goto error;
    if(NULL == (buf = (char*)HDcalloc(nelmts, (size_t)8)))
        FAIL_PUTS_ERROR("Allocation failed.");
    for(i = 0; i < nelmts; i++) {
	nchars = (size_t)(HDrand() % 8);
	for(j = 0; j < nchars; j++)
	    buf[i * 8 + j] = (char)('a' + HDrand() % 26);
	while(j < nchars)
            buf[i * 8 + j++] = '\0';
    } /* end for */

    if(H5Tget_precision(type) == 0) FAIL_STACK_ERROR
    if(H5Tget_size(type) == 0) FAIL_STACK_ERROR
    if(H5Tset_pad(type, H5T_PAD_ZERO, H5T_PAD_ONE) < 0) FAIL_STACK_ERROR
    if(H5Tget_cset(type) < 0) FAIL_STACK_ERROR
    if(H5Tget_strpad(type) < 0) FAIL_STACK_ERROR
    if(H5Tset_offset(type, (size_t)0) < 0) FAIL_STACK_ERROR
    if(H5Tget_order(type) < 0) FAIL_STACK_ERROR

    H5E_BEGIN_TRY {
        ret = H5Tset_precision(type, nelmts);
    } H5E_END_TRY;
    if(ret >= 0) {
        FAIL_PUTS_ERROR("Operation not allowed for this type.");
    } /* end if */

    H5E_BEGIN_TRY {
        size = H5Tget_ebias(type);
    } H5E_END_TRY;
    if(size > 0) {
        FAIL_PUTS_ERROR("Operation not allowed for this type.");
    } /* end if */

    H5E_BEGIN_TRY {
        inpad = H5Tget_inpad(type);
    } H5E_END_TRY;
    if(inpad > -1) {
        FAIL_PUTS_ERROR("Operation not allowed for this type.");
    } /* end if */

    H5E_BEGIN_TRY {
        sign = H5Tget_sign(type);
    } H5E_END_TRY;
    if(sign > -1) {
        FAIL_PUTS_ERROR("Operation not allowed for this type.");
    } /* end if */

    H5E_BEGIN_TRY {
        tag = H5Tget_tag(type);
    } H5E_END_TRY;
    if(tag) {
        FAIL_PUTS_ERROR("Operation not allowed for this type.");
    } /* end if */

    H5E_BEGIN_TRY {
        super = H5Tget_super(type);
    } H5E_END_TRY;
    if(super >= 0) {
        FAIL_PUTS_ERROR("Operation not allowed for this type.");
    } /* end if */

    PASSED();
    ret_value = 0;

error:
    H5E_BEGIN_TRY {
        H5Tclose(type);
        H5Tclose(super);
    } H5E_END_TRY;

    if(buf) 
        HDfree(buf);
    if(tag)
        H5free_memory(tag); /* Technically allocated by API call */

    /* Restore the default error handler (set in h5_reset()) */
    h5_restore_err();

    reset_hdf5();

    return ret_value;  /* Number of errors */
}


/*-------------------------------------------------------------------------
 * Function:	test_conv_enum_1
 *
 * Purpose:	Test conversion speed for enum datatypes
 *
 * Return:	Success:	0
 *
 *		Failure:	number of errors
 *
 * Programmer:	Robb Matzke
 *              Tuesday, January  5, 1999
 *
 *-------------------------------------------------------------------------
 */
static int
test_conv_enum_1(void)
{
    const size_t nelmts=NTESTELEM;
    int		i, val, *buf=NULL;
    hid_t	t1 = -1;
    hid_t	t2 = -1;
    char	s[80];
    int		ret_value = 1;
    size_t      u;

    /* Build the datatypes */
    if((t1 = H5Tcreate(H5T_ENUM, sizeof(int))) < 0) goto error;
    if((t2 = H5Tenum_create(H5T_NATIVE_INT)) < 0) goto error;
    s[1] = '\0';
    for(i = 0; i < 26; i++) {
	s[0] = (char)('A' + i);
	H5Tenum_insert(t1, s, &i);
	H5Tenum_insert(t2, s, (val = i * 1000 + i, &val));
    } /* end for */

    /* Initialize the buffer */
    if(NULL == (buf = (int*)HDmalloc(nelmts * MAX(H5Tget_size(t1), H5Tget_size(t2)))))
        goto error;
    for(u = 0; u < nelmts; u++)
        buf[u] = HDrand() % 26;

    /* Conversions */
    sprintf(s, "Testing random enum conversion O(N)");
    printf("%-70s", s);
    HDfflush(stdout);
    if(H5Tconvert(t1, t2, nelmts, buf, NULL, H5P_DEFAULT) < 0) goto error;
    PASSED();

    sprintf(s, "Testing random enum conversion O(N log N)");
    printf("%-70s", s);
    HDfflush(stdout);
    if(H5Tconvert(t2, t1, nelmts, buf, NULL, H5P_DEFAULT) < 0) goto error;
    PASSED();

    ret_value = 0;

error:
    H5E_BEGIN_TRY {
        H5Tclose(t1);
        H5Tclose(t2);
    } H5E_END_TRY;

    if(buf)
        HDfree(buf);

    /* Restore the default error handler (set in h5_reset()) */
    h5_restore_err();

    reset_hdf5();

    return ret_value;
}


/*-------------------------------------------------------------------------
 * Function:    test_conv_enum_2
 *
 * Purpose:     Tests enumeration conversions where source isn't a native type.
 *
 * Return:      Success:        0
 *
 *              Failure:        number of errors
 *
 * Programmer:  Robb Matzke, LLNL, 2003-06-09
 *-------------------------------------------------------------------------
 */
static int
test_conv_enum_2(void)
{
    hid_t       srctype=-1, dsttype=-1, oddsize=-1;
    int         *data=NULL, i, nerrors=0;
    const char  *mname[] = { "RED",
                             "GREEN",
                             "BLUE",
                             "YELLOW",
                             "PINK",
                             "PURPLE",
                             "ORANGE",
                             "WHITE" };
   
    TESTING("non-native enumeration type conversion");

    /* Source enum type */
    oddsize = H5Tcopy(H5T_STD_I32BE);
    H5Tset_size(oddsize, (size_t)3); /*reduce to 24 bits, not corresponding to any native size*/
    srctype = H5Tenum_create(oddsize);
    for (i=7; i>=0; --i) {
        char pattern[3];
        pattern[2] = (char)i;
        pattern[0] = pattern[1] = 0;
        H5Tenum_insert(srctype, mname[i], pattern);
    }

    /* Destination enum type */
    dsttype = H5Tenum_create(H5T_NATIVE_INT);
    HDassert(H5Tget_size(dsttype) > H5Tget_size(srctype));
    for (i=0; i<8; i++)
        H5Tenum_insert(dsttype, mname[i], &i);

    /* Source data */
    data = (int*)HDmalloc(NTESTELEM*sizeof(int));
    for (i=0; i<NTESTELEM; i++) {
        ((char*)data)[i*3+2] = (char)(i % 8);
        ((char*)data)[i*3+0] = 0;
        ((char*)data)[i*3+1] = 0;
    }

    /* Convert to destination type */
    H5Tconvert(srctype, dsttype, (size_t)NTESTELEM, data, NULL, H5P_DEFAULT);

    /* Check results */
    for (i=0; i<NTESTELEM; i++) {
        if (data[i] != i%8) {
            if (!nerrors++) {
                H5_FAILED();
                printf("element %d is %d but should have been  %d\n",
                       i, data[i], i%8);
            }
        }
    }

    /* Cleanup */
    HDfree(data);
    H5Tclose(srctype);
    H5Tclose(dsttype);
    H5Tclose(oddsize);

    /* Failure */
    if (nerrors) {
        printf("total of %d conversion errors out of %d elements for enums\n",
               nerrors, NTESTELEM);
        return 1;
    }

    PASSED();
    return 0;
}


/*-------------------------------------------------------------------------
 * Function:	test_conv_bitfield
 *
 * Purpose:	Test bitfield conversions.
 *
 * Return:	Success:	0
 *
 *		Failure:	number of errors
 *
 * Programmer:	Robb Matzke
 *              Thursday, May 20, 1999
 *
 *-------------------------------------------------------------------------
 */
static int
test_conv_bitfield(void)
{
    unsigned char	buf[4];
    hid_t		st=-1, dt=-1;

    TESTING("bitfield conversions");

    /*
     * First test a simple bitfield conversion:
     *                   1010101010101010
     *   ________________1010101010101010
     */
    st = H5Tcopy(H5T_STD_B16LE);
    dt = H5Tcopy(H5T_STD_B32LE);
    buf[0] = buf[1] = 0xAA;
    buf[2] = buf[3] = 0x55; /*irrelevant*/
    if (H5Tconvert(st, dt, (size_t)1, buf, NULL, H5P_DEFAULT) < 0) goto error;
    if (buf[0]!=0xAA || buf[1]!=0xAA || buf[2]!=0 || buf[3]!=0) {
	H5_FAILED();
	printf("    s=0xaaaa, d=0x%02x%02x%02x%02x (test 1)\n",
	       buf[3], buf[2], buf[1], buf[0]);
	goto error;
    }

    /*
     * Test2: Offset a 12-byte value in the middle of a 16 and 32 byte
     * field.
     *              __10 1010 1010 10__
     *    ____ ____ __10 1010 1010 10__ ____ ____
     */
    H5Tset_precision(st, (size_t)12);
    H5Tset_offset(st, (size_t)2);
    H5Tset_precision(dt, (size_t)12);
    H5Tset_offset(dt, (size_t)10);
    buf[0] = 0xA8; buf[1] = 0x2A; buf[2] = buf[3] = 0;
    if (H5Tconvert(st, dt, (size_t)1, buf, NULL, H5P_DEFAULT) < 0) goto error;
    if (buf[0]!=0 || buf[1]!=0xA8 || buf[2]!=0x2A || buf[3]!=0) {
	H5_FAILED();
	printf("    s=0x2AA8 d=0x%02x%02x%02x%02x (test 2)\n",
	       buf[3], buf[2], buf[1], buf[0]);
	goto error;
    }

    /*
     * Same as previous test except unused bits of the destination will
     * be filled with ones.
     */
    H5Tset_pad(dt, H5T_PAD_ONE, H5T_PAD_ONE);
    buf[0] = 0xA8; buf[1] = 0x2A; buf[2] = buf[3] = 0;
    if (H5Tconvert(st, dt, (size_t)1, buf, NULL, H5P_DEFAULT) < 0) goto error;
    if (buf[0]!=0xff || buf[1]!=0xAB || buf[2]!=0xEA || buf[3]!=0xff) {
	H5_FAILED();
	printf("    s=0x2AA8 d=0x%02x%02x%02x%02x (test 3)\n",
	       buf[3], buf[2], buf[1], buf[0]);
	goto error;
    }

    H5Tclose(st);
    H5Tclose(dt);
    PASSED();

    /* Restore the default error handler (set in h5_reset()) */
    h5_restore_err();

    reset_hdf5();
    return 0;

error:
    H5Tclose(st);
    H5Tclose(dt);

    /* Restore the default error handler (set in h5_reset()) */
    h5_restore_err();

    reset_hdf5();

    return 1;
}


/*-------------------------------------------------------------------------
 * Function:	test_bitfield_funcs
 *
 * Purpose:	Test some datatype functions that are and aren't supposed
 *              work for bitfield type.
 *
 * Return:	Success:	0
 *
 *		Failure:	number of errors
 *
 * Programmer:	Raymond Lu
 *              Wednesday, April 5, 2006
 *
 *-------------------------------------------------------------------------
 */
static int
test_bitfield_funcs(void)
{
    hid_t		type=-1, ntype=-1, super=-1;
    size_t              size;
    char*               tag=0;
    H5T_pad_t           inpad;
    H5T_cset_t          cset;
    H5T_str_t           strpad;
    herr_t              ret;
    int                 retval=-1;

    TESTING("some type functions for bitfield");

    /*
     * First create a bitfield type.
     */
    if((type = H5Tcopy(H5T_STD_B32LE)) < 0) goto error;

    /*
     * Offset a 12-byte value in the middle of a 16 and 32 byte
     * field.  Pad unused bits with ones.
     *    ____ ____ __10 1010 1010 10__ ____ ____
     */
    if(H5Tset_precision(type, (size_t)12) < 0) goto error;
    if(H5Tset_offset(type, (size_t)10) < 0) goto error;
    if(H5Tset_pad(type, H5T_PAD_ONE, H5T_PAD_ONE)) goto error;
    if((size=H5Tget_size(type))==0) goto error;
    if(H5Tset_order(type, H5T_ORDER_BE) < 0) goto error;
    if((ntype = H5Tget_native_type(type, H5T_DIR_ASCEND)) < 0) goto error;

    H5E_BEGIN_TRY {
        size=H5Tget_ebias(type);
    } H5E_END_TRY;
    if (size>0) {
        H5_FAILED();
        printf("Operation not allowed for this type.\n");
        goto error;
    } /* end if */

    H5E_BEGIN_TRY {
        inpad=H5Tget_inpad(type);
    } H5E_END_TRY;
    if (inpad>-1) {
        H5_FAILED();
        printf("Operation not allowed for this type.\n");
        goto error;
    } /* end if */

    H5E_BEGIN_TRY {
        cset=H5Tget_cset(type);
    } H5E_END_TRY;
    if (cset>-1) {
        H5_FAILED();
        printf("Operation not allowed for this type.\n");
        goto error;
    } /* end if */

    H5E_BEGIN_TRY {
        strpad=H5Tget_strpad(type);
    } H5E_END_TRY;
    if (strpad>-1) {
        H5_FAILED();
        printf("Operation not allowed for this type.\n");
        goto error;
    } /* end if */

    H5E_BEGIN_TRY {
        ret=H5Tset_sign(type, H5T_SGN_2);
    } H5E_END_TRY;
    if(ret>=0) {
        H5_FAILED();
        printf("Operation not allowed for this type.\n");
        goto error;
    } /* end if */

    H5E_BEGIN_TRY {
        tag = H5Tget_tag(type);
    } H5E_END_TRY;
    if (tag) {
        H5_FAILED();
        printf("Operation not allowed for this type.\n");
        goto error;
    } /* end if */

    H5E_BEGIN_TRY {
        super = H5Tget_super(type);
    } H5E_END_TRY;
    if (super>=0) {
        H5_FAILED();
        printf("Operation not allowed for this type.\n");
        goto error;
    } /* end if */

    retval = 0;

error:
    if (retval == -1) retval = 1;
    H5free_memory(tag);
    H5Tclose(ntype);
    H5Tclose(type);
    if (retval == 0) PASSED();

    /* Restore the default error handler (set in h5_reset()) */
    h5_restore_err();

    reset_hdf5();

    return retval;
}


/*-------------------------------------------------------------------------
 * Function:	convert_opaque
 *
 * Purpose:	A fake opaque conversion functions
 *
 * Return:	Success:	0
 *
 *		Failure:	-1
 *
 * Programmer:	Robb Matzke
 *              Friday, June  4, 1999
 *
 *-------------------------------------------------------------------------
 */
static herr_t
convert_opaque(hid_t H5_ATTR_UNUSED st, hid_t H5_ATTR_UNUSED dt, H5T_cdata_t *cdata,
	       size_t H5_ATTR_UNUSED nelmts, size_t H5_ATTR_UNUSED buf_stride,
               size_t H5_ATTR_UNUSED bkg_stride, void H5_ATTR_UNUSED *_buf,
	       void H5_ATTR_UNUSED *bkg, hid_t H5_ATTR_UNUSED dset_xfer_plid)
{
    if (H5T_CONV_CONV==cdata->command) num_opaque_conversions_g++;
    return 0;
}


/*-------------------------------------------------------------------------
 * Function:	test_opaque
 *
 * Purpose:	Driver function to test opaque datatypes
 *
 * Return:	Success:	0
 *
 *		Failure:	number of errors
 *
 * Programmer:	Raymond Lu
 *              June 2, 2004
 *
 *-------------------------------------------------------------------------
 */
static int
test_opaque(void)
{
    int num_errors = 0;

    TESTING("opaque datatypes");

    /* Test opaque types with tags */
    num_errors += opaque_check(0);
    /* Test opaque types without tag */
    num_errors += opaque_check(1);
    /* Test named opaque types with very long tag */
    num_errors += opaque_long();
    /* Test some type functions with opaque type */
    num_errors += opaque_funcs();

    if(num_errors)
        goto error;

    PASSED();
    return 0;

 error:
    return num_errors;
}


/*-------------------------------------------------------------------------
 * Function:	opaque_check
 *
 * Purpose:	Test opaque datatypes
 *
 * Return:	Success:	0
 *
 *		Failure:	number of errors
 *
 * Programmer:	Robb Matzke
 *              Thursday, May 20, 1999
 *
 *-------------------------------------------------------------------------
 */
static int
opaque_check(int tag_it)
{
#define OPAQUE_NELMTS 1000
    hid_t	st=-1, dt=-1;
    herr_t	status;
    char	buf[1]; /*not really used*/
    int		saved;

    saved = num_opaque_conversions_g = 0;

    /* Build source and destination types */
    if ((st=H5Tcreate(H5T_OPAQUE, (size_t)4)) < 0) goto error;
    if (H5Tset_tag(st, "opaque source type") < 0) goto error;

    if ((dt=H5Tcreate(H5T_OPAQUE, (size_t)4)) < 0) goto error;
    if (tag_it) {
        if (H5Tset_tag(dt, "opaque destination type") < 0)
            goto error;
    }

    /* Make sure that we can't convert between the types yet */
    H5E_BEGIN_TRY {
	status = H5Tconvert(st, dt, (size_t)OPAQUE_NELMTS, buf, NULL, H5P_DEFAULT);
    } H5E_END_TRY;
    if (status>=0) {
	H5_FAILED();
	printf("    opaque conversion should have failed but succeeded\n");
	goto error;
    }

    /* Register a conversion function */
    if (H5Tregister(H5T_PERS_HARD, "o_test", st, dt, convert_opaque) < 0)
	goto error;

    /* Try the conversion again, this time it should work */
    if (H5Tconvert(st, dt, (size_t)OPAQUE_NELMTS, buf, NULL, H5P_DEFAULT) < 0) goto error;
    if (saved+1 != num_opaque_conversions_g) {
	H5_FAILED();
	printf("    unexpected number of opaque conversions\n");
	goto error;
    }

    /* Unregister conversion function */
    if (H5Tunregister(H5T_PERS_HARD, "o_test", st, dt, convert_opaque) < 0)
	goto error;

    H5Tclose(st);
    H5Tclose(dt);
    return 0;

 error:
    if (st>0) H5Tclose(st);
    if (dt>0) H5Tclose(dt);
    H5_FAILED();
    return 1;
}


/*-------------------------------------------------------------------------
 * Function:	opaque_long
 *
 * Purpose:	Test named (committed) opaque datatypes w/very long tags
 *
 * Return:	Success:	0
 *		Failure:	number of errors
 *
 * Programmer:	Quincey Koziol
 *              Tuesday, June 14, 2005
 *
 *-------------------------------------------------------------------------
 */
static int
opaque_long(void)
{
    char 	*long_tag = NULL;
    hid_t	dt = -1;
    herr_t      ret;

    /* Build opaque type */
    if((dt=H5Tcreate(H5T_OPAQUE, (size_t)4)) < 0) TEST_ERROR

    /* Create long tag */
    if(NULL == (long_tag = (char *)HDmalloc((size_t)(16384 + 1)))) TEST_ERROR
    HDmemset(long_tag, 'a', (size_t)16384);
    long_tag[16384] = '\0';

    /* Set opaque type's tag */
    H5E_BEGIN_TRY {
	ret = H5Tset_tag(dt, long_tag);
    } H5E_END_TRY;
    if(ret != FAIL) TEST_ERROR

    /* Close datatype */
    if(H5Tclose(dt) < 0) TEST_ERROR

    /* Release memory for tag */
    HDfree(long_tag);

    return 0;

error:
    if(dt>0)
        H5Tclose(dt);
    if(long_tag)
        HDfree(long_tag);
    H5_FAILED();
    return 1;
}


/*-------------------------------------------------------------------------
 * Function:	opaque_funcs
 *
 * Purpose:	Test some type functions that are and aren't supposed to
 *              work with opaque type.
 *
 * Return:	Success:	0
 *
 *		Failure:	number of errors
 *
 * Programmer:	Raymond Lu
 *              Wednesday, April 5, 2006
 *
 *-------------------------------------------------------------------------
 */
static int
opaque_funcs(void)
{
    hid_t	type = -1, super=-1;
    size_t      size;
    H5T_pad_t   inpad;
    H5T_cset_t  cset;
    H5T_str_t   strpad;
    H5T_sign_t  sign;
    herr_t      ret;

    /* Build opaque type */
    if ((type=H5Tcreate(H5T_OPAQUE, (size_t)4)) < 0) TEST_ERROR
    if (H5Tset_tag(type, "opaque source type") < 0) TEST_ERROR

    if ((size=H5Tget_size(type))==0) goto error;

    H5E_BEGIN_TRY {
        ret=H5Tset_precision(type, (size_t)32);
    } H5E_END_TRY;
    if (ret>=0) {
        printf("Operation not allowed for this type.\n");
        TEST_ERROR
    } /* end if */

    H5E_BEGIN_TRY {
        ret=H5Tset_pad(type, H5T_PAD_ZERO, H5T_PAD_ONE);
    } H5E_END_TRY;
    if (ret>=0) {
        printf("Operation not allowed for this type.\n");
        TEST_ERROR
    } /* end if */

    H5E_BEGIN_TRY {
        size=H5Tget_ebias(type);
    } H5E_END_TRY;
    if (size>0) {
        printf("Operation not allowed for this type.\n");
        TEST_ERROR
    } /* end if */

    H5E_BEGIN_TRY {
        inpad=H5Tget_inpad(type);
    } H5E_END_TRY;
    if (inpad>-1) {
        printf("Operation not allowed for this type.\n");
        TEST_ERROR
    } /* end if */

    H5E_BEGIN_TRY {
        cset=H5Tget_cset(type);
    } H5E_END_TRY;
    if (cset>-1) {
        printf("Operation not allowed for this type.\n");
        TEST_ERROR
    } /* end if */

    H5E_BEGIN_TRY {
        strpad=H5Tget_strpad(type);
    } H5E_END_TRY;
    if (strpad>-1) {
        printf("Operation not allowed for this type.\n");
        TEST_ERROR
    } /* end if */

    H5E_BEGIN_TRY {
        ret=H5Tset_offset(type, (size_t)16);
    } H5E_END_TRY;
    if (ret>=0) {
        printf("Operation not allowed for this type.\n");
        TEST_ERROR
    } /* end if */

    H5E_BEGIN_TRY {
        sign = H5Tget_sign(type);
    } H5E_END_TRY;
    if (sign>-1) {
        printf("Operation not allowed for this type.\n");
        TEST_ERROR
    } /* end if */

    H5E_BEGIN_TRY {
        super = H5Tget_super(type);
    } H5E_END_TRY;
    if (super>=0) {
        printf("Operation not allowed for this type.\n");
        TEST_ERROR
    } /* end if */

    /* Close datatype */
    if(H5Tclose(type) < 0) TEST_ERROR
    return 0;

 error:
    if (type>0) H5Tclose(type);
    return 1;
}


/*-------------------------------------------------------------------------
 * Function:    test_encode
 *
 * Purpose:     Tests functions of encoding and decoding datatype.
 *
 * Return:      Success:        0
 *
 *              Failure:        number of errors
 *
 * Programmer:  Raymond Lu
 *              July 14, 2004
 *
 *-------------------------------------------------------------------------
 */
static int
test_encode(void)
{
    struct s1 {
        int    a;
        float  b;
        long   c;
        double d;
    };
    hid_t       file=-1, tid1=-1, tid2=-1, tid3=-1;
    hid_t       decoded_tid1=-1, decoded_tid2=-1, decoded_tid3=-1;
    char        filename[1024];
    char        compnd_type[]="Compound_type", enum_type[]="Enum_type";
    char        vlstr_type[]="VLstring_type";
    short       enum_val;
    size_t      cmpd_buf_size = 0;
    size_t      enum_buf_size = 0;
    size_t      vlstr_buf_size = 0;
    unsigned char       *cmpd_buf=NULL, *enum_buf=NULL, *vlstr_buf=NULL;
    hid_t	ret_id;
    herr_t      ret;

    TESTING("functions of encoding and decoding datatypes");

    /* Create File */
    h5_fixname(FILENAME[5], H5P_DEFAULT, filename, sizeof filename);
    if((file=H5Fcreate(filename, H5F_ACC_TRUNC, H5P_DEFAULT, H5P_DEFAULT)) < 0)
        goto error;

    /*-----------------------------------------------------------------------
     * Create compound, enumerate, and VL string datatypes
     *-----------------------------------------------------------------------
     */
    /* Create a compound datatype */
    if((tid1=H5Tcreate(H5T_COMPOUND, sizeof(struct s1))) < 0) {
        H5_FAILED();
        printf("Can't create datatype!\n");
        goto error;
    } /* end if */
    if(H5Tinsert(tid1, "a", HOFFSET(struct s1, a), H5T_NATIVE_INT) < 0) {
        H5_FAILED();
        printf("Can't insert field 'a'\n");
        goto error;
    } /* end if */
    if(H5Tinsert(tid1, "b", HOFFSET(struct s1, b), H5T_NATIVE_FLOAT) < 0) {
        H5_FAILED();
        printf("Can't insert field 'b'\n");
        goto error;
    } /* end if */
    if(H5Tinsert(tid1, "c", HOFFSET(struct s1, c), H5T_NATIVE_LONG) < 0) {
        H5_FAILED();
        printf("Can't insert field 'c'\n");
        goto error;
    } /* end if */
    if(H5Tinsert(tid1, "d", HOFFSET(struct s1, d), H5T_NATIVE_DOUBLE) < 0) {
        H5_FAILED();
        printf("Can't insert field 'd'\n");
        goto error;
    } /* end if */

    /* Create a enumerate datatype */
    if((tid2=H5Tcreate(H5T_ENUM, sizeof(short))) < 0) {
        H5_FAILED();
        printf("Can't create enumerate type\n");
        goto error;
    } /* end if */
    if(H5Tenum_insert(tid2, "RED", (enum_val=0,&enum_val)) < 0) {
        H5_FAILED();
        printf("Can't insert field into enumeration type\n");
        goto error;
    } /* end if */
    if(H5Tenum_insert(tid2, "GREEN", (enum_val=1,&enum_val)) < 0) {
        H5_FAILED();
        printf("Can't insert field into enumeration type\n");
        goto error;
    } /* end if */
    if(H5Tenum_insert(tid2, "BLUE", (enum_val=2,&enum_val)) < 0) {
        H5_FAILED();
        printf("Can't insert field into enumeration type\n");
        goto error;
    } /* end if */
    if(H5Tenum_insert(tid2, "ORANGE", (enum_val=3,&enum_val)) < 0) {
        H5_FAILED();
        printf("Can't insert field into enumeration type\n");
        goto error;
    } /* end if */
    if(H5Tenum_insert(tid2, "YELLOW", (enum_val=4,&enum_val)) < 0) {
        H5_FAILED();
        printf("Can't insert field into enumeration type\n");
        goto error;
    } /* end if */

    /* Create a variable-length string type */
    if((tid3 = H5Tcopy(H5T_C_S1)) < 0) {
        H5_FAILED();
        printf("Can't copy a string type\n");
        goto error;
    } /* end if */
    if(H5Tset_size(tid3, H5T_VARIABLE) < 0) {
        H5_FAILED();
        printf("Can't the string type to be variable-length\n");
        goto error;
    } /* end if */

    /*-----------------------------------------------------------------------
     * Test encoding and decoding compound, enumerate, and VL string datatypes
     *-----------------------------------------------------------------------
     */
    /* Encode compound type in a buffer */
    if(H5Tencode(tid1, NULL, &cmpd_buf_size) < 0) {
        H5_FAILED();
        printf("Can't encode compound type\n");
        goto error;
    } /* end if */

    if(cmpd_buf_size>0)
        cmpd_buf = (unsigned char*)HDcalloc((size_t)1, cmpd_buf_size);

    /* Try decoding bogus buffer */
    H5E_BEGIN_TRY {
	ret_id = H5Tdecode(cmpd_buf);
    } H5E_END_TRY;
    if(ret_id!=FAIL) {
        H5_FAILED();
        printf("Decoded bogus buffer!\n");
        goto error;
    }

    if(H5Tencode(tid1, cmpd_buf, &cmpd_buf_size) < 0) {
        H5_FAILED();
        printf("Can't encode compound type\n");
        goto error;
    } /* end if */

    /* Decode from the compound buffer and return an object handle */
    if((decoded_tid1 = H5Tdecode(cmpd_buf)) < 0)
        FAIL_PUTS_ERROR("Can't decode compound type\n")

    /* Verify that the datatype was copied exactly */
    if(H5Tequal(decoded_tid1, tid1)<=0) {
        H5_FAILED();
        printf("Datatype wasn't encoded & decoded identically\n");
        goto error;
    } /* end if */

    /* Query member number and member index by name, for compound type. */
    if(H5Tget_nmembers(decoded_tid1)!=4) {
        H5_FAILED();
        printf("Can't get member number\n");
        goto error;
    } /* end if */
    if(H5Tget_member_index(decoded_tid1, "c")!=2) {
        H5_FAILED();
        printf("Can't get correct index number\n");
        goto error;
    } /* end if */


    /* Encode enumerate type in a buffer */
    if(H5Tencode(tid2, NULL, &enum_buf_size) < 0) {
        H5_FAILED();
        printf("Can't encode enumerate type\n");
        goto error;
    } /* end if */

    if(enum_buf_size>0)
        enum_buf = (unsigned char*)HDcalloc((size_t)1, enum_buf_size);

    if(H5Tencode(tid2, enum_buf, &enum_buf_size) < 0) {
        H5_FAILED();
        printf("Can't encode enumerate type\n");
        goto error;
    } /* end if */

    /* Decode from the enumerate buffer and return an object handle */
    if((decoded_tid2=H5Tdecode(enum_buf)) < 0) {
        H5_FAILED();
        printf("Can't decode enumerate type\n");
        goto error;
    } /* end if */

    /* Verify that the datatype was copied exactly */
    if(H5Tequal(decoded_tid2, tid2)<=0) {
        H5_FAILED();
        printf("Datatype wasn't encoded & decoded identically\n");
        goto error;
    } /* end if */

    /* Query member number and member index by name, for enumeration type. */
    if(H5Tget_nmembers(decoded_tid2)!=5) {
        H5_FAILED();
        printf("Can't get member number\n");
        goto error;
    } /* end if */
    if(H5Tget_member_index(decoded_tid2, "ORANGE") != 3) {
        H5_FAILED();
        printf("Can't get correct index number\n");
        goto error;
    } /* end if */


    /* Encode VL string type in a buffer */
    if(H5Tencode(tid3, NULL, &vlstr_buf_size) < 0) {
        H5_FAILED();
        printf("Can't encode VL string type\n");
        goto error;
    } /* end if */

    if(vlstr_buf_size>0)
        vlstr_buf = (unsigned char*)HDcalloc((size_t)1, vlstr_buf_size);

    if(H5Tencode(tid3, vlstr_buf, &vlstr_buf_size) < 0) {
        H5_FAILED();
        printf("Can't encode VL string type\n");
        goto error;
    } /* end if */

    /* Decode from the VL string buffer and return an object handle */
    if((decoded_tid3=H5Tdecode(vlstr_buf)) < 0) {
        H5_FAILED();
        printf("Can't decode VL string type\n");
        goto error;
    } /* end if */

    /* Verify that the datatype was copied exactly */
    if(H5Tequal(decoded_tid3, tid3)<=0) {
        H5_FAILED();
        printf("Datatype wasn't encoded & decoded identically\n");
        goto error;
    } /* end if */
    if(!H5Tis_variable_str(decoded_tid3)) {
        H5_FAILED();
        printf("Datatype wasn't encoded & decoded identically\n");
        goto error;
    } /* end if */

    /*-----------------------------------------------------------------------
     * Commit and reopen the compound, enumerate, VL string datatypes
     *-----------------------------------------------------------------------
     */
    /* Commit compound datatype and close it */
    if(H5Tcommit2(file, compnd_type, tid1, H5P_DEFAULT, H5P_DEFAULT, H5P_DEFAULT) < 0) {
        H5_FAILED();
        printf("Can't commit compound datatype\n");
        goto error;
    } /* end if */
    if(H5Tclose(tid1) < 0) {
        H5_FAILED();
        printf("Can't close datatype\n");
        goto error;
    } /* end if */
    if(H5Tclose(decoded_tid1) < 0) {
        H5_FAILED();
        printf("Can't close datatype\n");
        goto error;
    } /* end if */
    HDfree(cmpd_buf);
    cmpd_buf_size = 0;

    /* Commit enumeration datatype and close it */
    if(H5Tcommit2(file, enum_type, tid2, H5P_DEFAULT, H5P_DEFAULT, H5P_DEFAULT) < 0) {
        H5_FAILED();
        printf("Can't commit compound datatype\n");
        goto error;
    } /* end if */
    if(H5Tclose(tid2) < 0) {
        H5_FAILED();
        printf("Can't close datatype\n");
        goto error;
    } /* end if */
    if(H5Tclose(decoded_tid2) < 0) {
        H5_FAILED();
        printf("Can't close datatype\n");
        goto error;
    } /* end if */
    HDfree(enum_buf);
    enum_buf_size = 0;

    /* Commit enumeration datatype and close it */
    if(H5Tcommit2(file, vlstr_type, tid3, H5P_DEFAULT, H5P_DEFAULT, H5P_DEFAULT) < 0) {
        H5_FAILED();
        printf("Can't commit vl string datatype\n");
        goto error;
    } /* end if */
    if(H5Tclose(tid3) < 0) {
        H5_FAILED();
        printf("Can't close datatype\n");
        goto error;
    } /* end if */
    if(H5Tclose(decoded_tid3) < 0) {
        H5_FAILED();
        printf("Can't close datatype\n");
        goto error;
    } /* end if */
    HDfree(vlstr_buf);
    vlstr_buf_size = 0;

    /* Open the dataytpe for query */
    if((tid1 = H5Topen2(file, compnd_type, H5P_DEFAULT)) < 0)
        FAIL_STACK_ERROR
    if((tid2 = H5Topen2(file, enum_type, H5P_DEFAULT)) < 0)
        FAIL_STACK_ERROR
    if((tid3 = H5Topen2(file, vlstr_type, H5P_DEFAULT)) < 0)
        FAIL_STACK_ERROR

    /*-----------------------------------------------------------------------
     * Test encoding and decoding compound, enumerate, and vl string datatypes
     *-----------------------------------------------------------------------
     */
    /* Encode compound type in a buffer */
    if(H5Tencode(tid1, NULL, &cmpd_buf_size) < 0) {
        H5_FAILED();
        printf("Can't encode compound type\n");
        goto error;
    } /* end if */

    if(cmpd_buf_size>0)
        cmpd_buf = (unsigned char*)HDcalloc((size_t)1, cmpd_buf_size);

    if(H5Tencode(tid1, cmpd_buf, &cmpd_buf_size) < 0) {
        H5_FAILED();
        printf("Can't encode compound type\n");
        goto error;
    } /* end if */

    /* Decode from the compound buffer and return an object handle */
    if((decoded_tid1 = H5Tdecode(cmpd_buf)) < 0)
        FAIL_PUTS_ERROR("Can't decode compound type\n")

    /* Verify that the datatype was copied exactly */
    if(H5Tequal(decoded_tid1, tid1)<=0) {
        H5_FAILED();
        printf("Datatype wasn't encoded & decoded identically\n");
        goto error;
    } /* end if */

    /* Query member number and member index by name, for compound type. */
    if(H5Tget_nmembers(decoded_tid1)!=4) {
        H5_FAILED();
        printf("Can't get member number\n");
        goto error;
    } /* end if */
    if(H5Tget_member_index(decoded_tid1, "c")!=2) {
        H5_FAILED();
        printf("Can't get correct index number\n");
        goto error;
    } /* end if */

    /* Encode enumerate type in a buffer */
    if(H5Tencode(tid2, NULL, &enum_buf_size) < 0) {
        H5_FAILED();
        printf("Can't encode enumerate type\n");
        goto error;
    } /* end if */

    if(enum_buf_size>0)
        enum_buf = (unsigned char*)HDcalloc((size_t)1, enum_buf_size);

    if(H5Tencode(tid2, enum_buf, &enum_buf_size) < 0) {
        H5_FAILED();
        printf("Can't encode enumerate type\n");
        goto error;
    } /* end if */

    /* Decode from the enumerate buffer and return an object handle */
    if((decoded_tid2=H5Tdecode(enum_buf)) < 0) {
        H5_FAILED();
        printf("Can't decode enumerate type\n");
        goto error;
    } /* end if */

    /* Verify that the datatype was copied exactly */
    if(H5Tequal(decoded_tid2, tid2)<=0) {
        H5_FAILED();
        printf("Datatype wasn't encoded & decoded identically\n");
        goto error;
    } /* end if */

    /* Query member number and member index by name, for enumeration type. */
    if(H5Tget_nmembers(decoded_tid2)!=5) {
        H5_FAILED();
        printf("Can't get member number\n");
        goto error;
    } /* end if */
    if(H5Tget_member_index(decoded_tid2, "ORANGE")!=3) {
        H5_FAILED();
        printf("Can't get correct index number\n");
        goto error;
    } /* end if */

    /* Encode VL string type in a buffer */
    if(H5Tencode(tid3, NULL, &vlstr_buf_size) < 0) {
        H5_FAILED();
        printf("Can't encode VL string type\n");
        goto error;
    } /* end if */

    if(vlstr_buf_size > 0)
        vlstr_buf = (unsigned char*)HDcalloc((size_t)1, vlstr_buf_size);

    if(H5Tencode(tid3, vlstr_buf, &vlstr_buf_size) < 0) {
        H5_FAILED();
        printf("Can't encode VL string type\n");
        goto error;
    } /* end if */

    /* Decode from the VL string buffer and return an object handle */
    if((decoded_tid3=H5Tdecode(vlstr_buf)) < 0) {
        H5_FAILED();
        printf("Can't decode VL string type\n");
        goto error;
    } /* end if */
    HDfree(vlstr_buf);

    /* Verify that the datatype was copied exactly */
    if(H5Tequal(decoded_tid3, tid3)<=0) {
        H5_FAILED();
        printf("Datatype wasn't encoded & decoded identically\n");
        goto error;
    } /* end if */
    if(!H5Tis_variable_str(decoded_tid3)) {
        H5_FAILED();
        printf("Datatype wasn't encoded & decoded identically\n");
        goto error;
    } /* end if */

    /*-----------------------------------------------------------------------
     * Test the reference count of the decoded datatypes
     *-----------------------------------------------------------------------
     */

    /* Make sure the reference counts for the decoded datatypes are one. */
    if(H5Iget_ref(decoded_tid1) != 1) { 
        H5_FAILED();
        printf("Decoded datatype has incorrect reference count\n");
        goto error;
    } /* end if */

    if(H5Iget_ref(decoded_tid2) != 1) { 
        H5_FAILED();
        printf("Decoded datatype has incorrect reference count\n");
        goto error;
    } /* end if */

    if(H5Iget_ref(decoded_tid3) != 1) { 
        H5_FAILED();
        printf("Decoded datatype has incorrect reference count\n");
        goto error;
    } /* end if */

    /* Make sure the reference counts for the decoded datatypes can be 
     * decremented and the datatypes are closed. */
    if(H5Idec_ref(decoded_tid1) != 0) { 
        H5_FAILED();
        printf("Decoded datatype can't close\n");
        goto error;
    } /* end if */

    if(H5Idec_ref(decoded_tid2) != 0) { 
        H5_FAILED();
        printf("Decoded datatype can't close\n");
        goto error;
    } /* end if */

    if(H5Idec_ref(decoded_tid3) != 0) { 
        H5_FAILED();
        printf("Decoded datatype can't close\n");
        goto error;
    } /* end if */

    /* Make sure the decoded datatypes are already closed. */
    H5E_BEGIN_TRY {
	ret = H5Tclose(decoded_tid1);
    } H5E_END_TRY;
    if(ret!=FAIL) {
        H5_FAILED();
        printf("Decoded datatype should have been closed\n");
        goto error;
    }

    H5E_BEGIN_TRY {
	ret = H5Tclose(decoded_tid2);
    } H5E_END_TRY;
    if(ret!=FAIL) {
        H5_FAILED();
        printf("Decoded datatype should have been closed\n");
        goto error;
    }

    H5E_BEGIN_TRY {
	ret = H5Tclose(decoded_tid3);
    } H5E_END_TRY;
    if(ret!=FAIL) {
        H5_FAILED();
        printf("Decoded datatype should have been closed\n");
        goto error;
    }

    /*-----------------------------------------------------------------------
     * Close and release
     *-----------------------------------------------------------------------
     */
    /* Close datatype and file */
    if(H5Tclose(tid1) < 0) {
        H5_FAILED();
        printf("Can't close datatype\n");
        goto error;
    } /* end if */
    if(H5Tclose(tid2) < 0) {
        H5_FAILED();
        printf("Can't close datatype\n");
        goto error;
    } /* end if */
    if(H5Tclose(tid3) < 0) {
        H5_FAILED();
        printf("Can't close datatype\n");
        goto error;
    } /* end if */

    if(H5Fclose(file) < 0) {
        H5_FAILED();
        printf("Can't close file\n");
        goto error;
    } /* end if */

    HDfree(cmpd_buf);
    HDfree(enum_buf);

    PASSED();
    return 0;

 error:
    H5E_BEGIN_TRY {
        H5Tclose (tid1);
        H5Tclose (tid2);
        H5Tclose (tid3);
        H5Tclose (decoded_tid1);
        H5Tclose (decoded_tid2);
        H5Tclose (decoded_tid3);
        H5Fclose (file);
    } H5E_END_TRY;
    return 1;
}


/*-------------------------------------------------------------------------
 * Function:    test_latest
 *
 * Purpose:     Test encoding datatypes with the "use the latest version of
 *              the file format" flag turned on.
 *
 * Return:      Success:        0
 *              Failure:        number of errors
 *
 * Programmer:  Quincey Koziol
 *              October 2, 2006
 *
 *-------------------------------------------------------------------------
 */
static int
test_latest(void)
{
    struct s1 {
        int    a;
        float  b;
        long   c;
        double d;
    };
    hid_t       file = (-1);            /* File ID */
    hid_t       tid1 = (-1), tid2 = (-1); /* Datatype ID */
    hid_t       fapl = (-1);            /* File access property list */
    H5O_info_t	oi;                     /* Stat buffer for committed datatype */
    hsize_t     old_dtype_oh_size;      /* Size of object header with "old" format */
    hsize_t     new_dtype_oh_size;      /* Size of object header with "new" format */
    char        filename[1024];         /* Buffer for filename */
    const char  compnd_type[] = "Compound_type";        /* Name of committed datatype */

    TESTING("encoding datatypes with the 'use the latest format' flag");

    /* Create a compound datatype */
    if((tid1 = H5Tcreate(H5T_COMPOUND, sizeof(struct s1))) < 0)
        FAIL_STACK_ERROR
    if(H5Tinsert(tid1, "a", HOFFSET(struct s1, a), H5T_NATIVE_INT) < 0)
        FAIL_STACK_ERROR
    if(H5Tinsert(tid1, "b", HOFFSET(struct s1, b), H5T_NATIVE_FLOAT) < 0)
        FAIL_STACK_ERROR
    if(H5Tinsert(tid1, "c", HOFFSET(struct s1, c), H5T_NATIVE_LONG) < 0)
        FAIL_STACK_ERROR
    if(H5Tinsert(tid1, "d", HOFFSET(struct s1, d), H5T_NATIVE_DOUBLE) < 0)
        FAIL_STACK_ERROR

    /* Create file using default FAPL */
    h5_fixname(FILENAME[5], H5P_DEFAULT, filename, sizeof filename);
    if((file = H5Fcreate(filename, H5F_ACC_TRUNC, H5P_DEFAULT, H5P_DEFAULT)) < 0)
        FAIL_STACK_ERROR

    /* Make a copy of the datatype, to commit */
    if((tid2 = H5Tcopy(tid1)) < 0)
        FAIL_STACK_ERROR

    /* Commit compound datatype */
    if(H5Tcommit2(file, compnd_type, tid2, H5P_DEFAULT, H5P_DEFAULT, H5P_DEFAULT) < 0)
        FAIL_STACK_ERROR

    /* Get information about datatype on disk */
    if(H5Oget_info_by_name(file, compnd_type, &oi, H5P_DEFAULT) < 0)
        FAIL_STACK_ERROR
    old_dtype_oh_size = oi.hdr.space.total;

    /* Close datatype */
    if(H5Tclose(tid2) < 0)
        FAIL_STACK_ERROR

    /* Close file */
    if(H5Fclose(file) < 0)
        FAIL_STACK_ERROR

    /* Check that datatype has been encoded/decoded correctly */
    if((file = H5Fopen(filename, H5F_ACC_RDONLY, H5P_DEFAULT)) < 0)
        FAIL_STACK_ERROR

    /* Open the dataytpe for query */
    if((tid2 = H5Topen2(file, compnd_type, H5P_DEFAULT)) < 0)
        FAIL_STACK_ERROR

    /* Verify that the datatype was encoded/decoded correctly */
    if(H5Tequal(tid1, tid2) <= 0)
        FAIL_STACK_ERROR

    /* Get information about datatype on disk */
    if(H5Oget_info_by_name(file, compnd_type, &oi, H5P_DEFAULT) < 0)
        FAIL_STACK_ERROR

    /* Check that the object header info is still the same */
    if(old_dtype_oh_size != oi.hdr.space.total)
        TEST_ERROR

    /* Close datatype */
    if(H5Tclose(tid2) < 0)
        FAIL_STACK_ERROR

    /* Close file */
    if(H5Fclose(file) < 0)
        FAIL_STACK_ERROR


    /* Set the 'use the latest format' bounds in the FAPL */
    if((fapl = H5Pcreate(H5P_FILE_ACCESS)) < 0)
        FAIL_STACK_ERROR
    if(H5Pset_libver_bounds(fapl, H5F_LIBVER_LATEST, H5F_LIBVER_LATEST) < 0)
        FAIL_STACK_ERROR

    /* Create file using default FAPL */
    h5_fixname(FILENAME[5], fapl, filename, sizeof filename);
    if((file = H5Fcreate(filename, H5F_ACC_TRUNC, H5P_DEFAULT, fapl)) < 0)
        FAIL_STACK_ERROR

    /* Make a copy of the datatype, to commit */
    if((tid2 = H5Tcopy(tid1)) < 0)
        FAIL_STACK_ERROR

    /* Commit compound datatype */
    if(H5Tcommit2(file, compnd_type, tid2, H5P_DEFAULT, H5P_DEFAULT, H5P_DEFAULT) < 0)
        FAIL_STACK_ERROR

    /* Get information about datatype on disk */
    if(H5Oget_info_by_name(file, compnd_type, &oi, H5P_DEFAULT) < 0)
        FAIL_STACK_ERROR
    new_dtype_oh_size = oi.hdr.space.total;

    /* Check that the new format is smaller than the old format */
    if(old_dtype_oh_size <= new_dtype_oh_size)
        TEST_ERROR

    /* Close datatype */
    if(H5Tclose(tid2) < 0)
        FAIL_STACK_ERROR

    /* Close file */
    if(H5Fclose(file) < 0)
        FAIL_STACK_ERROR

    /* Check that datatype has been encoded/decoded correctly */
    if((file = H5Fopen(filename, H5F_ACC_RDONLY, fapl)) < 0)
        FAIL_STACK_ERROR

    /* Open the dataytpe for query */
    if((tid2 = H5Topen2(file, compnd_type, H5P_DEFAULT)) < 0)
        FAIL_STACK_ERROR

    /* Verify that the datatype was encoded/decoded correctly */
    if(H5Tequal(tid1, tid2) <= 0)
        FAIL_STACK_ERROR

    /* Get information about datatype on disk */
    if(H5Oget_info_by_name(file, compnd_type, &oi, H5P_DEFAULT) < 0)
        FAIL_STACK_ERROR

    /* Check that the object header info is still the same */
    if(new_dtype_oh_size != oi.hdr.space.total)
        TEST_ERROR

    /* Close datatype */
    if(H5Tclose(tid2) < 0)
        FAIL_STACK_ERROR

    /* Close file */
    if(H5Fclose(file) < 0)
        FAIL_STACK_ERROR


    /* Close FAPL */
    if(H5Pclose(fapl) < 0)
        FAIL_STACK_ERROR

    /* Close datatype */
    if(H5Tclose(tid1) < 0)
        FAIL_STACK_ERROR

    PASSED();

    return 0;

error:
    H5E_BEGIN_TRY {
        H5Tclose(tid2);
        H5Tclose(tid1);
        H5Fclose(file);
        H5Pclose(fapl);
    } H5E_END_TRY;

    return 1;
} /* end test_latest() */

typedef struct {
    unsigned num_range_hi;      /* Number of H5T_CONV_EXCEPT_RANGE_HI exceptions seen */
    unsigned num_range_low;     /* Number of H5T_CONV_EXCEPT_RANGE_LOW exceptions seen */
    unsigned num_precision;     /* Number of H5T_CONV_EXCEPT_PRECISION exceptions seen */
    unsigned num_truncate;      /* Number of H5T_CONV_EXCEPT_TRUNCATE exceptions seen */
    unsigned num_other;         /* Number of other exceptions seen */
} except_info_t;

static H5T_conv_ret_t
conv_except(H5T_conv_except_t except_type, hid_t H5_ATTR_UNUSED src_id, hid_t H5_ATTR_UNUSED dst_id,
    void H5_ATTR_UNUSED *src_buf, void H5_ATTR_UNUSED *dst_buf, void *_user_data)
{
    except_info_t *user_data = (except_info_t *)_user_data;

    if(except_type == H5T_CONV_EXCEPT_RANGE_HI)
        user_data->num_range_hi++;
    else if(except_type == H5T_CONV_EXCEPT_RANGE_LOW)
        user_data->num_range_low++;
    else if(except_type == H5T_CONV_EXCEPT_PRECISION)
        user_data->num_precision++;
    else if(except_type == H5T_CONV_EXCEPT_TRUNCATE)
        user_data->num_truncate++;
    else
        user_data->num_other++;

    return(H5T_CONV_UNHANDLED);
}


/*-------------------------------------------------------------------------
 * Function:    test_int_float_except
 *
 * Purpose:     Tests exception handling behavior of int <-> float
 *              conversions.
 *
 * Return:      Success:        0
 *
 *              Failure:        number of errors
 *
 * Programmer:  Quincey Koziol
 *              August 18, 2005
 *
 * Notes: This routine is pretty specific to 4 byte integers and 4 byte
 *              floats and I can't think of a particularly good way to
 *              make it portable to other architectures, but further
 *              input and changes are welcome.  -QAK
 *
 *-------------------------------------------------------------------------
 */
static int
test_int_float_except(void)
{
#if H5_SIZEOF_INT==4 && H5_SIZEOF_FLOAT==4
    float buf[CONVERT_SIZE] = {(float)INT_MIN - 172.0f, (float)INT_MAX - 32.0f,
            (float)INT_MAX - 68.0f, (float)4.5f};
    int buf_int[CONVERT_SIZE] = {INT_MIN, INT_MAX, INT_MAX-127, 4};
    float buf_float[CONVERT_SIZE] = {(float)INT_MIN, (float)INT_MAX + 1.0f, (float)INT_MAX - 127.0f, 4};
    int *intp;          /* Pointer to buffer, as integers */
    int buf2[CONVERT_SIZE] = {INT_MIN, INT_MAX, INT_MAX - 72, 0};
    float buf2_float[CONVERT_SIZE] = {(float)INT_MIN, (float)INT_MAX, (float)INT_MAX - 127.0f, (float)0.0f};
    int buf2_int[CONVERT_SIZE] = {INT_MIN, INT_MAX, INT_MAX - 127, 0};
    float *floatp;      /* Pointer to buffer #2, as floats */
    hid_t dxpl;         /* Dataset transfer property list */
    except_info_t e;    /* Exception information */
    unsigned u;         /* Local index variables */
#endif /* H5_SIZEOF_INT==4 && H5_SIZEOF_FLOAT==4 */

    TESTING("exceptions for int <-> float conversions");

#if H5_SIZEOF_INT==4 && H5_SIZEOF_FLOAT==4
    /* Create dataset transfer property list */
    if((dxpl = H5Pcreate(H5P_DATASET_XFER) ) < 0) TEST_ERROR

    /* Set the conversion exception handler in the DXPL */
    if(H5Pset_type_conv_cb(dxpl, conv_except, &e) < 0) TEST_ERROR

    /* Convert buffer */
    HDmemset(&e, 0, sizeof(except_info_t));
    if(H5Tconvert(H5T_NATIVE_FLOAT, H5T_NATIVE_INT, (size_t)CONVERT_SIZE, buf, NULL, dxpl) < 0) TEST_ERROR

    /* Check the buffer after conversion, as integers */
    for(u = 0; u < CONVERT_SIZE; u++) {
        intp = (int *)&buf[u];
        if(*intp != buf_int[u]) TEST_ERROR
    } /* end for */

    /* Check for proper exceptions */
    if(e.num_range_hi != 1) TEST_ERROR
    if(e.num_range_low != 1) TEST_ERROR
    if(e.num_precision != 0) TEST_ERROR
    if(e.num_truncate != 1) TEST_ERROR
    if(e.num_other != 0) TEST_ERROR

    /* Convert buffer */
    HDmemset(&e, 0, sizeof(except_info_t));
    if(H5Tconvert(H5T_NATIVE_INT, H5T_NATIVE_FLOAT, (size_t)CONVERT_SIZE,
            buf, NULL, dxpl) < 0) TEST_ERROR

    /* Check the buffer after conversion, as floats */
    for(u = 0; u < CONVERT_SIZE; u++) {
        floatp = (float *)&buf[u];
        if(!H5_FLT_ABS_EQUAL(*floatp, buf_float[u])) TEST_ERROR
    } /* end for */

    /* Check for proper exceptions */
    if(e.num_range_hi != 0) TEST_ERROR
    if(e.num_range_low != 0) TEST_ERROR
    if(e.num_precision != 1) TEST_ERROR
    if(e.num_truncate != 0) TEST_ERROR
    if(e.num_other != 0) TEST_ERROR


    /* Work on second buffer */

    /* Convert second buffer */
    HDmemset(&e, 0, sizeof(except_info_t));
    if(H5Tconvert(H5T_NATIVE_INT, H5T_NATIVE_FLOAT, (size_t)CONVERT_SIZE,
            buf2, NULL, dxpl) < 0) TEST_ERROR

    /* Check the buffer after conversion, as floats */
    for(u = 0; u < CONVERT_SIZE; u++) {
        floatp = (float *)&buf2[u];
        if(!H5_FLT_ABS_EQUAL(*floatp, buf2_float[u])) TEST_ERROR
    } /* end for */

    /* Check for proper exceptions */
    if(e.num_range_hi != 0) TEST_ERROR
    if(e.num_range_low != 0) TEST_ERROR
    if(e.num_precision != 2) TEST_ERROR
    if(e.num_truncate != 0) TEST_ERROR
    if(e.num_other != 0) TEST_ERROR

    /* Convert buffer */
    HDmemset(&e, 0, sizeof(except_info_t));
    if(H5Tconvert(H5T_NATIVE_FLOAT, H5T_NATIVE_INT, (size_t)CONVERT_SIZE,
            buf2, NULL, dxpl) < 0) TEST_ERROR

    /* Check the buffer after conversion, as integers */
    for(u = 0; u < CONVERT_SIZE; u++) {
        intp = (int *)&buf2[u];
        if(*intp != buf2_int[u]) TEST_ERROR
    } /* end for */

    /* Check for proper exceptions */
    if(e.num_range_hi != 1) TEST_ERROR
    if(e.num_range_low != 0) TEST_ERROR
    if(e.num_precision != 0) TEST_ERROR
    if(e.num_truncate != 0) TEST_ERROR
    if(e.num_other != 0) TEST_ERROR

    /* Close DXPL */
    if(H5Pclose(dxpl) < 0) TEST_ERROR

    PASSED();
#else /* H5_SIZEOF_INT==4 && H5_SIZEOF_FLOAT==4 */
    SKIPPED();
    HDputs("    Test skipped due to int or float not 4 bytes.");
#endif /* H5_SIZEOF_INT==4 && H5_SIZEOF_FLOAT==4 */
    return 0;

#if H5_SIZEOF_INT==4 && H5_SIZEOF_FLOAT==4
error:
    H5E_BEGIN_TRY {
        H5Pclose (dxpl);
    } H5E_END_TRY;
    return 1;
#endif /* H5_SIZEOF_INT==4 && H5_SIZEOF_FLOAT==4 */
} /* end test_int_float_except() */


/*-------------------------------------------------------------------------
 * Function:    test_set_order
 *
 * Purpose:     Tests H5Tset_order/H5Tget_order.  Verifies that
 *              H5T_ORDER_NONE cannot be set.
 *
 * Return:      Success:        0
 *              Failure:        number of errors
 *
 * Programmer:  Neil Fortner
 *              January 23, 2009
 *
 *-------------------------------------------------------------------------
 */
static int
test_set_order(void)
{
    hid_t       dtype;              /* Datatype ID */
    H5T_order_t order;              /* Byte order */
    hsize_t     dims[2] = {3, 4};   /* Array dimenstions */
    herr_t      ret;                /* Generic return value */

    TESTING("H5Tset/get_order");

    /* Integer */
    if ((dtype = H5Tcopy(H5T_STD_I32BE)) < 0) TEST_ERROR
    if (H5T_ORDER_BE != H5Tget_order(dtype)) TEST_ERROR;
    H5E_BEGIN_TRY
        ret = H5Tset_order(dtype, H5T_ORDER_NONE);
    H5E_END_TRY
    if (ret >= 0) TEST_ERROR
    if (H5Tset_order(dtype, H5T_ORDER_LE) < 0) TEST_ERROR
    if (H5T_ORDER_LE != H5Tget_order(dtype)) TEST_ERROR;
    if (H5Tclose(dtype) < 0) TEST_ERROR

    /* Float */
    if ((dtype = H5Tcopy(H5T_IEEE_F64LE)) < 0) TEST_ERROR
    if (H5T_ORDER_LE != H5Tget_order(dtype)) TEST_ERROR;
    H5E_BEGIN_TRY
        ret = H5Tset_order(dtype, H5T_ORDER_NONE);
    H5E_END_TRY
    if (ret >= 0) TEST_ERROR
    if (H5Tset_order(dtype, H5T_ORDER_BE) < 0) TEST_ERROR
    if (H5T_ORDER_BE != H5Tget_order(dtype)) TEST_ERROR;
    if (H5Tclose(dtype) < 0) TEST_ERROR

    /* Time */
    if ((dtype = H5Tcopy(H5T_UNIX_D64BE)) < 0) TEST_ERROR
    if (H5T_ORDER_BE != H5Tget_order(dtype)) TEST_ERROR;
    H5E_BEGIN_TRY
        ret = H5Tset_order(dtype, H5T_ORDER_NONE);
    H5E_END_TRY
    if (ret >= 0) TEST_ERROR
    if (H5Tset_order(dtype, H5T_ORDER_LE) < 0) TEST_ERROR
    if (H5T_ORDER_LE != H5Tget_order(dtype)) TEST_ERROR;
    if (H5Tclose(dtype) < 0) TEST_ERROR

    /* Fixed length string */
    if ((dtype = H5Tcopy(H5T_C_S1)) < 0) TEST_ERROR
    if (H5Tset_size(dtype, (size_t)5) < 0) TEST_ERROR
    if (H5T_ORDER_NONE != H5Tget_order(dtype)) TEST_ERROR;
    if (H5Tset_order(dtype, H5T_ORDER_NONE) < 0) TEST_ERROR;
    if (H5T_ORDER_NONE != H5Tget_order(dtype)) TEST_ERROR;

    /* Variable length string */
    if (H5Tset_size(dtype, H5T_VARIABLE) < 0) TEST_ERROR
    H5E_BEGIN_TRY
        ret = H5Tset_order(dtype, H5T_ORDER_NONE);
    H5E_END_TRY
    if (ret >= 0) TEST_ERROR
    if (H5Tset_order(dtype, H5T_ORDER_BE) < 0) TEST_ERROR
    if (H5T_ORDER_BE != H5Tget_order(dtype)) TEST_ERROR;
    if (H5Tclose(dtype) < 0) TEST_ERROR

    /* Bitfield */
    if ((dtype = H5Tcopy(H5T_STD_B16LE)) < 0) TEST_ERROR
    if (H5T_ORDER_LE != H5Tget_order(dtype)) TEST_ERROR;
    H5E_BEGIN_TRY
        ret = H5Tset_order(dtype, H5T_ORDER_NONE);
    H5E_END_TRY
    if (ret >= 0) TEST_ERROR
    if (H5Tset_order(dtype, H5T_ORDER_BE) < 0) TEST_ERROR
    if (H5T_ORDER_BE != H5Tget_order(dtype)) TEST_ERROR;
    if (H5Tclose(dtype) < 0) TEST_ERROR

    /* Opaque - No effect on the order */
    if ((dtype = H5Tcreate(H5T_OPAQUE, (size_t)96)) < 0) TEST_ERROR
    if (H5T_ORDER_NONE != H5Tget_order(dtype)) TEST_ERROR;
    if (H5Tset_order(dtype, H5T_ORDER_NONE) < 0) TEST_ERROR
    if (H5Tset_order(dtype, H5T_ORDER_BE) < 0) TEST_ERROR
    if (H5T_ORDER_NONE != H5Tget_order(dtype)) TEST_ERROR;
    if (H5Tclose(dtype) < 0) TEST_ERROR

    /* Compound */
    if ((dtype = H5Tcreate(H5T_COMPOUND, (size_t)48)) < 0) TEST_ERROR
    H5E_BEGIN_TRY
        ret = H5Tset_order(dtype, H5T_ORDER_BE);
    H5E_END_TRY
    if (ret >= 0) TEST_ERROR
    if ((order = H5Tget_order(dtype)) == H5T_ORDER_ERROR) TEST_ERROR
    if (order != H5T_ORDER_NONE) TEST_ERROR
    if (H5Tclose(dtype) < 0) TEST_ERROR

    /* Object reference */
    if ((dtype = H5Tcopy(H5T_STD_REF_OBJ)) < 0) TEST_ERROR
    if (H5T_ORDER_NONE != H5Tget_order(dtype)) TEST_ERROR;
    if (H5Tset_order(dtype, H5T_ORDER_NONE) < 0) TEST_ERROR;
    if (H5T_ORDER_NONE != H5Tget_order(dtype)) TEST_ERROR;
    if (H5Tclose(dtype) < 0) TEST_ERROR

    /* Region reference */
    if ((dtype = H5Tcopy(H5T_STD_REF_DSETREG)) < 0) TEST_ERROR
    if (H5T_ORDER_NONE != H5Tget_order(dtype)) TEST_ERROR;
    if (H5Tset_order(dtype, H5T_ORDER_NONE) < 0) TEST_ERROR;
    if (H5T_ORDER_NONE != H5Tget_order(dtype)) TEST_ERROR;
    if (H5Tclose(dtype) < 0) TEST_ERROR

    /* Enum */
    if ((dtype = H5Tenum_create(H5T_STD_I16BE)) < 0) TEST_ERROR
    if (H5T_ORDER_BE != H5Tget_order(dtype)) TEST_ERROR;
    H5E_BEGIN_TRY
        ret = H5Tset_order(dtype, H5T_ORDER_NONE);
    H5E_END_TRY
    if (ret >= 0) TEST_ERROR
    if (H5Tset_order(dtype, H5T_ORDER_LE) < 0) TEST_ERROR
    if (H5T_ORDER_LE != H5Tget_order(dtype)) TEST_ERROR;
    if (H5Tclose(dtype) < 0) TEST_ERROR

    /* Vlen */
    if ((dtype = H5Tvlen_create(H5T_STD_U64LE)) < 0) TEST_ERROR
    if (H5T_ORDER_LE != H5Tget_order(dtype)) TEST_ERROR;
    H5E_BEGIN_TRY
        ret = H5Tset_order(dtype, H5T_ORDER_NONE);
    H5E_END_TRY
    if (ret >= 0) TEST_ERROR
    if (H5Tset_order(dtype, H5T_ORDER_BE) < 0) TEST_ERROR
    if (H5T_ORDER_BE != H5Tget_order(dtype)) TEST_ERROR;
    if (H5Tclose(dtype) < 0) TEST_ERROR

    /* Array */
    if ((dtype = H5Tarray_create2(H5T_IEEE_F64BE, 2, dims)) < 0) TEST_ERROR
    if (H5T_ORDER_BE != H5Tget_order(dtype)) TEST_ERROR;
    H5E_BEGIN_TRY
        ret = H5Tset_order(dtype, H5T_ORDER_NONE);
    H5E_END_TRY
    if (ret >= 0) TEST_ERROR
    if (H5Tset_order(dtype, H5T_ORDER_LE) < 0) TEST_ERROR
    if (H5T_ORDER_LE != H5Tget_order(dtype)) TEST_ERROR;
    if (H5Tclose(dtype) < 0) TEST_ERROR

    PASSED();
    return 0;

error:
    H5E_BEGIN_TRY
        H5Tclose (dtype);
    H5E_END_TRY;
    return 1;
} /* end test_set_order() */


/*-------------------------------------------------------------------------
 * Function:    test_set_order_compound
 *
 * Purpose:     Tests H5Tset_order/H5Tget_order for complicated compound 
 *              type.
 *
 * Return:      Success:        0
 *              Failure:        number of errors
 *
 * Programmer:  Raymond Lu
 *              18 August 2010
 *
 *-------------------------------------------------------------------------
 */
static int
test_set_order_compound(hid_t fapl)
{
    typedef struct {     /* Struct with atomic fields */
        int   i;
        char  c;
        short s;
        float f;
    } atomic_cmpd;

    typedef struct {     /* Struct with complex fields */
        atomic_cmpd a;
        hvl_t       vl;
        double      b[3][4];
        atomic_cmpd d[3][4];
    } complex_cmpd;

    hid_t       file = -1;
    hid_t       cmpd = -1, memb_cmpd = -1, memb_array1 = -1, memb_array2 = -1, cmpd_array = -1;
    hid_t       vl_id = -1;
    hsize_t     dims[2] = {3, 4};   /* Array dimenstions */
    char	filename[1024];
    herr_t      ret;                /* Generic return value */

    TESTING("H5Tset/get_order for compound type");

    if((memb_cmpd = H5Tcreate(H5T_COMPOUND, sizeof(atomic_cmpd))) < 0) FAIL_STACK_ERROR
    if(H5Tinsert(memb_cmpd, "i", HOFFSET(atomic_cmpd, i), H5T_NATIVE_INT) < 0) FAIL_STACK_ERROR 
    if(H5Tinsert(memb_cmpd, "c", HOFFSET(atomic_cmpd, c), H5T_NATIVE_CHAR) < 0) FAIL_STACK_ERROR
    if(H5Tinsert(memb_cmpd, "s", HOFFSET(atomic_cmpd, s), H5T_NATIVE_SHORT) < 0) FAIL_STACK_ERROR
    if(H5Tinsert(memb_cmpd, "f", HOFFSET(atomic_cmpd, f), H5T_NATIVE_FLOAT) < 0) FAIL_STACK_ERROR

    /* Set the order to little-endian. */
    if(H5Tset_order(memb_cmpd, H5T_ORDER_BE) < 0) FAIL_STACK_ERROR

    /* Create the array datatypes */
    memb_array1 = H5Tarray_create2(H5T_NATIVE_DOUBLE, 2, dims);
    memb_array2 = H5Tarray_create2(memb_cmpd, 2, dims);

    /* Set the order to big-endian. */
    if(H5Tset_order(memb_array1, H5T_ORDER_LE) < 0) FAIL_STACK_ERROR

    /* Create a variable-length datatype */
    if((vl_id = H5Tvlen_create(H5T_NATIVE_UINT)) < 0) FAIL_STACK_ERROR

    /* Create a compound type using the types above. */
    if((cmpd = H5Tcreate(H5T_COMPOUND, sizeof(complex_cmpd))) < 0) FAIL_STACK_ERROR
    if(H5Tinsert(cmpd, "a", HOFFSET(complex_cmpd, a), memb_cmpd) < 0) FAIL_STACK_ERROR 
    if(H5Tinsert(cmpd, "vl_type", HOFFSET(complex_cmpd, vl), vl_id) < 0) FAIL_STACK_ERROR 
    if(H5Tinsert(cmpd, "b", HOFFSET(complex_cmpd, b), memb_array1) < 0) FAIL_STACK_ERROR 
    if(H5Tinsert(cmpd, "d", HOFFSET(complex_cmpd, d), memb_array2) < 0) FAIL_STACK_ERROR 

    /* The order should be mixed now. */
    if(H5Tget_order(cmpd) != H5T_ORDER_MIXED) FAIL_STACK_ERROR 

    /* Create an array of the compound type above */
    cmpd_array = H5Tarray_create2(cmpd, 2, dims);

    /* The order of the array type should be the same as the compound type */
    if(H5Tget_order(cmpd_array) != H5T_ORDER_MIXED) FAIL_STACK_ERROR 

    /* Verify that the order can't be 'none'. */
    H5E_BEGIN_TRY
        ret = H5Tset_order(cmpd, H5T_ORDER_NONE);
    H5E_END_TRY
    if(ret >= 0) TEST_ERROR

    /* Verify that the order can't be 'mixed'. */
    H5E_BEGIN_TRY
        ret = H5Tset_order(cmpd, H5T_ORDER_MIXED);
    H5E_END_TRY
    if(ret >= 0) TEST_ERROR

    /* Change the order of the compound type to big-endian*/
    if(H5Tset_order(cmpd, H5T_ORDER_BE) < 0) FAIL_STACK_ERROR

    /* Verify that the order of the compound type is big-endian */
    if(H5Tget_order(cmpd) != H5T_ORDER_BE) FAIL_STACK_ERROR 

    /* Change the order of the array type to little-endian*/
    if(H5Tset_order(cmpd_array, H5T_ORDER_LE) < 0) FAIL_STACK_ERROR

    /* Verify that the order of the array type is little-endian */
    if(H5Tget_order(cmpd_array) != H5T_ORDER_LE) FAIL_STACK_ERROR 

    /* Create file */
    h5_fixname(FILENAME[1], fapl, filename, sizeof filename);

    if((file = H5Fcreate(filename, H5F_ACC_TRUNC, H5P_DEFAULT, H5P_DEFAULT)) < 0) FAIL_STACK_ERROR

    /* Commit the data type */
    if(H5Tcommit2(file, "compound", cmpd, H5P_DEFAULT, H5P_DEFAULT, H5P_DEFAULT) < 0) FAIL_STACK_ERROR

    /* Verify that committed type can't change order */
    H5E_BEGIN_TRY
        ret = H5Tset_order(cmpd, H5T_ORDER_LE);
    H5E_END_TRY
    if(ret >= 0) TEST_ERROR

    if(H5Tclose(memb_cmpd) < 0) FAIL_STACK_ERROR
    if(H5Tclose(memb_array1) < 0) FAIL_STACK_ERROR
    if(H5Tclose(memb_array2) < 0) FAIL_STACK_ERROR
    if(H5Tclose(vl_id) < 0) FAIL_STACK_ERROR
    if(H5Tclose(cmpd) < 0) FAIL_STACK_ERROR
    if(H5Tclose(cmpd_array) < 0) FAIL_STACK_ERROR
    if(H5Fclose(file) < 0) FAIL_STACK_ERROR

    PASSED();
    return 0;

error:
    H5E_BEGIN_TRY
        H5Tclose(memb_cmpd);
        H5Tclose(memb_array1);
        H5Tclose(memb_array2);
        H5Tclose(vl_id);
        H5Tclose(cmpd);
        H5Tclose(cmpd_array);
	H5Fclose(file);
    H5E_END_TRY;
    return 1;
} /* end test_set_order_compound() */


/*-------------------------------------------------------------------------
 * Function:	test_named_indirect_reopen
 *
 * Purpose:	Tests that open named datatypes can be reopened indirectly
 *              through H5Dget_type without causing problems.
 *
 * Return:	Success:	0
 *
 *		Failure:	number of errors
 *
 * Programmer:	Neil Fortner
 *              Thursday, June 4, 2009
 *
 *-------------------------------------------------------------------------
 */
static int
test_named_indirect_reopen(hid_t fapl)
{
    hid_t		file=-1, type=-1, reopened_type=-1, strtype=-1, dset=-1, space=-1;
    static hsize_t	dims[1] = {3};
    size_t              dt_size;
    int                 enum_value;
    const char          *tag = "opaque_tag";
    char                *tag_ret = NULL;
    char		filename[1024];

    TESTING("indirectly reopening committed datatypes");

    /* Create file, dataspace */
    h5_fixname(FILENAME[1], fapl, filename, sizeof filename);
    if ((file=H5Fcreate (filename, H5F_ACC_TRUNC, H5P_DEFAULT, fapl)) < 0) TEST_ERROR
    if ((space = H5Screate_simple (1, dims, dims)) < 0) TEST_ERROR

    /*
     * Compound
     */

    /* Create compound type */
    if((strtype = H5Tcopy(H5T_C_S1)) < 0) TEST_ERROR
    if(H5Tset_size(strtype, H5T_VARIABLE) < 0) TEST_ERROR
    if((type = H5Tcreate(H5T_COMPOUND, sizeof(char *))) < 0) TEST_ERROR
    if(H5Tinsert(type, "vlstr", (size_t)0, strtype) < 0) TEST_ERROR
    if(H5Tclose(strtype) < 0) TEST_ERROR

    /* Get size of compound type */
    if((dt_size = H5Tget_size(type)) == 0) TEST_ERROR

    /* Commit compound type and verify the size doesn't change */
    if(H5Tcommit2(file, "cmpd_type", type, H5P_DEFAULT, H5P_DEFAULT, H5P_DEFAULT) < 0) TEST_ERROR
    if(dt_size != H5Tget_size(type)) TEST_ERROR

    /* Create dataset with compound type */
    if((dset = H5Dcreate2(file, "cmpd_dset", type, space, H5P_DEFAULT, H5P_DEFAULT, H5P_DEFAULT)) < 0) TEST_ERROR

    /* Indirectly reopen type and verify that the size doesn't change */
    if((reopened_type = H5Dget_type(dset)) < 0) TEST_ERROR
    if(dt_size != H5Tget_size(reopened_type)) TEST_ERROR

    /* Close types and dataset */
    if(H5Tclose(type) < 0) TEST_ERROR
    if(H5Tclose(reopened_type) < 0) TEST_ERROR
    if(H5Dclose(dset) < 0) TEST_ERROR

    /*
     * Enum
     */

    /* Create enum type */
    if((type = H5Tenum_create(H5T_NATIVE_INT)) < 0) TEST_ERROR
    enum_value = 0;
    if(H5Tenum_insert(type, "val1", &enum_value) < 0) TEST_ERROR
    enum_value = 1;
    if(H5Tenum_insert(type, "val2", &enum_value) < 0) TEST_ERROR

    /* Get size of enum type */
    if((dt_size = H5Tget_size(type)) == 0) TEST_ERROR

    /* Commit enum type and verify the size doesn't change */
    if(H5Tcommit2(file, "enum_type", type, H5P_DEFAULT, H5P_DEFAULT, H5P_DEFAULT) < 0) TEST_ERROR
    if(dt_size != H5Tget_size(type)) TEST_ERROR

    /* Create dataset with enum type */
    if((dset = H5Dcreate2(file, "enum_dset", type, space, H5P_DEFAULT, H5P_DEFAULT, H5P_DEFAULT)) < 0) TEST_ERROR

    /* Indirectly reopen type and verify that the size doesn't change */
    if((reopened_type = H5Dget_type(dset)) < 0) TEST_ERROR
    if(dt_size != H5Tget_size(reopened_type)) TEST_ERROR

    /* Close types and dataset */
    if(H5Tclose(type) < 0) TEST_ERROR
    if(H5Tclose(reopened_type) < 0) TEST_ERROR
    if(H5Dclose(dset) < 0) TEST_ERROR

    /*
     * Vlen
     */

    /* Create vlen type */
    if((type = H5Tvlen_create(H5T_NATIVE_INT)) < 0) TEST_ERROR

    /* Get size of vlen type */
    if((dt_size = H5Tget_size(type)) == 0) TEST_ERROR

    /* Commit vlen type and verify the size doesn't change */
    if(H5Tcommit2(file, "vlen_type", type, H5P_DEFAULT, H5P_DEFAULT, H5P_DEFAULT) < 0) TEST_ERROR
    if(dt_size != H5Tget_size(type)) TEST_ERROR

    /* Create dataset with vlen type */
    if((dset = H5Dcreate2(file, "vlen_dset", type, space, H5P_DEFAULT, H5P_DEFAULT, H5P_DEFAULT)) < 0) TEST_ERROR

    /* Indirectly reopen type and verify that the size doesn't change */
    if((reopened_type = H5Dget_type(dset)) < 0) TEST_ERROR
    if(dt_size != H5Tget_size(reopened_type)) TEST_ERROR

    /* Close types and dataset */
    if(H5Tclose(type) < 0) TEST_ERROR
    if(H5Tclose(reopened_type) < 0) TEST_ERROR
    if(H5Dclose(dset) < 0) TEST_ERROR

    /*
     * Opaque
     */

    /* Create opaque type */
    if((type = H5Tcreate(H5T_OPAQUE, (size_t)13)) < 0) TEST_ERROR
    if(H5Tset_tag(type, tag) < 0) TEST_ERROR

    /* Get size of opaque type */
    if((dt_size = H5Tget_size(type)) == 0) TEST_ERROR

    /* Commit opaque type and verify the size and tag don't change */
    if(H5Tcommit2(file, "opaque_type", type, H5P_DEFAULT, H5P_DEFAULT, H5P_DEFAULT) < 0) TEST_ERROR
    if(dt_size != H5Tget_size(type)) TEST_ERROR
    if(NULL == (tag_ret = H5Tget_tag(type))) TEST_ERROR
    if(HDstrcmp(tag, tag_ret)) TEST_ERROR
    H5free_memory(tag_ret);
    tag_ret = NULL;

    /* Create dataset with opaque type */
    if((dset = H5Dcreate2(file, "opaque_dset", type, space, H5P_DEFAULT, H5P_DEFAULT, H5P_DEFAULT)) < 0) TEST_ERROR

    /* Indirectly reopen type and verify that the size and tag don't change */
    if((reopened_type = H5Dget_type(dset)) < 0) TEST_ERROR
    if(dt_size != H5Tget_size(reopened_type)) TEST_ERROR
    if(NULL == (tag_ret = H5Tget_tag(type))) TEST_ERROR
    if(HDstrcmp(tag, tag_ret)) TEST_ERROR
    H5free_memory(tag_ret);
    tag_ret = NULL;

    /* Close types and dataset */
    if(H5Tclose(type) < 0) TEST_ERROR
    if(H5Tclose(reopened_type) < 0) TEST_ERROR
    if(H5Dclose(dset) < 0) TEST_ERROR

    /*
     * Array
     */

    /* Create array type */
    if((type = H5Tarray_create2(H5T_NATIVE_INT, 1, dims)) < 0) TEST_ERROR

    /* Get size of array type */
    if((dt_size = H5Tget_size(type)) == 0) TEST_ERROR

    /* Commit array type and verify the size doesn't change */
    if(H5Tcommit2(file, "array_type", type, H5P_DEFAULT, H5P_DEFAULT, H5P_DEFAULT) < 0) TEST_ERROR
    if(dt_size != H5Tget_size(type)) TEST_ERROR

    /* Create dataset with array type */
    if((dset = H5Dcreate2(file, "array_dset", type, space, H5P_DEFAULT, H5P_DEFAULT, H5P_DEFAULT)) < 0) TEST_ERROR

    /* Indirectly reopen type and verify that the size doesn't change */
    if((reopened_type = H5Dget_type(dset)) < 0) TEST_ERROR
    if(dt_size != H5Tget_size(reopened_type)) TEST_ERROR

    /* Close types and dataset */
    if(H5Tclose(type) < 0) TEST_ERROR
    if(H5Tclose(reopened_type) < 0) TEST_ERROR
    if(H5Dclose(dset) < 0) TEST_ERROR

    /* Close file and dataspace */
    if(H5Sclose(space) < 0) TEST_ERROR
    if(H5Fclose(file) < 0) TEST_ERROR
    PASSED();
    return 0;

error:
    H5E_BEGIN_TRY {
	H5Tclose(type);
	H5Tclose(strtype);
	H5Tclose(reopened_type);
	H5Sclose(space);
	H5Dclose(dset);
	H5Fclose(file);
    } H5E_END_TRY;
    if(tag_ret)
        H5free_memory(tag_ret);
    return 1;
} /* end test_named_indirect_reopen() */

<<<<<<< HEAD
/* XXX: FIX THIS - assert 'error checking', no return type, no ID init = badness! */
static void
create_del_obj_named_test_file(const char *filename, hid_t fapl, hbool_t new_format)
=======
static void create_del_obj_named_test_file(const char *filename, hid_t fapl,
    H5F_libver_t low, H5F_libver_t high)
>>>>>>> 0e01f589
{
    hid_t file;         /* File ID */
    hid_t type;         /* Datatype ID */
    hid_t space;        /* Dataspace ID */
    hid_t attr;         /* Attribute ID */
    hid_t dset;         /* Dataset ID */
    hid_t fcpl;         /* File creation property list ID */
    hid_t my_fapl;      /* Copy of file access property list ID */
    hid_t dcpl;         /* Dataset creation property list ID */
    unsigned use_at_least_v18;/* Whether to use old or new format */
    herr_t status;      /* Generic return value */

    /* Make copy of FAPL */
    my_fapl = H5Pcopy(fapl);
    HDassert(my_fapl > 0);

    /* Use low/high version of file format */
    status = H5Pset_libver_bounds(my_fapl, low, high);
    HDassert(status >= 0);

    /* Set new format flag.  Note: the case high < low should be caught in the caller */
    use_at_least_v18 = 0;
    if (low >= H5F_LIBVER_V18)
        use_at_least_v18 = 1;

    /* Create a file creation property list (used for the root group's creation property list) */
    fcpl = H5Pcreate(H5P_FILE_CREATE);
    HDassert(fcpl > 0);

    if(use_at_least_v18) {
        /* Use dense link storage for all links in root group */
        status = H5Pset_link_phase_change(fcpl, 0, 0);
        HDassert(status >= 0);
    } /* end if */

    /* Create file with attribute that uses committed datatype */
    file = H5Fcreate(filename, H5F_ACC_TRUNC, fcpl, my_fapl);
    HDassert(file > 0);

    /* Close FCPL */
    status = H5Pclose(fcpl);
    HDassert(status >= 0);

    /* Close FAPL */
    status = H5Pclose(my_fapl);
    HDassert(status >= 0);

    /* Create datatype to commit */
    type = H5Tvlen_create(H5T_NATIVE_INT);
    HDassert(type > 0);

    /* Commit datatype */
    status = H5Tcommit2(file, DEL_OBJ_NAMED_NAMED_DTYPE, type, H5P_DEFAULT, H5P_DEFAULT, H5P_DEFAULT);
    HDassert(status >= 0);

    /* Create scalar dataspace */
    space = H5Screate(H5S_SCALAR);
    HDassert(space > 0);

    /* Create a dataset creation property list */
    dcpl = H5Pcreate(H5P_DATASET_CREATE);
    HDassert(dcpl > 0);

    if(use_at_least_v18) {
        /* Use dense attribute storage for all attributes on dataset */
        status = H5Pset_attr_phase_change(dcpl, 0, 0);
        HDassert(status >= 0);
    } /* end if */

    /* Create dataset */
    dset = H5Dcreate2(file, DEL_OBJ_NAMED_DATASET, type, space, H5P_DEFAULT, dcpl, H5P_DEFAULT);
    HDassert(dset > 0);

    /* Close DCPL */
    status = H5Pclose(dcpl);
    HDassert(status >= 0);

    /* Close dataset */
    status = H5Dclose(dset);
    HDassert(status >= 0);

    /* Create attribute */
    attr = H5Acreate_by_name(file, DEL_OBJ_NAMED_DATASET, DEL_OBJ_NAMED_ATTRIBUTE, type, space, H5P_DEFAULT, H5P_DEFAULT, H5P_DEFAULT);
    HDassert(attr > 0);

    /* Close dataspace */
    status = H5Sclose(space);
    HDassert(status >= 0);

    /* Close datatype */
    status = H5Tclose(type);
    HDassert(status >= 0);

    /* Close attribute */
    status = H5Aclose(attr);
    HDassert(status >= 0);

    /* Close file */
    status = H5Fclose(file);
    HDassert(status >= 0);
} /* end create_del_obj_named_test_file() */


/*-------------------------------------------------------------------------
 * Function:	test_delete_obj_named
 *
 * Purpose:	Tests that delete objects that use named datatypes through
 *              different file IDs
 *
 * Return:	Success:	0
 *		Failure:	number of errors
 *
 * Programmer:	Quincey Koziol
 *              Monday, July 18, 2011
 *
 *-------------------------------------------------------------------------
 */
static int
test_delete_obj_named(hid_t fapl)
{
    hid_t filea1 = -1, filea2 = -1, fileb = -1;         /* File IDs */
    hid_t attr = -1;            /* Attribute ID */
    hid_t dset = -1;            /* Dataset ID */
    hid_t fapl2 = -1;           /* File access property list ID */
    H5F_libver_t low, high;     /* File format bounds */
    char filename[1024], filename2[1024];

    TESTING("deleting objects that use named datatypes");

    /* Set up filenames & FAPLs */
    if ((fapl2 = H5Pcopy(fapl)) < 0)
        TEST_ERROR;
    h5_fixname(FILENAME[8], fapl, filename, sizeof(filename));
    h5_fixname(FILENAME[9], fapl2, filename2, sizeof(filename2));

<<<<<<< HEAD
    /* Loop over old & new format files */
    for (new_format = FALSE; new_format <= TRUE; new_format++) {
        /* Create test file, with attribute that uses committed datatype */
        create_del_obj_named_test_file(filename, fapl, new_format);

        /* Test deleting dataset opened through different file ID */
        if ((filea1 = H5Fopen(filename, H5F_ACC_RDWR, fapl)) < 0)
            TEST_ERROR;
        if ((filea2 = H5Fopen(filename, H5F_ACC_RDWR, fapl)) < 0)
            TEST_ERROR;

        if ((dset = H5Dopen2(filea1, DEL_OBJ_NAMED_DATASET, H5P_DEFAULT)) < 0)
            TEST_ERROR;
        if (H5Dclose(dset) < 0)
            TEST_ERROR;

        if (H5Fclose(filea1) < 0)
            TEST_ERROR;

        if ((fileb = H5Fcreate(filename2, H5F_ACC_TRUNC, H5P_DEFAULT, fapl2)) < 0)
            TEST_ERROR;

        if (H5Ldelete(filea2, DEL_OBJ_NAMED_DATASET, H5P_DEFAULT) < 0)
            TEST_ERROR;

        if (H5Fclose(filea2) < 0)
            TEST_ERROR;
        if (H5Fclose(fileb) < 0)
            TEST_ERROR;
=======
    /* Loop through all valid the combinations of low/high library format bounds,
       to test delete objects that use named datatypes through different file IDs */
    for(low = H5F_LIBVER_EARLIEST; low < H5F_LIBVER_NBOUNDS; low++) {
        for(high = H5F_LIBVER_EARLIEST; high < H5F_LIBVER_NBOUNDS; high++) {

            /* Skip invalid low/high combination */
            if ((high == H5F_LIBVER_EARLIEST) || (low > high))
                continue;

            /* Create test file, with attribute that uses committed datatype */
            create_del_obj_named_test_file(filename, fapl, low, high);

            /* Test deleting dataset opened through different file ID */
            if((filea1 = H5Fopen(filename, H5F_ACC_RDWR, fapl)) < 0) FAIL_STACK_ERROR
            if((filea2 = H5Fopen(filename, H5F_ACC_RDWR, fapl)) < 0) FAIL_STACK_ERROR

            if((dset = H5Dopen2(filea1, DEL_OBJ_NAMED_DATASET, H5P_DEFAULT)) < 0) FAIL_STACK_ERROR
            if(H5Dclose(dset) < 0) FAIL_STACK_ERROR

            if(H5Fclose(filea1) < 0) FAIL_STACK_ERROR

            if((fileb = H5Fcreate(filename2, H5F_ACC_TRUNC, H5P_DEFAULT, fapl2)) < 0) FAIL_STACK_ERROR

            if(H5Ldelete(filea2, DEL_OBJ_NAMED_DATASET, H5P_DEFAULT) < 0) FAIL_STACK_ERROR
>>>>>>> 0e01f589

            if(H5Fclose(filea2) < 0) FAIL_STACK_ERROR
            if(H5Fclose(fileb) < 0) FAIL_STACK_ERROR

<<<<<<< HEAD
/* Test deleting attribute opened through different file ID */
        if ((filea1 = H5Fopen(filename, H5F_ACC_RDWR, fapl)) < 0)
            TEST_ERROR;
        if ((filea2 = H5Fopen(filename, H5F_ACC_RDWR, fapl)) < 0)
            TEST_ERROR;

        if ((attr = H5Aopen_by_name(filea1, DEL_OBJ_NAMED_DATASET, DEL_OBJ_NAMED_ATTRIBUTE, H5P_DEFAULT, H5P_DEFAULT)) < 0)
            TEST_ERROR;
        if (H5Aclose(attr) < 0)
            TEST_ERROR;

        if (H5Fclose(filea1) < 0)
            TEST_ERROR;

        if ((fileb = H5Fcreate(filename2, H5F_ACC_TRUNC, H5P_DEFAULT, fapl2)) < 0)
            TEST_ERROR;

        if (H5Adelete_by_name(filea2, DEL_OBJ_NAMED_DATASET, DEL_OBJ_NAMED_ATTRIBUTE, H5P_DEFAULT) < 0)
            TEST_ERROR;

        if (H5Fclose(filea2) < 0)
            TEST_ERROR;
        if (H5Fclose(fileb) < 0)
            TEST_ERROR;
    }
=======
            /* Create test file, with attribute that uses committed datatype */
            create_del_obj_named_test_file(filename, fapl, low, high);

            /* Test deleting attribute opened through different file ID */
            if((filea1 = H5Fopen(filename, H5F_ACC_RDWR, fapl)) < 0) FAIL_STACK_ERROR
            if((filea2 = H5Fopen(filename, H5F_ACC_RDWR, fapl)) < 0) FAIL_STACK_ERROR

            if((attr = H5Aopen_by_name(filea1, DEL_OBJ_NAMED_DATASET, DEL_OBJ_NAMED_ATTRIBUTE, H5P_DEFAULT, H5P_DEFAULT)) < 0) FAIL_STACK_ERROR
            if(H5Aclose(attr) < 0) FAIL_STACK_ERROR

            if(H5Fclose(filea1) < 0) FAIL_STACK_ERROR

            if((fileb = H5Fcreate(filename2, H5F_ACC_TRUNC, H5P_DEFAULT, fapl2)) < 0) FAIL_STACK_ERROR

            if(H5Adelete_by_name(filea2, DEL_OBJ_NAMED_DATASET, DEL_OBJ_NAMED_ATTRIBUTE, H5P_DEFAULT) < 0) FAIL_STACK_ERROR

            if(H5Fclose(filea2) < 0) FAIL_STACK_ERROR
            if(H5Fclose(fileb) < 0) FAIL_STACK_ERROR
        } /* end high */
    } /* end low */
>>>>>>> 0e01f589

    if (H5Pclose(fapl2) < 0)
        TEST_ERROR;

    PASSED();
    return 0;

error:
    H5E_BEGIN_TRY {
        H5Tclose(attr);
        H5Dclose(dset);
        H5Pclose(fapl2);
        H5Fclose(filea1);
        H5Fclose(filea2);
        H5Fclose(fileb);
    } H5E_END_TRY;
    return 1;
} /* end test_delete_obj_named() */


/*-------------------------------------------------------------------------
 * Function:	test_delete_obj_named_fileid
 *
 * Purpose:	Tests that objects that use named datatypes through
 *              different file IDs get the correct file IDs
 *
 * Return:	Success:	0
 *		Failure:	number of errors
 *
 * Programmer:	Quincey Koziol
 *              Thursday, July 28, 2011
 *
 *-------------------------------------------------------------------------
 */
static int
test_delete_obj_named_fileid(hid_t fapl)
{
    hid_t filea1 = -1, filea2 = -1, fileb = -1;         /* File IDs */
    hid_t dset_fid = -1;        /* File ID from dataset */
    hid_t type_fid = -1;        /* File ID from datatype */
    hid_t attr_fid = -1;        /* File ID from attribute */
    hid_t type = -1;            /* Datatype ID */
    hid_t attr = -1;            /* Attribute ID */
    hid_t dset = -1;            /* Dataset ID */
    hid_t fapl2 = -1;           /* File access property list ID */
    H5F_libver_t low, high;     /* File format bounds */
    char filename[1024], filename2[1024];

    TESTING("deleting objects that use named datatypes");

    /* Set up filenames & FAPLs */
    if((fapl2 = H5Pcopy(fapl)) < 0) FAIL_STACK_ERROR
    h5_fixname(FILENAME[8], fapl, filename, sizeof filename);
    h5_fixname(FILENAME[9], fapl2, filename2, sizeof filename2);

    /* Loop through all the combinations of low/high library format bounds */
    for(low = H5F_LIBVER_EARLIEST; low < H5F_LIBVER_NBOUNDS; low++) {
        for(high = H5F_LIBVER_EARLIEST; high < H5F_LIBVER_NBOUNDS; high++) {

            /* Skip invalid low/high combination */
            if ((high == H5F_LIBVER_EARLIEST) || (low > high))
                continue;

            /* Create test file, with attribute that uses committed datatype */
            create_del_obj_named_test_file(filename, fapl, low, high);

            /* Test getting file ID for dataset opened through different file ID */
            if((filea1 = H5Fopen(filename, H5F_ACC_RDWR, fapl)) < 0) FAIL_STACK_ERROR

            if((filea2 = H5Fopen(filename, H5F_ACC_RDWR, fapl)) < 0) FAIL_STACK_ERROR

            if((dset = H5Dopen2(filea1, DEL_OBJ_NAMED_DATASET, H5P_DEFAULT)) < 0) FAIL_STACK_ERROR

            /* Verify file ID from dataset matches correct file */
            dset_fid = H5Iget_file_id(dset);
            if(dset_fid != filea1) TEST_ERROR
            H5Fclose(dset_fid);

            /* Verify file ID from datatype (from dataset) matches correct file */
            type = H5Dget_type(dset);
            type_fid = H5Iget_file_id(type);
            if(type_fid != filea1) TEST_ERROR
            H5Fclose(type_fid);
            H5Tclose(type);

            if(H5Dclose(dset) < 0) FAIL_STACK_ERROR

            if(H5Fclose(filea1) < 0) FAIL_STACK_ERROR

            if((fileb = H5Fcreate(filename2, H5F_ACC_TRUNC, H5P_DEFAULT, fapl2)) < 0) FAIL_STACK_ERROR

            if((filea1 = H5Fopen(filename, H5F_ACC_RDWR, fapl)) < 0) FAIL_STACK_ERROR

            if((dset = H5Dopen2(filea1, DEL_OBJ_NAMED_DATASET, H5P_DEFAULT)) < 0) FAIL_STACK_ERROR

            /* Verify file ID from dataset matches correct file */
            dset_fid = H5Iget_file_id(dset);
            if(dset_fid != filea1) TEST_ERROR
            H5Fclose(dset_fid);

            /* Verify file ID from datatype (from dataset) matches correct file */
            type = H5Dget_type(dset);
            type_fid = H5Iget_file_id(type);
            if(type_fid != filea1) TEST_ERROR
            H5Fclose(type_fid);
            H5Tclose(type);

            if(H5Dclose(dset) < 0) FAIL_STACK_ERROR

            if(H5Fclose(filea1) < 0) FAIL_STACK_ERROR
            if(H5Fclose(filea2) < 0) FAIL_STACK_ERROR
            if(H5Fclose(fileb) < 0) FAIL_STACK_ERROR


            /* Create test file, with attribute that uses committed datatype */
            create_del_obj_named_test_file(filename, fapl, low, high);

            /* Test getting file ID for attribute opened through different file ID */
            if((filea1 = H5Fopen(filename, H5F_ACC_RDWR, fapl)) < 0) FAIL_STACK_ERROR
            if((filea2 = H5Fopen(filename, H5F_ACC_RDWR, fapl)) < 0) FAIL_STACK_ERROR

            if((attr = H5Aopen_by_name(filea1, DEL_OBJ_NAMED_DATASET, DEL_OBJ_NAMED_ATTRIBUTE, H5P_DEFAULT, H5P_DEFAULT)) < 0) FAIL_STACK_ERROR

            /* Verify file ID from dataset matches correct file */
            attr_fid = H5Iget_file_id(attr);
            if(attr_fid != filea1) TEST_ERROR
            H5Fclose(attr_fid);

            /* Verify file ID from datatype (from dataset) matches correct file */
            type = H5Aget_type(attr);
            type_fid = H5Iget_file_id(type);
            if(type_fid != filea1) TEST_ERROR
            H5Fclose(type_fid);
            H5Tclose(type);

            if(H5Aclose(attr) < 0) FAIL_STACK_ERROR

            if(H5Fclose(filea1) < 0) FAIL_STACK_ERROR

            if((fileb = H5Fcreate(filename2, H5F_ACC_TRUNC, H5P_DEFAULT, fapl2)) < 0) FAIL_STACK_ERROR

            if((filea1 = H5Fopen(filename, H5F_ACC_RDWR, fapl)) < 0) FAIL_STACK_ERROR

            if((attr = H5Aopen_by_name(filea1, DEL_OBJ_NAMED_DATASET, DEL_OBJ_NAMED_ATTRIBUTE, H5P_DEFAULT, H5P_DEFAULT)) < 0) FAIL_STACK_ERROR

            /* Verify file ID from dataset matches correct file */
            attr_fid = H5Iget_file_id(attr);
            if(attr_fid != filea1) TEST_ERROR
            H5Fclose(attr_fid);

            /* Verify file ID from datatype (from dataset) matches correct file */
            type = H5Aget_type(attr);
            type_fid = H5Iget_file_id(type);
            if(type_fid != filea1) TEST_ERROR
            H5Fclose(type_fid);
            H5Tclose(type);

            if(H5Aclose(attr) < 0) FAIL_STACK_ERROR

            if(H5Fclose(filea1) < 0) FAIL_STACK_ERROR
            if(H5Fclose(filea2) < 0) FAIL_STACK_ERROR
            if(H5Fclose(fileb) < 0) FAIL_STACK_ERROR
        } /* end high */
    } /* end low */

    if(H5Pclose(fapl2) < 0) FAIL_STACK_ERROR

    PASSED();
    return 0;

error:
    H5E_BEGIN_TRY {
	H5Aclose(attr);
	H5Tclose(type);
	H5Dclose(dset);
	H5Pclose(fapl2);
	H5Fclose(filea1);
	H5Fclose(filea2);
	H5Fclose(fileb);
	H5Fclose(attr_fid);
	H5Fclose(type_fid);
    } H5E_END_TRY;
    return 1;
} /* end test_delete_obj_named_fileid() */


/*-------------------------------------------------------------------------
 * Function:	test_deprec
 *
 * Purpose:	Tests deprecated API routines for datatypes.
 *
 * Return:	Success:	0
 *		Failure:	number of errors
 *
 * Programmer:	Quincey Koziol
 *              Thursday, September 27, 2007
 *
 *-------------------------------------------------------------------------
 */
#ifndef H5_NO_DEPRECATED_SYMBOLS
static int
test_deprec(hid_t fapl)
{
    hid_t		file = -1;              /* File ID */
    hid_t		type = -1;              /* Datatype ID */
    unsigned            rank = 2;               /* Rank for array datatype */
    hsize_t             dims[2] = {3, 3};       /* Dimensions for array datatype */
    int                 perm[2] = {0, 1};       /* Dimensions permutations for array datatype */
    hsize_t             rdims[2]= {0, 0};       /* Dimensions for querying array datatype */
    int                 rperm[2] = {-2, -2};    /* Dimensions permutations for array datatype */
    hbool_t             dim_mismatch;           /* Whether any dimensions didn't match */
    char		filename[1024];
    unsigned            u;                      /* Local index variable */
    herr_t		status;                 /* Generic routine value */

    TESTING("deprected API routines for datatypes");

    /* Create an array datatype with an atomic base type */
    /* (dimension permutations allowed, but not stored) */
    if((type = H5Tarray_create1(H5T_NATIVE_INT, (int)rank, dims, perm)) < 0)
        FAIL_STACK_ERROR

    /* Make certain that the correct classes can be detected */
    if(H5Tdetect_class(type, H5T_ARRAY) != TRUE)
        FAIL_STACK_ERROR
    if(H5Tdetect_class(type, H5T_INTEGER) != TRUE)
        FAIL_STACK_ERROR

    /* Get the array dimensions */
    /* (Query the dimension permutations, which is allowed, but ignored) */
    if(H5Tget_array_dims1(type, rdims, rperm) < 0)
        FAIL_STACK_ERROR

    /* Check the array dimensions */
    dim_mismatch = FALSE;
    for(u = 0; u < rank; u++)
        if(rdims[u] != dims[u]) {
            TestErrPrintf("Array dimension information doesn't match!, rdims1[%u]=%d, tdims1[%u]=%d\n", u, (int)rdims[u], u, (int)dims[u]);
            dim_mismatch = TRUE;
        } /* end if */
    if(dim_mismatch)
	FAIL_PUTS_ERROR("    Dimensions didn't match!")

    /* Check the array dimension permutations */
    dim_mismatch = FALSE;
    for(u = 0; u < rank; u++)
        if(rperm[u] != -2) {
            TestErrPrintf("Array dimension permutation information was modified!, rdims1[%u]=%d, tdims1[%u]=%d\n", u, rperm[u], u, perm[u]);
            dim_mismatch = TRUE;
        } /* end if */
    if(dim_mismatch)
	FAIL_PUTS_ERROR("    Dimension permutations modified!")

    /* Close the datatype */
    if(H5Tclose(type) < 0)
        FAIL_STACK_ERROR


    h5_fixname(FILENAME[1], fapl, filename, sizeof filename);
    if((file = H5Fcreate(filename, H5F_ACC_TRUNC, H5P_DEFAULT, fapl)) < 0)
        FAIL_STACK_ERROR

    /* Predefined types cannot be committed */
    H5E_BEGIN_TRY {
	status = H5Tcommit1(file, "test_named_1 (should not exist)", H5T_NATIVE_INT);
    } H5E_END_TRY;
    if(status >= 0)
	FAIL_PUTS_ERROR("    Predefined types should not be committable!")

    /* Copy a predefined datatype and commit the copy */
    if((type = H5Tcopy(H5T_NATIVE_INT)) < 0) FAIL_STACK_ERROR
    if(H5Tcommit1(file, "native-int", type) < 0) FAIL_STACK_ERROR
    if((status = H5Tcommitted(type)) < 0) FAIL_STACK_ERROR
    if(0 == status)
	FAIL_PUTS_ERROR("    H5Tcommitted() returned false!")

    /* We should not be able to modify a type after it has been committed. */
    H5E_BEGIN_TRY {
	status = H5Tset_precision(type, (size_t)256);
    } H5E_END_TRY;
    if(status >= 0)
	FAIL_PUTS_ERROR("    Committed type is not constant!")

    /* We should not be able to re-commit a committed type */
    H5E_BEGIN_TRY {
	status = H5Tcommit1(file, "test_named_2 (should not exist)", type);
    } H5E_END_TRY;
    if(status >= 0)
	FAIL_PUTS_ERROR("    Committed types should not be recommitted!")

    /*
     * Close the committed type and reopen it.  It should return a named type.
     */
    if(H5Tclose(type) < 0) FAIL_STACK_ERROR
    if((type = H5Topen1(file, "native-int")) < 0) FAIL_STACK_ERROR
    if((status = H5Tcommitted(type)) < 0) FAIL_STACK_ERROR
    if(!status)
	FAIL_PUTS_ERROR("    Opened named types should be named types!")

    /* Close */
    if(H5Tclose(type) < 0) FAIL_STACK_ERROR
    if(H5Fclose(file) < 0) FAIL_STACK_ERROR

    /* Reopen file with read only access */
    if ((file = H5Fopen(filename, H5F_ACC_RDONLY, fapl)) < 0)
        goto error;

    /* Verify that H5Tcommit2 returns an error */
    if((type = H5Tcopy(H5T_NATIVE_INT)) < 0) goto error;
    H5E_BEGIN_TRY {
        status = H5Tcommit1(file, "test_named_3 (should not exist)", type);
    } H5E_END_TRY;
    if(status >= 0) {
        H5_FAILED();
        HDputs ("    Types should not be committable to a read-only file!");
        goto error;
    }

    /* Close */
    if(H5Tclose(type) < 0) goto error;
    if(H5Fclose(file) < 0) goto error;

    PASSED();
    return 0;

error:
    H5E_BEGIN_TRY {
	H5Tclose(type);
	H5Fclose(file);
    } H5E_END_TRY;
    return 1;
} /* end test_deprec() */
#endif /* H5_NO_DEPRECATED_SYMBOLS */


/*-------------------------------------------------------------------------
 * Function:	test_utf_ascii_conv
 *
 * Purpose:	Make sure the library doesn't conversion strings between
 *              ASCII and UTF8.
 *
 * Return:	Success:	0
 *		Failure:	number of errors
 *
 * Programmer:	Raymond Lu
 *              10 November 2011
 *-------------------------------------------------------------------------
 */
static int
test_utf_ascii_conv(void)
{
    hid_t fid = -1;
    hid_t did = -1;
    hid_t utf8_vtid = -1;
    hid_t ascii_vtid = -1;
    hid_t utf8_tid = -1;
    hid_t ascii_tid = -1;
    hid_t sid = -1;
    const char *utf8_w = "foo!";
    char *ascii_r = NULL;
    const char *ascii_w = "bar!";
    char *utf8_r = NULL;
    char		filename[1024];
    char ascii2[4], utf8_2[4];
    herr_t status;

    TESTING("string conversion between ASCII and UTF");
 
    /************************************************
     * Test VL string conversion from UTF8 to ASCII
     ************************************************/
    /* Create a variable-length string */
    if((utf8_vtid = H5Tcopy(H5T_C_S1)) < 0) FAIL_STACK_ERROR

    if((status = H5Tset_size(utf8_vtid, H5T_VARIABLE)) < 0) FAIL_STACK_ERROR

    /* Set the character set for the string to UTF-8 */
    if((status = H5Tset_cset(utf8_vtid, H5T_CSET_UTF8)) < 0) FAIL_STACK_ERROR

    /* Create a variable-length string */
    if((ascii_vtid = H5Tcopy(H5T_C_S1)) < 0) FAIL_STACK_ERROR

    if((status = H5Tset_size(ascii_vtid, H5T_VARIABLE)) < 0) FAIL_STACK_ERROR

    /* Set the character set for the string to ASCII (should already be so) */
    if((status = H5Tset_cset(ascii_vtid, H5T_CSET_ASCII) < 0)) FAIL_STACK_ERROR

    /* Test conversion in memory */
    H5E_BEGIN_TRY {
        status = H5Tconvert(utf8_vtid, ascii_vtid, 1, (void *)utf8_w, NULL, H5P_DEFAULT);
    } H5E_END_TRY
    if(status >= 0)
        FAIL_STACK_ERROR

    /* Create a file */
    h5_fixname(FILENAME[10], H5P_DEFAULT, filename, sizeof filename);
    if((fid = H5Fcreate(filename, H5F_ACC_TRUNC, H5P_DEFAULT, H5P_DEFAULT)) < 0) FAIL_STACK_ERROR

    /* Create a scalar dataspace for the dataset */
    if((sid = H5Screate(H5S_SCALAR)) < 0) FAIL_STACK_ERROR

    /* Create a dataset of UTF8 string type */
    if((did = H5Dcreate2(fid, UTF8_DATASET, utf8_vtid, sid, H5P_DEFAULT, H5P_DEFAULT, H5P_DEFAULT)) < 0) FAIL_STACK_ERROR

    /* Write the UTF8 string, as UTF8 */
    if((status = H5Dwrite(did, utf8_vtid, H5S_ALL, H5S_ALL, H5P_DEFAULT, &utf8_w)) < 0) FAIL_STACK_ERROR

    /* Read the UTF8 string, as ASCII, supposed to fail */
    H5E_BEGIN_TRY {
        status = H5Dread(did, ascii_vtid, H5S_ALL, H5S_ALL, H5P_DEFAULT, &ascii_r);
    } H5E_END_TRY
    if(status >= 0)
        FAIL_STACK_ERROR

    /* Close the dataset */
    if((status = H5Dclose(did)) < 0) FAIL_STACK_ERROR

    /************************************************
     * Test VL string conversion from ASCII to UTF8
     ************************************************/
    /* Test conversion in memory */
    H5E_BEGIN_TRY {
        status = H5Tconvert(ascii_vtid, utf8_vtid, 1, (void *)ascii_w, NULL, H5P_DEFAULT);
    } H5E_END_TRY
    if(status >= 0)
        FAIL_STACK_ERROR

    /* Create a dataset of ASCII string type */
    if((did = H5Dcreate2(fid, ASCII_DATASET, ascii_vtid, sid, H5P_DEFAULT, H5P_DEFAULT, H5P_DEFAULT)) < 0) FAIL_STACK_ERROR

    /* Write the ASCII string, as ASCII */
    if((status = H5Dwrite(did, ascii_vtid, H5S_ALL, H5S_ALL, H5P_DEFAULT, &ascii_w)) < 0) FAIL_STACK_ERROR

    /* Read the ASCII string, as UTF8, supposed to fail */
    H5E_BEGIN_TRY {
        status = H5Dread(did, utf8_vtid, H5S_ALL, H5S_ALL, H5P_DEFAULT, &utf8_r);
    } H5E_END_TRY
    if(status >= 0)
        FAIL_STACK_ERROR

    /* Close the dataset */
    if((status = H5Dclose(did)) < 0) FAIL_STACK_ERROR

    /* Close the UTF8 VL-string datatype */
    if((status = H5Tclose(utf8_vtid)) < 0) FAIL_STACK_ERROR

    /* Close the ASCII VL-string datatype */
    if((status = H5Tclose(ascii_vtid)) < 0) FAIL_STACK_ERROR

    /**********************************************************
     * Test fixed-length string conversion from UTF8 to ASCII
     **********************************************************/
    /* Create a fixed-length UTF8 string */
    if((utf8_tid = H5Tcopy(H5T_C_S1)) < 0) FAIL_STACK_ERROR

    if((status = H5Tset_size(utf8_tid, 4)) < 0) FAIL_STACK_ERROR

    /* Set the character set for the string to UTF-8 */
    if((status = H5Tset_cset(utf8_tid, H5T_CSET_UTF8)) < 0) FAIL_STACK_ERROR

    /* Create a fixed-length ASCII string */
    if((ascii_tid = H5Tcopy(H5T_C_S1)) < 0) FAIL_STACK_ERROR

    if((status = H5Tset_size(ascii_tid, 4)) < 0) FAIL_STACK_ERROR

    /* Set the character set for the string to ASCII (should already be so) */
    if((status = H5Tset_cset(ascii_tid, H5T_CSET_ASCII) < 0)) FAIL_STACK_ERROR

    /* Test conversion in memory */
    H5E_BEGIN_TRY {
        status = H5Tconvert(utf8_tid, ascii_tid, 1, utf8_2, NULL, H5P_DEFAULT);
    } H5E_END_TRY
    if(status >= 0)
        FAIL_STACK_ERROR

    /* Create a dataset */
    if((did = H5Dcreate2(fid, UTF8_DATASET2, utf8_tid, sid, H5P_DEFAULT, H5P_DEFAULT, H5P_DEFAULT)) < 0) FAIL_STACK_ERROR

    /* Write the UTF8 string, as UTF8 */
    if((status = H5Dwrite(did, utf8_tid, H5S_ALL, H5S_ALL, H5P_DEFAULT, &utf8_w)) < 0) FAIL_STACK_ERROR

    /* Read the UTF8 string as ASCII, supposed to fail */
    H5E_BEGIN_TRY {
        status = H5Dread(did, ascii_tid, H5S_ALL, H5S_ALL, H5P_DEFAULT, &ascii2);
    } H5E_END_TRY
    if(status >= 0)
        FAIL_STACK_ERROR

    /* Close the dataset */
    if((status = H5Dclose(did)) < 0) FAIL_STACK_ERROR

    /**********************************************************
     * Test fixed-length string conversion from ASCII to UTF8
     **********************************************************/
    /* Test conversion in memory */
    H5E_BEGIN_TRY {
        status = H5Tconvert(ascii_tid, utf8_tid, 1, ascii2, NULL, H5P_DEFAULT);
    } H5E_END_TRY
    if(status >= 0)
        FAIL_STACK_ERROR

    /* Create a dataset */
    if((did = H5Dcreate2(fid, ASCII_DATASET2, ascii_tid, sid, H5P_DEFAULT, H5P_DEFAULT, H5P_DEFAULT)) < 0) FAIL_STACK_ERROR

    /* Write the ASCII string, as ASCII */
    if((status = H5Dwrite(did, ascii_tid, H5S_ALL, H5S_ALL, H5P_DEFAULT, &ascii_w)) < 0) FAIL_STACK_ERROR

    /* Read the UTF8 string as ASCII, supposed to fail */
    H5E_BEGIN_TRY {
        status = H5Dread(did, utf8_tid, H5S_ALL, H5S_ALL, H5P_DEFAULT, &utf8_2);
    } H5E_END_TRY
    if(status >= 0)
        FAIL_STACK_ERROR

    /* Close the dataset */
    if((status = H5Dclose(did)) < 0) FAIL_STACK_ERROR

    /* Close the UTF8 string datatype */
    if((status = H5Tclose(utf8_tid)) < 0) FAIL_STACK_ERROR

    /* Close the ASCII string datatype */
    if((status = H5Tclose(ascii_tid)) < 0) FAIL_STACK_ERROR

    /* Close the dataspace */
    if((status = H5Sclose(sid)) < 0) FAIL_STACK_ERROR

    /* Close the file */
    if((status = H5Fclose(fid)) < 0) FAIL_STACK_ERROR

    PASSED();
    return 0;

error:
    H5E_BEGIN_TRY {
	H5Tclose(utf8_vtid);
	H5Tclose(ascii_vtid);
	H5Tclose(utf8_tid);
	H5Tclose(ascii_tid);
	H5Dclose(did);
	H5Sclose(sid);
	H5Fclose(fid);
    } H5E_END_TRY;
    return 1;
}

/*-------------------------------------------------------------------------
 * Function:    verify_version
 *
 * Purpose: Utility function to verify the datatype versions of nested
 *          datatype.
 *
 * Description:
 *      Verify the datatype message version
 *      --H5T_COMPOUND, H5T_ENUM, H5T_ARRAY:
 *          the library will set version according to low_bound
 *      --H5T_ARRAY:
 *          the earliest version the library will set is 2
 *      --H5T_INTEGER, H5T_FLOAT, H5T_TIME, H5T_STRING, H5T_BITFIELD,
 *        H5T_OPAQUE, H5T_REFERENCE:
 *          the library will only use basic version
 *
 *************************************************************************/
static herr_t verify_version(hid_t dtype, H5F_libver_t low, unsigned *highest_version)
{
    hid_t base_dtype = -1;
    hid_t mem_dtype = -1;
    H5T_t *dtypep = NULL;    /* Internal structure of a datatype */
    H5T_class_t type_cls = H5T_NO_CLASS; /* Temporary var for datatype class */
    int nmembers = 0;
    unsigned i;
    herr_t ret = SUCCEED;         /* Generic return value */

    dtypep = (H5T_t *)H5I_object(dtype);
    if (dtypep == NULL) TEST_ERROR

    /* Carry out the verification according to the class of the datatype.
       For compound datatype, its members will be verified, recursively.
       For array datatype, its element datatype will be verified, recursively.*/
    type_cls = dtypep->shared->type;
    switch (type_cls)
    {
      case H5T_ARRAY:
      {
        H5T_t *base_dtypep = NULL;    /* Internal structure of a datatype */

        if (low == H5F_LIBVER_EARLIEST)
            VERIFY(dtypep->shared->version, H5O_DTYPE_VERSION_2, "H5O_dtype_ver_bounds");
        else
            VERIFY(dtypep->shared->version, H5O_dtype_ver_bounds[low], "H5O_dtype_ver_bounds");

        /* Get the base datatype of this array type */
        base_dtype = H5Tget_super(dtype);
        CHECK(base_dtype, FAIL, "H5Tget_super");

        /* Get the base type's internal structure for version */
        base_dtypep = (H5T_t *)H5I_object(base_dtype);
        if (base_dtypep == NULL) TEST_ERROR

            /* Reset highest version if this datatype has higher version than
               its outer type */
        if (*highest_version < base_dtypep->shared->version)
            *highest_version = base_dtypep->shared->version;

        /* Verify the base datatype recursively */
        ret = verify_version(base_dtype, low, highest_version);

        /* Close the member datatype before checking for failure */
        if ((H5Tclose(base_dtype)) < 0) TEST_ERROR

        /* Check if verify_version fails */
        if (ret < 0) TEST_ERROR

        break;
      }
      case H5T_COMPOUND:
      {
        H5T_t *mem_dtypep = NULL;    /* Internal structure of a datatype */
        /* Get the number of members of this compound type */
        if ((nmembers = H5Tget_nmembers(dtype)) < 0) TEST_ERROR

        /* Go through all its member datatypes */
        for (i = 0; i < (unsigned)nmembers; i++)
        {
            /* Get the member datatype to verify it recursively */
            mem_dtype = H5Tget_member_type(dtype, i);
            if (mem_dtype < 0) TEST_ERROR

            /* Get the member type's internal structure for version */
            mem_dtypep = (H5T_t *)H5I_object(mem_dtype);
            if (mem_dtypep == NULL) TEST_ERROR

            /* Reset highest version if this datatype has higher version than
               its outer type */
            if (*highest_version < mem_dtypep->shared->version)
            *highest_version = mem_dtypep->shared->version;

            /* Verify the datatype recursively */
            ret = verify_version(mem_dtype, low, highest_version);

            /* Close the member datatype before checking for failure */
            if ((H5Tclose(mem_dtype)) < 0) TEST_ERROR

            /* Check if verify_version fails */
            if (ret < 0) TEST_ERROR
        }
        /* If this compound datatype contains a datatype of higher version, it
           will be promoted to that version, thus, verify with highest version */
        if (*highest_version > H5O_dtype_ver_bounds[low])
            VERIFY(dtypep->shared->version, *highest_version, "verify_version");
        else
            VERIFY(dtypep->shared->version, H5O_dtype_ver_bounds[low], "verify_version");
        break;
      }
      case H5T_ENUM:
        VERIFY(dtypep->shared->version, H5O_dtype_ver_bounds[low], "verify_version");
        break;
      case H5T_VLEN:
      case H5T_FLOAT:
      case H5T_INTEGER:
        VERIFY(dtypep->shared->version, H5O_dtype_ver_bounds[H5F_LIBVER_EARLIEST], "verify_version");
        break;
      case H5T_NCLASSES:
      case H5T_NO_CLASS:
      case H5T_TIME:
      case H5T_STRING:
      case H5T_BITFIELD:
      case H5T_OPAQUE:
      case H5T_REFERENCE:
      default:
        TEST_ERROR
    } /* end switch */

error:
    H5E_BEGIN_TRY {
      H5Tclose(base_dtype);
      H5Tclose(mem_dtype);
    } H5E_END_TRY;
    return ret;
} /* end of verify_version */


/*-------------------------------------------------------------------------
 * Function:    test_versionbounds
 *
 * Purpose:     Tests version bounds.
 *
 * Description:
 *      This function creates a datatype for a dataset as followed:
 *          outer_arr_type
 *              outer_cmp_type
 *                  inner_cmp_type
 *                      inner_arr_type
 *                          simple_cmp_type
 *                              H5T_NATIVE_INT
 *                              H5T_ARRAY of H5T_NATIVE_CHAR
 *                      vlen_floattype
 *                  enum_type
 *      It then loops through all valid combination of the library version
 *      bounds to verify each datatype's version.
 *
 * Return:      Success:	0
 *              Failure:	number of errors
 *
 *-------------------------------------------------------------------------
 */
#define VERFNAME    "tverbounds_dtype.h5"
#define VERDSNAME   "dataset 1"
#define ARRAY_RANK  1
#define ARRAY_LEN   10
static int
test_versionbounds(void)
{
    typedef struct {     /* Struct for the simple compound type */
        int single_int;
        char char_arr[ARRAY_LEN];
    } simple_cmp_t;

    typedef struct {     /* Struct for the inner compound type */
        simple_cmp_t inner_arr[ARRAY_LEN];
        hvl_t vlen_float;
    } inner_cmp_t;

    typedef struct {     /* Struct for the outer compound type */
        inner_cmp_t inner_cmp;
        color_t enum_color;
    } outer_cmp_t;

    hid_t file = -1;    /* File ID */
    hid_t space = -1;   /* Dataspace ID */
    hid_t dset = -1;    /* Dataset ID */
    hid_t fcpl = -1;    /* File creation property list ID */
    hid_t fapl = -1;    /* Copy of file access property list ID */
    hid_t dcpl = -1;    /* Dataset creation property list ID */
    hid_t dset_dtype = -1;     /* Dataset's datatype */
    hid_t arr_chartype = -1;   /* Array of characters datatype */
    hid_t vlen_floattype = -1; /* Vlen of float datatype */
    hid_t enum_type = -1;      /* Enumeration datatype */
    hid_t outer_cmp_type = -1; /* Outer compound datatype */
    hid_t inner_cmp_type = -1; /* Inner compound datatype */
    hid_t simple_cmp_type = -1;/* Simple cmpd dtype, contains no other cmpd */
    hid_t outer_arr_type = -1; /* Outermost array datatype */
    hid_t inner_arr_type = -1; /* Inner array datatype */
    H5F_t *filep = NULL;       /* Pointer to internal structure of a file */
    H5T_t *dtypep = NULL;      /* Pointer to internal structure of a datatype */
    hsize_t arr_dim[] = {ARRAY_LEN}; /* Length of the array */
    H5F_libver_t low, high;    /* File format bounds */
    unsigned highest_version;  /* Highest version in nested datatypes */
    color_t enum_val;          /* Enum type index */
    herr_t ret = 0;            /* Generic return value */

    TESTING("version bounds with nested datatypes");

    /* Create a file access property list */
    if ((fapl = H5Pcreate(H5P_FILE_ACCESS)) < 0) TEST_ERROR

    /* Create a file creation property list */
    if ((fcpl = H5Pcreate(H5P_FILE_CREATE)) < 0) TEST_ERROR

    /* Create a scalar dataspace */
    if ((space = H5Screate(H5S_SCALAR)) < 0) TEST_ERROR

    /* Create a dataset creation property list */
    if ((dcpl = H5Pcreate(H5P_DATASET_CREATE)) < 0) TEST_ERROR

    /* Create an array datatype of chars */
    arr_chartype = H5Tarray_create2(H5T_NATIVE_CHAR, ARRAY_RANK, arr_dim);
    if (arr_chartype < 0) TEST_ERROR

    /* Create the simple compound datatype that has an integer and an
       array of chars */
    simple_cmp_type = H5Tcreate(H5T_COMPOUND, sizeof(simple_cmp_t));
    if (simple_cmp_type < 0) TEST_ERROR

    /* Insert integer field */
    ret = H5Tinsert(simple_cmp_type, "single_int", HOFFSET(simple_cmp_t, single_int), H5T_NATIVE_INT);
    if (ret < 0) TEST_ERROR

    /* Insert array field */
    ret = H5Tinsert(simple_cmp_type, "char_arr", HOFFSET(simple_cmp_t, char_arr), arr_chartype);
    if (ret < 0) TEST_ERROR

    /* Create an array datatype containing simple compound datatype */
    inner_arr_type = H5Tarray_create2(simple_cmp_type, ARRAY_RANK, arr_dim);
    if (inner_arr_type < 0) TEST_ERROR

    /* Create a VL datatype of floats */
    vlen_floattype = H5Tvlen_create(H5T_NATIVE_FLOAT);
    if (vlen_floattype < 0) TEST_ERROR

    /* Create the innermost compound datatype that houses inner_arr_type and vlen_floattype */
    inner_cmp_type = H5Tcreate(H5T_COMPOUND, sizeof(inner_cmp_t));
    if (inner_cmp_type < 0) TEST_ERROR

    /* Insert integer field */
    ret = H5Tinsert(inner_cmp_type, "inner_arr", HOFFSET(inner_cmp_t, inner_arr), inner_arr_type);
    if (ret < 0) TEST_ERROR

    /* Insert integer field */
    ret = H5Tinsert(inner_cmp_type, "vlen_float", HOFFSET(inner_cmp_t, vlen_float), vlen_floattype);
    if (ret < 0) TEST_ERROR

    /* Create a enumerate datatype */
    enum_type = H5Tcreate(H5T_ENUM, sizeof(color_t));
    if (enum_type < 0) TEST_ERROR

    enum_val = E1_RED;
    ret = H5Tenum_insert(enum_type, "RED", &enum_val);
    if (ret < 0) TEST_ERROR

    enum_val++;
    ret = H5Tenum_insert(enum_type, "GREEN", &enum_val);
    if (ret < 0) TEST_ERROR

    enum_val++;
    ret = H5Tenum_insert(enum_type, "BLUE", &enum_val);
    if (ret < 0) TEST_ERROR

    enum_val++;
    ret = H5Tenum_insert(enum_type, "ORANGE", &enum_val);
    if (ret < 0) TEST_ERROR

    enum_val++;
    ret = H5Tenum_insert(enum_type, "YELLOW", &enum_val);
    if (ret < 0) TEST_ERROR

    /* Create the outer compound datatype that contains the inner compound datatype and the enum datatype */
    outer_cmp_type = H5Tcreate(H5T_COMPOUND, sizeof(outer_cmp_t));
    if (ret < 0) TEST_ERROR

    /* Insert integer field */
    ret = H5Tinsert(outer_cmp_type, "inner_cmp", HOFFSET(outer_cmp_t, inner_cmp), inner_cmp_type);
    if (ret < 0) TEST_ERROR

    /* Insert enum field */
    ret = H5Tinsert(outer_cmp_type, "enum_color", HOFFSET(outer_cmp_t, enum_color), enum_type);
    if (ret < 0) TEST_ERROR

    /* Create an array datatype containing the outer compound datatype */
    if ((outer_arr_type = H5Tarray_create2(outer_cmp_type, ARRAY_RANK, arr_dim)) < 0)
        TEST_ERROR

    /* Loop through all the combinations of low/high library format bounds,
       skipping invalid combinations */
    /* Create the file, create and write to a dataset with compound datatype */
    /* Verify the dataset's datatype and its members */
    for(low = H5F_LIBVER_EARLIEST; low < H5F_LIBVER_NBOUNDS; low++) {
        for(high = H5F_LIBVER_EARLIEST; high < H5F_LIBVER_NBOUNDS; high++) {

            /* Set version bounds */
            H5E_BEGIN_TRY {
                ret = H5Pset_libver_bounds(fapl, low, high);
            } H5E_END_TRY;

            if (ret < 0) /* Invalid low/high combinations */
                continue;

            /* Create a file */
            file = H5Fcreate(VERFNAME, H5F_ACC_TRUNC, fcpl, fapl);
            if (file < 0) TEST_ERROR

            /* Get the internal file pointer if the create succeeds */
            if ((filep = (H5F_t *)H5I_object(file)) == NULL) TEST_ERROR

            /* Create dataset using the array type */
            dset = H5Dcreate2(file, VERDSNAME, outer_arr_type, space, H5P_DEFAULT, dcpl, H5P_DEFAULT);
            if (dset < 0) TEST_ERROR

            /* Get the dataset's datatype */
            if ((dset_dtype = H5Dget_type(dset)) < 0) TEST_ERROR

            /* Get the version of this datatype */
            dtypep = (H5T_t *)H5I_object(dset_dtype);
            if (dtypep == NULL) TEST_ERROR
            highest_version = dtypep->shared->version;

            /* Verify version of the datatype recursevily */
            ret = verify_version(dset_dtype, low, &highest_version);

            /* Close the dataset's datatype */
            if (H5Tclose(dset_dtype) < 0) TEST_ERROR

            /* Close dataset and file */
            if (H5Dclose(dset) < 0) TEST_ERROR
            if (H5Fclose(file) < 0) TEST_ERROR

        } /* for high */
    } /* for low */

    /* Close dataspace and property lists */
    if (H5Sclose(space) < 0) TEST_ERROR
	if (H5Pclose(fcpl) < 0) TEST_ERROR
	if (H5Pclose(fapl) < 0) TEST_ERROR

    PASSED();
    return 0;

error:
    H5E_BEGIN_TRY {
	    H5Dclose(dset);
	    H5Sclose(space);
	    H5Tclose(dset_dtype);
	    H5Pclose(dcpl);
	    H5Pclose(fcpl);
	    H5Pclose(fapl);
	    H5Fclose(file);
    } H5E_END_TRY;
    return 1;
} /* end test_versionbounds() */


/*-------------------------------------------------------------------------
 * Function:    main
 *
 * Purpose:     Test the datatype interface.
 *
 * Return:      Success:
 *
 *              Failure:
 *
 * Programmer:  Robb Matzke
 *              Tuesday, December  9, 1997
 *
 * Modifications:
 *
 *-------------------------------------------------------------------------
 */
int
main(void)
{
    long	nerrors = 0;
    hid_t	fapl = -1;

    /* Set the random # seed */
    HDsrandom((unsigned)HDtime(NULL));

    reset_hdf5();
    fapl = h5_fileaccess();

    if(ALIGNMENT)
	printf("Testing non-aligned conversions (ALIGNMENT=%d)....\n", ALIGNMENT);

    /* Do the tests */
    nerrors += test_classes();
    nerrors += test_copy();
    nerrors += test_detect();
    nerrors += test_compound_1();
    nerrors += test_query();
    nerrors += test_transient(fapl);
    nerrors += test_named(fapl);
    nerrors += test_encode();
    nerrors += test_latest();
    nerrors += test_int_float_except();
    nerrors += test_named_indirect_reopen(fapl);
    nerrors += test_delete_obj_named(fapl);
    nerrors += test_delete_obj_named_fileid(fapl);
    nerrors += test_set_order_compound(fapl);
    nerrors += test_str_create();
#ifndef H5_NO_DEPRECATED_SYMBOLS
    nerrors += test_deprec(fapl);
#endif /* H5_NO_DEPRECATED_SYMBOLS */

    h5_cleanup(FILENAME, fapl); /*must happen before first reset*/
    reset_hdf5();

    nerrors += test_conv_str_1();
    nerrors += test_conv_str_2();
    nerrors += test_conv_str_3();
    nerrors += test_compound_2();
    nerrors += test_compound_3();
    nerrors += test_compound_4();
    nerrors += test_compound_5();
    nerrors += test_compound_6();
    nerrors += test_compound_7();
    nerrors += test_compound_8();
    nerrors += test_compound_9();
    nerrors += test_compound_10();
    nerrors += test_compound_11();
    nerrors += test_compound_12();
    nerrors += test_compound_13();
    nerrors += test_compound_14();
    nerrors += test_compound_15();
    nerrors += test_compound_16();
    nerrors += test_compound_17();
    nerrors += test_compound_18();
    nerrors += test_conv_enum_1();
    nerrors += test_conv_enum_2();
    nerrors += test_conv_bitfield();
    nerrors += test_bitfield_funcs();
    nerrors += test_opaque();
    nerrors += test_set_order();
    nerrors += test_utf_ascii_conv();
    nerrors += test_versionbounds();

    if(nerrors) {
        printf("***** %lu FAILURE%s! *****\n",
               nerrors, 1==nerrors?"":"S");
        HDexit(EXIT_FAILURE);
    }

    printf("All datatype tests passed.\n");

    return 0;
}
<|MERGE_RESOLUTION|>--- conflicted
+++ resolved
@@ -299,6 +299,8 @@
  * Programmer:  Robb Matzke
  *              Tuesday, December  9, 1997
  *
+ * Modifications:
+ *
  *-------------------------------------------------------------------------
  */
 static int
@@ -344,6 +346,11 @@
  * Programmer:  Quincey Koziol
  *              Saturday, August 30, 2003
  *
+ * Modifications:
+ *              Raymond Lu
+ *              8 December 2009
+ *              I added a field of VL string in the compound type to test
+ *              H5Tdetect_class correctly detect it as string type.
  *-------------------------------------------------------------------------
  */
 static int
@@ -516,6 +523,8 @@
  * Programmer:  Robb Matzke
  *              Wednesday, January  7, 1998
  *
+ * Modifications:
+ *
  *-------------------------------------------------------------------------
  */
 static int
@@ -680,6 +689,8 @@
  *
  * Programmer:	Robb Matzke
  *              Thursday, June 17, 1999
+ *
+ * Modifications:
  *
  *-------------------------------------------------------------------------
  */
@@ -811,6 +822,8 @@
  * Programmer:	Robb Matzke
  *              Thursday, June 17, 1999
  *
+ * Modifications:
+ *
  *-------------------------------------------------------------------------
  */
 static int
@@ -936,6 +949,8 @@
  *
  * Programmer:	Robb Matzke
  *              Thursday, June 17, 1999
+ *
+ * Modifications:
  *
  *-------------------------------------------------------------------------
  */
@@ -1072,6 +1087,8 @@
  * Programmer:	Robb Matzke
  *              Thursday, June 17, 1999
  *
+ * Modifications:
+ *
  *-------------------------------------------------------------------------
  */
 static int
@@ -1174,6 +1191,8 @@
  *
  * Programmer:	Quincey Koziol
  *              Wednesday, December 13, 2000
+ *
+ * Modifications:
  *
  *-------------------------------------------------------------------------
  */
@@ -1286,6 +1305,11 @@
  * Programmer:	Quincey Koziol
  *              Tuesday, December 18, 2001
  *
+ * Modifications:
+ *              The size of compound datatype can be expanded now.
+ *              Raymond Lu
+ *              Wednesday, September 10, 2003
+ *
  *-------------------------------------------------------------------------
  */
 static int
@@ -1428,6 +1452,11 @@
  * Programmer:  Robb Matzke
  *              Wednesday, January  7, 1998
  *
+ * Modifications:
+ *              Raymond Lu
+ *              27 June 2008
+ *              Added verification of compound type size for H5Tpack and
+ *              test for array of nested compound type.
  *-------------------------------------------------------------------------
  */
 static int
@@ -1669,6 +1698,8 @@
  *
  * Programmer:  Raymond Lu
  *              Wednesday, June 9, 2004
+ *
+ * Modifications:
  *
  *-------------------------------------------------------------------------
  */
@@ -1890,6 +1921,8 @@
  *
  * Programmer:  Raymond Lu
  *              Tuesday, June 15, 2004
+ *
+ * Modifications:
  *
  *-------------------------------------------------------------------------
  */
@@ -2085,6 +2118,8 @@
  *
  * Programmer:  Quincey Koziol
  *              Saturday, August 7, 2004
+ *
+ * Modifications:
  *
  *-------------------------------------------------------------------------
  */
@@ -2328,6 +2363,8 @@
  * Programmer:  Raymond Lu
  *              Wednesday, September 29, 2004
  *
+ * Modifications:
+ *
  *-------------------------------------------------------------------------
  */
 static int
@@ -2514,6 +2551,8 @@
  * Programmer:  Neil Fortner
  *              Monday, August 25, 2008
  *
+ * Modifications:
+ *
  *-------------------------------------------------------------------------
  */
 static int
@@ -2904,6 +2943,8 @@
  * Programmer:  Neil Fortner
  *              Friday, September 19, 2008
  *
+ * Modifications:
+ *
  *-------------------------------------------------------------------------
  */
 static int
@@ -3062,6 +3103,8 @@
  * Programmer:  Neil Fortner
  *              Friday, October 3, 2008
  *
+ * Modifications:
+ *
  *-------------------------------------------------------------------------
  */
 static int
@@ -3153,6 +3196,8 @@
  *
  * Programmer:  Neil Fortner
  *              Tuesday, January 13, 2009
+ *
+ * Modifications:
  *
  *-------------------------------------------------------------------------
  */
@@ -3400,6 +3445,11 @@
  * Programmer:  Raymond Lu
  *              Thursday, April 4, 2002
  *
+ * Modifications:
+ *              Raymond Lu
+ *              Wednesday, Febuary 9, 2005
+ *              Added test for H5Tenum_valueof, H5Tenum_nameof, and
+ *              H5Tget_member_value.
  *-------------------------------------------------------------------------
  */
 static int
@@ -3642,6 +3692,8 @@
  * Programmer:	Robb Matzke
  *              Thursday, June  4, 1998
  *
+ * Modifications:
+ *
  *-------------------------------------------------------------------------
  */
 static int
@@ -3769,6 +3821,8 @@
  *
  * Programmer:	Robb Matzke
  *              Monday, June  1, 1998
+ *
+ * Modifications:
  *
  *-------------------------------------------------------------------------
  */
@@ -3785,131 +3839,116 @@
     TESTING("named datatypes");
 
     h5_fixname(FILENAME[1], fapl, filename, sizeof filename);
-    if ((file = H5Fcreate(filename, H5F_ACC_TRUNC, H5P_DEFAULT, fapl)) < 0)
-        goto error;
-    if ((space = H5Screate_simple (2, ds_size, ds_size)) < 0)
-        goto error;
+    if ((file=H5Fcreate (filename, H5F_ACC_TRUNC, H5P_DEFAULT, fapl)) < 0) {
+	goto error;
+    }
+    if ((space = H5Screate_simple (2, ds_size, ds_size)) < 0) goto error;
 
     /* Predefined types cannot be committed */
     H5E_BEGIN_TRY {
-        status = H5Tcommit2(file, "test_named_1 (should not exist)", H5T_NATIVE_INT, H5P_DEFAULT, H5P_DEFAULT, H5P_DEFAULT);
-    } H5E_END_TRY;
-    if (status >= 0) {
-        H5_FAILED();
-        HDputs("    Predefined types should not be committable!");
-        goto error;
+	status = H5Tcommit2(file, "test_named_1 (should not exist)", H5T_NATIVE_INT, H5P_DEFAULT, H5P_DEFAULT, H5P_DEFAULT);
+    } H5E_END_TRY;
+    if(status >= 0) {
+	H5_FAILED();
+	HDputs ("    Predefined types should not be committable!");
+	goto error;
     }
 
     /* Copy a predefined datatype and commit the copy */
-    if ((type = H5Tcopy(H5T_NATIVE_INT)) < 0)
-        goto error;
-    if (H5Tcommit2(file, "native-int", type, H5P_DEFAULT, H5P_DEFAULT, H5P_DEFAULT) < 0)
-        goto error;
-    if ((status = H5Tcommitted(type)) < 0)
-        goto error;
-    if (0 == status) {
-        H5_FAILED();
-        HDputs("    H5Tcommitted() returned false!");
-        goto error;
+    if((type = H5Tcopy(H5T_NATIVE_INT)) < 0) goto error;
+    if(H5Tcommit2(file, "native-int", type, H5P_DEFAULT, H5P_DEFAULT, H5P_DEFAULT) < 0) goto error;
+    if((status = H5Tcommitted(type)) < 0) goto error;
+    if(0 == status) {
+	H5_FAILED();
+	HDputs ("    H5Tcommitted() returned false!");
+	goto error;
     }
 
     /* We should not be able to modify a type after it has been committed. */
     H5E_BEGIN_TRY {
-        status = H5Tset_precision(type, (size_t)256);
-    } H5E_END_TRY;
-    if (status >= 0) {
-        H5_FAILED();
-        HDputs("    Committed type is not constant!");
-        goto error;
+	status = H5Tset_precision (type, (size_t)256);
+    } H5E_END_TRY;
+    if (status>=0) {
+	H5_FAILED();
+	HDputs ("    Committed type is not constant!");
+	goto error;
     }
 
     /* We should not be able to re-commit a committed type */
     H5E_BEGIN_TRY {
-        status = H5Tcommit2(file, "test_named_2 (should not exist)", type, H5P_DEFAULT, H5P_DEFAULT, H5P_DEFAULT);
-    } H5E_END_TRY;
-    if (status >= 0) {
-        H5_FAILED();
-        HDputs("    Committed types should not be recommitted!");
-        goto error;
+	status = H5Tcommit2(file, "test_named_2 (should not exist)", type, H5P_DEFAULT, H5P_DEFAULT, H5P_DEFAULT);
+    } H5E_END_TRY;
+    if(status >= 0) {
+	H5_FAILED();
+	HDputs ("    Committed types should not be recommitted!");
+	goto error;
     }
 
     /* It should be possible to define an attribute for the named type */
-    if ((attr1 = H5Acreate2(type, "attr1", H5T_NATIVE_UCHAR, space, H5P_DEFAULT, H5P_DEFAULT)) < 0)
-        goto error;
-    for (i = 0; i < (size_t)ds_size[0]; i++)
-        for (j = 0; j < (size_t)ds_size[1]; j++)
+    if((attr1 = H5Acreate2(type, "attr1", H5T_NATIVE_UCHAR, space,
+			  H5P_DEFAULT, H5P_DEFAULT)) < 0) goto error;
+    for(i = 0; i < (size_t)ds_size[0]; i++)
+        for(j = 0; j < (size_t)ds_size[1]; j++)
             attr_data[i][j] = (unsigned)(i * ds_size[1] + j);
-    if (H5Awrite(attr1, H5T_NATIVE_UINT, attr_data) < 0)
-        goto error;
-    if (H5Aclose(attr1) < 0)
-        goto error;
-
-    /* Copying a committed type should result in a transient type which is
+    if(H5Awrite(attr1, H5T_NATIVE_UINT, attr_data) < 0) goto error;
+    if(H5Aclose(attr1) < 0) goto error;
+
+    /*
+     * Copying a committed type should result in a transient type which is
      * not locked.
      */
-    if ((t2 = H5Tcopy(type)) < 0)
-        goto error;
-    if ((status = H5Tcommitted(t2)) < 0)
-        goto error;
-    if (status) {
-        H5_FAILED();
-        HDputs("    Copying a named type should result in a transient type!");
-        goto error;
+    if((t2 = H5Tcopy(type)) < 0) goto error;
+    if((status = H5Tcommitted(t2)) < 0) goto error;
+    if(status) {
+	H5_FAILED();
+	HDputs ("    Copying a named type should result in a transient type!");
+	goto error;
     }
-    if (H5Tset_precision(t2, (size_t)256) < 0)
-        goto error;
-    if (H5Tclose(t2) < 0)
-        goto error;
-
-    /* Close the committed type and reopen it.  It should return a named type.
+    if(H5Tset_precision(t2, (size_t)256) < 0) goto error;
+    if(H5Tclose(t2) < 0) goto error;
+
+    /*
+     * Close the committed type and reopen it.  It should return a named type.
      */
-    if (H5Tclose(type) < 0)
-        goto error;
-    if ((type = H5Topen2(file, "native-int", H5P_DEFAULT)) < 0)
+    if(H5Tclose(type) < 0) goto error;
+    if((type = H5Topen2(file, "native-int", H5P_DEFAULT)) < 0)
         FAIL_STACK_ERROR
-    if ((status = H5Tcommitted(type)) < 0)
-        goto error;
-    if (!status) {
-        H5_FAILED();
-        HDputs("    Opened named types should be named types!");
-        goto error;
+    if((status = H5Tcommitted(type)) < 0) goto error;
+    if(!status) {
+	H5_FAILED();
+	HDputs ("    Opened named types should be named types!");
+	goto error;
     }
 
     /* Create a dataset that uses the named type */
-    if ((dset = H5Dcreate2(file, "dset1", type, space, H5P_DEFAULT, H5P_DEFAULT, H5P_DEFAULT)) < 0)
-        goto error;
+    if((dset = H5Dcreate2(file, "dset1", type, space, H5P_DEFAULT, H5P_DEFAULT, H5P_DEFAULT)) < 0)
+	goto error;
 
     /* Get the dataset's datatype and make sure it's a named type */
-    if ((t2 = H5Dget_type(dset)) < 0)
-        goto error;
-    if ((status = H5Tcommitted(t2)) < 0)
-        goto error;
-    if (!status) {
-        H5_FAILED();
-        HDputs("    Dataset type should be a named type!");
-        goto error;
+    if((t2 = H5Dget_type(dset)) < 0) goto error;
+    if((status = H5Tcommitted(t2)) < 0) goto error;
+    if(!status) {
+	H5_FAILED();
+	HDputs ("    Dataset type should be a named type!");
+	goto error;
     }
 
     /* Close the dataset, then close its type, then reopen the dataset */
-    if (H5Dclose(dset) < 0)
-        goto error;
-    if (H5Tclose(t2) < 0)
-        goto error;
-    if ((dset = H5Dopen2(file, "dset1", H5P_DEFAULT)) < 0)
-        goto error;
+    if(H5Dclose(dset) < 0) goto error;
+    if(H5Tclose(t2) < 0) goto error;
+    if((dset = H5Dopen2(file, "dset1", H5P_DEFAULT)) < 0) goto error;
 
     /* Get the dataset's type and make sure it's named */
-    if ((t2 = H5Dget_type(dset)) < 0)
-        goto error;
-    if ((status = H5Tcommitted(t2)) < 0)
-        goto error;
-    if (!status) {
-        H5_FAILED();
-        HDputs("    Dataset type should be a named type!");
-        goto error;
+    if((t2 = H5Dget_type(dset)) < 0) goto error;
+    if((status = H5Tcommitted(t2)) < 0) goto error;
+    if(!status) {
+	H5_FAILED();
+	HDputs ("    Dataset type should be a named type!");
+	goto error;
     }
 
-    /* Close the dataset and create another with the type returned from the
+    /*
+     * Close the dataset and create another with the type returned from the
      * first dataset.
      */
     if(H5Dclose(dset) < 0) goto error;
@@ -4576,6 +4615,8 @@
  * Programmer:	Robb Matzke
  *              Tuesday, January  5, 1999
  *
+ * Modifications:
+ *
  *-------------------------------------------------------------------------
  */
 static int
@@ -4737,6 +4778,8 @@
  * Programmer:	Robb Matzke
  *              Thursday, May 20, 1999
  *
+ * Modifications:
+ *
  *-------------------------------------------------------------------------
  */
 static int
@@ -4834,6 +4877,8 @@
  * Programmer:	Raymond Lu
  *              Wednesday, April 5, 2006
  *
+ * Modifications:
+ *
  *-------------------------------------------------------------------------
  */
 static int
@@ -4961,6 +5006,8 @@
  * Programmer:	Robb Matzke
  *              Friday, June  4, 1999
  *
+ * Modifications:
+ *
  *-------------------------------------------------------------------------
  */
 static herr_t
@@ -4987,6 +5034,8 @@
  * Programmer:	Raymond Lu
  *              June 2, 2004
  *
+ * Modifications:
+ *
  *-------------------------------------------------------------------------
  */
 static int
@@ -5156,6 +5205,8 @@
  *
  * Programmer:	Raymond Lu
  *              Wednesday, April 5, 2006
+ *
+ * Modifications:
  *
  *-------------------------------------------------------------------------
  */
@@ -5271,6 +5322,13 @@
  * Programmer:  Raymond Lu
  *              July 14, 2004
  *
+ * Modifications: Raymond Lu
+ *              July 13, 2009
+ *              Added the test for VL string types.
+ *
+ *              Raymond Lu
+ *              17 February 2011
+ *              I added the test of reference count for decoded datatypes.
  *-------------------------------------------------------------------------
  */
 static int
@@ -6056,6 +6114,8 @@
  *              make it portable to other architectures, but further
  *              input and changes are welcome.  -QAK
  *
+ * Modifications:
+ *
  *-------------------------------------------------------------------------
  */
 static int
@@ -6494,6 +6554,8 @@
  * Programmer:	Neil Fortner
  *              Thursday, June 4, 2009
  *
+ * Modifications:
+ *
  *-------------------------------------------------------------------------
  */
 static int
@@ -6681,14 +6743,8 @@
     return 1;
 } /* end test_named_indirect_reopen() */
 
-<<<<<<< HEAD
-/* XXX: FIX THIS - assert 'error checking', no return type, no ID init = badness! */
-static void
-create_del_obj_named_test_file(const char *filename, hid_t fapl, hbool_t new_format)
-=======
 static void create_del_obj_named_test_file(const char *filename, hid_t fapl,
     H5F_libver_t low, H5F_libver_t high)
->>>>>>> 0e01f589
 {
     hid_t file;         /* File ID */
     hid_t type;         /* Datatype ID */
@@ -6820,42 +6876,10 @@
     TESTING("deleting objects that use named datatypes");
 
     /* Set up filenames & FAPLs */
-    if ((fapl2 = H5Pcopy(fapl)) < 0)
-        TEST_ERROR;
-    h5_fixname(FILENAME[8], fapl, filename, sizeof(filename));
-    h5_fixname(FILENAME[9], fapl2, filename2, sizeof(filename2));
-
-<<<<<<< HEAD
-    /* Loop over old & new format files */
-    for (new_format = FALSE; new_format <= TRUE; new_format++) {
-        /* Create test file, with attribute that uses committed datatype */
-        create_del_obj_named_test_file(filename, fapl, new_format);
-
-        /* Test deleting dataset opened through different file ID */
-        if ((filea1 = H5Fopen(filename, H5F_ACC_RDWR, fapl)) < 0)
-            TEST_ERROR;
-        if ((filea2 = H5Fopen(filename, H5F_ACC_RDWR, fapl)) < 0)
-            TEST_ERROR;
-
-        if ((dset = H5Dopen2(filea1, DEL_OBJ_NAMED_DATASET, H5P_DEFAULT)) < 0)
-            TEST_ERROR;
-        if (H5Dclose(dset) < 0)
-            TEST_ERROR;
-
-        if (H5Fclose(filea1) < 0)
-            TEST_ERROR;
-
-        if ((fileb = H5Fcreate(filename2, H5F_ACC_TRUNC, H5P_DEFAULT, fapl2)) < 0)
-            TEST_ERROR;
-
-        if (H5Ldelete(filea2, DEL_OBJ_NAMED_DATASET, H5P_DEFAULT) < 0)
-            TEST_ERROR;
-
-        if (H5Fclose(filea2) < 0)
-            TEST_ERROR;
-        if (H5Fclose(fileb) < 0)
-            TEST_ERROR;
-=======
+    if((fapl2 = H5Pcopy(fapl)) < 0) FAIL_STACK_ERROR
+    h5_fixname(FILENAME[8], fapl, filename, sizeof filename);
+    h5_fixname(FILENAME[9], fapl2, filename2, sizeof filename2);
+
     /* Loop through all valid the combinations of low/high library format bounds,
        to test delete objects that use named datatypes through different file IDs */
     for(low = H5F_LIBVER_EARLIEST; low < H5F_LIBVER_NBOUNDS; low++) {
@@ -6880,38 +6904,10 @@
             if((fileb = H5Fcreate(filename2, H5F_ACC_TRUNC, H5P_DEFAULT, fapl2)) < 0) FAIL_STACK_ERROR
 
             if(H5Ldelete(filea2, DEL_OBJ_NAMED_DATASET, H5P_DEFAULT) < 0) FAIL_STACK_ERROR
->>>>>>> 0e01f589
 
             if(H5Fclose(filea2) < 0) FAIL_STACK_ERROR
             if(H5Fclose(fileb) < 0) FAIL_STACK_ERROR
 
-<<<<<<< HEAD
-/* Test deleting attribute opened through different file ID */
-        if ((filea1 = H5Fopen(filename, H5F_ACC_RDWR, fapl)) < 0)
-            TEST_ERROR;
-        if ((filea2 = H5Fopen(filename, H5F_ACC_RDWR, fapl)) < 0)
-            TEST_ERROR;
-
-        if ((attr = H5Aopen_by_name(filea1, DEL_OBJ_NAMED_DATASET, DEL_OBJ_NAMED_ATTRIBUTE, H5P_DEFAULT, H5P_DEFAULT)) < 0)
-            TEST_ERROR;
-        if (H5Aclose(attr) < 0)
-            TEST_ERROR;
-
-        if (H5Fclose(filea1) < 0)
-            TEST_ERROR;
-
-        if ((fileb = H5Fcreate(filename2, H5F_ACC_TRUNC, H5P_DEFAULT, fapl2)) < 0)
-            TEST_ERROR;
-
-        if (H5Adelete_by_name(filea2, DEL_OBJ_NAMED_DATASET, DEL_OBJ_NAMED_ATTRIBUTE, H5P_DEFAULT) < 0)
-            TEST_ERROR;
-
-        if (H5Fclose(filea2) < 0)
-            TEST_ERROR;
-        if (H5Fclose(fileb) < 0)
-            TEST_ERROR;
-    }
-=======
             /* Create test file, with attribute that uses committed datatype */
             create_del_obj_named_test_file(filename, fapl, low, high);
 
@@ -6932,22 +6928,20 @@
             if(H5Fclose(fileb) < 0) FAIL_STACK_ERROR
         } /* end high */
     } /* end low */
->>>>>>> 0e01f589
-
-    if (H5Pclose(fapl2) < 0)
-        TEST_ERROR;
+
+    if(H5Pclose(fapl2) < 0) FAIL_STACK_ERROR
 
     PASSED();
     return 0;
 
 error:
     H5E_BEGIN_TRY {
-        H5Tclose(attr);
-        H5Dclose(dset);
-        H5Pclose(fapl2);
-        H5Fclose(filea1);
-        H5Fclose(filea2);
-        H5Fclose(fileb);
+	H5Tclose(attr);
+	H5Dclose(dset);
+	H5Pclose(fapl2);
+	H5Fclose(filea1);
+	H5Fclose(filea2);
+	H5Fclose(fileb);
     } H5E_END_TRY;
     return 1;
 } /* end test_delete_obj_named() */
