<<<<<<< HEAD
cmake_minimum_required (VERSION 2.8)
PROJECT (HDF5_FORTRAN_TESTS C CXX Fortran)

#-----------------------------------------------------------------------------
# Setup include Directories
#-----------------------------------------------------------------------------
INCLUDE_DIRECTORIES (${CMAKE_Fortran_MODULE_DIRECTORY} ${HDF5_F90_BINARY_DIR} ${HDF5_F90_SOURCE_DIR}/src)
LINK_DIRECTORIES (
    ${CMAKE_Fortran_MODULE_DIRECTORY}
    ${HDF5_F90_BINARY_DIR}
    ${CMAKE_LIBRARY_OUTPUT_DIRECTORY}
)

#-----------------------------------------------------------------------------
# Add Test Lib
#-----------------------------------------------------------------------------
ADD_LIBRARY (${HDF5_F90_C_TEST_LIB_TARGET} ${LIB_TYPE} t.c)
# Must explicity add a dependency here to force the generation of headers
# which are created for ${HDF5_F90_C_LIB_TARGET}
ADD_DEPENDENCIES(${HDF5_F90_C_TEST_LIB_TARGET} ${HDF5_F90_LIB_TARGET} )
TARGET_LINK_LIBRARIES (${HDF5_F90_C_TEST_LIB_TARGET}
    ${HDF5_F90_C_LIB_TARGET}
    ${HDF5_TEST_LIB_TARGET}
)
H5_SET_LIB_OPTIONS (${HDF5_F90_C_TEST_LIB_TARGET} ${HDF5_F90_C_TEST_LIB_NAME} ${LIB_TYPE})

ADD_LIBRARY (${HDF5_F90_TEST_LIB_TARGET} ${LIB_TYPE} tf.f90)
# Must explicity add a dependency here to force the generation of headers
# which are created for ${HDF5_F90_C_LIB_TARGET}
ADD_DEPENDENCIES(${HDF5_F90_TEST_LIB_TARGET} 
  ${HDF5_F90_C_TEST_LIB_TARGET}
)
IF (WIN32)
  IF (BUILD_SHARED_LIBS)
    SET_PROPERTY (TARGET ${HDF5_F90_TEST_LIB_TARGET}
	    APPEND PROPERTY COMPILE_DEFINITIONS
		    BUILD_HDF5_DLL
	)
    IF (MSVC)
      SET_TARGET_PROPERTIES (${HDF5_F90_TEST_LIB_TARGET}
          PROPERTIES
              COMPILE_FLAGS "/dll"
              LINK_FLAGS "/SUBSYSTEM:CONSOLE /DLL"
      )
    ENDIF (MSVC)
  ENDIF (BUILD_SHARED_LIBS)
  SET_PROPERTY (TARGET ${HDF5_F90_TEST_LIB_TARGET}
      APPEND PROPERTY COMPILE_DEFINITIONS
  	    HDF5F90_WINDOWS
  )
ENDIF (WIN32)
SET_TARGET_PROPERTIES (${HDF5_F90_TEST_LIB_TARGET} PROPERTIES LINKER_LANGUAGE Fortran)
TARGET_LINK_LIBRARIES (${HDF5_F90_TEST_LIB_TARGET} ${HDF5_F90_C_TEST_LIB_TARGET})
H5_SET_LIB_OPTIONS (${HDF5_F90_TEST_LIB_TARGET} ${HDF5_F90_TEST_LIB_NAME} ${LIB_TYPE})

#-----------------------------------------------------------------------------
# Add Tests
#-----------------------------------------------------------------------------

#-- Adding test for testhdf5_fortran
ADD_EXECUTABLE (testhdf5_fortran
    fortranlib_test.f90
    tH5A.f90
    tH5D.f90
    tH5E.f90
    tH5F.f90
    tH5G.f90
    tH5I.f90
    tH5P.f90
    tH5R.f90
    tH5S.f90
    tH5Sselect.f90
    tH5T.f90
    tH5VL.f90
    tH5Z.f90
)
H5_NAMING (testhdf5_fortran)
TARGET_LINK_LIBRARIES (testhdf5_fortran 
    ${HDF5_F90_TEST_LIB_TARGET}
    ${HDF5_F90_LIB_TARGET}
    ${HDF5_LIB_TARGET}
)
IF (WIN32)
  IF (MSVC)
    TARGET_LINK_LIBRARIES (testhdf5_fortran "ws2_32.lib")
    IF (BUILD_SHARED_LIBS)
      SET_TARGET_PROPERTIES (testhdf5_fortran
          PROPERTIES
              COMPILE_FLAGS "/dll"
              LINK_FLAGS "/SUBSYSTEM:CONSOLE"
      )
    ENDIF (BUILD_SHARED_LIBS)
  ENDIF (MSVC)
ENDIF (WIN32)
SET_TARGET_PROPERTIES (testhdf5_fortran PROPERTIES LINKER_LANGUAGE Fortran)

ADD_TEST (NAME testhdf5_fortran COMMAND $<TARGET_FILE:testhdf5_fortran>)

#-- Adding test for testhdf5_fortran_1_8
ADD_EXECUTABLE (testhdf5_fortran_1_8
    fortranlib_test_1_8.f90
    tH5F.f90
    tH5O.f90
    tH5A_1_8.f90
    tH5G_1_8.f90
)
H5_NAMING (testhdf5_fortran_1_8)
TARGET_LINK_LIBRARIES (testhdf5_fortran_1_8 
    ${HDF5_F90_TEST_LIB_TARGET}
    ${HDF5_F90_LIB_TARGET}
    ${HDF5_LIB_TARGET}
)
IF (WIN32)
  IF (MSVC)
    TARGET_LINK_LIBRARIES (testhdf5_fortran_1_8 "ws2_32.lib")
    IF (BUILD_SHARED_LIBS)
      SET_TARGET_PROPERTIES (testhdf5_fortran_1_8
          PROPERTIES
              COMPILE_FLAGS "/dll"
              LINK_FLAGS "/SUBSYSTEM:CONSOLE"
      )
    ENDIF (BUILD_SHARED_LIBS)
  ENDIF (MSVC)
ENDIF (WIN32)
SET_TARGET_PROPERTIES (testhdf5_fortran_1_8 PROPERTIES LINKER_LANGUAGE Fortran)

ADD_TEST (NAME testhdf5_fortran_1_8 COMMAND $<TARGET_FILE:testhdf5_fortran_1_8>)

#-- Adding test for fflush1
ADD_EXECUTABLE (fflush1 fflush1.f90)
H5_NAMING (fflush1)
TARGET_LINK_LIBRARIES (fflush1 
    ${HDF5_F90_LIB_TARGET}
    ${HDF5_F90_TEST_LIB_TARGET}
    ${HDF5_LIB_TARGET}
)
IF (WIN32)
  IF (MSVC)
    TARGET_LINK_LIBRARIES (fflush1 "ws2_32.lib")
    IF (BUILD_SHARED_LIBS)
      SET_TARGET_PROPERTIES (fflush1
          PROPERTIES
              COMPILE_FLAGS "/dll"
              LINK_FLAGS "/SUBSYSTEM:CONSOLE"
      )
    ENDIF (BUILD_SHARED_LIBS)
  ENDIF (MSVC)
ENDIF (WIN32)
SET_TARGET_PROPERTIES (fflush1 PROPERTIES LINKER_LANGUAGE Fortran)

ADD_TEST (NAME fflush1 COMMAND $<TARGET_FILE:fflush1>)

#-- Adding test for fflush2
ADD_EXECUTABLE (fflush2 fflush2.f90)
H5_NAMING (fflush2)
TARGET_LINK_LIBRARIES (fflush2 
    ${HDF5_F90_TEST_LIB_TARGET}
    ${HDF5_F90_LIB_TARGET}
    ${HDF5_LIB_TARGET}
)
IF (WIN32)
  IF (MSVC)
    TARGET_LINK_LIBRARIES (fflush2 "ws2_32.lib")
    IF (BUILD_SHARED_LIBS)
      SET_TARGET_PROPERTIES (fflush2
          PROPERTIES
              COMPILE_FLAGS "/dll"
              LINK_FLAGS "/SUBSYSTEM:CONSOLE"
      )
    ENDIF (BUILD_SHARED_LIBS)
  ENDIF (MSVC)
ENDIF (WIN32)
SET_TARGET_PROPERTIES (fflush2 PROPERTIES LINKER_LANGUAGE Fortran)

ADD_TEST (NAME fflush2 COMMAND $<TARGET_FILE:fflush2>)
=======
cmake_minimum_required (VERSION 2.8)
PROJECT (HDF5_FORTRAN_TESTS C CXX Fortran)

#-----------------------------------------------------------------------------
# Setup include Directories
#-----------------------------------------------------------------------------
INCLUDE_DIRECTORIES (${CMAKE_Fortran_MODULE_DIRECTORY} ${HDF5_F90_BINARY_DIR} ${HDF5_F90_SOURCE_DIR}/src)
LINK_DIRECTORIES (
    ${CMAKE_Fortran_MODULE_DIRECTORY}
    ${HDF5_F90_BINARY_DIR}
    ${CMAKE_LIBRARY_OUTPUT_DIRECTORY}
)

#-----------------------------------------------------------------------------
# Add Test Lib
#-----------------------------------------------------------------------------
ADD_LIBRARY (${HDF5_F90_C_TEST_LIB_TARGET} ${LIB_TYPE} t.c)
# Must explicity add a dependency here to force the generation of headers
# which are created for ${HDF5_F90_C_LIB_TARGET}
#ADD_DEPENDENCIES(${HDF5_F90_C_TEST_LIB_TARGET} ${HDF5_F90_LIB_TARGET} )
TARGET_LINK_LIBRARIES (${HDF5_F90_C_TEST_LIB_TARGET}
    ${HDF5_F90_C_LIB_TARGET}
    ${HDF5_TEST_LIB_TARGET}
)
H5_SET_LIB_OPTIONS (${HDF5_F90_C_TEST_LIB_TARGET} ${HDF5_F90_C_TEST_LIB_NAME} ${LIB_TYPE})

ADD_LIBRARY (${HDF5_F90_TEST_LIB_TARGET} ${LIB_TYPE} tf.f90)
# Must explicity add a dependency here to force the generation of headers
# which are created for ${HDF5_F90_C_LIB_TARGET}
ADD_DEPENDENCIES(${HDF5_F90_TEST_LIB_TARGET} 
  ${HDF5_F90_C_TEST_LIB_TARGET}
)
IF (WIN32)
  IF (BUILD_SHARED_LIBS)
    SET_PROPERTY (TARGET ${HDF5_F90_TEST_LIB_TARGET}
	    APPEND PROPERTY COMPILE_DEFINITIONS
		    BUILD_HDF5_DLL
	)
    IF (MSVC)
      SET_TARGET_PROPERTIES (${HDF5_F90_TEST_LIB_TARGET}
          PROPERTIES
              COMPILE_FLAGS "/dll"
              LINK_FLAGS "/SUBSYSTEM:CONSOLE /DLL"
      )
    ENDIF (MSVC)
  ENDIF (BUILD_SHARED_LIBS)
  SET_PROPERTY (TARGET ${HDF5_F90_TEST_LIB_TARGET}
      APPEND PROPERTY COMPILE_DEFINITIONS
  	    HDF5F90_WINDOWS
  )
ENDIF (WIN32)
SET_TARGET_PROPERTIES (${HDF5_F90_TEST_LIB_TARGET} PROPERTIES LINKER_LANGUAGE Fortran)
TARGET_LINK_LIBRARIES (${HDF5_F90_TEST_LIB_TARGET} ${HDF5_F90_C_TEST_LIB_TARGET})
H5_SET_LIB_OPTIONS (${HDF5_F90_TEST_LIB_TARGET} ${HDF5_F90_TEST_LIB_NAME} ${LIB_TYPE})

#-----------------------------------------------------------------------------
# Add Tests
#-----------------------------------------------------------------------------

#-- Adding test for testhdf5_fortran
ADD_EXECUTABLE (testhdf5_fortran
    fortranlib_test.f90
    tH5A.f90
    tH5D.f90
    tH5E.f90
    tH5F.f90
    tH5G.f90
    tH5I.f90
    tH5P.f90
    tH5R.f90
    tH5S.f90
    tH5Sselect.f90
    tH5T.f90
    tH5VL.f90
    tH5Z.f90
)
H5_NAMING (testhdf5_fortran)
TARGET_LINK_LIBRARIES (testhdf5_fortran 
    ${HDF5_F90_TEST_LIB_TARGET}
    ${HDF5_F90_LIB_TARGET}
    ${HDF5_LIB_TARGET}
)
IF (WIN32)
  IF (MSVC)
    TARGET_LINK_LIBRARIES (testhdf5_fortran "ws2_32.lib")
    IF (BUILD_SHARED_LIBS)
      SET_TARGET_PROPERTIES (testhdf5_fortran
          PROPERTIES
              COMPILE_FLAGS "/dll"
              LINK_FLAGS "/SUBSYSTEM:CONSOLE"
      )
    ELSE (BUILD_SHARED_LIBS)
      SET_TARGET_PROPERTIES (testhdf5_fortran
          PROPERTIES
              LINK_FLAGS "/NODEFAULTLIB:MSVCRT"
      ) 
    ENDIF (BUILD_SHARED_LIBS)
  ENDIF (MSVC)
ENDIF (WIN32)
SET_TARGET_PROPERTIES (testhdf5_fortran PROPERTIES LINKER_LANGUAGE Fortran)

ADD_TEST (NAME testhdf5_fortran COMMAND $<TARGET_FILE:testhdf5_fortran>)

#-- Adding test for testhdf5_fortran_1_8
ADD_EXECUTABLE (testhdf5_fortran_1_8
    fortranlib_test_1_8.f90
    tH5F.f90
    tH5O.f90
    tH5A_1_8.f90
    tH5G_1_8.f90
)
H5_NAMING (testhdf5_fortran_1_8)
TARGET_LINK_LIBRARIES (testhdf5_fortran_1_8 
    ${HDF5_F90_TEST_LIB_TARGET}
    ${HDF5_F90_LIB_TARGET}
    ${HDF5_LIB_TARGET}
)
IF (WIN32)
  IF (MSVC)
    TARGET_LINK_LIBRARIES (testhdf5_fortran_1_8 "ws2_32.lib")
    IF (BUILD_SHARED_LIBS)
      SET_TARGET_PROPERTIES (testhdf5_fortran_1_8
          PROPERTIES
              COMPILE_FLAGS "/dll"
              LINK_FLAGS "/SUBSYSTEM:CONSOLE"
      )
    ELSE (BUILD_SHARED_LIBS)
      SET_TARGET_PROPERTIES (testhdf5_fortran_1_8
          PROPERTIES
              LINK_FLAGS "/NODEFAULTLIB:MSVCRT"
      ) 
    ENDIF (BUILD_SHARED_LIBS)
  ENDIF (MSVC)
ENDIF (WIN32)
SET_TARGET_PROPERTIES (testhdf5_fortran_1_8 PROPERTIES LINKER_LANGUAGE Fortran)

ADD_TEST (NAME testhdf5_fortran_1_8 COMMAND $<TARGET_FILE:testhdf5_fortran_1_8>)

#-- Adding test for fflush1
ADD_EXECUTABLE (fflush1 fflush1.f90)
H5_NAMING (fflush1)
TARGET_LINK_LIBRARIES (fflush1 
    ${HDF5_F90_LIB_TARGET}
    ${HDF5_F90_TEST_LIB_TARGET}
    ${HDF5_LIB_TARGET}
)
IF (WIN32)
  IF (MSVC)
    TARGET_LINK_LIBRARIES (fflush1 "ws2_32.lib")
    IF (BUILD_SHARED_LIBS)
      SET_TARGET_PROPERTIES (fflush1
          PROPERTIES
              COMPILE_FLAGS "/dll"
              LINK_FLAGS "/SUBSYSTEM:CONSOLE"
      )
    ELSE (BUILD_SHARED_LIBS)
      SET_TARGET_PROPERTIES (fflush1
          PROPERTIES
              LINK_FLAGS "/NODEFAULTLIB:MSVCRT"
      ) 
    ENDIF (BUILD_SHARED_LIBS)
  ENDIF (MSVC)
ENDIF (WIN32)
SET_TARGET_PROPERTIES (fflush1 PROPERTIES LINKER_LANGUAGE Fortran)

ADD_TEST (NAME fflush1 COMMAND $<TARGET_FILE:fflush1>)

#-- Adding test for fflush2
ADD_EXECUTABLE (fflush2 fflush2.f90)
H5_NAMING (fflush2)
TARGET_LINK_LIBRARIES (fflush2 
    ${HDF5_F90_TEST_LIB_TARGET}
    ${HDF5_F90_LIB_TARGET}
    ${HDF5_LIB_TARGET}
)
IF (WIN32)
  IF (MSVC)
    TARGET_LINK_LIBRARIES (fflush2 "ws2_32.lib")
    IF (BUILD_SHARED_LIBS)
      SET_TARGET_PROPERTIES (fflush2
          PROPERTIES
              COMPILE_FLAGS "/dll"
              LINK_FLAGS "/SUBSYSTEM:CONSOLE"
      )
    ELSE (BUILD_SHARED_LIBS)
      SET_TARGET_PROPERTIES (fflush2
          PROPERTIES
              LINK_FLAGS "/NODEFAULTLIB:MSVCRT"
      ) 
    ENDIF (BUILD_SHARED_LIBS)
  ENDIF (MSVC)
ENDIF (WIN32)
SET_TARGET_PROPERTIES (fflush2 PROPERTIES LINKER_LANGUAGE Fortran)

ADD_TEST (NAME fflush2 COMMAND $<TARGET_FILE:fflush2>)
>>>>>>> 286b0697
<|MERGE_RESOLUTION|>--- conflicted
+++ resolved
@@ -1,180 +1,3 @@
-<<<<<<< HEAD
-cmake_minimum_required (VERSION 2.8)
-PROJECT (HDF5_FORTRAN_TESTS C CXX Fortran)
-
-#-----------------------------------------------------------------------------
-# Setup include Directories
-#-----------------------------------------------------------------------------
-INCLUDE_DIRECTORIES (${CMAKE_Fortran_MODULE_DIRECTORY} ${HDF5_F90_BINARY_DIR} ${HDF5_F90_SOURCE_DIR}/src)
-LINK_DIRECTORIES (
-    ${CMAKE_Fortran_MODULE_DIRECTORY}
-    ${HDF5_F90_BINARY_DIR}
-    ${CMAKE_LIBRARY_OUTPUT_DIRECTORY}
-)
-
-#-----------------------------------------------------------------------------
-# Add Test Lib
-#-----------------------------------------------------------------------------
-ADD_LIBRARY (${HDF5_F90_C_TEST_LIB_TARGET} ${LIB_TYPE} t.c)
-# Must explicity add a dependency here to force the generation of headers
-# which are created for ${HDF5_F90_C_LIB_TARGET}
-ADD_DEPENDENCIES(${HDF5_F90_C_TEST_LIB_TARGET} ${HDF5_F90_LIB_TARGET} )
-TARGET_LINK_LIBRARIES (${HDF5_F90_C_TEST_LIB_TARGET}
-    ${HDF5_F90_C_LIB_TARGET}
-    ${HDF5_TEST_LIB_TARGET}
-)
-H5_SET_LIB_OPTIONS (${HDF5_F90_C_TEST_LIB_TARGET} ${HDF5_F90_C_TEST_LIB_NAME} ${LIB_TYPE})
-
-ADD_LIBRARY (${HDF5_F90_TEST_LIB_TARGET} ${LIB_TYPE} tf.f90)
-# Must explicity add a dependency here to force the generation of headers
-# which are created for ${HDF5_F90_C_LIB_TARGET}
-ADD_DEPENDENCIES(${HDF5_F90_TEST_LIB_TARGET} 
-  ${HDF5_F90_C_TEST_LIB_TARGET}
-)
-IF (WIN32)
-  IF (BUILD_SHARED_LIBS)
-    SET_PROPERTY (TARGET ${HDF5_F90_TEST_LIB_TARGET}
-	    APPEND PROPERTY COMPILE_DEFINITIONS
-		    BUILD_HDF5_DLL
-	)
-    IF (MSVC)
-      SET_TARGET_PROPERTIES (${HDF5_F90_TEST_LIB_TARGET}
-          PROPERTIES
-              COMPILE_FLAGS "/dll"
-              LINK_FLAGS "/SUBSYSTEM:CONSOLE /DLL"
-      )
-    ENDIF (MSVC)
-  ENDIF (BUILD_SHARED_LIBS)
-  SET_PROPERTY (TARGET ${HDF5_F90_TEST_LIB_TARGET}
-      APPEND PROPERTY COMPILE_DEFINITIONS
-  	    HDF5F90_WINDOWS
-  )
-ENDIF (WIN32)
-SET_TARGET_PROPERTIES (${HDF5_F90_TEST_LIB_TARGET} PROPERTIES LINKER_LANGUAGE Fortran)
-TARGET_LINK_LIBRARIES (${HDF5_F90_TEST_LIB_TARGET} ${HDF5_F90_C_TEST_LIB_TARGET})
-H5_SET_LIB_OPTIONS (${HDF5_F90_TEST_LIB_TARGET} ${HDF5_F90_TEST_LIB_NAME} ${LIB_TYPE})
-
-#-----------------------------------------------------------------------------
-# Add Tests
-#-----------------------------------------------------------------------------
-
-#-- Adding test for testhdf5_fortran
-ADD_EXECUTABLE (testhdf5_fortran
-    fortranlib_test.f90
-    tH5A.f90
-    tH5D.f90
-    tH5E.f90
-    tH5F.f90
-    tH5G.f90
-    tH5I.f90
-    tH5P.f90
-    tH5R.f90
-    tH5S.f90
-    tH5Sselect.f90
-    tH5T.f90
-    tH5VL.f90
-    tH5Z.f90
-)
-H5_NAMING (testhdf5_fortran)
-TARGET_LINK_LIBRARIES (testhdf5_fortran 
-    ${HDF5_F90_TEST_LIB_TARGET}
-    ${HDF5_F90_LIB_TARGET}
-    ${HDF5_LIB_TARGET}
-)
-IF (WIN32)
-  IF (MSVC)
-    TARGET_LINK_LIBRARIES (testhdf5_fortran "ws2_32.lib")
-    IF (BUILD_SHARED_LIBS)
-      SET_TARGET_PROPERTIES (testhdf5_fortran
-          PROPERTIES
-              COMPILE_FLAGS "/dll"
-              LINK_FLAGS "/SUBSYSTEM:CONSOLE"
-      )
-    ENDIF (BUILD_SHARED_LIBS)
-  ENDIF (MSVC)
-ENDIF (WIN32)
-SET_TARGET_PROPERTIES (testhdf5_fortran PROPERTIES LINKER_LANGUAGE Fortran)
-
-ADD_TEST (NAME testhdf5_fortran COMMAND $<TARGET_FILE:testhdf5_fortran>)
-
-#-- Adding test for testhdf5_fortran_1_8
-ADD_EXECUTABLE (testhdf5_fortran_1_8
-    fortranlib_test_1_8.f90
-    tH5F.f90
-    tH5O.f90
-    tH5A_1_8.f90
-    tH5G_1_8.f90
-)
-H5_NAMING (testhdf5_fortran_1_8)
-TARGET_LINK_LIBRARIES (testhdf5_fortran_1_8 
-    ${HDF5_F90_TEST_LIB_TARGET}
-    ${HDF5_F90_LIB_TARGET}
-    ${HDF5_LIB_TARGET}
-)
-IF (WIN32)
-  IF (MSVC)
-    TARGET_LINK_LIBRARIES (testhdf5_fortran_1_8 "ws2_32.lib")
-    IF (BUILD_SHARED_LIBS)
-      SET_TARGET_PROPERTIES (testhdf5_fortran_1_8
-          PROPERTIES
-              COMPILE_FLAGS "/dll"
-              LINK_FLAGS "/SUBSYSTEM:CONSOLE"
-      )
-    ENDIF (BUILD_SHARED_LIBS)
-  ENDIF (MSVC)
-ENDIF (WIN32)
-SET_TARGET_PROPERTIES (testhdf5_fortran_1_8 PROPERTIES LINKER_LANGUAGE Fortran)
-
-ADD_TEST (NAME testhdf5_fortran_1_8 COMMAND $<TARGET_FILE:testhdf5_fortran_1_8>)
-
-#-- Adding test for fflush1
-ADD_EXECUTABLE (fflush1 fflush1.f90)
-H5_NAMING (fflush1)
-TARGET_LINK_LIBRARIES (fflush1 
-    ${HDF5_F90_LIB_TARGET}
-    ${HDF5_F90_TEST_LIB_TARGET}
-    ${HDF5_LIB_TARGET}
-)
-IF (WIN32)
-  IF (MSVC)
-    TARGET_LINK_LIBRARIES (fflush1 "ws2_32.lib")
-    IF (BUILD_SHARED_LIBS)
-      SET_TARGET_PROPERTIES (fflush1
-          PROPERTIES
-              COMPILE_FLAGS "/dll"
-              LINK_FLAGS "/SUBSYSTEM:CONSOLE"
-      )
-    ENDIF (BUILD_SHARED_LIBS)
-  ENDIF (MSVC)
-ENDIF (WIN32)
-SET_TARGET_PROPERTIES (fflush1 PROPERTIES LINKER_LANGUAGE Fortran)
-
-ADD_TEST (NAME fflush1 COMMAND $<TARGET_FILE:fflush1>)
-
-#-- Adding test for fflush2
-ADD_EXECUTABLE (fflush2 fflush2.f90)
-H5_NAMING (fflush2)
-TARGET_LINK_LIBRARIES (fflush2 
-    ${HDF5_F90_TEST_LIB_TARGET}
-    ${HDF5_F90_LIB_TARGET}
-    ${HDF5_LIB_TARGET}
-)
-IF (WIN32)
-  IF (MSVC)
-    TARGET_LINK_LIBRARIES (fflush2 "ws2_32.lib")
-    IF (BUILD_SHARED_LIBS)
-      SET_TARGET_PROPERTIES (fflush2
-          PROPERTIES
-              COMPILE_FLAGS "/dll"
-              LINK_FLAGS "/SUBSYSTEM:CONSOLE"
-      )
-    ENDIF (BUILD_SHARED_LIBS)
-  ENDIF (MSVC)
-ENDIF (WIN32)
-SET_TARGET_PROPERTIES (fflush2 PROPERTIES LINKER_LANGUAGE Fortran)
-
-ADD_TEST (NAME fflush2 COMMAND $<TARGET_FILE:fflush2>)
-=======
 cmake_minimum_required (VERSION 2.8)
 PROJECT (HDF5_FORTRAN_TESTS C CXX Fortran)
 
@@ -369,5 +192,4 @@
 ENDIF (WIN32)
 SET_TARGET_PROPERTIES (fflush2 PROPERTIES LINKER_LANGUAGE Fortran)
 
-ADD_TEST (NAME fflush2 COMMAND $<TARGET_FILE:fflush2>)
->>>>>>> 286b0697
+ADD_TEST (NAME fflush2 COMMAND $<TARGET_FILE:fflush2>)