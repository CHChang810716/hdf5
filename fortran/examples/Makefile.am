#
# Copyright by The HDF Group.
# Copyright by the Board of Trustees of the University of Illinois.
# All rights reserved.
#
# This file is part of HDF5.  The full HDF5 copyright notice, including
# terms governing use, modification, and redistribution, is contained in
# the files COPYING and Copyright.html.  COPYING can be found at the root
# of the source code distribution tree; Copyright.html can be found at the
# root level of an installed copy of the electronic HDF5 document set and
# is linked from the top-level documents page.  It can also be found at
# http://hdfgroup.org/HDF5/doc/Copyright.html.  If you do not have
# access to either file, you may request a copy from help@hdfgroup.org.
##
## Makefile.am
## Run automake to generate a Makefile.in from this file.
##
#
# HDF5-Fortran Examples Makefile(.in)
#

include $(top_srcdir)/config/commence.am

# Compile parallel fortran examples only if parallel is enabled
if BUILD_PARALLEL_CONDITIONAL
   TEST_PROG_PARA=ph5example
endif

# These are the programs that 'make all' or 'make tests' will build and
# that 'make check' will run.  List them in the order in which they should
# be run.
# We don't tell automake about these programs so that it doesn't try to
# compile them with the regular fortran compiler.
TEST_PROG=dsetexample fileexample rwdsetexample attrexample groupexample    \
       grpsexample grpdsetexample hyperslab selectele grpit refobjexample   \
       refregexample mountexample compound
TEST_SCRIPT=testh5fc.sh

# List files to be installed here
INSTALL_FILES=dsetexample.f90 fileexample.f90 rwdsetexample.f90             \
       attrexample.f90 groupexample.f90 grpsexample.f90 grpdsetexample.f90  \
       hyperslab.f90 selectele.f90 grpit.f90 refobjexample.f90              \
       refregexample.f90 mountexample.f90 compound.f90 ph5example.f90

# Mark this directory as part of the Fortran API
FORTRAN_API=yes

# Some examples depend on files created by other examples.
grpdsetexample.chkexe_: grpsexample.chkexe_
refregexample.chkexe_: refobjexample.chkexe_
# rwdsetexample and attrexample both modify the same file created by
# dsetexample. Serialize them.
rwdsetexample.chkexe_: dsetexample.chkexe_
attrexample.chkexe_: rwdsetexample.chkexe_

# Tell automake how to build examples using h5fc
# Additional dependencies for the examples are listed below
if BUILD_PARALLEL_CONDITIONAL
$(EXTRA_PROG): $(H5FC_PP)
	$(H5FC_PP) $(H5CCFLAGS) $(FCFLAGS) -o $@ $(srcdir)/$@.f90;
else
$(EXTRA_PROG): $(H5FC)
	$(H5FC) $(H5CCFLAGS) $(FCFLAGS) -o $@ $(srcdir)/$@.f90;
endif

# Tell automake how to install examples
<<<<<<< HEAD
EXAMPLEDIR=$(exec_prefix)/examples/fortran
=======
EXAMPLEDIR=${DESTDIR}/$(exec_prefix)/share/hdf5_examples/fortran
>>>>>>> df8026cc

# List dependencies for each example.  Normally, automake would take
# care of this for us, but if we tell automake about the programs it
# will try to build them with the normal C compiler, not h5cc.  This is
# an inelegant way of solving the problem.
# All programs share the same build rule and a dependency on the main hdf5
# and fortran libraries above.
dsetexample: dsetexample.f90
fileexample: fileexample.f90
rwdsetexample: rwdsetexample.f90
attrexample: attrexample.f90
groupexample: groupexample.f90
grpsexample: grpsexample.f90
grpdsetexample: grpdsetexample.f90
hyperslab: hyperslab.f90
selectele: selectele.f90
grpit: grpit.f90
refobjexample: refobjexample.f90
refregexample: refregexample.f90
mountexample: mountexample.f90
compound: compound.f90
ph5example: ph5example.f90

include $(top_srcdir)/config/examples.am
include $(top_srcdir)/config/conclude.am<|MERGE_RESOLUTION|>--- conflicted
+++ resolved
@@ -64,11 +64,7 @@
 endif
 
 # Tell automake how to install examples
-<<<<<<< HEAD
-EXAMPLEDIR=$(exec_prefix)/examples/fortran
-=======
 EXAMPLEDIR=${DESTDIR}/$(exec_prefix)/share/hdf5_examples/fortran
->>>>>>> df8026cc
 
 # List dependencies for each example.  Normally, automake would take
 # care of this for us, but if we tell automake about the programs it
