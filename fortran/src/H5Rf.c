/* * * * * * * * * * * * * * * * * * * * * * * * * * * * * * * * * * * * * * *
 * Copyright by The HDF Group.                                               *
 * Copyright by the Board of Trustees of the University of Illinois.         *
 * All rights reserved.                                                      *
 *                                                                           *
 * This file is part of HDF5.  The full HDF5 copyright notice, including     *
 * terms governing use, modification, and redistribution, is contained in    *
 * the files COPYING and Copyright.html.  COPYING can be found at the root   *
 * of the source code distribution tree; Copyright.html can be found at the  *
 * root level of an installed copy of the electronic HDF5 document set and   *
 * is linked from the top-level documents page.  It can also be found at     *
 * http://hdfgroup.org/HDF5/doc/Copyright.html.  If you do not have          *
 * access to either file, you may request a copy from help@hdfgroup.org.     *
 * * * * * * * * * * * * * * * * * * * * * * * * * * * * * * * * * * * * * * */

/* This files contains C stubs for H5R Fortran APIs */

#include "H5f90.h"
#include "H5Eprivate.h"

/*----------------------------------------------------------------------------
 * Name:        h5rcreate_object_c
 * Purpose:     Call H5Rcreate to create a reference to an object
 * Inputs:      loc_id - file or group identifier
 *              name - name of the dataset
 *              namelen - name length
 * Outputs:     ref  - reference to the object
 * Returns:     0 on success, -1 on failure
 * Programmer:  Elena Pourmal
 *              Wednesday, December 1, 1999
 *---------------------------------------------------------------------------*/
int_f
nh5rcreate_object_c(haddr_t_f *ref, hid_t_f *loc_id, _fcd name, int_f *namelen)
{
     char *c_name = NULL;
     hobj_ref_t ref_c;
     int_f ret_value = 0;

     /*
      * Convert FORTRAN name to C name
      */
     if(NULL == (c_name = (char *)HD5f2cstring(name, (size_t)*namelen)))
         HGOTO_DONE(FAIL)

     /*
      * Call H5Rcreate function.
      */
     if(H5Rcreate(&ref_c, *loc_id, c_name, H5R_OBJECT, -1) < 0)
         HGOTO_DONE(FAIL)

     /* Copy the reference created */
     *ref = (haddr_t_f)ref_c;

done:
     if(c_name)
         HDfree(c_name);
     return ret_value;
} /* nh5rcreate_object_c() */

/*----------------------------------------------------------------------------
 * Name:        h5rcreate_region_c
 * Purpose:     Call H5Rcreate to create a reference to dataset region
 *              region
 * Inputs:      loc_id - file or group identifier
 *              name - name of the dataset
 *              namelen - name length
 *              space_id - dataset space identifier
 * Outputs:     ref  - reference to the dataset region
 * Returns:     0 on success, -1 on failure
 * Programmer:  Elena Pourmal
 *              Wednesday, December 1, 1999
 *---------------------------------------------------------------------------*/
int_f
nh5rcreate_region_c(int_f *ref, hid_t_f *loc_id, _fcd name, int_f *namelen, hid_t_f *space_id)
{
     char *c_name = NULL;
     hdset_reg_ref_t ref_c;
     int_f ret_value = 0;

     /*
      * Convert FORTRAN name to C name
      */
     if(NULL == (c_name = (char *)HD5f2cstring(name, (size_t)*namelen)))
         HGOTO_DONE(FAIL)

     /*
      * Call H5Rcreate function.
      */
     if(H5Rcreate(&ref_c, (hid_t)*loc_id, c_name, H5R_DATASET_REGION, (hid_t)*space_id) < 0)
         HGOTO_DONE(FAIL)

     /* Copy the reference created */
     HDmemcpy(ref, &ref_c, H5R_DSET_REG_REF_BUF_SIZE);

done:
     if(c_name)
         HDfree(c_name);
     return ret_value;
} /* end nh5rcreate_region_c() */

/*----------------------------------------------------------------------------
 * Name:        h5rdereference_region_c
 * Purpose:     Call H5Rdereference to dereference to dataset region
 * Inputs:      dset_id - dataset identifier
 *              ref - reference to the dataset region
 * Outputs:     obj_id - dereferenced dataset identifier
 * Returns:     0 on success, -1 on failure
 * Programmer:  Elena Pourmal
 *              Wednesday, December 1, 1999
 *---------------------------------------------------------------------------*/
int_f
nh5rdereference_region_c(hid_t_f *dset_id, int_f *ref, hid_t_f *obj_id)
{
     hdset_reg_ref_t ref_c;
     hid_t c_obj_id;
     int_f ret_value = 0;

     /* Copy the reference to dereference */
     HDmemcpy(&ref_c, ref, H5R_DSET_REG_REF_BUF_SIZE);

     /*
      * Call H5Rdereference function.
      */
     if((c_obj_id = H5Rdereference((hid_t)*dset_id, H5R_DATASET_REGION, &ref_c)) < 0)
         HGOTO_DONE(FAIL)

     /* Copy the object's ID */
     *obj_id = (hid_t_f)c_obj_id;

done:
     return ret_value;
} /* end nh5rdereference_region_c() */

/*----------------------------------------------------------------------------
 * Name:        h5rdereference_object_c
 * Purpose:     Call H5Rdereference to dereference an object
 * Inputs:      dset_id - dataset identifier
 *              ref - reference to an object
 * Outputs:     obj_id - dereferenced  object identifier
 * Returns:     0 on success, -1 on failure
 * Programmer:  Elena Pourmal
 *              Wednesday, December 1, 1999
 *---------------------------------------------------------------------------*/
int_f
nh5rdereference_object_c(hid_t_f *dset_id, haddr_t_f *ref, hid_t_f *obj_id)
{
     hid_t c_obj_id;
     hobj_ref_t ref_c = (hobj_ref_t)*ref;
     int_f ret_value = 0;

     /*
      * Call H5Rdereference function.
      */
     if((c_obj_id = H5Rdereference((hid_t)*dset_id, H5R_OBJECT, &ref_c)) < 0)
         HGOTO_DONE(FAIL)

     /* Copy the object's ID */
     *obj_id = (hid_t_f)c_obj_id;

done:
     return ret_value;
} /* end nh5rdereference_object_c() */

/*----------------------------------------------------------------------------
 * Name:        h5rget_region_region_object_c
 * Purpose:     Call H5Rget_region to dereference dataspace region
 * Inputs:      dset_id - dataset identifier
 *              ref - reference to the dataset region
 * Outputs:     space_id - dereferenced  dataset dataspace identifier
 * Returns:     0 on success, -1 on failure
 * Programmer:  Elena Pourmal
 *              Wednesday, December 1, 1999
 *---------------------------------------------------------------------------*/
int_f
nh5rget_region_region_c(hid_t_f *dset_id, int_f *ref, hid_t_f *space_id)
{
     hid_t c_space_id;
     hdset_reg_ref_t ref_c;
     int_f ret_value = 0;

     /* Copy the reference to dereference */
     HDmemcpy(&ref_c, ref, H5R_DSET_REG_REF_BUF_SIZE);

     /*
      * Call H5Rget_region function.
      */
     if((c_space_id = H5Rget_region((hid_t)*dset_id, H5R_DATASET_REGION, &ref_c)) < 0)
         HGOTO_DONE(FAIL)

     /* Copy the dataspace ID */
     *space_id = (hid_t_f)c_space_id;

done:
     return ret_value;
} /* end nh5rget_region_region_c() */

/*----------------------------------------------------------------------------
 * Name:        h5rget_object_type_obj_c
 * Purpose:     Call H5Rget_object_type to retrieve the type of the object reference points
 *              to
 * Inputs:      dset_id - dataset identifier
 *              ref - reference to the dataset region
 * Outputs:     obj_type - type of dereferenced object
 * Returns:     0 on success, -1 on failure
 * Programmer:  Elena Pourmal
 *              Wednesday, December 1, 1999
 *---------------------------------------------------------------------------*/
int_f
nh5rget_object_type_obj_c(hid_t_f *dset_id, haddr_t_f *ref, int_f *obj_type)
{
     H5O_type_t c_obj_type;
     hobj_ref_t ref_c = (hobj_ref_t)*ref;
     int_f ret_value = 0;

     /*
      * Call H5Rget_object_type function.
      */
     if(H5Rget_obj_type2((hid_t)*dset_id, H5R_OBJECT, &ref_c, &c_obj_type) < 0)
         HGOTO_DONE(FAIL)

     /* Copy the object type */
     *obj_type = (int_f)c_obj_type;

done:
     return ret_value;
} /* end nh5rget_object_type_obj_c() */

/*----------------------------------------------------------------------------
 * Name:        h5rget_name_object_c
 * Purpose:     Call H5Rget_name for an object
 * Inputs:
 *       loc_id - Identifier for the dataset containing the reference or for the group that dataset is in.
 *          ref - An object or dataset region reference.
 *
 * Outputs:     name - A name associated with the referenced object or dataset region.
 *              size - The size of the name buffer.
 *
 * Returns:     0 on success, -1 on failure
 * Programmer:  M.S. Breitenfeld
 *              March 31, 2008
 *---------------------------------------------------------------------------*/
int_f
nh5rget_name_object_c(hid_t_f *loc_id, haddr_t_f *ref, _fcd name, size_t_f *name_len, size_t_f *size_default)
{
<<<<<<< HEAD
     hobj_ref_t ref_c;
     int_f ret_value = 0;
=======
     hobj_ref_t ref_c = (hobj_ref_t)*ref;
>>>>>>> 84ef7b0a
     ssize_t c_size;
     size_t c_bufsize = (size_t)*name_len + 1;
     char *c_buf = NULL;  /* Buffer to hold C string */
     int_f ret_value = 0;


     /*
      * Allocate buffer to hold name of an attribute
      */
<<<<<<< HEAD
     if(NULL == (c_buf = HDmalloc(c_bufsize)))
         HGOTO_DONE(FAIL);   
=======
     if(NULL == (c_buf = (char *)HDmalloc(c_bufsize)))
         HGOTO_DONE(FAIL)
>>>>>>> 84ef7b0a
        
     /*
      * Call H5Rget_name function.
      */
<<<<<<< HEAD
     if((c_size=H5Rget_name((hid_t)*loc_id, H5R_OBJECT, &ref_c, c_buf, c_bufsize)) < 0)
         HGOTO_DONE(FAIL); 
=======
     if((c_size = H5Rget_name((hid_t)*loc_id, H5R_OBJECT, &ref_c, c_buf, c_bufsize)) < 0)
         HGOTO_DONE(FAIL)

>>>>>>> 84ef7b0a
     /*
      * Convert C name to FORTRAN and place it in the given buffer
      */
     HD5packFstring(c_buf, _fcdtocp(name), c_bufsize-1);
     *size_default = (size_t_f)c_size;

done:
     if(c_buf) 
         HDfree(c_buf);
     return ret_value;
} /* end nh5rget_name_object_c() */

/*----------------------------------------------------------------------------
 * Name:        h5rget_name_region_c
 * Purpose:     Call H5Rget_name for a dataset region
 * Inputs:
 *       loc_id - Identifier for the dataset containing the reference or for the group that dataset is in.
 *          ref - An object or dataset region reference.
 *
 * Outputs:     name - A name associated with the referenced object or dataset region.
 *              size - The size of the name buffer.
 *
 * Returns:     0 on success, -1 on failure
 * Programmer:  M.S. Breitenfeld
 *              March 31, 2008
 *---------------------------------------------------------------------------*/
int_f
nh5rget_name_region_c(hid_t_f *loc_id, int_f *ref, _fcd name, size_t_f *name_len, size_t_f *size_default)
{
     hdset_reg_ref_t ref_c;
<<<<<<< HEAD
     int_f ret_value = 0;
=======
>>>>>>> 84ef7b0a
     ssize_t c_size;
     size_t c_bufsize = (size_t)*name_len + 1;
     char *c_buf = NULL;  /* Buffer to hold C string */
     int_f ret_value = 0;

     /* Copy the reference to query */
     HDmemcpy(&ref_c, ref, H5R_DSET_REG_REF_BUF_SIZE);

     /*
      * Allocate buffer to hold name of an attribute
      */
<<<<<<< HEAD
     if(NULL == (c_buf = HDmalloc(c_bufsize)))
         HGOTO_DONE(FAIL); 
=======
     if(NULL == (c_buf = (char *)HDmalloc(c_bufsize)))
         HGOTO_DONE(FAIL)
>>>>>>> 84ef7b0a

     /*
      * Call H5Rget_name function.
      */
<<<<<<< HEAD
     if((c_size=H5Rget_name((hid_t)*loc_id, H5R_DATASET_REGION, &ref_c, c_buf, c_bufsize)) < 0)
         HGOTO_DONE(FAIL); 
=======
     if((c_size = H5Rget_name((hid_t)*loc_id, H5R_DATASET_REGION, &ref_c, c_buf, c_bufsize)) < 0)
         HGOTO_DONE(FAIL)

>>>>>>> 84ef7b0a
     /*
      * Convert C name to FORTRAN and place it in the given buffer
      */
     HD5packFstring(c_buf, _fcdtocp(name), c_bufsize - 1);
     *size_default = (size_t_f)c_size;

done:
     if(c_buf) 
         HDfree(c_buf);
     return ret_value;
} /* end nh5rget_name_region_c() */
<|MERGE_RESOLUTION|>--- conflicted
+++ resolved
@@ -242,12 +242,7 @@
 int_f
 nh5rget_name_object_c(hid_t_f *loc_id, haddr_t_f *ref, _fcd name, size_t_f *name_len, size_t_f *size_default)
 {
-<<<<<<< HEAD
-     hobj_ref_t ref_c;
-     int_f ret_value = 0;
-=======
      hobj_ref_t ref_c = (hobj_ref_t)*ref;
->>>>>>> 84ef7b0a
      ssize_t c_size;
      size_t c_bufsize = (size_t)*name_len + 1;
      char *c_buf = NULL;  /* Buffer to hold C string */
@@ -257,25 +252,15 @@
      /*
       * Allocate buffer to hold name of an attribute
       */
-<<<<<<< HEAD
-     if(NULL == (c_buf = HDmalloc(c_bufsize)))
-         HGOTO_DONE(FAIL);   
-=======
      if(NULL == (c_buf = (char *)HDmalloc(c_bufsize)))
          HGOTO_DONE(FAIL)
->>>>>>> 84ef7b0a
         
      /*
       * Call H5Rget_name function.
       */
-<<<<<<< HEAD
-     if((c_size=H5Rget_name((hid_t)*loc_id, H5R_OBJECT, &ref_c, c_buf, c_bufsize)) < 0)
-         HGOTO_DONE(FAIL); 
-=======
      if((c_size = H5Rget_name((hid_t)*loc_id, H5R_OBJECT, &ref_c, c_buf, c_bufsize)) < 0)
          HGOTO_DONE(FAIL)
 
->>>>>>> 84ef7b0a
      /*
       * Convert C name to FORTRAN and place it in the given buffer
       */
@@ -306,10 +291,6 @@
 nh5rget_name_region_c(hid_t_f *loc_id, int_f *ref, _fcd name, size_t_f *name_len, size_t_f *size_default)
 {
      hdset_reg_ref_t ref_c;
-<<<<<<< HEAD
-     int_f ret_value = 0;
-=======
->>>>>>> 84ef7b0a
      ssize_t c_size;
      size_t c_bufsize = (size_t)*name_len + 1;
      char *c_buf = NULL;  /* Buffer to hold C string */
@@ -321,25 +302,15 @@
      /*
       * Allocate buffer to hold name of an attribute
       */
-<<<<<<< HEAD
-     if(NULL == (c_buf = HDmalloc(c_bufsize)))
-         HGOTO_DONE(FAIL); 
-=======
      if(NULL == (c_buf = (char *)HDmalloc(c_bufsize)))
          HGOTO_DONE(FAIL)
->>>>>>> 84ef7b0a
 
      /*
       * Call H5Rget_name function.
       */
-<<<<<<< HEAD
-     if((c_size=H5Rget_name((hid_t)*loc_id, H5R_DATASET_REGION, &ref_c, c_buf, c_bufsize)) < 0)
-         HGOTO_DONE(FAIL); 
-=======
      if((c_size = H5Rget_name((hid_t)*loc_id, H5R_DATASET_REGION, &ref_c, c_buf, c_bufsize)) < 0)
          HGOTO_DONE(FAIL)
 
->>>>>>> 84ef7b0a
      /*
       * Convert C name to FORTRAN and place it in the given buffer
       */
