#!/usr/bin/perl -w
##
# Copyright by The HDF Group.
# Copyright by the Board of Trustees of the University of Illinois.
# All rights reserved.
#
# This file is part of HDF5.  The full HDF5 copyright notice, including
# terms governing use, modification, and redistribution, is contained in
# the files COPYING and Copyright.html.  COPYING can be found at the root
# of the source code distribution tree; Copyright.html can be found at the
# root level of an installed copy of the electronic HDF5 document set and
# is linked from the top-level documents page.  It can also be found at
# http://hdfgroup.org/HDF5/doc/Copyright.html.  If you do not have
# access to either file, you may request a copy from help@hdfgroup.org.
##
require 5.003;
$Source = "";

##############################################################################
# A map from type name to type letter.  We use this map for two reasons:
#  1. We want the debugging stuff in the source code to be as unobtrusive as
#     possible, which means as compact as possible.
#  2. It's easier (faster) to parse these one and two-letter types in the C
#     functions that display debugging results.
#
# All type strings are one or two characters.  One-character strings
# are always lower case and should be used for common types.
# Two-character strings begin with an upper-case letter which is
# usually the same as the package name.
#
%TypeString = ("haddr_t"                    => "a",
               "hbool_t"                    => "b",
               "double"                     => "d",
               "H5D_alloc_time_t"           => "Da",
               "H5FD_mpio_collective_opt_t" => "Dc",
               "H5D_fill_time_t"            => "Df",
               "H5D_fill_value_t"           => "DF",
<<<<<<< HEAD
               "H5FD_mpio_chunk_opt_t"      => "Dh",
=======
	       "H5FD_mpio_chunk_opt_t"      => "Dh",
               "H5D_mpio_actual_io_mode_t"  => "Di",
>>>>>>> 5f8a03a2
               "H5D_layout_t"               => "Dl",
               "H5D_mpio_actual_chunk_opt_mode_t" => "Do",
               "H5D_space_status_t"         => "Ds",
               "H5FD_mpio_xfer_t"           => "Dt",
               "herr_t"                     => "e",
               "H5E_direction_t"            => "Ed",
               "H5E_error_t"                => "Ee",
               "H5E_type_t"                 => "Et",
               "H5F_close_degree_t"         => "Fd",
               "H5F_file_space_type_t"      => "Ff",
               "H5F_mem_t"                  => "Fm",
               "H5F_scope_t"                => "Fs",
               "H5F_libver_t"               => "Fv",
               "H5G_obj_t"                  => "Go",
               "H5G_stat_t"                 => "Gs",
               "hsize_t"                    => "h",
               "hssize_t"                   => "Hs",
               "H5E_major_t"                => "i",
               "H5E_minor_t"                => "i",
               "H5_iter_order_t"            => "Io",
               "H5_index_t"                 => "Ii",
               "hid_t"                      => "i",
               "int"                        => "Is",
               "int32_t"                    => "Is",
               "unsigned"                   => "Iu",
               "unsigned int"               => "Iu",
               "H5I_type_t"                 => "It",
               "H5G_link_t"                 => "Ll", #Same as H5L_type_t now
               "H5L_type_t"                 => "Ll",
               "MPI_Comm"                   => "Mc",
               "MPI_Info"                   => "Mi",
               "H5FD_mem_t"                 => "Mt",
               "off_t"                      => "o",
               "H5O_type_t"                 => "Ot",
               "H5P_class_t"                => "p",
               "hobj_ref_t"                 => "r",
               "H5R_type_t"                 => "Rt",
               "char"                       => "s",
               "H5S_class_t"                => "Sc",
               "H5S_seloper_t"              => "Ss",
               "H5S_sel_type"               => "St",
               "htri_t"                     => "t",
               "H5T_cset_t",                => "Tc",
               "H5T_direction_t",           => "Td",
               "H5T_norm_t"                 => "Tn",
               "H5T_order_t"                => "To",
               "H5T_pad_t"                  => "Tp",
               "H5T_pers_t"                 => "Te",
               "H5T_sign_t"                 => "Ts",
               "H5T_class_t"                => "Tt",
               "H5T_str_t"                  => "Tz",
               "unsigned long"              => "Ul",
               "unsigned long long"         => "UL",
               "void"                       => "x",
               "FILE"                       => "x",
               "H5A_operator_t"             => "x",
               "H5A_operator1_t"            => "x",
               "H5A_operator2_t"            => "x",
               "H5A_info_t"                 => "x",
               "H5AC_cache_config_t"        => "x",
               "H5D_operator_t"             => "x",
               "H5E_auto_t"                 => "x",
               "H5E_auto1_t"                => "x",
               "H5E_auto2_t"                => "x",
               "H5E_walk_t"                 => "x",
               "H5E_walk1_t"                => "x",
               "H5E_walk2_t"                => "x",
               "H5F_info1_t"                => "x",
               "H5F_info2_t"                => "x",
               "H5FD_t"                     => "x",
               "H5FD_class_t"               => "x",
               "H5FD_stream_fapl_t"         => "x",
               "H5G_iterate_t"              => "x",
               "H5G_info_t"                 => "x",
               "H5I_free_t"                 => "x",
               "H5L_class_t"                => "x",
               "H5L_elink_traverse_t"       => "x",
               "H5L_iterate_t"              => "x",
               "H5MM_allocate_t"            => "x",
               "H5MM_free_t"                => "x",
               "H5O_info_t"                 => "x",
               "H5O_iterate_t"              => "x",
               "H5P_cls_create_func_t"      => "x",
               "H5P_cls_copy_func_t"        => "x",
               "H5P_cls_close_func_t"       => "x",
               "H5P_iterate_t"              => "x",
               "H5P_prp_create_func_t"      => "x",
               "H5P_prp_copy_func_t"        => "x",
               "H5P_prp_close_func_t"       => "x",
               "H5P_prp_delete_func_t"      => "x",
               "H5P_prp_get_func_t"         => "x",
               "H5P_prp_set_func_t"         => "x",
               "H5P_prp_compare_func_t"     => "x",
               "H5T_cdata_t"                => "x",
               "H5T_conv_t"                 => "x",
               "H5T_conv_except_func_t"     => "x",
               "H5Z_func_t"                 => "x",
               "H5Z_filter_func_t"          => "x",
               "size_t"                     => "z",
               "H5Z_SO_scale_type_t"        => "Za",
               "H5Z_class_t"                => "Zc",
               "H5Z_EDC_t"                  => "Ze",
               "H5Z_filter_t"               => "Zf",
               "ssize_t"                    => "Zs",
              );

##############################################################################
# Print an error message.
#
sub errmesg ($$@) {
  my ($file, $func, @mesg) = @_;
  my ($mesg) = join "", @mesg;
  my ($lineno) = 1;
  if ($Source =~ /(.*?\n)($func)/s) {
    local $_ = $1;
    $lineno = tr/\n/\n/;
  }

  print "$file: in function \`$func\':\n";
  print "$file:$lineno: $mesg\n";
}

##############################################################################
# Given a C data type return the type string that goes with it.
#
sub argstring ($$$) {
  my ($file, $func, $atype) = @_;
  my ($ptr, $tstr, $array) = (0, "!", "");
  my ($fq_atype);

  # Normalize the data type by removing redundant white space,
  # certain type qualifiers, and indirection.
  $atype =~ s/^\bconst\b//;
  $atype =~ s/\bUNUSED\b//g;
  $atype =~ s/\s+/ /g;
  $ptr = length $1 if  $atype =~ s/(\*+)//;
  $atype =~ s/^\s+//;
  $atype =~ s/\s+$//;
  if ($atype =~ /(.*)\[(.*)\]$/) {
    ($array, $atype) = ($2, $1);
    $atype =~ s/\s+$//;
  }
  $fq_atype = $atype . ('*' x $ptr);

  if ($ptr>0 && exists $TypeString{$fq_atype}) {
    $ptr = 0;
    $tstr = $TypeString{$fq_atype};
  } elsif ($ptr>0 && exists $TypeString{"$atype*"}) {
    --$ptr;
    $tstr = $TypeString{"$atype*"};
  } elsif (!exists $TypeString{$atype}) {
    errmesg $file, $func, "untraceable type \`$atype", '*'x$ptr, "\'";
  } else {
    $tstr = $TypeString{$atype};
  }
  return ("*" x $ptr) . ($array?"[$array]":"") . $tstr;
}

##############################################################################
# Given information about an API function, rewrite that function with
# updated tracing information.
#
sub rewrite_func ($$$$$) {
  my ($file, $type, $name, $args, $body) = @_;
  my ($arg,$trace);
  my (@arg_name, @arg_str);
  local $_;

  # Parse return value
  my $rettype = argstring $file, $name, $type;
  goto error if $rettype =~ /!/;

  # Parse arguments
  if ($args eq "void") {
    $trace = "H5TRACE0(\"$rettype\",\"\");\n";
  } else {
    # Split arguments.  First convert `/*in,out*/' to get rid of the
    # comma, then split the arguments on commas.
    $args =~ s/(\/\*\s*in),\s*(out\s*\*\/)/$1_$2/g;
    my @args = split /,[\s\n]*/, $args;
    my $argno = 0;
    my %names;

    for $arg (@args) {
      if($arg=~/\w*\.{3}\w*/){
        next;
      }
      unless ($arg=~/^(([a-z_A-Z]\w*\s+)+\**)
	      ([a-z_A-Z]\w*)(\[.*?\])?
	      (\s*\/\*\s*(in|out|in_out)\s*\*\/)?\s*$/x) {
	errmesg $file, $name, "unable to parse \`$arg\'";
	goto error;
      } else {
	my ($atype, $aname, $array, $adir) = ($1, $3, $4, $6);
	$names{$aname} = $argno++;
	$adir ||= "in";
	$atype =~ s/\s+$//;
	push @arg_name, $aname;

	if ($adir eq "out") {
	  push @arg_str, "x";
	} else {
	  if (defined $array) {
	    $atype .= "*";
	    if ($array =~ /^\[\/\*([a-z_A-Z]\w*)\*\/\]$/) {
	      my $asize = $1;
	      if (exists $names{$asize}) {
		$atype .= '[a' . $names{$asize} . ']';
	      } else {
		warn "bad array size: $asize";
		$atype .= "*";
	      }
	    }
	  }
	  push @arg_str, argstring $file, $name, $atype;
	}
      }
    }
    $trace = "H5TRACE" . scalar(@arg_str) . "(\"$rettype\", \"";
    $trace .= join("", @arg_str) . "\"";
    my $len = 4 + length $trace;
    for (@arg_name) {
      if ($len + length >= 77) {
	$trace .= ",\n             $_";
	$len = 13 + length;
      } else {
	$trace .= ", $_";
	$len += 1 + length;
      }
    }
    $trace .= ");\n";
  }
  goto error if grep {/!/} @arg_str;

  # The H5TRACE() statement
  if ($body =~ /\/\*[ \t]*NO[ \t]*TRACE[ \t]*\*\//) {
    if ($body =~ /\s*H5TRACE\d+\s*\(/) {
      errmesg $file, $name, "warning: trace info was not updated because of NO TRACE comment";
    } else {
      errmesg $file, $name, "warning: trace info was not inserted because of NO TRACE comment";
    }
  } elsif ($body =~ s/((\n[ \t]*)H5TRACE\d+\s*\(.*?\);)\n/"$2$trace"/es) {
    # Replaced an H5TRACE macro
  } elsif ($body=~s/((\n[ \t]*)FUNC_ENTER\w*\s*\(.*?\);??)\n/"$1$2$trace"/es) {
    # Added an H5TRACE macro after a FUNC_ENTER macro.
  } else {
    errmesg $file, $name, "unable to insert tracing information";
    print "body = ", $body, "\n";
    goto error;
  }

  
 error:
  return "\n$type\n$name($args)\n$body";
}

##############################################################################
# Process each source file, rewriting API functions with updated
# tracing information.
#
my $total_api = 0;
for $file (@ARGV) {
  # Ignore some files that do not need tracing macros
  unless ($file eq "H5FDmulti.c" or $file eq "src/H5FDmulti.c" or $file eq "H5FDstdio.c" or $file eq "src/H5FDstdio.c") {
  
    # Snarf up the entire file
    open SOURCE, $file or die "$file: $!\n";
    $Source = join "", <SOURCE>;
    close SOURCE;

    # Make modifications
    my $original = $Source;
    my $napi = $Source =~ s/\n([A-Za-z]\w*(\s+[a-z]\w*)*)\s*\n #type
                              (H5[A-Z]{0,2}[^_A-Z0-9]\w*)      #name
                              \s*\((.*?)\)\s*               #args
                              (\{.*?\n\}[^\n]*)             #body
                           /rewrite_func($file,$1,$3,$4,$5)/segx;
    $total_api += $napi;

    # If the source changed then print out the new version
    if ($original ne $Source) {
      printf "%s: instrumented %d API function%s\n", 
             $file, $napi, 1==$napi?"":"s";
      rename $file, "$file~" or die "unable to make backup";
      open SOURCE, ">$file" or die "unable to modify source";
      print SOURCE $Source;
      close SOURCE;
    }
  }
}<|MERGE_RESOLUTION|>--- conflicted
+++ resolved
@@ -35,12 +35,8 @@
                "H5FD_mpio_collective_opt_t" => "Dc",
                "H5D_fill_time_t"            => "Df",
                "H5D_fill_value_t"           => "DF",
-<<<<<<< HEAD
                "H5FD_mpio_chunk_opt_t"      => "Dh",
-=======
-	       "H5FD_mpio_chunk_opt_t"      => "Dh",
                "H5D_mpio_actual_io_mode_t"  => "Di",
->>>>>>> 5f8a03a2
                "H5D_layout_t"               => "Dl",
                "H5D_mpio_actual_chunk_opt_mode_t" => "Do",
                "H5D_space_status_t"         => "Ds",
